--- conflicted
+++ resolved
@@ -30,13 +30,9 @@
 docker run -v $PWD:/app --rm -it ghcr.io/danog/psalm:latest /composer/vendor/bin/psalm --no-cache
 ```
 
-<<<<<<< HEAD
-Issues due to missing extensions can be fixed by enabling them in psalm.xml and/or requiring them in composer.json, [see here &raquo;](https://psalm.dev/docs/running_psalm/configuration/#enableextensions) for more info.
-=======
 More specific tags are also available (i.e. `ghcr.io/danog/psalm:6.9.0`).   
 
 Issues due to missing extensions can be fixed by enabling them in psalm.xml and/or requiring them in composer.json [see here &raquo;](https://psalm.dev/docs/running_psalm/configuration/#enableextensions) for more info.
->>>>>>> 6264ad41
 
 Extensions not stubbed by Psalm itself (and thus not available as a psalm config option) may be stubbed using [traditional PHP stubs](https://github.com/JetBrains/phpstorm-stubs/).
 
