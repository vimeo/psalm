--- conflicted
+++ resolved
@@ -20,41 +20,14 @@
 
       - uses: actions/checkout@v4
 
-<<<<<<< HEAD
       - name: Install Dependencies
         uses: ramsey/composer-install@v3
-=======
-      - name: Get Composer Cache Directories
-        id: composer-cache
-        run: |
-          echo "files_cache=$(composer config cache-files-dir)" >> $GITHUB_OUTPUT
-          echo "vcs_cache=$(composer config cache-vcs-dir)" >> $GITHUB_OUTPUT
-
-      - name: Generate composer.lock
-        run: |
-          composer update --no-install
         env:
           COMPOSER_ROOT_VERSION: dev-master
 
       - name: Check all classes are autoloadable
         run: |
           composer dump-autoload -o --strict-psr
-        env:
-          COMPOSER_ROOT_VERSION: dev-master
-
-      - name: Cache composer cache
-        uses: actions/cache@v4
-        with:
-          path: |
-            ${{ steps.composer-cache.outputs.files_cache }}
-            ${{ steps.composer-cache.outputs.vcs_cache }}
-          key: ${{ runner.os }}-composer-${{ hashFiles('**/composer.lock') }}
-          restore-keys: |
-            ${{ runner.os }}-composer-
-
-      - name: Run composer install
-        run: composer install -o
->>>>>>> 765dcbfe
         env:
           COMPOSER_ROOT_VERSION: dev-master
 
