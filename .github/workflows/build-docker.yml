--- conflicted
+++ resolved
@@ -10,10 +10,7 @@
       - master
       - 6.x
     tags:
-<<<<<<< HEAD
-=======
       - '*'
->>>>>>> 17267f45
 
 permissions:
   contents: read
