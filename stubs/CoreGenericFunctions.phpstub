<?php
/**
 * @psalm-template TArray as array
 *
 * @param TArray $array
 * @param mixed $search_value
 * @param bool  $strict
 *
 * @return (TArray is non-empty-array ? non-empty-list<key-of<TArray>> : list<key-of<TArray>>)
 * @psalm-pure
 */
function array_keys(array $array, $search_value = null, bool $strict = false)
{
}

/**
 * @psalm-template TKey as array-key
 * @psalm-template TValue
 *
 * @param array<TKey, TValue> $array
 * @param array ...$arrays
 *
 * @return array<TKey, TValue>
 * @psalm-pure
 */
function array_intersect(array $array, array ...$arrays)
{
}

/**
 * @psalm-template TKey as array-key
 * @psalm-template TValue
 *
 * @param array<TKey, TValue> $array
 * @param array ...$arrays
 *
 * @return array<TKey, TValue>
 * @psalm-pure
 */
function array_intersect_key(array $array, array ...$arrays)
{
}

/**
 * @psalm-template TKey as array-key
 * @psalm-template TValue
 *
 * @param array<TKey, TValue> $array
 * @param array ...$arrays
 *
 * @return array<TKey, TValue>
 * @psalm-pure
 */
function array_intersect_assoc(array $array, array ...$arrays)
{
}

/**
 * @psalm-template TKey as array-key
 * @psalm-template TValue
 *
 * @param array<mixed, TKey> $keys
 * @param array<mixed, TValue> $values
 *
 * @return (
 *     PHP_MAJOR_VERSION is 8 ?
 *         ($keys is non-empty-array ? non-empty-array<TKey, TValue> : array<TKey, TValue>) :
 *         ($keys is non-empty-array ? non-empty-array<TKey, TValue>|false : array<TKey, TValue>|false)
 * )
 * @psalm-ignore-falsable-return
 * @psalm-pure
 */
function array_combine(array $keys, array $values)
{
}

/**
 * @psalm-template TKey as array-key
 * @psalm-template TValue
 *
 * @param array<TKey, TValue> $array
 * @param array ...$arrays
 *
 * @return array<TKey, TValue>
 * @psalm-pure
 */
function array_diff(array $array, array ...$arrays)
{
}

/**
 * @psalm-template TKey as array-key
 * @psalm-template TValue
 *
 * @param array<TKey, TValue> $array
 * @param array ...$arrays
 *
 * @return array<TKey, TValue>
 * @psalm-pure
 */
function array_diff_key(array $array, array ...$arrays)
{
}

/**
 * @psalm-template TKey as array-key
 * @psalm-template TValue
 *
 * @param array<TKey, TValue> $array
 * @param array ...$arrays
 *
 * @return array<TKey, TValue>
 * @psalm-pure
 */
function array_diff_assoc(array $array, array ...$arrays)
{
}

/**
 * @psalm-template TKey as array-key
 * @psalm-template TValue
 *
 * @param array<TKey, TValue> $array
 *
 * @return array<TValue, TKey>
 * @psalm-pure
 */
function array_flip(array $array)
{
}

/**
 * @psalm-template TKey as array-key
 * @psalm-template TArray as array<TKey, mixed>
 *
 * @param TArray $array
 *
<<<<<<< HEAD
 * @return (TArray is array<never, never> ? null : TKey|null)
=======
 * @return (TArray is array<empty,empty> ? null : (TArray is non-empty-list ? int<0,max> : (TArray is non-empty-array ? TKey : TKey|null)))
>>>>>>> f630a0dc
 * @psalm-pure
 * @psalm-ignore-nullable-return
 */
function key($array)
{
}

/**
<<<<<<< HEAD
 * @psalm-template TArray as array
=======
 * @psalm-template TKey as array-key
 * @psalm-template TValue
 * @psalm-template TArray as array<TKey, TValue>
 *
 * @param TArray $array
 *
 * @return (TArray is array<empty,empty> ? false : (TArray is non-empty-array ? TValue : TValue|false))
 * @psalm-pure
 */
function current($array)
{
}

/**
 * @psalm-template TKey as array-key
 * @psalm-template TValue
 * @psalm-template TArray as array<TKey, TValue>
 *
 * @param TArray $array
 *
 * @return (TArray is array<empty,empty> ? false : (TArray is non-empty-array ? TValue : TValue|false))
 */
function reset(&$array)
{
}

/**
 * @psalm-template TKey as array-key
 * @psalm-template TValue
 * @psalm-template TArray as array<TKey, TValue>
 *
 * @param TArray $array
 *
 * @return (TArray is array<empty,empty> ? false : (TArray is non-empty-array ? TValue : TValue|false))
 */
function end(&$array)
{
}

/**
 * @psalm-template TKey as array-key
 * @psalm-template TArray as array<TKey, mixed>
>>>>>>> f630a0dc
 *
 * @param TArray $array
 *
 * @return (TArray is array<never, never> ? null : (TArray is non-empty-array ? key-of<TArray> : key-of<TArray>|null))
 * @psalm-pure
 */
function array_key_first($array)
{
}

/**
 * @psalm-template TArray as array
 *
 * @param TArray $array
 *
 * @return (TArray is array<never, never> ? null : (TArray is non-empty-array ? key-of<TArray> : key-of<TArray>|null))
 * @psalm-pure
 */
function array_key_last($array)
{
}

/**
 * @psalm-template TArray as array
 *
 * @param TArray $array
 *
 * @return (TArray is non-empty-array ? non-empty-list<value-of<TArray>> : list<value-of<TArray>>)
 * @psalm-pure
 */
function array_values($array)
{
}

/**
 * @psalm-template T
 *
 * @param mixed           $needle
 * @param array<T, mixed> $haystack
 * @param bool            $strict
 *
 * @return T|false
 * @psalm-pure
 */
function array_search($needle, array $haystack, bool $strict = false)
{
}

/**
 * @psalm-template T
 * @psalm-template TArray as array<T>
 *
 * @param TArray $array
 * @param-out (TArray is non-empty-array ? non-empty-list<T> : list<T>) $array
 */
function shuffle(array &$array): bool
{
}

/**
 * @psalm-template T
 * @psalm-template TArray as array<T>
 *
 * @param TArray $array
 * @param-out (TArray is non-empty-array ? non-empty-list<T> : list<T>) $array
 */
function sort(array &$array, int $flags = SORT_REGULAR): bool
{
}

/**
 * @psalm-template T
 * @psalm-template TArray as array<T>
 *
 * @param TArray $array
 * @param-out (TArray is non-empty-array ? non-empty-list<T> : list<T>) $array
 */
function rsort(array &$array, int $flags = SORT_REGULAR): bool
{
}

/**
 * @psalm-template T
 * @psalm-template TArray as array<T>
 *
 * @param TArray $array
 * @param callable(T,T):int $callback
 * @param-out (TArray is non-empty-array ? non-empty-list<T> : list<T>) $array
 */
function usort(array &$array, callable $callback): bool
{
}

/**
 * @psalm-template TKey
 * @psalm-template T
 * @psalm-template TArray as array<TKey,T>
 *
 * @param TArray $array
 * @param callable(T,T):int $callback
 * @param-out (TArray is non-empty-array ? non-empty-array<TKey,T> : array<TKey,T>) $array
 */
function uasort(array &$array, callable $callback): bool
{
}

/**
 * @psalm-template TKey
 * @psalm-template T
 * @psalm-template TArray as array<TKey,T>
 *
 * @param TArray $array
 * @param callable(TKey,TKey):int $callback
 * @param-out (TArray is non-empty-array ? non-empty-array<TKey,T> : array<TKey,T>) $array
 */
function uksort(array &$array, callable $callback): bool
{
}

/**
 * @psalm-pure
 *
 * @psalm-template K of array-key
 * @psalm-template T
 *
 * @param array<K,T> $array
 *
 * @return array<K,T>
 */
function array_change_key_case(array $array, int $case = CASE_LOWER)
{
}

/**
 * @psalm-pure
 *
 * @psalm-template TKey as array-key
 *
 * @param TKey $key
 * @param array<TKey, mixed> $array
 *
 * @return bool
 */
function array_key_exists($key, array $array) : bool
{
}

/**
 * @psalm-pure
 *
 * @psalm-template TKey as array-key
 * @psalm-template TValue
 *
 * @param array<TKey, TValue> ...$arrays
 *
 * @return array<TKey, TValue>
 */
function array_merge_recursive(array ...$arrays)
{
}

/**
 * @psalm-pure
 *
 * @psalm-template TKey as array-key
 * @psalm-template TValue
 *
 * @param array<TKey> $keys
 * @param TValue $value
 *
 * @return array<TKey, TValue>
 */
function array_fill_keys(array $keys, $value): array
{
}

/**
 * @psalm-pure
 *
 * @psalm-template TKey
 *
 * @param string $pattern
 * @param array<TKey,string> $array
 * @param 0|1 $flags 1=PREG_GREP_INVERT
 * @return array<TKey,string>
 */
function preg_grep($pattern, array $array, $flags = 0)
{
}

/**
 * @param resource $stream
 * @param-out closed-resource $stream
 */
function fclose(&$stream) : bool
{
}

/**
 * @psalm-pure
 * @template T as string
 * @param T $string
 * @return (T is non-empty-string ? non-empty-string : string)
 */
function sodium_bin2base64(string $string, int $id): string

/**
 * @psalm-pure
 * @template T as string
 * @param T $string
 * @return (T is non-empty-string ? non-empty-string : string)
 */
function sodium_bin2hex(string $string): string {}

/**
 * @param string $string
 * @param-out null $string
 */
function sodium_memzero(string &$string): void
{
}

/**
 * @param mixed $value
 * @param bool $return
 * @return ($return is true ? string : void)
 *
 * @psalm-taint-specialize
 * @psalm-flow ($value) -> return
 * @psalm-taint-sink html $value
 */
function var_export($value, bool $return = false) {}

/**
 * @param mixed $value
 * @param list<mixed> $values
 * @return string
 *
 * @psalm-taint-specialize
 * @psalm-flow ($value, $values) -> return
 * @psalm-taint-sink html $value
 * @psalm-taint-sink html $values
 */
function var_dump($value, ...$values) {}

/**
 * @param mixed $value
 * @param bool $return
 * @return ($return is true ? string : true)
 *
 * @psalm-taint-specialize
 * @psalm-flow ($value) -> return
 * @psalm-taint-sink html $value
 */
function print_r($value, bool $return = false) {}

/**
 * @psalm-pure
 *
 * @psalm-taint-sink file $filename
 * @param mixed $filename
 * @return ($return is true ? string : bool)
 */
function highlight_file($filename, bool $return = false) {}

/**
 * @psalm-pure
 *
 * @psalm-taint-sink file $filename
 * @param mixed $filename
 * @return ($return is true ? string : bool)
 */
function show_source($filename, bool $return = false) {}

/**
 * @psalm-pure
 *
 * @psalm-taint-sink file $filename
 */
function php_strip_whitespace(string $filename) : string {}

/**
 * @psalm-pure
 *
 * @param mixed $string
 * @return ($return is true ? string : bool)
 *
 * @psalm-flow ($string) -> return
 */
function highlight_string($string, bool $return = false) {}

/**
 * @psalm-pure
 *
 * @return ($as_float is true ? float : string)
 */
function microtime(bool $as_float = false) {}

/**
 * @psalm-pure
 *
 * @return ($as_float is true ? float : array<string, int>)
 */
function gettimeofday(bool $as_float = false) {}

/**
 * @psalm-pure
 *
 * @param numeric $num
 * @return ($num is int ? positive-int|0 : ($num is float ? float : positive-int|0|float))
 */
function abs($num) {}

/**
 * @psalm-pure
 *
 * @template T as string|int|float
 * @template TStep as int|float
 * @param T $start
 * @param T $end
 * @param TStep $step
 * @return (
 *     T is int
 *     ? (TStep is int ? non-empty-list<int> : non-empty-list<float>)
 *     : (
 *         T is float
 *         ? non-empty-list<float>
 *         : (
 *              T is string
 *              ? non-empty-list<string>
 *              : (
 *                   T is int|float
 *                   ? non-empty-list<int|float>
 *                   : non-empty-list<int|float|string>
 *              )
 *         )
 *     )
 * )
 */
function range($start, $end, $step = 1) {}

/**
 * @psalm-pure
 *
 * @return (
 *     $format is 'd'|'j'|'N'|'w'|'z'|'W'|'m'|'n'|'t'|'L'|'o'|'Y'|'y'|'B'|'g'|'G'|'h'|'H'|'i'|'s'|'u'|'v'|'Z'|'U'|'I'
 *     ? numeric-string
 *     : ($timestamp is numeric ? string : string|false)
 * )
 */
function date(string $format, int $timestamp = 0) {}

/**
 * @psalm-pure
 *
 * @param mixed $vars
 * @param-out string|int|float|null $vars
 * @psalm-flow ($string, $format) -> return
 * @return (func_num_args() is 2 ? (null|list<float|int|string|null>) : int)
 */
function sscanf(string $string, string $format, &...$vars) {}

/**
 * @psalm-pure
 *
 * @return (
 *     func_num_args() is 1
 *     ? strict-array{dirname: string, basename: string, extension?: string, filename: string}
 *     : string
 * )
 */
function pathinfo(string $path, int $flags = \PATHINFO_DIRNAME) {}

/**
 * @psalm-pure
 *
 * @return (func_num_args() is 0 ? array<string, string> : string|false)
 */
function getenv(string $varname = '', bool $local_only = false) {}

/**
 * @psalm-pure
 *
 * @return (
 *     $string is non-empty-string ? non-empty-lowercase-string : lowercase-string
 * )
 *
 * @psalm-flow ($string) -> return
 */
function strtolower(string $string) : string {}

/**
 * @psalm-pure
 *
 * @return (
 *     $string is non-falsy-string
 *     ? non-falsy-string
 *     : ($string is non-empty-string ? non-empty-string : string)
 * )
 *
 * @psalm-flow ($string) -> return
 */
function strtoupper(string $string) : string {}

/**
 * @psalm-pure
 *
 * @param string|array<string> $string
 * @param string|array<string> $replace
 * @param int|array<int> $offset
 * @param null|int|array<int> $length
 *
 * @return ($string is array<string> ? array<string> : string)
 *
 * @psalm-flow ($string, $replace) -> return
 */
function substr_replace($string, $replace, $offset, $length = null) {}

/**
 * @psalm-pure
 *
 * @param string $haystack
 *
 * @psalm-return positive-int|0|false
 */
function strpos($haystack, $needle, int $offset = 0) : int {}

/**
 * @psalm-pure
 *
 * @return (
 *      $string is class-string
 *          ? ($characters is '\\' ? class-string : string)
 *          : ($string is lowercase-string ? lowercase-string : string)
 * )
 *
 * @psalm-flow ($string) -> return
 */
function trim(string $string, string $characters = " \t\n\r\0\x0B") : string {}

/**
 * @psalm-pure
 *
 * @return (
 *      $string is class-string
 *          ? ($characters is '\\' ? class-string : string)
 *          : ($string is lowercase-string ? lowercase-string : string)
 * )
 *
 * @psalm-flow ($string) -> return
 */
function ltrim(string $string, string $characters = " \t\n\r\0\x0B") : string {}

/**
 * @psalm-pure
 *
 * @return ($string is lowercase-string ? lowercase-string : string)
 *
 * @psalm-flow ($string) -> return
 */
function rtrim(string $string, string $characters = " \t\n\r\0\x0B") : string {}

/**
 * @psalm-pure
 *
 * @param string|array $separator
 * @param array<string|float|int|stringable-object|null|bool> $array
 *
 * @return (
 *     $separator is non-empty-string
 *     ? ($array is non-empty-array
 *         ? ($array is array<literal-string|literal-int>
 *             ? ($separator is literal-string ? non-empty-literal-string : non-empty-string)
 *             : non-empty-string
 *         )
 *         : string)
 *     : ($array is non-empty-array
 *         ? ($array is array<non-empty-literal-string|non-empty-string>
 *             ? ($array is array<non-empty-literal-string> ? non-empty-literal-string : non-empty-string)
 *             : string
 *         )
 *         : string)
 * )
 *
 * @psalm-flow ($separator) -> return
 * @psalm-flow ($array) -(array-fetch)-> return
 */
function implode($separator, array $array = []) : string {}

/**
 * @psalm-pure
 *
 * @param string|array $separator
 * @param array<string|float|int|stringable-object|null|bool> $array
 *
 * @return (
 *     $separator is non-empty-string
 *     ? ($array is non-empty-array
 *         ? ($array is array<literal-string|literal-int>
 *             ? ($separator is literal-string ? non-empty-literal-string : non-empty-string)
 *             : non-empty-string
 *         )
 *         : string)
 *     : ($array is non-empty-array
 *         ? ($array is array<non-empty-literal-string|non-empty-string>
 *             ? ($array is array<non-empty-literal-string> ? non-empty-literal-string : non-empty-string)
 *             : string
 *         )
 *         : string)
 * )
 *
 * @psalm-flow ($separator) -> return
 * @psalm-flow ($array) -(array-fetch)-> return
 */
function join($separator, array $array = []): string
{
}

/**
 * @psalm-pure
 *
 * @psalm-flow ($string) -(array-assignment)-> return
 */
function explode(string $separator, string $string, int $limit = -1) : array {}

/**
 * @psalm-pure
 *
 * @psalm-flow ($subject) -(array-assignment)-> return
 *
 * @template TFlags as int-mask<0, 1, 2, 4>
 *
 * @param TFlags $flags
 *
 * @return (TFlags is 0|2 ? non-empty-list<string>|false : (TFlags is 1|3 ? list<string>|false : list<strict-array{string,int}>|false))
 *
 * @psalm-ignore-falsable-return
 */
function preg_split(string $pattern, string $subject, int $limit = -1, int $flags = 0) {}

/**
 * @param array $array
 *
 * @return (
 *     $array is array<int>
 *     ? int
 *     : ($array is array<float>
 *         ? float
 *         : float|int
 *     )
 * )
 */
function array_sum(array $array) {}

/**
 * @param array $array
 *
 * @return (
 *     $array is array<int>
 *     ? int
 *     : ($array is array<float>
 *         ? float
 *         : float|int
 *     )
 * )
 */
function array_product(array $array) {}

/**
 * 257 is FILTER_VALIDATE_INT
 * @psalm-taint-escape ($filter is 257 ? 'html' : null)
 *
 * 258 is FILTER_VALIDATE_BOOLEAN
 * @psalm-taint-escape ($filter is 258 ? 'html' : null)
 *
 * 259 is FILTER_VALIDATE_FLOAT
 * @psalm-taint-escape ($filter is 259 ? 'html' : null)
 *
 * 519 is FILTER_SANITIZE_NUMBER_INT
 * @psalm-taint-escape ($filter is 519 ? 'html' : null)
 *
 * 520 is FILTER_SANITIZE_NUMBER_FLOAT
 * @psalm-taint-escape ($filter is 520 ? 'html' : null)
 *
 * @psalm-flow ($value, $filter, $options) -> return
 */
function filter_var(mixed $value, int $filter = FILTER_DEFAULT, array|int $options = 0): mixed {}

/**
 * @psalm-pure
 *
 * @psalm-taint-escape html
 * @psalm-flow ($string) -> return
 */
function strip_tags(string $string, ?string $allowed_tags = null) : string {}

/**
 * @psalm-pure
 *
 * @psalm-flow ($string) -> return
 */
function stripcslashes(string $string) : string {}

/**
 * @psalm-pure
 *
 * @psalm-flow ($string) -> return
 */
function stripslashes(string $string) : string {}

/**
 * @psalm-pure
 *
 * Tainting is handled in a plugin
 *
 * @psalm-flow ($string) -> return
 */
function htmlentities(string $string, ?int $flags = null, ?string $encoding = null, bool $double_encode = true) : string {}

/**
 * @psalm-pure
 *
 * Tainting is handled in a plugin
 *
 * @psalm-flow ($string) -> return
 */
function html_entity_decode(string $string, ?int $flags = null, ?string $encoding = null) : string {}

/**
 * @psalm-pure
 *
 * Tainting is handled in a plugin
 *
 * @psalm-flow ($string) -> return
 * @psalm-return (
 *     $string is non-empty-string
 *     ? non-empty-string
 *     : string
 * )
 */
function htmlspecialchars(string $string, int $flags = ENT_COMPAT | ENT_HTML401, ?string $encoding = 'UTF-8', bool $double_encode = true) : string {}

/**
 * @psalm-pure
 *
 * Tainting is handled in a plugin
 *
 * @psalm-flow ($string) -> return
 */
function htmlspecialchars_decode(string $string, ?int $flags = null) : string {}

/**
 * @psalm-pure
 *
 * @psalm-return (
 *     $string is ''
 *     ? 0
 *     : (
 *          $string is non-empty-string
 *              ? positive-int
 *              : (0|positive-int)
 *     )
 * )
 */
function strlen(string $string) : int {}

/**
 * @psalm-pure
 *
 * @param string|array<string|int|float> $search
 * @param string|array<string|int|float> $replace
 * @param string|array<string|int|float> $subject
 * @param int $count
 * @return ($subject is array ? array<string> : string)
 *
 * @psalm-flow ($replace, $subject) -> return
 */
function str_replace($search, $replace, $subject, &$count = null) {}

/**
 * @psalm-pure
 *
 * @param string|array<string|int|float> $search
 * @param string|array<string|int|float> $replace
 * @param string|array<string|int|float> $subject
 * @param int $count
 * @return ($subject is array ? array<string> : string)
 *
 * @psalm-flow ($replace, $subject) -> return
 */
function str_ireplace($search, $replace, $subject, &$count = null) {}

/**
 * @psalm-pure
 *
 * @return ($string is non-empty-string ? non-empty-string : ($length is positive-int ? non-empty-string: string))
 *
 * @psalm-flow ($string, $pad_string) -> return
 */
function str_pad(string $string, int $length, $pad_string = '', int $pad_type = STR_PAD_RIGHT): string {}

/**
 * @psalm-pure
 *
 * @todo update $times to be `0|positive-int`
 * @return (
 *      $string is non-empty-string
 *      ? (
 *          $times is positive-int
 *          ? non-empty-string
 *          : ($times is 0 ? '' : string)
 *      )
 *      : ($times is 0 ? '' : string)
 * )
 *
 * @psalm-flow ($string) -> return
 */
function str_repeat(string $string, int $times): string {}

/**
 * @psalm-pure
 *
 * @psalm-flow ($string) -> return
 */
function str_rot13(string $string): string {}

/**
 * @psalm-pure
 *
 * @psalm-flow ($string) -> return
 */
function str_shuffle(string $string): string {}

/**
 * @psalm-pure
 * @return ($length is positive-int ? list<string> : false)
 *
 * @psalm-flow ($string) -> return
 */
function str_split(string $string, int $length = 1) {}

/**
 * @psalm-pure
 * @return string|false
 * @psalm-ignore-falsable-return
 *
 * @psalm-flow ($haystack) -> return
 */
function strstr(string $haystack, string $needle, bool $before_needle = false) {}

/**
 * @psalm-pure
 * @return string|false
 * @psalm-ignore-falsable-return
 *
 * @psalm-flow ($haystack) -> return
 */
function stristr(string $haystack, string $needle, bool $before_needle = false) {}

/**
 * @psalm-pure
 * @return string|false
 * @psalm-ignore-falsable-return
 *
 * @psalm-flow ($haystack) -> return
 */
function strchr(string $haystack, string $needle, bool $before_needle = false) {}

/**
 * @psalm-pure
 * @return string|false
 * @psalm-ignore-falsable-return
 *
 * @psalm-flow ($string) -> return
 */
function strpbrk(string $string, string $characters) {}

/**
 * @psalm-pure
 * @return string|false
 * @psalm-ignore-falsable-return
 *
 * @psalm-flow ($haystack) -> return
 */
function strrchr(string $haystack, string $needle) {}

/**
 * @psalm-pure
 *
 * @psalm-flow ($string) -> return
 */
function strrev(string $string): string {}

/**
 * @psalm-pure
 *
 * @param 0|1|2 $format
 * @return (
 *     $format is 0 ?
 *     int :
 *     (
 *         $format is 1 ?
 *         list<string> :
 *         array<int, string>
 *     )
 * )
 */
function str_word_count(string $string, int $format = 0, string|null $characters = null) {}

/**
 * @psalm-pure
 *
 * @param string|string[] $pattern
 * @param string|array<string|int|float> $replacement
 * @param string|array<string|int|float> $subject
 * @param int $count
 * @return ($subject is array ? array<string> : string|null)
 *
 * @psalm-flow ($replacement, $subject) -> return
 */
function preg_filter($pattern, $replacement, $subject, int $limit = -1, &$count = null) {}

/**
 * @psalm-pure
 *
 * @param string|string[] $pattern
 * @param string|array<string|int|float> $replacement
 * @param string|array<string|int|float> $subject
 * @param int $count
 * @return ($subject is array ? array<string>|null : string|null)
 *
 * @psalm-flow ($replacement, $subject) -> return
 */
function preg_replace($pattern, $replacement, $subject, int $limit = -1, &$count = null) {}

/**
 * @param string|string[] $pattern
 * @param callable(string[]):string $callback
 * @param string|array<string|int|float> $subject
 * @param int $count
 * @return ($subject is array ? array<string>|null : string|null)
 *
 * @psalm-taint-specialize
 * @psalm-flow ($subject) -> return
 */
function preg_replace_callback($pattern, $callback, $subject, int $limit = -1, &$count = null, int $flags = 0) {}

/**
 * @psalm-pure
 * @template TFlags as int
 *
 * @param string $pattern
 * @param string $subject
 * @param mixed $matches
 * @param TFlags $flags
 * @param-out (
 *          TFlags is 1
 *          ? array<list<string>>
 *          : (TFlags is 2
 *              ? list<array<string>>
 *              : (TFlags is 256|257
 *                  ? array<list<strict-array{string, int}>>
 *                  : (TFlags is 258
 *                      ? list<array<strict-array{string, int}>>
 *                      : (TFlags is 512|513
 *                          ? array<list<?string>>
 *                          : (TFlags is 514
 *                              ? list<array<?string>>
 *                              : (TFlags is 770
 *                                  ? list<array<strict-array{?string, int}>>
 *                                  : array
 *                              )
 *                          )
 *                      )
 *                  )
 *              )
 *          )
 *        ) $matches
 * @return int|false
 * @psalm-ignore-falsable-return
 */
function preg_match_all($pattern, $subject, &$matches = [], int $flags = 1, int $offset = 0) {}

/**
 * @psalm-pure
 * @template TFlags as int-mask<0, 256, 512>
 *
 * @param string $pattern
 * @param string $subject
 * @param mixed $matches
 * @param TFlags $flags
 * @param-out (TFlags is 256 ? array<array-key, strict-array{string, 0|positive-int}|strict-array{'', -1}> :
 *             TFlags is 512 ? array<array-key, string|null> :
 *             TFlags is 768 ? array<array-key, strict-array{string, 0|positive-int}|strict-array{null, -1}> :
 *                             array<array-key, string>
 *            ) $matches
 * @return 1|0|false
 * @psalm-ignore-falsable-return
 */
function preg_match($pattern, $subject, &$matches = [], int $flags = 0, int $offset = 0) {}

/**
 * @psalm-pure
 *
 * @return (PHP_MAJOR_VERSION is 5|7 ? string|false : string)
 * @psalm-ignore-falsable-return
 *
 * @psalm-flow ($string) -> return
 */
function substr(string $string, int $offset, ?int $length = null) {}

/**
 * @psalm-pure
 *
 * @psalm-flow ($str) -> return
 */
function preg_quote(string $str, ?string $delimiter = null) : string {}

/**
 * @psalm-pure
 *
 * @param string|int|float $values
 *
 * @psalm-flow ($format, $values) -> return
 */
function sprintf(string $format, ...$values) : string {}

/**
 * @psalm-pure
 * @return string|false
 * @psalm-ignore-falsable-return
 *
 * @psalm-flow ($format, $values) -> return
 */
function vsprintf(string $format, array $values) {}

/**
 * @psalm-pure
 * @return string
 *
 * @psalm-flow ($string) -> return
 */
function wordwrap(string $string, int $width = 75, string $break = "\n", bool $cut_long_words = false) : string {}

/**
 * @psalm-pure
 *
 * @param string|int|float $values
 *
 * @psalm-taint-specialize
 * @psalm-flow ($format, $values) -> return
 * @psalm-taint-sink html $format
 * @psalm-taint-sink html $values
 */
function printf(string $format, ...$values) : string {}

/**
 * @psalm-taint-specialize
 * @psalm-taint-sink html $format
 * @psalm-taint-sink html $values
 */
function vprintf(string $format, array $values) : int {}

/**
 * @psalm-pure
 *
 * @return string|false
 * @psalm-ignore-falsable-return
 *
 * @psalm-flow ($path) -> return
 */
function realpath(string $path) {}

/**
 * @psalm-pure
 *
 * @param numeric-string $num1
 * @param numeric-string $num2
 * @return (PHP_MAJOR_VERSION is 8 ? numeric-string : ($num2 is "0" ? null : numeric-string))
 */
function bcdiv(string $num1, string $num2, int $scale = 0): ?string {}

/**
 * @psalm-pure
 *
 * @param scalar|null|object $value
 * @return string The string value of var.
 *
 * @psalm-flow ($value) -> return
 */
function strval ($value): string {}

/**
 * @return ($string is non-empty-string ? non-empty-list<string> : non-empty-list<string>|strict-array{null})
 * @psalm-pure
 *
 * @psalm-flow ($string) -> return
 */
function str_getcsv(string $string, string $separator = ',', string $enclosure = '"', string $escape = '\\\\')
{
}

/**
 * @template TKey as array-key
 * @template TArray as array<mixed, TKey>
 *
 * @param TArray $array
 *
 * @return (TArray is non-empty-array ? non-empty-array<TKey, positive-int> : array<TKey, positive-int>)
 *
 * @psalm-pure
 */
function array_count_values(array $array): array {}

/**
 * @psalm-pure
 *
 * @psalm-flow ($string) -> return
 */
function addcslashes(string $string, string $characters) : string
{
}

/**
 * @psalm-pure
 *
 * @psalm-flow ($string) -> return
 */
function addslashes(string $string): string
{
}

/**
 * @psalm-pure
 *
 * @psalm-flow ($string) -> return
 */
function ucfirst(string $string): string
{
}

/**
 * @psalm-pure
 *
 * @psalm-flow ($string, $separators) -> return
 */
function ucwords (string $string, string $separators = " \t\r\n\f\v"): string
{
}

/**
 * @psalm-pure
 *
 * @psalm-flow ($string) -> return
 */
function lcfirst(string $string): string
{
}

/**
 * @psalm-pure
 *
 * @psalm-flow ($string) -> return
 */
function nl2br(string $string, bool $use_xhtml = false): string
{
}

/**
 * @psalm-pure
 *
 * @psalm-flow ($string) -> return
 */
function quoted_printable_decode(string $string): string
{
}

/**
 * @psalm-pure
 *
 * @psalm-flow ($string) -> return
 */
function quoted_printable_encode(string $string): string
{
}

/**
 * @psalm-pure
 *
 * @psalm-flow ($string) -> return
 */
function quotemeta(string $string): string
{
}

/**
 * @psalm-pure
 *
 * @psalm-flow ($string) -> return
 */
function chop(string $string, string $characters = " \t\n\r\0\x0B"): string
{
}

/**
 * @psalm-pure
 * @psalm-flow ($string, $separator) -> return
 */
function chunk_split(string $string, int $length = 76, string $separator= ''): string
{
}

/**
 * @psalm-pure
 *
 * @psalm-flow ($string) -> return
 */
function convert_uudecode(string $string): string
{
}

/**
 * @psalm-pure
 *
 * @psalm-flow ($string) -> return
 */
function convert_uuencode(string $string) : string
{
}

/**
 * @psalm-pure
 *
 * @psalm-taint-escape ldap
 * @psalm-flow ($value) -> return
 */
function ldap_escape(string $value, string $ignore = "", int $flags = 0) : string {}

/**
 * @psalm-pure
 *
 * @return mixed
 * @psalm-flow ($json) -> return
 */
function json_decode(string $json, ?bool $associative = null, int $depth = 512, int $flags = 0) {}

/**
 * @psalm-pure
 *
 * @return ($flags is 4194304 ? non-empty-string : non-empty-string|false)
 *
 * @psalm-flow ($value) -> return
 * @psalm-ignore-falsable-return
 */
function json_encode(mixed $value, int $flags = 0, int $depth = 512) {}

/**
 * @psalm-pure
 *
 * @return string|false
 *
 * @psalm-flow ($values) -> return
 * @psalm-ignore-falsable-return
 */
function pack(string $format, mixed ...$values) {}

/**
 * @psalm-pure
 *
 * @param string|int $in_codepage
 * @param string|int $out_codepage
 * @psalm-flow ($subject) -> return
 */
function sapi_windows_cp_conv($in_codepage, $out_codepage, string $subject) : ?string {}

/**
 * @psalm-pure
 *
 * @psalm-flow ($prefix) -> return
 */
function uniqid(string $prefix = "", bool $more_entropy = false) : string {}

/**
 * @psalm-pure
 *
 * @return array|false
 * @psalm-ignore-falsable-return
 *
 * @psalm-flow ($string) -> return
 */
function unpack(string $format, string $string, int $offset = 0) {}

/**
 * @psalm-pure
 *
 * @return string|false
 *
 * @psalm-flow ($string) -> return
 * @psalm-ignore-falsable-return
 */
function base64_decode(string $string, bool $strict = false) {}

/**
 * @psalm-pure
 *
 * @psalm-flow ($string) -> return
 * @template T as string
 * @param T $string
 * @return (T is non-empty-string ? non-empty-string : string)
 */
function base64_encode(string $string) : string {}

/**
 * @psalm-pure
 *
 * @template T as string
 * @param T $string
 * @return (T is non-empty-string ? non-empty-string : string)
 */
function bin2hex(string $string): string {}

/**
 * @psalm-pure
 *
 * @param resource|null $context
 *
 * @return ($associative is 0 ? list<string> : array<string, string|list<string>>)|false
 *
 * @psalm-taint-sink ssrf $url
 */
function get_headers(string $url, int $associative = 0, $context = null) : array|false {}

/**
 * @psalm-pure
 *
 * @return array<lowercase-string, string>|false
 *
 * @psalm-taint-sink ssrf $filename
 */
function get_meta_tags(string $filename, bool $use_include_path = false) : array|false {}

/**
 * @return ($categorize is false ? array<string,int|string|float|bool|null|array|resource> : array<string, array<string,int|string|float|bool|null|array|resource>>)
 */
function get_defined_constants(bool $categorize = false): array {}

/**
 * @param mixed $object_or_class
 * @param class-string $class
 * @param bool $allow_string
 * @return ($allow_string is false ? ($object_or_class is object ? bool : false) : bool)
 */
function is_a($object_or_class, string $class, $allow_string = false): bool{}

/**
 * @template T of array|string
 * @param T $string
 * @return (T is array<int, string> ? array<int, string> : T is array ? array : string|false)
 * @psalm-ignore-falsable-return
 */
function mb_convert_encoding(array|string $string, string $to_encoding, array|string|null $from_encoding = null): array|string|false{}

/**
 * @template TRead of null|array<array-key, resource>
 * @template TWrite of null|array<array-key, resource>
 * @template TExcept of null|array<array-key, resource>
 * @param TRead $read
 * @param TWrite $write
 * @param TExcept $except
 * @return false|int<0, max>
 * @param-out (TRead is null ? null : array<array-key, resource>) $read
 * @param-out (TWrite is null ? null : array<array-key, resource>) $write
 * @param-out (TExcept is null ? null : array<array-key, resource>) $except
 * @psalm-suppress ReferenceConstraintViolation
 */
function stream_select(null|array &$read, null|array &$write, null|array &$except, null|int $seconds, null|int $microseconds = null) : bool|int {}<|MERGE_RESOLUTION|>--- conflicted
+++ resolved
@@ -135,11 +135,7 @@
  *
  * @param TArray $array
  *
-<<<<<<< HEAD
- * @return (TArray is array<never, never> ? null : TKey|null)
-=======
- * @return (TArray is array<empty,empty> ? null : (TArray is non-empty-list ? int<0,max> : (TArray is non-empty-array ? TKey : TKey|null)))
->>>>>>> f630a0dc
+ * @return (TArray is array<never, never> ? null : (TArray is non-empty-list ? int<0,max> : (TArray is non-empty-array ? TKey : TKey|null)))
  * @psalm-pure
  * @psalm-ignore-nullable-return
  */
@@ -148,16 +144,13 @@
 }
 
 /**
-<<<<<<< HEAD
- * @psalm-template TArray as array
-=======
  * @psalm-template TKey as array-key
  * @psalm-template TValue
  * @psalm-template TArray as array<TKey, TValue>
  *
  * @param TArray $array
  *
- * @return (TArray is array<empty,empty> ? false : (TArray is non-empty-array ? TValue : TValue|false))
+ * @return (TArray is array<never, never> ? false : (TArray is non-empty-array ? TValue : TValue|false))
  * @psalm-pure
  */
 function current($array)
@@ -171,7 +164,7 @@
  *
  * @param TArray $array
  *
- * @return (TArray is array<empty,empty> ? false : (TArray is non-empty-array ? TValue : TValue|false))
+ * @return (TArray is array<never, never> ? false : (TArray is non-empty-array ? TValue : TValue|false))
  */
 function reset(&$array)
 {
@@ -184,7 +177,7 @@
  *
  * @param TArray $array
  *
- * @return (TArray is array<empty,empty> ? false : (TArray is non-empty-array ? TValue : TValue|false))
+ * @return (TArray is array<never, never> ? false : (TArray is non-empty-array ? TValue : TValue|false))
  */
 function end(&$array)
 {
@@ -193,7 +186,6 @@
 /**
  * @psalm-template TKey as array-key
  * @psalm-template TArray as array<TKey, mixed>
->>>>>>> f630a0dc
  *
  * @param TArray $array
  *
