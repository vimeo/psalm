<?php
/**
 * @psalm-template TArray as array
 *
 * @param TArray $array
 * @param mixed $search_value
 * @param bool  $strict
 *
 * @return (TArray is non-empty-array ? non-empty-list<key-of<TArray>> : list<key-of<TArray>>)
 * @psalm-pure
 */
function array_keys(array $array, $search_value = null, bool $strict = false)
{
}

/**
 * @psalm-template TKey as array-key
 * @psalm-template TValue
 *
 * @param array<TKey, TValue> $array
 * @param array ...$arrays
 *
 * @return array<TKey, TValue>
 * @psalm-pure
 */
function array_intersect(array $array, array ...$arrays)
{
}

/**
 * @psalm-template TKey as array-key
 * @psalm-template TValue
 *
 * @param array<TKey, TValue> $array
 * @param array ...$arrays
 *
 * @return array<TKey, TValue>
 * @psalm-pure
 */
function array_intersect_key(array $array, array ...$arrays)
{
}

/**
 * @psalm-template TKey as array-key
 * @psalm-template TValue
 *
 * @param array<TKey, TValue> $array
 * @param array ...$arrays
 *
 * @return array<TKey, TValue>
 * @psalm-pure
 */
function array_intersect_assoc(array $array, array ...$arrays)
{
}

/**
 * @psalm-template TKey as array-key
 * @psalm-template TValue
 *
 * @param array<mixed, TKey> $keys
 * @param array<mixed, TValue> $values
 *
 * @return (
 *     PHP_MAJOR_VERSION is 8 ?
 *         ($keys is non-empty-array ? non-empty-array<TKey, TValue> : array<TKey, TValue>) :
 *         ($keys is non-empty-array ? non-empty-array<TKey, TValue>|false : array<TKey, TValue>|false)
 * )
 * @psalm-ignore-falsable-return
 * @psalm-pure
 */
function array_combine(array $keys, array $values)
{
}

/**
 * @psalm-template TKey as array-key
 * @psalm-template TValue
 *
 * @param array<TKey, TValue> $array
 * @param array ...$arrays
 *
 * @return array<TKey, TValue>
 * @psalm-pure
 */
function array_diff(array $array, array ...$arrays)
{
}

/**
 * @psalm-template TKey as array-key
 * @psalm-template TValue
 *
 * @param array<TKey, TValue> $array
 * @param array ...$arrays
 *
 * @return array<TKey, TValue>
 * @psalm-pure
 */
function array_diff_key(array $array, array ...$arrays)
{
}

/**
 * @psalm-template TKey as array-key
 * @psalm-template TValue
 *
 * @param array<TKey, TValue> $array
 * @param array ...$arrays
 *
 * @return array<TKey, TValue>
 * @psalm-pure
 */
function array_diff_assoc(array $array, array ...$arrays)
{
}

/**
 * @psalm-template TKey as array-key
 * @psalm-template TValue
 *
 * @param array<TKey, TValue> $array
 *
 * @return array<TValue, TKey>
 * @psalm-pure
 */
function array_flip(array $array)
{
}

/**
 * @psalm-template TKey as array-key
 * @psalm-template TArray as array<TKey, mixed>
 *
 * @param TArray $array
 *
<<<<<<< HEAD
 * @return (TArray is array<empty,empty> ? null : (TArray is non-empty-list ? int<0,max> : (TArray is non-empty-array ? TKey : TKey|null)))
=======
 * @return (TArray is array<never, never> ? null : TKey|null)
>>>>>>> 7c83878a
 * @psalm-pure
 * @psalm-ignore-nullable-return
 */
function key($array)
{
}

/**
<<<<<<< HEAD
 * @psalm-template TKey as array-key
 * @psalm-template TValue
 * @psalm-template TArray as array<TKey, TValue>
 *
 * @param TArray $array
 *
 * @return (TArray is array<empty,empty> ? false : (TArray is non-empty-array ? TValue : TValue|false))
 * @psalm-pure
 */
function current($array)
{
}

/**
 * @psalm-template TKey as array-key
 * @psalm-template TValue
 * @psalm-template TArray as array<TKey, TValue>
 *
 * @param TArray $array
 *
 * @return (TArray is array<empty,empty> ? false : (TArray is non-empty-array ? TValue : TValue|false))
 */
function reset(&$array)
{
}

/**
 * @psalm-template TKey as array-key
 * @psalm-template TValue
 * @psalm-template TArray as array<TKey, TValue>
 *
 * @param TArray $array
 *
 * @return (TArray is array<empty,empty> ? false : (TArray is non-empty-array ? TValue : TValue|false))
 */
function end(&$array)
{
}

/**
 * @psalm-template TKey as array-key
 * @psalm-template TArray as array<TKey, mixed>
=======
 * @psalm-template TArray as array
>>>>>>> 7c83878a
 *
 * @param TArray $array
 *
 * @return (TArray is array<never, never> ? null : (TArray is non-empty-array ? key-of<TArray> : key-of<TArray>|null))
 * @psalm-pure
 */
function array_key_first($array)
{
}

/**
 * @psalm-template TArray as array
 *
 * @param TArray $array
 *
 * @return (TArray is array<never, never> ? null : (TArray is non-empty-array ? key-of<TArray> : key-of<TArray>|null))
 * @psalm-pure
 */
function array_key_last($array)
{
}

/**
 * @psalm-template TArray as array
 *
 * @param TArray $array
 *
 * @return (TArray is non-empty-array ? non-empty-list<value-of<TArray>> : list<value-of<TArray>>)
 * @psalm-pure
 */
function array_values($array)
{
}

/**
 * @psalm-template T
 *
 * @param mixed           $needle
 * @param array<T, mixed> $haystack
 * @param bool            $strict
 *
 * @return T|false
 * @psalm-pure
 */
function array_search($needle, array $haystack, bool $strict = false)
{
}

/**
 * @psalm-template T
 * @psalm-template TArray as array<T>
 *
 * @param TArray $array
 * @param-out (TArray is non-empty-array ? non-empty-list<T> : list<T>) $array
 */
function shuffle(array &$array): bool
{
}

/**
 * @psalm-template T
 * @psalm-template TArray as array<T>
 *
 * @param TArray $array
 * @param-out (TArray is non-empty-array ? non-empty-list<T> : list<T>) $array
 */
function sort(array &$array, int $flags = SORT_REGULAR): bool
{
}

/**
 * @psalm-template T
 * @psalm-template TArray as array<T>
 *
 * @param TArray $array
 * @param-out (TArray is non-empty-array ? non-empty-list<T> : list<T>) $array
 */
function rsort(array &$array, int $flags = SORT_REGULAR): bool
{
}

/**
 * @psalm-template T
 * @psalm-template TArray as array<T>
 *
 * @param TArray $array
 * @param callable(T,T):int $callback
 * @param-out (TArray is non-empty-array ? non-empty-list<T> : list<T>) $array
 */
function usort(array &$array, callable $callback): bool
{
}

/**
 * @psalm-template TKey
 * @psalm-template T
 * @psalm-template TArray as array<TKey,T>
 *
 * @param TArray $array
 * @param callable(T,T):int $callback
 * @param-out (TArray is non-empty-array ? non-empty-array<TKey,T> : array<TKey,T>) $array
 */
function uasort(array &$array, callable $callback): bool
{
}

/**
 * @psalm-template TKey
 * @psalm-template T
 * @psalm-template TArray as array<TKey,T>
 *
 * @param TArray $array
 * @param callable(TKey,TKey):int $callback
 * @param-out (TArray is non-empty-array ? non-empty-array<TKey,T> : array<TKey,T>) $array
 */
function uksort(array &$array, callable $callback): bool
{
}

/**
 * @psalm-pure
 *
 * @psalm-template K of array-key
 * @psalm-template T
 *
 * @param array<K,T> $array
 *
 * @return array<K,T>
 */
function array_change_key_case(array $array, int $case = CASE_LOWER)
{
}

/**
 * @psalm-pure
 *
 * @psalm-template TKey as array-key
 *
 * @param TKey $key
 * @param array<TKey, mixed> $array
 *
 * @return bool
 */
function array_key_exists($key, array $array) : bool
{
}

/**
 * @psalm-pure
 *
 * @psalm-template TKey as array-key
 * @psalm-template TValue
 *
 * @param array<TKey, TValue> ...$arrays
 *
 * @return array<TKey, TValue>
 */
function array_merge_recursive(array ...$arrays)
{
}

/**
 * @psalm-pure
 *
 * @psalm-template TKey as array-key
 * @psalm-template TValue
 *
 * @param array<TKey> $keys
 * @param TValue $value
 *
 * @return array<TKey, TValue>
 */
function array_fill_keys(array $keys, $value): array
{
}

/**
 * @psalm-pure
 *
 * @psalm-template TKey
 *
 * @param string $pattern
 * @param array<TKey,string> $array
 * @param 0|1 $flags 1=PREG_GREP_INVERT
 * @return array<TKey,string>
 */
function preg_grep($pattern, array $array, $flags = 0)
{
}

/**
 * @param resource $stream
 * @param-out closed-resource $stream
 */
function fclose(&$stream) : bool
{
}

/**
 * @psalm-pure
 * @template T as string
 * @param T $string
 * @return (T is non-empty-string ? non-empty-string : string)
 */
function sodium_bin2base64(string $string, int $id): string

/**
 * @psalm-pure
 * @template T as string
 * @param T $string
 * @return (T is non-empty-string ? non-empty-string : string)
 */
function sodium_bin2hex(string $string): string {}

/**
 * @param string $string
 * @param-out null $string
 */
function sodium_memzero(string &$string): void
{
}

/**
 * @param mixed $value
 * @param bool $return
 * @return ($return is true ? string : void)
 *
 * @psalm-taint-specialize
 * @psalm-flow ($value) -> return
 * @psalm-taint-sink html $value
 */
function var_export($value, bool $return = false) {}

/**
 * @param mixed $value
 * @param list<mixed> $values
 * @return string
 *
 * @psalm-taint-specialize
 * @psalm-flow ($value, $values) -> return
 * @psalm-taint-sink html $value
 * @psalm-taint-sink html $values
 */
function var_dump($value, ...$values) {}

/**
 * @param mixed $value
 * @param bool $return
 * @return ($return is true ? string : true)
 *
 * @psalm-taint-specialize
 * @psalm-flow ($value) -> return
 * @psalm-taint-sink html $value
 */
function print_r($value, bool $return = false) {}

/**
 * @psalm-pure
 *
 * @psalm-taint-sink file $filename
 * @param mixed $filename
 * @return ($return is true ? string : bool)
 */
function highlight_file($filename, bool $return = false) {}

/**
 * @psalm-pure
 *
 * @psalm-taint-sink file $filename
 * @param mixed $filename
 * @return ($return is true ? string : bool)
 */
function show_source($filename, bool $return = false) {}

/**
 * @psalm-pure
 *
 * @psalm-taint-sink file $filename
 */
function php_strip_whitespace(string $filename) : string {}

/**
 * @psalm-pure
 *
 * @param mixed $string
 * @return ($return is true ? string : bool)
 *
 * @psalm-flow ($string) -> return
 */
function highlight_string($string, bool $return = false) {}

/**
 * @psalm-pure
 *
 * @return ($as_float is true ? float : string)
 */
function microtime(bool $as_float = false) {}

/**
 * @psalm-pure
 *
 * @return ($as_float is true ? float : array<string, int>)
 */
function gettimeofday(bool $as_float = false) {}

/**
 * @psalm-pure
 *
 * @param numeric $num
 * @return ($num is int ? positive-int|0 : ($num is float ? float : positive-int|0|float))
 */
function abs($num) {}

/**
 * @psalm-pure
 *
 * @template T as string|int|float
 * @template TStep as int|float
 * @param T $start
 * @param T $end
 * @param TStep $step
 * @return (
 *     T is int
 *     ? (TStep is int ? non-empty-list<int> : non-empty-list<float>)
 *     : (
 *         T is float
 *         ? non-empty-list<float>
 *         : (
 *              T is string
 *              ? non-empty-list<string>
 *              : (
 *                   T is int|float
 *                   ? non-empty-list<int|float>
 *                   : non-empty-list<int|float|string>
 *              )
 *         )
 *     )
 * )
 */
function range($start, $end, $step = 1) {}

/**
 * @psalm-pure
 *
 * @return (
 *     $format is 'd'|'j'|'N'|'w'|'z'|'W'|'m'|'n'|'t'|'L'|'o'|'Y'|'y'|'B'|'g'|'G'|'h'|'H'|'i'|'s'|'u'|'v'|'Z'|'U'|'I'
 *     ? numeric-string
 *     : ($timestamp is numeric ? string : string|false)
 * )
 */
function date(string $format, int $timestamp = 0) {}

/**
 * @psalm-pure
 *
 * @param mixed $vars
 * @param-out string|int|float|null $vars
 * @psalm-flow ($string, $format) -> return
 * @return (func_num_args() is 2 ? (null|list<float|int|string|null>) : int)
 */
function sscanf(string $string, string $format, &...$vars) {}

/**
 * @psalm-pure
 *
 * @return (
 *     func_num_args() is 1
 *     ? array{dirname: string, basename: string, extension?: string, filename: string}
 *     : string
 * )
 */
function pathinfo(string $path, int $flags = \PATHINFO_DIRNAME) {}

/**
 * @psalm-pure
 *
 * @return (func_num_args() is 0 ? array<string, string> : string|false)
 */
function getenv(string $varname = '', bool $local_only = false) {}

/**
 * @psalm-pure
 *
 * @return (
 *     $string is non-empty-string ? non-empty-lowercase-string : lowercase-string
 * )
 *
 * @psalm-flow ($string) -> return
 */
function strtolower(string $string) : string {}

/**
 * @psalm-pure
 *
 * @return (
 *     $string is non-falsy-string
 *     ? non-falsy-string
 *     : ($string is non-empty-string ? non-empty-string : string)
 * )
 *
 * @psalm-flow ($string) -> return
 */
function strtoupper(string $string) : string {}

/**
 * @psalm-pure
 *
 * @param string|array<string> $string
 * @param string|array<string> $replace
 * @param int|array<int> $offset
 * @param null|int|array<int> $length
 *
 * @return ($string is array<string> ? array<string> : string)
 *
 * @psalm-flow ($string, $replace) -> return
 */
function substr_replace($string, $replace, $offset, $length = null) {}

/**
 * @psalm-pure
 *
 * @param string $haystack
 *
 * @psalm-return positive-int|0|false
 */
function strpos($haystack, $needle, int $offset = 0) : int {}

/**
 * @psalm-pure
 *
 * @return (
 *      $string is class-string
 *          ? ($characters is '\\' ? class-string : string)
 *          : ($string is lowercase-string ? lowercase-string : string)
 * )
 *
 * @psalm-flow ($string) -> return
 */
function trim(string $string, string $characters = " \t\n\r\0\x0B") : string {}

/**
 * @psalm-pure
 *
 * @return (
 *      $string is class-string
 *          ? ($characters is '\\' ? class-string : string)
 *          : ($string is lowercase-string ? lowercase-string : string)
 * )
 *
 * @psalm-flow ($string) -> return
 */
function ltrim(string $string, string $characters = " \t\n\r\0\x0B") : string {}

/**
 * @psalm-pure
 *
 * @return ($string is lowercase-string ? lowercase-string : string)
 *
 * @psalm-flow ($string) -> return
 */
function rtrim(string $string, string $characters = " \t\n\r\0\x0B") : string {}

/**
 * @psalm-pure
 *
 * @param string|array $separator
 * @param array<string|float|int|stringable-object|null|bool> $array
 *
 * @return (
 *     $separator is non-empty-string
 *     ? ($array is non-empty-array
 *         ? ($array is array<literal-string|literal-int>
 *             ? ($separator is literal-string ? non-empty-literal-string : non-empty-string)
 *             : non-empty-string
 *         )
 *         : string)
 *     : ($array is non-empty-array
 *         ? ($array is array<non-empty-literal-string|non-empty-string>
 *             ? ($array is array<non-empty-literal-string> ? non-empty-literal-string : non-empty-string)
 *             : string
 *         )
 *         : string)
 * )
 *
 * @psalm-flow ($separator) -> return
 * @psalm-flow ($array) -(array-fetch)-> return
 */
function implode($separator, array $array = []) : string {}

/**
 * @psalm-pure
 *
 * @param string|array $separator
 * @param array<string|float|int|stringable-object|null|bool> $array
 *
 * @return (
 *     $separator is non-empty-string
 *     ? ($array is non-empty-array
 *         ? ($array is array<literal-string|literal-int>
 *             ? ($separator is literal-string ? non-empty-literal-string : non-empty-string)
 *             : non-empty-string
 *         )
 *         : string)
 *     : ($array is non-empty-array
 *         ? ($array is array<non-empty-literal-string|non-empty-string>
 *             ? ($array is array<non-empty-literal-string> ? non-empty-literal-string : non-empty-string)
 *             : string
 *         )
 *         : string)
 * )
 *
 * @psalm-flow ($separator) -> return
 * @psalm-flow ($array) -(array-fetch)-> return
 */
function join($separator, array $array = []): string
{
}

/**
 * @psalm-pure
 *
 * @psalm-flow ($string) -(array-assignment)-> return
 */
function explode(string $separator, string $string, int $limit = -1) : array {}

/**
 * @psalm-pure
 *
 * @psalm-flow ($subject) -(array-assignment)-> return
 *
 * @template TFlags as int-mask<0, 1, 2, 4>
 *
 * @param TFlags $flags
 *
 * @return (TFlags is 0|2 ? non-empty-list<string>|false : (TFlags is 1|3 ? list<string>|false : list<array{string,int}>|false))
 *
 * @psalm-ignore-falsable-return
 */
function preg_split(string $pattern, string $subject, int $limit = -1, int $flags = 0) {}

/**
 * @param array $array
 *
 * @return (
 *     $array is array<int>
 *     ? int
 *     : ($array is array<float>
 *         ? float
 *         : float|int
 *     )
 * )
 */
function array_sum(array $array) {}

/**
 * @param array $array
 *
 * @return (
 *     $array is array<int>
 *     ? int
 *     : ($array is array<float>
 *         ? float
 *         : float|int
 *     )
 * )
 */
function array_product(array $array) {}

/**
 * 257 is FILTER_VALIDATE_INT
 * @psalm-taint-escape ($filter is 257 ? 'html' : null)
 *
 * 258 is FILTER_VALIDATE_BOOLEAN
 * @psalm-taint-escape ($filter is 258 ? 'html' : null)
 *
 * 259 is FILTER_VALIDATE_FLOAT
 * @psalm-taint-escape ($filter is 259 ? 'html' : null)
 *
 * 519 is FILTER_SANITIZE_NUMBER_INT
 * @psalm-taint-escape ($filter is 519 ? 'html' : null)
 *
 * 520 is FILTER_SANITIZE_NUMBER_FLOAT
 * @psalm-taint-escape ($filter is 520 ? 'html' : null)
 *
 * @psalm-flow ($value, $filter, $options) -> return
 */
function filter_var(mixed $value, int $filter = FILTER_DEFAULT, array|int $options = 0): mixed {}

/**
 * @psalm-pure
 *
 * @psalm-taint-escape html
 * @psalm-flow ($string) -> return
 */
function strip_tags(string $string, ?string $allowed_tags = null) : string {}

/**
 * @psalm-pure
 *
 * @psalm-flow ($string) -> return
 */
function stripcslashes(string $string) : string {}

/**
 * @psalm-pure
 *
 * @psalm-flow ($string) -> return
 */
function stripslashes(string $string) : string {}

/**
 * @psalm-pure
 *
 * Tainting is handled in a plugin
 *
 * @psalm-flow ($string) -> return
 */
function htmlentities(string $string, ?int $flags = null, ?string $encoding = null, bool $double_encode = true) : string {}

/**
 * @psalm-pure
 *
 * Tainting is handled in a plugin
 *
 * @psalm-flow ($string) -> return
 */
function html_entity_decode(string $string, ?int $flags = null, ?string $encoding = null) : string {}

/**
 * @psalm-pure
 *
 * Tainting is handled in a plugin
 *
 * @psalm-flow ($string) -> return
 * @psalm-return (
 *     $string is non-empty-string
 *     ? non-empty-string
 *     : string
 * )
 */
function htmlspecialchars(string $string, int $flags = ENT_COMPAT | ENT_HTML401, ?string $encoding = 'UTF-8', bool $double_encode = true) : string {}

/**
 * @psalm-pure
 *
 * Tainting is handled in a plugin
 *
 * @psalm-flow ($string) -> return
 */
function htmlspecialchars_decode(string $string, ?int $flags = null) : string {}

/**
 * @psalm-pure
 *
 * @psalm-return (
 *     $string is ''
 *     ? 0
 *     : (
 *          $string is non-empty-string
 *              ? positive-int
 *              : (0|positive-int)
 *     )
 * )
 */
function strlen(string $string) : int {}

/**
 * @psalm-pure
 *
 * @param string|array<string|int|float> $search
 * @param string|array<string|int|float> $replace
 * @param string|array<string|int|float> $subject
 * @param int $count
 * @return ($subject is array ? array<string> : string)
 *
 * @psalm-flow ($replace, $subject) -> return
 */
function str_replace($search, $replace, $subject, &$count = null) {}

/**
 * @psalm-pure
 *
 * @param string|array<string|int|float> $search
 * @param string|array<string|int|float> $replace
 * @param string|array<string|int|float> $subject
 * @param int $count
 * @return ($subject is array ? array<string> : string)
 *
 * @psalm-flow ($replace, $subject) -> return
 */
function str_ireplace($search, $replace, $subject, &$count = null) {}

/**
 * @psalm-pure
 *
 * @return ($string is non-empty-string ? non-empty-string : ($length is positive-int ? non-empty-string: string))
 *
 * @psalm-flow ($string, $pad_string) -> return
 */
function str_pad(string $string, int $length, $pad_string = '', int $pad_type = STR_PAD_RIGHT): string {}

/**
 * @psalm-pure
 *
 * @todo update $times to be `0|positive-int`
 * @return (
 *      $string is non-empty-string
 *      ? (
 *          $times is positive-int
 *          ? non-empty-string
 *          : ($times is 0 ? '' : string)
 *      )
 *      : ($times is 0 ? '' : string)
 * )
 *
 * @psalm-flow ($string) -> return
 */
function str_repeat(string $string, int $times): string {}

/**
 * @psalm-pure
 *
 * @psalm-flow ($string) -> return
 */
function str_rot13(string $string): string {}

/**
 * @psalm-pure
 *
 * @psalm-flow ($string) -> return
 */
function str_shuffle(string $string): string {}

/**
 * @psalm-pure
 * @return ($length is positive-int ? list<string> : false)
 *
 * @psalm-flow ($string) -> return
 */
function str_split(string $string, int $length = 1) {}

/**
 * @psalm-pure
 * @return string|false
 * @psalm-ignore-falsable-return
 *
 * @psalm-flow ($haystack) -> return
 */
function strstr(string $haystack, string $needle, bool $before_needle = false) {}

/**
 * @psalm-pure
 * @return string|false
 * @psalm-ignore-falsable-return
 *
 * @psalm-flow ($haystack) -> return
 */
function stristr(string $haystack, string $needle, bool $before_needle = false) {}

/**
 * @psalm-pure
 * @return string|false
 * @psalm-ignore-falsable-return
 *
 * @psalm-flow ($haystack) -> return
 */
function strchr(string $haystack, string $needle, bool $before_needle = false) {}

/**
 * @psalm-pure
 * @return string|false
 * @psalm-ignore-falsable-return
 *
 * @psalm-flow ($string) -> return
 */
function strpbrk(string $string, string $characters) {}

/**
 * @psalm-pure
 * @return string|false
 * @psalm-ignore-falsable-return
 *
 * @psalm-flow ($haystack) -> return
 */
function strrchr(string $haystack, string $needle) {}

/**
 * @psalm-pure
 *
 * @psalm-flow ($string) -> return
 */
function strrev(string $string): string {}

/**
 * @psalm-pure
 *
 * @param 0|1|2 $format
 * @return (
 *     $format is 0 ?
 *     int :
 *     (
 *         $format is 1 ?
 *         list<string> :
 *         array<int, string>
 *     )
 * )
 */
function str_word_count(string $string, int $format = 0, string|null $characters = null) {}

/**
 * @psalm-pure
 *
 * @param string|string[] $pattern
 * @param string|array<string|int|float> $replacement
 * @param string|array<string|int|float> $subject
 * @param int $count
 * @return ($subject is array ? array<string> : string|null)
 *
 * @psalm-flow ($replacement, $subject) -> return
 */
function preg_filter($pattern, $replacement, $subject, int $limit = -1, &$count = null) {}

/**
 * @psalm-pure
 *
 * @param string|string[] $pattern
 * @param string|array<string|int|float> $replacement
 * @param string|array<string|int|float> $subject
 * @param int $count
 * @return ($subject is array ? array<string>|null : string|null)
 *
 * @psalm-flow ($replacement, $subject) -> return
 */
function preg_replace($pattern, $replacement, $subject, int $limit = -1, &$count = null) {}

/**
 * @param string|string[] $pattern
 * @param callable(string[]):string $callback
 * @param string|array<string|int|float> $subject
 * @param int $count
 * @return ($subject is array ? array<string>|null : string|null)
 *
 * @psalm-taint-specialize
 * @psalm-flow ($subject) -> return
 */
function preg_replace_callback($pattern, $callback, $subject, int $limit = -1, &$count = null, int $flags = 0) {}

/**
 * @psalm-pure
 * @template TFlags as int
 *
 * @param string $pattern
 * @param string $subject
 * @param mixed $matches
 * @param TFlags $flags
 * @param-out (
 *          TFlags is 1
 *          ? array<list<string>>
 *          : (TFlags is 2
 *              ? list<array<string>>
 *              : (TFlags is 256|257
 *                  ? array<list<array{string, int}>>
 *                  : (TFlags is 258
 *                      ? list<array<array{string, int}>>
 *                      : (TFlags is 512|513
 *                          ? array<list<?string>>
 *                          : (TFlags is 514
 *                              ? list<array<?string>>
 *                              : (TFlags is 770
 *                                  ? list<array<array{?string, int}>>
 *                                  : array
 *                              )
 *                          )
 *                      )
 *                  )
 *              )
 *          )
 *        ) $matches
 * @return int|false
 * @psalm-ignore-falsable-return
 */
function preg_match_all($pattern, $subject, &$matches = [], int $flags = 1, int $offset = 0) {}

/**
 * @psalm-pure
 * @template TFlags as int-mask<0, 256, 512>
 *
 * @param string $pattern
 * @param string $subject
 * @param mixed $matches
 * @param TFlags $flags
 * @param-out (TFlags is 256 ? array<array-key, array{string, 0|positive-int}|array{'', -1}> :
 *             TFlags is 512 ? array<array-key, string|null> :
 *             TFlags is 768 ? array<array-key, array{string, 0|positive-int}|array{null, -1}> :
 *                             array<array-key, string>
 *            ) $matches
 * @return 1|0|false
 * @psalm-ignore-falsable-return
 */
function preg_match($pattern, $subject, &$matches = [], int $flags = 0, int $offset = 0) {}

/**
 * @psalm-pure
 *
 * @return (PHP_MAJOR_VERSION is 5|7 ? string|false : string)
 * @psalm-ignore-falsable-return
 *
 * @psalm-flow ($string) -> return
 */
function substr(string $string, int $offset, ?int $length = null) {}

/**
 * @psalm-pure
 *
 * @psalm-flow ($str) -> return
 */
function preg_quote(string $str, ?string $delimiter = null) : string {}

/**
 * @psalm-pure
 *
 * @param string|int|float $values
 *
 * @psalm-flow ($format, $values) -> return
 */
function sprintf(string $format, ...$values) : string {}

/**
 * @psalm-pure
 * @return string|false
 * @psalm-ignore-falsable-return
 *
 * @psalm-flow ($format, $values) -> return
 */
function vsprintf(string $format, array $values) {}

/**
 * @psalm-pure
 * @return string
 *
 * @psalm-flow ($string) -> return
 */
function wordwrap(string $string, int $width = 75, string $break = "\n", bool $cut_long_words = false) : string {}

/**
 * @psalm-pure
 *
 * @param string|int|float $values
 *
 * @psalm-taint-specialize
 * @psalm-flow ($format, $values) -> return
 * @psalm-taint-sink html $format
 * @psalm-taint-sink html $values
 */
function printf(string $format, ...$values) : string {}

/**
 * @psalm-taint-specialize
 * @psalm-taint-sink html $format
 * @psalm-taint-sink html $values
 */
function vprintf(string $format, array $values) : int {}

/**
 * @psalm-pure
 *
 * @return string|false
 * @psalm-ignore-falsable-return
 *
 * @psalm-flow ($path) -> return
 */
function realpath(string $path) {}

/**
 * @psalm-pure
 *
 * @param numeric-string $num1
 * @param numeric-string $num2
 * @return (PHP_MAJOR_VERSION is 8 ? numeric-string : ($num2 is "0" ? null : numeric-string))
 */
function bcdiv(string $num1, string $num2, int $scale = 0): ?string {}

/**
 * @psalm-pure
 *
 * @param scalar|null|object $value
 * @return string The string value of var.
 *
 * @psalm-flow ($value) -> return
 */
function strval ($value): string {}

/**
 * @return ($string is non-empty-string ? non-empty-list<string> : non-empty-list<string>|array{null})
 * @psalm-pure
 *
 * @psalm-flow ($string) -> return
 */
function str_getcsv(string $string, string $separator = ',', string $enclosure = '"', string $escape = '\\\\')
{
}

/**
 * @template TKey as array-key
 * @template TArray as array<mixed, TKey>
 *
 * @param TArray $array
 *
 * @return (TArray is non-empty-array ? non-empty-array<TKey, positive-int> : array<TKey, positive-int>)
 *
 * @psalm-pure
 */
function array_count_values(array $array): array {}

/**
 * @psalm-pure
 *
 * @psalm-flow ($string) -> return
 */
function addcslashes(string $string, string $characters) : string
{
}

/**
 * @psalm-pure
 *
 * @psalm-flow ($string) -> return
 */
function addslashes(string $string): string
{
}

/**
 * @psalm-pure
 *
 * @psalm-flow ($string) -> return
 */
function ucfirst(string $string): string
{
}

/**
 * @psalm-pure
 *
 * @psalm-flow ($string, $separators) -> return
 */
function ucwords (string $string, string $separators = " \t\r\n\f\v"): string
{
}

/**
 * @psalm-pure
 *
 * @psalm-flow ($string) -> return
 */
function lcfirst(string $string): string
{
}

/**
 * @psalm-pure
 *
 * @psalm-flow ($string) -> return
 */
function nl2br(string $string, bool $use_xhtml = false): string
{
}

/**
 * @psalm-pure
 *
 * @psalm-flow ($string) -> return
 */
function quoted_printable_decode(string $string): string
{
}

/**
 * @psalm-pure
 *
 * @psalm-flow ($string) -> return
 */
function quoted_printable_encode(string $string): string
{
}

/**
 * @psalm-pure
 *
 * @psalm-flow ($string) -> return
 */
function quotemeta(string $string): string
{
}

/**
 * @psalm-pure
 *
 * @psalm-flow ($string) -> return
 */
function chop(string $string, string $characters = " \t\n\r\0\x0B"): string
{
}

/**
 * @psalm-pure
 * @psalm-flow ($string, $separator) -> return
 */
function chunk_split(string $string, int $length = 76, string $separator= ''): string
{
}

/**
 * @psalm-pure
 *
 * @psalm-flow ($string) -> return
 */
function convert_uudecode(string $string): string
{
}

/**
 * @psalm-pure
 *
 * @psalm-flow ($string) -> return
 */
function convert_uuencode(string $string) : string
{
}

/**
 * @psalm-pure
 *
 * @psalm-taint-escape ldap
 * @psalm-flow ($value) -> return
 */
function ldap_escape(string $value, string $ignore = "", int $flags = 0) : string {}

/**
 * @psalm-pure
 *
 * @return mixed
 * @psalm-flow ($json) -> return
 */
function json_decode(string $json, ?bool $associative = null, int $depth = 512, int $flags = 0) {}

/**
 * @psalm-pure
 *
 * @return ($flags is 4194304 ? string : string|false)
 *
 * @psalm-flow ($value) -> return
 * @psalm-ignore-falsable-return
 */
function json_encode(mixed $value, int $flags = 0, int $depth = 512) {}

/**
 * @psalm-pure
 *
 * @return string|false
 *
 * @psalm-flow ($values) -> return
 * @psalm-ignore-falsable-return
 */
function pack(string $format, mixed ...$values) {}

/**
 * @psalm-pure
 *
 * @param string|int $in_codepage
 * @param string|int $out_codepage
 * @psalm-flow ($subject) -> return
 */
function sapi_windows_cp_conv($in_codepage, $out_codepage, string $subject) : ?string {}

/**
 * @psalm-pure
 *
 * @psalm-flow ($prefix) -> return
 */
function uniqid(string $prefix = "", bool $more_entropy = false) : string {}

/**
 * @psalm-pure
 *
 * @return array|false
 * @psalm-ignore-falsable-return
 *
 * @psalm-flow ($string) -> return
 */
function unpack(string $format, string $string, int $offset = 0) {}

/**
 * @psalm-pure
 *
 * @return string|false
 *
 * @psalm-flow ($string) -> return
 * @psalm-ignore-falsable-return
 */
function base64_decode(string $string, bool $strict = false) {}

/**
 * @psalm-pure
 *
 * @psalm-flow ($string) -> return
 * @template T as string
 * @param T $string
 * @return (T is non-empty-string ? non-empty-string : string)
 */
function base64_encode(string $string) : string {}

/**
 * @psalm-pure
 *
 * @template T as string
 * @param T $string
 * @return (T is non-empty-string ? non-empty-string : string)
 */
function bin2hex(string $string): string {}

/**
 * @psalm-pure
 *
 * @param resource|null $context
 *
 * @return ($associative is 0 ? list<string> : array<string, string|list<string>>)|false
 *
 * @psalm-taint-sink ssrf $url
 */
function get_headers(string $url, int $associative = 0, $context = null) : array|false {}

/**
 * @psalm-pure
 *
 * @return array<lowercase-string, string>|false
 *
 * @psalm-taint-sink ssrf $filename
 */
function get_meta_tags(string $filename, bool $use_include_path = false) : array|false {}

/**
 * @return ($categorize is false ? array<string,int|string|float|bool|null|array|resource> : array<string, array<string,int|string|float|bool|null|array|resource>>)
 */
function get_defined_constants(bool $categorize = false): array {}

/**
 * @param mixed $object_or_class
 * @param class-string $class
 * @param bool $allow_string
 * @return ($allow_string is false ? ($object_or_class is object ? bool : false) : bool)
 */
function is_a($object_or_class, string $class, $allow_string = false): bool{}

/**
 * @template T of array|string
 * @param T $string
 * @return (T is array<int, string> ? array<int, string> : T is array ? array : string|false)
 * @psalm-ignore-falsable-return
 */
function mb_convert_encoding(array|string $string, string $to_encoding, array|string|null $from_encoding = null): array|string|false{}

/**
 * @template TRead of null|array<array-key, resource>
 * @template TWrite of null|array<array-key, resource>
 * @template TExcept of null|array<array-key, resource>
 * @param TRead $read
 * @param TWrite $write
 * @param TExcept $except
 * @return false|int<0, max>
 * @param-out (TRead is null ? null : array<array-key, resource>) $read
 * @param-out (TWrite is null ? null : array<array-key, resource>) $write
 * @param-out (TExcept is null ? null : array<array-key, resource>) $except
 * @psalm-suppress ReferenceConstraintViolation
 */
function stream_select(null|array &$read, null|array &$write, null|array &$except, null|int $seconds, null|int $microseconds = null) : bool|int {}<|MERGE_RESOLUTION|>--- conflicted
+++ resolved
@@ -135,11 +135,7 @@
  *
  * @param TArray $array
  *
-<<<<<<< HEAD
- * @return (TArray is array<empty,empty> ? null : (TArray is non-empty-list ? int<0,max> : (TArray is non-empty-array ? TKey : TKey|null)))
-=======
  * @return (TArray is array<never, never> ? null : TKey|null)
->>>>>>> 7c83878a
  * @psalm-pure
  * @psalm-ignore-nullable-return
  */
@@ -148,7 +144,6 @@
 }
 
 /**
-<<<<<<< HEAD
  * @psalm-template TKey as array-key
  * @psalm-template TValue
  * @psalm-template TArray as array<TKey, TValue>
@@ -190,10 +185,7 @@
 
 /**
  * @psalm-template TKey as array-key
- * @psalm-template TArray as array<TKey, mixed>
-=======
  * @psalm-template TArray as array
->>>>>>> 7c83878a
  *
  * @param TArray $array
  *
