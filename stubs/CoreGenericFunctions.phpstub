--- conflicted
+++ resolved
@@ -162,12 +162,8 @@
  *
  * @param array<TKey, TValue> $array
  *
-<<<<<<< HEAD
- * @psalm-flow ($array) -> return
- * @return array<TValue, TKey>
-=======
+ * @psalm-flow ($array) -> return
  * @return ($array is non-empty-array ? non-empty-array<TValue, TKey> : array<TValue, TKey>)
->>>>>>> 8471a896
  * @psalm-pure
  */
 function array_flip(array $array)
@@ -181,6 +177,7 @@
  *
  * @param TArray $array
  *
+ * @psalm-flow ($array) -> return
  * @return (TArray is non-empty-array ? non-empty-array<TKey, TValue> : array<TKey, TValue>)
  * @psalm-pure
  */
@@ -443,7 +440,6 @@
 /**
  * @psalm-pure
  *
-<<<<<<< HEAD
  * @psalm-flow ($array, $value) -> return
  */
 function array_pad(array $array, int $length, mixed $value): array
@@ -589,18 +585,7 @@
 
 /**
  * @psalm-pure
- *
- * @psalm-flow ($array) -> return
- */
-function array_unique(array $array, int $flags = SORT_STRING): array
-{
-}
-
-/**
- * @psalm-pure
  * 
-=======
->>>>>>> 8471a896
  * @no-named-arguments
  *
  * @psalm-template TKey as array-key
@@ -1643,12 +1628,8 @@
  *
  * @param TArray $array
  *
-<<<<<<< HEAD
- * @psalm-flow ($array) -> return
- * @return (TArray is non-empty-array ? non-empty-array<TKey, positive-int> : array<TKey, positive-int>)
-=======
+ * @psalm-flow ($array) -> return
  * @return (TArray is non-empty-array ? non-empty-array<TKey, int<1, max>> : array<TKey, int<1, max>>)
->>>>>>> 8471a896
  *
  * @psalm-pure
  */
