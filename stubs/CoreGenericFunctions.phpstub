--- conflicted
+++ resolved
@@ -1799,7 +1799,6 @@
 function exec(string $command, &$output = null, int &$result_code = null): string|false {}
 
 /**
-<<<<<<< HEAD
  * @psalm-taint-specialize
  * @psalm-taint-sink sleep $seconds
  */
@@ -1820,9 +1819,9 @@
  * @psalm-taint-sink sleep $timestamp
  */
 function time_sleep_until(float $timestamp): bool {}
-=======
-* @return ($return_array is true ? array|false : object|false)
-* @psalm-ignore-falsable-return
-*/
-function get_browser(?string $user_agent = null, bool $return_array = false): object|array|false {}
->>>>>>> 982f95c8
+
+/**
+ * @return ($return_array is true ? array|false : object|false)
+ * @psalm-ignore-falsable-return
+ */
+function get_browser(?string $user_agent = null, bool $return_array = false): object|array|false {}