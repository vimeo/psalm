<?xml version="1.0"?>
<psalm
    xmlns:xsi="http://www.w3.org/2001/XMLSchema-instance"
    xmlns="https://getpsalm.org/schema/config"
    name="Psalm for Psalm"
    errorLevel="1"
    throwExceptionOnError="0"
    findUnusedCode="true"
    ensureArrayStringOffsetsExist="true"
    ensureArrayIntOffsetsExist="true"
    xsi:schemaLocation="https://getpsalm.org/schema/config config.xsd"
    limitMethodComplexity="true"
    errorBaseline="psalm-baseline.xml"
    findUnusedPsalmSuppress="true"
<<<<<<< HEAD
    findUnusedBaselineEntry="true"
    findUnusedIssueHandlerSuppression="true"
=======
    findUnusedBaselineEntry="false"
>>>>>>> 06b71be0
>
    <stubs>
        <file name="stubs/phpparser.phpstub"/>
    </stubs>
    <projectFiles>
        <directory name="src"/>
        <directory name="tests"/>
        <directory name="examples"/>
        <file name="psalm"/>
        <file name="psalm-language-server"/>
        <file name="psalm-plugin"/>
        <file name="psalm-refactor"/>
        <file name="psalter"/>
        <ignoreFiles>
            <file name="src/Psalm/Internal/PhpTraverser/CustomTraverser.php"/>
            <file name="tests/ErrorBaselineTest.php"/>
            <file name="tests/Internal/CallMapTest.php"/>
            <file name="vendor/symfony/console/Command/Command.php"/>
            <directory name="tests/fixtures"/>
            <file name="vendor/felixfbecker/advanced-json-rpc/lib/Dispatcher.php" />
            <directory name="vendor/netresearch/jsonmapper" />
            <directory name="vendor/phpunit" />
            <directory name="vendor/mockery/mockery"/>
            <file name="vendor/nikic/php-parser/lib/PhpParser/Node/UnionType.php" />
        </ignoreFiles>
    </projectFiles>

    <ignoreExceptions>
        <class name="UnexpectedValueException"/>
        <class name="InvalidArgumentException"/>
        <class name="LogicException"/>
    </ignoreExceptions>

    <plugins>
        <plugin filename="examples/plugins/FunctionCasingChecker.php"/>
        <pluginClass class="Psalm\PhpUnitPlugin\Plugin"/>
        <plugin filename="examples/plugins/InternalChecker.php"/>
        <pluginClass class="Psalm\MockeryPlugin\Plugin"/>
    </plugins>

    <issueHandlers>
        <Trace errorLevel="error"/>
        <PossiblyNullOperand errorLevel="suppress"/>

        <DeprecatedMethod>
            <errorLevel type="suppress">
                <directory name="tests" />
            </errorLevel>
        </DeprecatedMethod>

        <UnusedClass>
            <errorLevel type="suppress">
                <directory name="examples"/>
                <directory name="src/Psalm/Internal/Fork" />
                <directory name="src/Psalm/Node" />
                <file name="src/Psalm/Plugin/Shepherd.php" />
            </errorLevel>
        </UnusedClass>

        <MissingConstructor>
            <errorLevel type="suppress">
                <directory name="tests"/>
                <file name="vendor/nikic/php-parser/lib/PhpParser/Node/Name.php" />
            </errorLevel>
        </MissingConstructor>

        <PossiblyUndefinedIntArrayOffset>
            <errorLevel type="suppress">
                <directory name="src/Psalm/Internal/ExecutionEnvironment" />
                <directory name="tests"/>
            </errorLevel>
        </PossiblyUndefinedIntArrayOffset>

        <MissingThrowsDocblock errorLevel="info"/>

        <PossiblyUnusedProperty>
            <errorLevel type="suppress">
                <file name="src/Psalm/Report.php"/>
            </errorLevel>
        </PossiblyUnusedProperty>

        <PossiblyUnusedMethod>
            <errorLevel type="suppress">
                <directory name="src/Psalm/Plugin"/>
                <directory name="src/Psalm/SourceControl/Git/"/>
                <file name="src/Psalm/Internal/LanguageServer/Client/TextDocument.php"/>
                <file name="src/Psalm/Internal/LanguageServer/Server/TextDocument.php"/>
                <referencedMethod name="Psalm\Codebase::getParentInterfaces"/>
                <referencedMethod name="Psalm\Codebase::getMethodParams"/>
                <referencedMethod name="Psalm\Codebase::getMethodReturnType"/>
                <referencedMethod name="Psalm\Codebase::getMethodReturnTypeLocation"/>
                <referencedMethod name="Psalm\Codebase::getDeclaringMethodId"/>
                <referencedMethod name="Psalm\Codebase::getAppearingMethodId"/>
                <referencedMethod name="Psalm\Codebase::getOverriddenMethodIds"/>
                <referencedMethod name="Psalm\Codebase::getCasedMethodId"/>
                <referencedMethod name="Psalm\Codebase::createClassLikeStorage"/>
                <referencedMethod name="Psalm\Codebase::isVariadic"/>
                <referencedMethod name="Psalm\Codebase::getMethodReturnsByRef"/>
            </errorLevel>
        </PossiblyUnusedMethod>

        <InternalMethod>
            <errorLevel type="suppress">
                <directory name="tests"/>
            </errorLevel>
        </InternalMethod>

        <PossiblyUndefinedStringArrayOffset>
            <errorLevel type="suppress">
                <directory name="src/Psalm/Internal/Provider/ReturnTypeProvider" />
                <file name="src/Psalm/Internal/Type/AssertionReconciler.php" />
                <file name="src/Psalm/Internal/Type/NegatedAssertionReconciler.php" />
                <file name="src/Psalm/Internal/Type/SimpleAssertionReconciler.php" />
                <file name="src/Psalm/Internal/Type/SimpleNegatedAssertionReconciler.php" />
                <directory name="tests"/>
            </errorLevel>
        </PossiblyUndefinedStringArrayOffset>

        <MixedPropertyTypeCoercion>
            <errorLevel type="suppress">
                <directory name="vendor/nikic/php-parser" />
            </errorLevel>
        </MixedPropertyTypeCoercion>

        <PropertyTypeCoercion>
            <errorLevel type="suppress">
                <directory name="vendor/nikic/php-parser" />
            </errorLevel>
        </PropertyTypeCoercion>

        <MixedAssignment>
            <errorLevel type="suppress">
                <directory name="vendor/nikic/php-parser" />
            </errorLevel>
        </MixedAssignment>
    </issueHandlers>
</psalm><|MERGE_RESOLUTION|>--- conflicted
+++ resolved
@@ -1,157 +1,153 @@
 <?xml version="1.0"?>
 <psalm
-    xmlns:xsi="http://www.w3.org/2001/XMLSchema-instance"
-    xmlns="https://getpsalm.org/schema/config"
-    name="Psalm for Psalm"
-    errorLevel="1"
-    throwExceptionOnError="0"
-    findUnusedCode="true"
-    ensureArrayStringOffsetsExist="true"
-    ensureArrayIntOffsetsExist="true"
-    xsi:schemaLocation="https://getpsalm.org/schema/config config.xsd"
-    limitMethodComplexity="true"
-    errorBaseline="psalm-baseline.xml"
-    findUnusedPsalmSuppress="true"
-<<<<<<< HEAD
-    findUnusedBaselineEntry="true"
-    findUnusedIssueHandlerSuppression="true"
-=======
-    findUnusedBaselineEntry="false"
->>>>>>> 06b71be0
+  xmlns:xsi="http://www.w3.org/2001/XMLSchema-instance"
+  xmlns="https://getpsalm.org/schema/config"
+  name="Psalm for Psalm"
+  errorLevel="1"
+  throwExceptionOnError="0"
+  findUnusedCode="true"
+  ensureArrayStringOffsetsExist="true"
+  ensureArrayIntOffsetsExist="true"
+  xsi:schemaLocation="https://getpsalm.org/schema/config config.xsd"
+  limitMethodComplexity="true"
+  errorBaseline="psalm-baseline.xml"
+  findUnusedPsalmSuppress="true"
+  findUnusedBaselineEntry="true"
+  findUnusedIssueHandlerSuppression="true"
 >
-    <stubs>
-        <file name="stubs/phpparser.phpstub"/>
-    </stubs>
-    <projectFiles>
-        <directory name="src"/>
-        <directory name="tests"/>
-        <directory name="examples"/>
-        <file name="psalm"/>
-        <file name="psalm-language-server"/>
-        <file name="psalm-plugin"/>
-        <file name="psalm-refactor"/>
-        <file name="psalter"/>
-        <ignoreFiles>
-            <file name="src/Psalm/Internal/PhpTraverser/CustomTraverser.php"/>
-            <file name="tests/ErrorBaselineTest.php"/>
-            <file name="tests/Internal/CallMapTest.php"/>
-            <file name="vendor/symfony/console/Command/Command.php"/>
-            <directory name="tests/fixtures"/>
-            <file name="vendor/felixfbecker/advanced-json-rpc/lib/Dispatcher.php" />
-            <directory name="vendor/netresearch/jsonmapper" />
-            <directory name="vendor/phpunit" />
-            <directory name="vendor/mockery/mockery"/>
-            <file name="vendor/nikic/php-parser/lib/PhpParser/Node/UnionType.php" />
-        </ignoreFiles>
-    </projectFiles>
+  <stubs>
+    <file name="stubs/phpparser.phpstub" />
+  </stubs>
+  <projectFiles>
+    <directory name="src" />
+    <directory name="tests" />
+    <directory name="examples" />
+    <file name="psalm" />
+    <file name="psalm-language-server" />
+    <file name="psalm-plugin" />
+    <file name="psalm-refactor" />
+    <file name="psalter" />
+    <ignoreFiles>
+      <file name="src/Psalm/Internal/PhpTraverser/CustomTraverser.php" />
+      <file name="tests/ErrorBaselineTest.php" />
+      <file name="tests/Internal/CallMapTest.php" />
+      <file name="vendor/symfony/console/Command/Command.php" />
+      <directory name="tests/fixtures" />
+      <file name="vendor/felixfbecker/advanced-json-rpc/lib/Dispatcher.php" />
+      <directory name="vendor/netresearch/jsonmapper" />
+      <directory name="vendor/phpunit" />
+      <directory name="vendor/mockery/mockery" />
+      <file name="vendor/nikic/php-parser/lib/PhpParser/Node/UnionType.php" />
+    </ignoreFiles>
+  </projectFiles>
 
-    <ignoreExceptions>
-        <class name="UnexpectedValueException"/>
-        <class name="InvalidArgumentException"/>
-        <class name="LogicException"/>
-    </ignoreExceptions>
+  <ignoreExceptions>
+    <class name="UnexpectedValueException" />
+    <class name="InvalidArgumentException" />
+    <class name="LogicException" />
+  </ignoreExceptions>
 
-    <plugins>
-        <plugin filename="examples/plugins/FunctionCasingChecker.php"/>
-        <pluginClass class="Psalm\PhpUnitPlugin\Plugin"/>
-        <plugin filename="examples/plugins/InternalChecker.php"/>
-        <pluginClass class="Psalm\MockeryPlugin\Plugin"/>
-    </plugins>
+  <plugins>
+    <plugin filename="examples/plugins/FunctionCasingChecker.php" />
+    <pluginClass class="Psalm\PhpUnitPlugin\Plugin" />
+    <plugin filename="examples/plugins/InternalChecker.php" />
+    <pluginClass class="Psalm\MockeryPlugin\Plugin" />
+  </plugins>
 
-    <issueHandlers>
-        <Trace errorLevel="error"/>
-        <PossiblyNullOperand errorLevel="suppress"/>
+  <issueHandlers>
+    <Trace errorLevel="error" />
+    <PossiblyNullOperand errorLevel="suppress" />
 
-        <DeprecatedMethod>
-            <errorLevel type="suppress">
-                <directory name="tests" />
-            </errorLevel>
-        </DeprecatedMethod>
+    <DeprecatedMethod>
+      <errorLevel type="suppress">
+        <directory name="tests" />
+      </errorLevel>
+    </DeprecatedMethod>
 
-        <UnusedClass>
-            <errorLevel type="suppress">
-                <directory name="examples"/>
-                <directory name="src/Psalm/Internal/Fork" />
-                <directory name="src/Psalm/Node" />
-                <file name="src/Psalm/Plugin/Shepherd.php" />
-            </errorLevel>
-        </UnusedClass>
+    <UnusedClass>
+      <errorLevel type="suppress">
+        <directory name="examples" />
+        <directory name="src/Psalm/Internal/Fork" />
+        <directory name="src/Psalm/Node" />
+        <file name="src/Psalm/Plugin/Shepherd.php" />
+      </errorLevel>
+    </UnusedClass>
 
-        <MissingConstructor>
-            <errorLevel type="suppress">
-                <directory name="tests"/>
-                <file name="vendor/nikic/php-parser/lib/PhpParser/Node/Name.php" />
-            </errorLevel>
-        </MissingConstructor>
+    <MissingConstructor>
+      <errorLevel type="suppress">
+        <directory name="tests" />
+        <file name="vendor/nikic/php-parser/lib/PhpParser/Node/Name.php" />
+      </errorLevel>
+    </MissingConstructor>
 
-        <PossiblyUndefinedIntArrayOffset>
-            <errorLevel type="suppress">
-                <directory name="src/Psalm/Internal/ExecutionEnvironment" />
-                <directory name="tests"/>
-            </errorLevel>
-        </PossiblyUndefinedIntArrayOffset>
+    <PossiblyUndefinedIntArrayOffset>
+      <errorLevel type="suppress">
+        <directory name="src/Psalm/Internal/ExecutionEnvironment" />
+        <directory name="tests" />
+      </errorLevel>
+    </PossiblyUndefinedIntArrayOffset>
 
-        <MissingThrowsDocblock errorLevel="info"/>
+    <MissingThrowsDocblock errorLevel="info" />
 
-        <PossiblyUnusedProperty>
-            <errorLevel type="suppress">
-                <file name="src/Psalm/Report.php"/>
-            </errorLevel>
-        </PossiblyUnusedProperty>
+    <PossiblyUnusedProperty>
+      <errorLevel type="suppress">
+        <file name="src/Psalm/Report.php" />
+      </errorLevel>
+    </PossiblyUnusedProperty>
 
-        <PossiblyUnusedMethod>
-            <errorLevel type="suppress">
-                <directory name="src/Psalm/Plugin"/>
-                <directory name="src/Psalm/SourceControl/Git/"/>
-                <file name="src/Psalm/Internal/LanguageServer/Client/TextDocument.php"/>
-                <file name="src/Psalm/Internal/LanguageServer/Server/TextDocument.php"/>
-                <referencedMethod name="Psalm\Codebase::getParentInterfaces"/>
-                <referencedMethod name="Psalm\Codebase::getMethodParams"/>
-                <referencedMethod name="Psalm\Codebase::getMethodReturnType"/>
-                <referencedMethod name="Psalm\Codebase::getMethodReturnTypeLocation"/>
-                <referencedMethod name="Psalm\Codebase::getDeclaringMethodId"/>
-                <referencedMethod name="Psalm\Codebase::getAppearingMethodId"/>
-                <referencedMethod name="Psalm\Codebase::getOverriddenMethodIds"/>
-                <referencedMethod name="Psalm\Codebase::getCasedMethodId"/>
-                <referencedMethod name="Psalm\Codebase::createClassLikeStorage"/>
-                <referencedMethod name="Psalm\Codebase::isVariadic"/>
-                <referencedMethod name="Psalm\Codebase::getMethodReturnsByRef"/>
-            </errorLevel>
-        </PossiblyUnusedMethod>
+    <PossiblyUnusedMethod>
+      <errorLevel type="suppress">
+        <directory name="src/Psalm/Plugin" />
+        <directory name="src/Psalm/SourceControl/Git/" />
+        <file name="src/Psalm/Internal/LanguageServer/Client/TextDocument.php" />
+        <file name="src/Psalm/Internal/LanguageServer/Server/TextDocument.php" />
+        <referencedMethod name="Psalm\Codebase::getParentInterfaces" />
+        <referencedMethod name="Psalm\Codebase::getMethodParams" />
+        <referencedMethod name="Psalm\Codebase::getMethodReturnType" />
+        <referencedMethod name="Psalm\Codebase::getMethodReturnTypeLocation" />
+        <referencedMethod name="Psalm\Codebase::getDeclaringMethodId" />
+        <referencedMethod name="Psalm\Codebase::getAppearingMethodId" />
+        <referencedMethod name="Psalm\Codebase::getOverriddenMethodIds" />
+        <referencedMethod name="Psalm\Codebase::getCasedMethodId" />
+        <referencedMethod name="Psalm\Codebase::createClassLikeStorage" />
+        <referencedMethod name="Psalm\Codebase::isVariadic" />
+        <referencedMethod name="Psalm\Codebase::getMethodReturnsByRef" />
+      </errorLevel>
+    </PossiblyUnusedMethod>
 
-        <InternalMethod>
-            <errorLevel type="suppress">
-                <directory name="tests"/>
-            </errorLevel>
-        </InternalMethod>
+    <InternalMethod>
+      <errorLevel type="suppress">
+        <directory name="tests" />
+      </errorLevel>
+    </InternalMethod>
 
-        <PossiblyUndefinedStringArrayOffset>
-            <errorLevel type="suppress">
-                <directory name="src/Psalm/Internal/Provider/ReturnTypeProvider" />
-                <file name="src/Psalm/Internal/Type/AssertionReconciler.php" />
-                <file name="src/Psalm/Internal/Type/NegatedAssertionReconciler.php" />
-                <file name="src/Psalm/Internal/Type/SimpleAssertionReconciler.php" />
-                <file name="src/Psalm/Internal/Type/SimpleNegatedAssertionReconciler.php" />
-                <directory name="tests"/>
-            </errorLevel>
-        </PossiblyUndefinedStringArrayOffset>
+    <PossiblyUndefinedStringArrayOffset>
+      <errorLevel type="suppress">
+        <directory name="src/Psalm/Internal/Provider/ReturnTypeProvider" />
+        <file name="src/Psalm/Internal/Type/AssertionReconciler.php" />
+        <file name="src/Psalm/Internal/Type/NegatedAssertionReconciler.php" />
+        <file name="src/Psalm/Internal/Type/SimpleAssertionReconciler.php" />
+        <file name="src/Psalm/Internal/Type/SimpleNegatedAssertionReconciler.php" />
+        <directory name="tests" />
+      </errorLevel>
+    </PossiblyUndefinedStringArrayOffset>
 
-        <MixedPropertyTypeCoercion>
-            <errorLevel type="suppress">
-                <directory name="vendor/nikic/php-parser" />
-            </errorLevel>
-        </MixedPropertyTypeCoercion>
+    <MixedPropertyTypeCoercion>
+      <errorLevel type="suppress">
+        <directory name="vendor/nikic/php-parser" />
+      </errorLevel>
+    </MixedPropertyTypeCoercion>
 
-        <PropertyTypeCoercion>
-            <errorLevel type="suppress">
-                <directory name="vendor/nikic/php-parser" />
-            </errorLevel>
-        </PropertyTypeCoercion>
+    <PropertyTypeCoercion>
+      <errorLevel type="suppress">
+        <directory name="vendor/nikic/php-parser" />
+      </errorLevel>
+    </PropertyTypeCoercion>
 
-        <MixedAssignment>
-            <errorLevel type="suppress">
-                <directory name="vendor/nikic/php-parser" />
-            </errorLevel>
-        </MixedAssignment>
-    </issueHandlers>
+    <MixedAssignment>
+      <errorLevel type="suppress">
+        <directory name="vendor/nikic/php-parser" />
+      </errorLevel>
+    </MixedAssignment>
+  </issueHandlers>
 </psalm>