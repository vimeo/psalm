--- conflicted
+++ resolved
@@ -41,7 +41,6 @@
       'old' => ['string|false', 'format'=>'string'],
       'new' => ['string', 'format'=>'string'],
     ],
-<<<<<<< HEAD
     'DateTime::getTimestamp' => [
       'old' => ['int|false'],
       'new' => ['int'],
@@ -50,16 +49,10 @@
        'old' => ['int|false'],
        'new' => ['int'],
     ],
-    'DateTimeImmutable::format' => [
-      'old' => ['string|false', 'format'=>'string'],
-      'new' => ['string', 'format'=>'string'],
-    ],
     'DateTimeImmutable::getTimestamp' => [
         'old' => ['int|false'],
         'new' => ['int'],
     ],
-=======
->>>>>>> 7ec5ffbd
     'DateTimeZone::listIdentifiers' => [
       'old' => ['list<string>|false', 'timezoneGroup='=>'int', 'countryCode='=>'string|null'],
       'new' => ['list<string>', 'timezoneGroup='=>'int', 'countryCode='=>'string|null'],
