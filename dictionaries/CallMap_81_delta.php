--- conflicted
+++ resolved
@@ -17,11 +17,7 @@
 return [
   'added' => [
     'array_is_list' => ['bool', 'array' => 'array'],
-<<<<<<< HEAD
-    'enum_exists' => ['bool', 'class' => 'string', 'autoload=' => 'bool'],
-=======
-    'enum_exists' => ['bool', 'enum' => 'class-string', 'autoload=' => 'bool'],
->>>>>>> 6e27c236
+    'enum_exists' => ['bool', 'enum' => 'string', 'autoload=' => 'bool'],
     'fsync' => ['bool', 'stream' => 'resource'],
     'fdatasync' => ['bool', 'stream' => 'resource'],
     'imageavif' => ['bool', 'image'=>'GdImage', 'file='=>'resource|string|null', 'quality='=>'int', 'speed='=>'int'],
