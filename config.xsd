<?xml version="1.0" encoding="utf-8" ?>
<xs:schema
    xmlns:xs="http://www.w3.org/2001/XMLSchema"
    xmlns="https://getpsalm.org/schema/config"
    targetNamespace="https://getpsalm.org/schema/config"
    elementFormDefault="qualified"
>
    <xs:element name="psalm" type="PsalmType" />

    <xs:complexType name="PsalmType">
        <xs:choice maxOccurs="unbounded">
            <xs:element name="projectFiles" type="ProjectFilesType" minOccurs="1" maxOccurs="1" />
            <xs:element name="extraFiles" type="ProjectFilesType" minOccurs="0" maxOccurs="1" />
            <xs:element name="taintAnalysis" type="TaintAnalysisType" minOccurs="0" maxOccurs="1" />
            <xs:element name="fileExtensions" type="FileExtensionsType" minOccurs="0" maxOccurs="1" />
            <xs:element name="mockClasses" type="MockClassesType" minOccurs="0" maxOccurs="1" />
            <xs:element name="stubs" type="StubsType" minOccurs="0" maxOccurs="1" />
            <xs:element name="plugins" type="PluginsType" minOccurs="0" maxOccurs="1" />
            <xs:element name="exitFunctions" type="ExitFunctionsType" minOccurs="0" maxOccurs="1" />
            <xs:element name="forbiddenFunctions" type="ExitFunctionsType" minOccurs="0" maxOccurs="1" />
            <xs:element name="issueHandlers" type="IssueHandlersType" minOccurs="0" maxOccurs="1" />
            <xs:element name="ignoreExceptions" type="ExceptionsType" minOccurs="0" maxOccurs="1" />
            <xs:element name="globals" type="GlobalsType" minOccurs="0" maxOccurs="1" />
            <xs:element name="universalObjectCrates" type="UniversalObjectCratesType" minOccurs="0" maxOccurs="1" />
        </xs:choice>

        <xs:attribute name="autoloader" type="xs:string" />
        <xs:attribute name="cacheDirectory" type="xs:string" />
        <xs:attribute name="errorBaseline" type="xs:string" />
        <xs:attribute name="maxStringLength" type="xs:string" />
        <xs:attribute name="name" type="xs:string" />
        <xs:attribute name="phpVersion" type="xs:string" />
        <xs:attribute name="serializer" type="xs:string" />

        <xs:attribute name="addParamDefaultToDocblockType" type="xs:boolean" default="false" />

        <xs:attribute name="allowCoercionFromStringToClassConst" type="xs:boolean" default="false">
            <xs:annotation>
                <!-- note: for PHPStorm to mark the attribute as deprecated the doc entry has to be *single line* and start with the word `deprecated` -->
                <xs:documentation xml:lang="en">
                    Deprecated. Has no effect since Psalm 3 and is going to be removed in Psalm 5.
                </xs:documentation>
            </xs:annotation>
        </xs:attribute>

        <xs:attribute name="allowFileIncludes" type="xs:boolean" default="true" />
        <xs:attribute name="allowPhpStormGenerics" type="xs:boolean" default="false" />
        <xs:attribute name="allowStringToStandInForClass" type="xs:boolean" default="false" />
        <xs:attribute name="checkForThrowsDocblock" type="xs:boolean" default="false" />
        <xs:attribute name="checkForThrowsInGlobalScope" type="xs:boolean" default="false" />
        <xs:attribute name="ensureArrayIntOffsetsExist" type="xs:boolean" default="false" />
        <xs:attribute name="ensureArrayStringOffsetsExist" type="xs:boolean" default="false" />
        <xs:attribute name="findUnusedCode" type="xs:boolean" default="false" />
        <xs:attribute name="findUnusedVariablesAndParams" type="xs:boolean" default="false" />
        <xs:attribute name="findUnusedPsalmSuppress" type="xs:boolean" default="false" />
        <xs:attribute name="forbidEcho" type="xs:boolean" default="false" />
        <xs:attribute name="hideExternalErrors" type="xs:boolean" default="false" />
        <xs:attribute name="hoistConstants" type="xs:boolean" default="false" />
        <xs:attribute name="ignoreInternalFunctionFalseReturn" type="xs:boolean" default="true" />
        <xs:attribute name="ignoreInternalFunctionNullReturn" type="xs:boolean" default="true" />
        <xs:attribute name="includePhpVersionsInErrorBaseline" type="xs:boolean" default="false" />
        <xs:attribute name="inferPropertyTypesFromConstructor" type="xs:boolean" default="true" />
        <xs:attribute name="loadXdebugStub" type="xs:boolean">
            <xs:annotation>
                <xs:documentation xml:lang="en">
                    Default is runtime-specific: if not present, Psalm will only load the Xdebug stub if psalm has unloaded the extension.
                </xs:documentation>
            </xs:annotation>
        </xs:attribute>
        <xs:attribute name="memoizeMethodCallResults" type="xs:boolean" default="false" />
        <xs:attribute name="rememberPropertyAssignmentsAfterCall" type="xs:boolean" default="true" />
        <xs:attribute name="resolveFromConfigFile" type="xs:boolean" default="true" />
        <xs:attribute name="strictBinaryOperands" type="xs:boolean" default="false" />
        <xs:attribute name="throwExceptionOnError" type="xs:boolean" default="false" />
        <xs:attribute name="totallyTyped" type="xs:boolean" default="false" />
        <xs:attribute name="errorLevel" type="xs:integer" default="2" />
        <xs:attribute name="reportMixedIssues" type="xs:boolean" default="true" />
        <xs:attribute name="useDocblockTypes" type="xs:boolean" default="true" />
        <xs:attribute name="useDocblockPropertyTypes" type="xs:boolean" default="false" />
        <xs:attribute name="usePhpDocMethodsWithoutMagicCall" type="xs:boolean" default="false" />
        <xs:attribute name="usePhpDocPropertiesWithoutMagicCall" type="xs:boolean" default="false" />
        <xs:attribute name="skipChecksOnUnresolvableIncludes" type="xs:boolean" default="false" />
        <xs:attribute name="sealAllMethods" type="xs:boolean" default="false" />
        <xs:attribute name="runTaintAnalysis" type="xs:boolean" default="false" />
        <xs:attribute name="usePhpStormMetaPath" type="xs:boolean" default="true" />
        <xs:attribute name="allowInternalNamedArgumentCalls" type="xs:boolean" default="true" />
        <xs:attribute name="allowNamedArgumentCalls" type="xs:boolean" default="true" />
        <xs:attribute name="reportInfo" type="xs:boolean" default="true" />
        <xs:attribute name="restrictReturnTypes" type="xs:boolean" default="false" />
        <xs:attribute name="limitMethodComplexity" type="xs:boolean" default="false" />
        <xs:attribute name="triggerErrorExits" type="TriggerErrorExitsType" default="default" />
    </xs:complexType>

    <xs:complexType name="ProjectFilesType">
        <xs:choice maxOccurs="unbounded">
            <xs:element name="directory" minOccurs="0" maxOccurs="unbounded" type="ProjectDirectoryAttributeType" />
            <xs:element name="file" minOccurs="0" maxOccurs="unbounded" type="NameAttributeType" />
            <xs:element name="ignoreFiles" minOccurs="0" maxOccurs="1" type="IgnoreFilesType" />
        </xs:choice>
        <xs:anyAttribute/>
    </xs:complexType>

    <xs:complexType name="TaintAnalysisType">
        <xs:choice maxOccurs="unbounded">
            <xs:element name="ignoreFiles" minOccurs="0" maxOccurs="1" type="IgnoreFilesType" />
        </xs:choice>
        <xs:anyAttribute/>
    </xs:complexType>

    <xs:complexType name="NameAttributeType">
        <xs:attribute name="name" type="xs:string" use="required" />
        <xs:anyAttribute/>
    </xs:complexType>

    <xs:complexType name="StubsAttributeType">
        <xs:attribute name="name" type="xs:string" use="required" />
        <xs:attribute name="preloadClasses" type="xs:boolean" default="false" />
    </xs:complexType>

    <xs:complexType name="IgnoreFilesType">
        <xs:choice maxOccurs="unbounded">
            <xs:element name="directory" minOccurs="0" maxOccurs="unbounded" type="NameAttributeType" />
            <xs:element name="file" minOccurs="0" maxOccurs="unbounded" type="NameAttributeType" />
        </xs:choice>

        <xs:attribute name="allowMissingFiles" type="xs:string" />
        <xs:anyAttribute/>
    </xs:complexType>

    <xs:complexType name="ProjectDirectoryAttributeType">
        <xs:attribute name="name" type="xs:string" use="required" />
        <xs:attribute name="ignoreTypeStats" type="xs:string" />
        <xs:attribute name="useStrictTypes" type="xs:string" />
        <xs:anyAttribute/>
    </xs:complexType>

    <xs:complexType name="FileExtensionsType">
        <xs:sequence>
            <xs:element name="extension" maxOccurs="unbounded">
                <xs:complexType>
                    <xs:attribute name="name" type="xs:string" use="required" />
                    <xs:attribute name="scanner" type="xs:string" />
                    <xs:attribute name="checker" type="xs:string" />
                </xs:complexType>
            </xs:element>
        </xs:sequence>
        <xs:anyAttribute/>
    </xs:complexType>

    <xs:complexType name="MockClassesType">
        <xs:sequence>
            <xs:element name="class" maxOccurs="unbounded" type="NameAttributeType" />
        </xs:sequence>
        <xs:anyAttribute/>
    </xs:complexType>

    <xs:complexType name="UniversalObjectCratesType">
        <xs:sequence>
            <xs:element name="class" maxOccurs="unbounded" type="NameAttributeType" />
        </xs:sequence>
        <xs:anyAttribute/>
    </xs:complexType>

    <xs:complexType name="ExceptionsType">
        <xs:sequence>
            <xs:element name="class" minOccurs="0" maxOccurs="unbounded" type="ExceptionType" />
            <xs:element name="classAndDescendants" minOccurs="0" maxOccurs="unbounded" type="ExceptionType" />
        </xs:sequence>
        <xs:anyAttribute/>
    </xs:complexType>

    <xs:complexType name="StubsType">
        <xs:sequence>
            <xs:element name="file" maxOccurs="unbounded" type="StubsAttributeType" />
        </xs:sequence>
        <xs:anyAttribute/>
    </xs:complexType>

    <xs:complexType name="ExitFunctionsType">
        <xs:sequence>
            <xs:element name="function" maxOccurs="unbounded" type="NameAttributeType" />
        </xs:sequence>
        <xs:anyAttribute/>
    </xs:complexType>

    <xs:complexType name="PluginsType">
        <xs:choice minOccurs="0" maxOccurs="unbounded">
            <xs:element name="plugin">
                <xs:complexType>
                    <xs:attribute name="filename" type="xs:string" use="required" />
                </xs:complexType>
            </xs:element>
            <xs:element name="pluginClass">
                <xs:complexType>
                    <xs:sequence>
                        <xs:any minOccurs="0" maxOccurs="unbounded" processContents="skip"/>
                    </xs:sequence>
                    <xs:attribute name="class" type="xs:string" use="required" />
                </xs:complexType>
            </xs:element>
        </xs:choice>
        <xs:anyAttribute/>
    </xs:complexType>

    <xs:complexType name="IssueHandlersType">
        <xs:choice minOccurs="0" maxOccurs="unbounded">
            <xs:element name="PluginIssue" type="PluginIssueHandlerType" minOccurs="0" />
            <xs:element name="AbstractInstantiation" type="IssueHandlerType" minOccurs="0" />
            <xs:element name="AbstractMethodCall" type="IssueHandlerType" minOccurs="0" />
            <xs:element name="ArgumentTypeCoercion" type="ArgumentIssueHandlerType" minOccurs="0" />
            <xs:element name="AssignmentToVoid" type="IssueHandlerType" minOccurs="0" />
            <xs:element name="CircularReference" type="IssueHandlerType" minOccurs="0" />
            <xs:element name="ComplexFunction" type="IssueHandlerType" minOccurs="0" />
            <xs:element name="ComplexMethod" type="IssueHandlerType" minOccurs="0" />
            <xs:element name="ConfigIssue" type="IssueHandlerType" minOccurs="0" />
            <xs:element name="ConflictingReferenceConstraint" type="IssueHandlerType" minOccurs="0" />
            <xs:element name="ConstructorSignatureMismatch" type="IssueHandlerType" minOccurs="0" />
            <xs:element name="ContinueOutsideLoop" type="IssueHandlerType" minOccurs="0" />
            <xs:element name="DeprecatedClass" type="ClassIssueHandlerType" minOccurs="0" />
            <xs:element name="DeprecatedConstant" type="IssueHandlerType" minOccurs="0" />
            <xs:element name="DeprecatedFunction" type="FunctionIssueHandlerType" minOccurs="0" />
            <xs:element name="DeprecatedInterface" type="ClassIssueHandlerType" minOccurs="0" />
            <xs:element name="DeprecatedMethod" type="MethodIssueHandlerType" minOccurs="0" />
            <xs:element name="DeprecatedProperty" type="PropertyIssueHandlerType" minOccurs="0" />
            <xs:element name="DeprecatedTrait" type="IssueHandlerType" minOccurs="0" />
            <xs:element name="DocblockTypeContradiction" type="IssueHandlerType" minOccurs="0" />
            <xs:element name="DuplicateArrayKey" type="IssueHandlerType" minOccurs="0" />
            <xs:element name="DuplicateClass" type="IssueHandlerType" minOccurs="0" />
            <xs:element name="DuplicateEnumCase" type="ClassIssueHandlerType" minOccurs="0" />
            <xs:element name="DuplicateEnumCaseValue" type="ClassIssueHandlerType" minOccurs="0" />
            <xs:element name="DuplicateFunction" type="IssueHandlerType" minOccurs="0" />
            <xs:element name="DuplicateMethod" type="MethodIssueHandlerType" minOccurs="0" />
            <xs:element name="DuplicateParam" type="IssueHandlerType" minOccurs="0" />
            <xs:element name="EmptyArrayAccess" type="IssueHandlerType" minOccurs="0" />
            <xs:element name="ExtensionRequirementViolation" type="IssueHandlerType" minOccurs="0" />
            <xs:element name="FalsableReturnStatement" type="IssueHandlerType" minOccurs="0" />
            <xs:element name="FalseOperand" type="IssueHandlerType" minOccurs="0" />
            <xs:element name="ForbiddenCode" type="IssueHandlerType" minOccurs="0" />
            <xs:element name="ForbiddenEcho" type="IssueHandlerType" minOccurs="0" />
<<<<<<< HEAD
            <xs:element name="NoValue" type="IssueHandlerType" minOccurs="0" />
            <xs:element name="IfThisIsMismatch" type="IssueHandlerType" minOccurs="0" />
=======
            <xs:element name="ImplementationRequirementViolation" type="IssueHandlerType" minOccurs="0" />
>>>>>>> d32b1be5
            <xs:element name="ImplementedParamTypeMismatch" type="IssueHandlerType" minOccurs="0" />
            <xs:element name="ImplementedReturnTypeMismatch" type="IssueHandlerType" minOccurs="0" />
            <xs:element name="ImplicitToStringCast" type="IssueHandlerType" minOccurs="0" />
            <xs:element name="ImpureByReferenceAssignment" type="IssueHandlerType" minOccurs="0" />
            <xs:element name="ImpureFunctionCall" type="IssueHandlerType" minOccurs="0" />
            <xs:element name="ImpureMethodCall" type="IssueHandlerType" minOccurs="0" />
            <xs:element name="ImpurePropertyAssignment" type="IssueHandlerType" minOccurs="0" />
            <xs:element name="ImpurePropertyFetch" type="IssueHandlerType" minOccurs="0" />
            <xs:element name="ImpureStaticProperty" type="IssueHandlerType" minOccurs="0" />
            <xs:element name="ImpureStaticVariable" type="IssueHandlerType" minOccurs="0" />
            <xs:element name="ImpureVariable" type="IssueHandlerType" minOccurs="0" />
            <xs:element name="InaccessibleClassConstant" type="IssueHandlerType" minOccurs="0" />
            <xs:element name="InaccessibleMethod" type="MethodIssueHandlerType" minOccurs="0" />
            <xs:element name="InaccessibleProperty" type="IssueHandlerType" minOccurs="0" />
            <xs:element name="InterfaceInstantiation" type="IssueHandlerType" minOccurs="0" />
            <xs:element name="InternalClass" type="ClassIssueHandlerType" minOccurs="0" />
            <xs:element name="InternalMethod" type="MethodIssueHandlerType" minOccurs="0" />
            <xs:element name="InternalProperty" type="PropertyIssueHandlerType" minOccurs="0" />
            <xs:element name="InvalidArgument" type="ArgumentIssueHandlerType" minOccurs="0" />
            <xs:element name="InvalidArrayAccess" type="IssueHandlerType" minOccurs="0" />
            <xs:element name="InvalidArrayAssignment" type="IssueHandlerType" minOccurs="0" />
            <xs:element name="InvalidArrayOffset" type="IssueHandlerType" minOccurs="0" />
            <xs:element name="InvalidAttribute" type="IssueHandlerType" minOccurs="0" />
            <xs:element name="InvalidCast" type="IssueHandlerType" minOccurs="0" />
            <xs:element name="InvalidCatch" type="ClassIssueHandlerType" minOccurs="0" />
            <xs:element name="InvalidClass" type="ClassIssueHandlerType" minOccurs="0" />
            <xs:element name="InvalidClone" type="IssueHandlerType" minOccurs="0" />
            <xs:element name="InvalidDocblock" type="IssueHandlerType" minOccurs="0" />
            <xs:element name="InvalidDocblockParamName" type="IssueHandlerType" minOccurs="0" />
            <xs:element name="InvalidEnumBackingType" type="ClassIssueHandlerType" minOccurs="0" />
            <xs:element name="InvalidEnumCaseValue" type="ClassIssueHandlerType" minOccurs="0" />
            <xs:element name="InvalidExtendClass" type="ClassIssueHandlerType" minOccurs="0" />
            <xs:element name="InvalidFalsableReturnType" type="IssueHandlerType" minOccurs="0" />
            <xs:element name="InvalidFunctionCall" type="IssueHandlerType" minOccurs="0" />
            <xs:element name="InvalidGlobal" type="IssueHandlerType" minOccurs="0" />
            <xs:element name="InvalidIterator" type="IssueHandlerType" minOccurs="0" />
            <xs:element name="InvalidLiteralArgument" type="ArgumentIssueHandlerType" minOccurs="0" />
            <xs:element name="InvalidMethodCall" type="IssueHandlerType" minOccurs="0" />
            <xs:element name="InvalidNamedArgument" type="ArgumentIssueHandlerType" minOccurs="0" />
            <xs:element name="InvalidNullableReturnType" type="IssueHandlerType" minOccurs="0" />
            <xs:element name="InvalidOperand" type="IssueHandlerType" minOccurs="0" />
            <xs:element name="InvalidParamDefault" type="IssueHandlerType" minOccurs="0" />
            <xs:element name="InvalidParent" type="IssueHandlerType" minOccurs="0" />
            <xs:element name="InvalidPassByReference" type="IssueHandlerType" minOccurs="0" />
            <xs:element name="InvalidPropertyAssignment" type="IssueHandlerType" minOccurs="0" />
            <xs:element name="InvalidPropertyAssignmentValue" type="IssueHandlerType" minOccurs="0" />
            <xs:element name="InvalidPropertyFetch" type="IssueHandlerType" minOccurs="0" />
            <xs:element name="InvalidReturnStatement" type="IssueHandlerType" minOccurs="0" />
            <xs:element name="InvalidReturnType" type="IssueHandlerType" minOccurs="0" />
            <xs:element name="InvalidScalarArgument" type="ArgumentIssueHandlerType" minOccurs="0" />
            <xs:element name="InvalidScope" type="IssueHandlerType" minOccurs="0" />
            <xs:element name="InvalidStaticInvocation" type="IssueHandlerType" minOccurs="0" />
            <xs:element name="InvalidStringClass" type="IssueHandlerType" minOccurs="0" />
            <xs:element name="InvalidTemplateParam" type="FunctionIssueHandlerType" minOccurs="0" />
            <xs:element name="InvalidThrow" type="ClassIssueHandlerType" minOccurs="0" />
            <xs:element name="InvalidToString" type="IssueHandlerType" minOccurs="0" />
            <xs:element name="InvalidTraversableImplementation" type="ClassIssueHandlerType" minOccurs="0" />
            <xs:element name="InvalidTypeImport" type="IssueHandlerType" minOccurs="0" />
            <xs:element name="LessSpecificImplementedReturnType" type="IssueHandlerType" minOccurs="0" />
            <xs:element name="LessSpecificReturnStatement" type="IssueHandlerType" minOccurs="0" />
            <xs:element name="LessSpecificReturnType" type="IssueHandlerType" minOccurs="0" />
            <xs:element name="LoopInvalidation" type="IssueHandlerType" minOccurs="0" />
            <xs:element name="MethodSignatureMismatch" type="IssueHandlerType" minOccurs="0" />
            <xs:element name="MethodSignatureMustOmitReturnType" type="IssueHandlerType" minOccurs="0" />
            <xs:element name="MismatchingDocblockParamType" type="IssueHandlerType" minOccurs="0" />
            <xs:element name="MismatchingDocblockPropertyType" type="IssueHandlerType" minOccurs="0" />
            <xs:element name="MismatchingDocblockReturnType" type="IssueHandlerType" minOccurs="0" />
            <xs:element name="MissingClosureParamType" type="IssueHandlerType" minOccurs="0" />
            <xs:element name="MissingClosureReturnType" type="IssueHandlerType" minOccurs="0" />
            <xs:element name="MissingConstructor" type="IssueHandlerType" minOccurs="0" />
            <xs:element name="MissingDependency" type="IssueHandlerType" minOccurs="0" />
            <xs:element name="MissingDocblockType" type="IssueHandlerType" minOccurs="0" />
            <xs:element name="MissingFile" type="IssueHandlerType" minOccurs="0" />
            <xs:element name="MissingImmutableAnnotation" type="IssueHandlerType" minOccurs="0" />
            <xs:element name="MissingParamType" type="IssueHandlerType" minOccurs="0" />
            <xs:element name="MissingPropertyType" type="PropertyIssueHandlerType" minOccurs="0" />
            <xs:element name="MissingReturnType" type="IssueHandlerType" minOccurs="0" />
            <xs:element name="MissingTemplateParam" type="IssueHandlerType" minOccurs="0" />
            <xs:element name="MissingThrowsDocblock" type="IssueHandlerType" minOccurs="0" />
            <xs:element name="MixedArgument" type="ArgumentIssueHandlerType" minOccurs="0" />
            <xs:element name="MixedArgumentTypeCoercion" type="ArgumentIssueHandlerType" minOccurs="0" />
            <xs:element name="MixedArrayAccess" type="IssueHandlerType" minOccurs="0" />
            <xs:element name="MixedArrayAssignment" type="IssueHandlerType" minOccurs="0" />
            <xs:element name="MixedArrayOffset" type="IssueHandlerType" minOccurs="0" />
            <xs:element name="MixedArrayTypeCoercion" type="IssueHandlerType" minOccurs="0" />
            <xs:element name="MixedAssignment" type="IssueHandlerType" minOccurs="0" />
            <xs:element name="MixedClone" type="ArgumentIssueHandlerType" minOccurs="0" />
            <xs:element name="MixedFunctionCall" type="IssueHandlerType" minOccurs="0" />
            <xs:element name="MixedInferredReturnType" type="IssueHandlerType" minOccurs="0" />
            <xs:element name="MixedMethodCall" type="IssueHandlerType" minOccurs="0" />
            <xs:element name="MixedOperand" type="IssueHandlerType" minOccurs="0" />
            <xs:element name="MixedPropertyAssignment" type="IssueHandlerType" minOccurs="0" />
            <xs:element name="MixedPropertyFetch" type="IssueHandlerType" minOccurs="0" />
            <xs:element name="MixedPropertyTypeCoercion" type="PropertyIssueHandlerType" minOccurs="0" />
            <xs:element name="MixedReturnStatement" type="IssueHandlerType" minOccurs="0" />
            <xs:element name="MixedReturnTypeCoercion" type="IssueHandlerType" minOccurs="0" />
            <xs:element name="MixedStringOffsetAssignment" type="IssueHandlerType" minOccurs="0" />
            <xs:element name="MoreSpecificImplementedParamType" type="IssueHandlerType" minOccurs="0" />
            <xs:element name="MoreSpecificReturnType" type="IssueHandlerType" minOccurs="0" />
            <xs:element name="MutableDependency" type="PropertyIssueHandlerType" minOccurs="0" />
            <xs:element name="NamedArgumentNotAllowed" type="ArgumentIssueHandlerType" minOccurs="0" />
            <xs:element name="NoInterfaceProperties" type="ClassIssueHandlerType" minOccurs="0" />
            <xs:element name="NonStaticSelfCall" type="IssueHandlerType" minOccurs="0" />
            <xs:element name="NoValue" type="IssueHandlerType" minOccurs="0" />
            <xs:element name="NonInvariantDocblockPropertyType" type="IssueHandlerType" minOccurs="0" />
            <xs:element name="NonInvariantPropertyType" type="IssueHandlerType" minOccurs="0" />
            <xs:element name="NullableReturnStatement" type="IssueHandlerType" minOccurs="0" />
            <xs:element name="NullArgument" type="ArgumentIssueHandlerType" minOccurs="0" />
            <xs:element name="NullArrayAccess" type="IssueHandlerType" minOccurs="0" />
            <xs:element name="NullArrayOffset" type="IssueHandlerType" minOccurs="0" />
            <xs:element name="NullFunctionCall" type="IssueHandlerType" minOccurs="0" />
            <xs:element name="NullIterator" type="IssueHandlerType" minOccurs="0" />
            <xs:element name="NullOperand" type="IssueHandlerType" minOccurs="0" />
            <xs:element name="NullPropertyAssignment" type="PropertyIssueHandlerType" minOccurs="0" />
            <xs:element name="NullPropertyFetch" type="PropertyIssueHandlerType" minOccurs="0" />
            <xs:element name="NullReference" type="IssueHandlerType" minOccurs="0" />
            <xs:element name="OverriddenMethodAccess" type="IssueHandlerType" minOccurs="0" />
            <xs:element name="OverriddenPropertyAccess" type="PropertyIssueHandlerType" minOccurs="0" />
            <xs:element name="ParadoxicalCondition" type="IssueHandlerType" minOccurs="0" />
            <xs:element name="ParamNameMismatch" type="IssueHandlerType" minOccurs="0" />
            <xs:element name="ParentNotFound" type="IssueHandlerType" minOccurs="0" />
            <xs:element name="PossibleRawObjectIteration" type="IssueHandlerType" minOccurs="0" />
            <xs:element name="PossiblyFalseArgument" type="ArgumentIssueHandlerType" minOccurs="0" />
            <xs:element name="PossiblyFalseIterator" type="IssueHandlerType" minOccurs="0" />
            <xs:element name="PossiblyFalseOperand" type="IssueHandlerType" minOccurs="0" />
            <xs:element name="PossiblyFalsePropertyAssignmentValue" type="PropertyIssueHandlerType" minOccurs="0" />
            <xs:element name="PossiblyFalseReference" type="IssueHandlerType" minOccurs="0" />
            <xs:element name="PossiblyInvalidArgument" type="ArgumentIssueHandlerType" minOccurs="0" />
            <xs:element name="PossiblyInvalidArrayAccess" type="IssueHandlerType" minOccurs="0" />
            <xs:element name="PossiblyInvalidArrayAssignment" type="IssueHandlerType" minOccurs="0" />
            <xs:element name="PossiblyInvalidArrayOffset" type="IssueHandlerType" minOccurs="0" />
            <xs:element name="PossiblyInvalidCast" type="IssueHandlerType" minOccurs="0" />
            <xs:element name="PossiblyInvalidClone" type="IssueHandlerType" minOccurs="0" />
            <xs:element name="PossiblyInvalidDocblockTag" type="IssueHandlerType" minOccurs="0" />
            <xs:element name="PossiblyInvalidFunctionCall" type="IssueHandlerType" minOccurs="0" />
            <xs:element name="PossiblyInvalidIterator" type="IssueHandlerType" minOccurs="0" />
            <xs:element name="PossiblyInvalidMethodCall" type="IssueHandlerType" minOccurs="0" />
            <xs:element name="PossiblyInvalidOperand" type="IssueHandlerType" minOccurs="0" />
            <xs:element name="PossiblyInvalidPropertyAssignment" type="IssueHandlerType" minOccurs="0" />
            <xs:element name="PossiblyInvalidPropertyAssignmentValue" type="PropertyIssueHandlerType" minOccurs="0" />
            <xs:element name="PossiblyInvalidPropertyFetch" type="IssueHandlerType" minOccurs="0" />
            <xs:element name="PossiblyNullArgument" type="ArgumentIssueHandlerType" minOccurs="0" />
            <xs:element name="PossiblyNullArrayAccess" type="IssueHandlerType" minOccurs="0" />
            <xs:element name="PossiblyNullArrayAssignment" type="IssueHandlerType" minOccurs="0" />
            <xs:element name="PossiblyNullArrayOffset" type="IssueHandlerType" minOccurs="0" />
            <xs:element name="PossiblyNullFunctionCall" type="IssueHandlerType" minOccurs="0" />
            <xs:element name="PossiblyNullIterator" type="IssueHandlerType" minOccurs="0" />
            <xs:element name="PossiblyNullOperand" type="IssueHandlerType" minOccurs="0" />
            <xs:element name="PossiblyNullPropertyAssignment" type="IssueHandlerType" minOccurs="0" />
            <xs:element name="PossiblyNullPropertyAssignmentValue" type="PropertyIssueHandlerType" minOccurs="0" />
            <xs:element name="PossiblyNullPropertyFetch" type="IssueHandlerType" minOccurs="0" />
            <xs:element name="PossiblyNullReference" type="IssueHandlerType" minOccurs="0" />
            <xs:element name="PossiblyUndefinedArrayOffset" type="IssueHandlerType" minOccurs="0" />
            <xs:element name="PossiblyUndefinedGlobalVariable" type="VariableIssueHandlerType" minOccurs="0" />
            <xs:element name="PossiblyUndefinedIntArrayOffset" type="IssueHandlerType" minOccurs="0" />
            <xs:element name="PossiblyUndefinedMethod" type="MethodIssueHandlerType" minOccurs="0" />
            <xs:element name="PossiblyUndefinedStringArrayOffset" type="IssueHandlerType" minOccurs="0" />
            <xs:element name="PossiblyUndefinedVariable" type="IssueHandlerType" minOccurs="0" />
            <xs:element name="PossiblyUnusedMethod" type="MethodIssueHandlerType" minOccurs="0" />
            <xs:element name="PossiblyUnusedParam" type="IssueHandlerType" minOccurs="0" />
            <xs:element name="PossiblyUnusedProperty" type="PropertyIssueHandlerType" minOccurs="0" />
            <xs:element name="PossiblyUnusedReturnValue" type="IssueHandlerType" minOccurs="0" />
            <xs:element name="PropertyNotSetInConstructor" type="PropertyIssueHandlerType" minOccurs="0" />
            <xs:element name="PropertyTypeCoercion" type="PropertyIssueHandlerType" minOccurs="0" />
            <xs:element name="RawObjectIteration" type="IssueHandlerType" minOccurs="0" />
            <xs:element name="RedundantCast" type="IssueHandlerType" minOccurs="0" />
            <xs:element name="RedundantCastGivenDocblockType" type="IssueHandlerType" minOccurs="0" />
            <xs:element name="RedundantCondition" type="IssueHandlerType" minOccurs="0" />
            <xs:element name="RedundantConditionGivenDocblockType" type="IssueHandlerType" minOccurs="0" />
            <xs:element name="RedundantPropertyInitializationCheck" type="IssueHandlerType" minOccurs="0" />
            <xs:element name="RedundantIdentityWithTrue" type="IssueHandlerType" minOccurs="0" />
            <xs:element name="ReferenceConstraintViolation" type="IssueHandlerType" minOccurs="0" />
            <xs:element name="ReservedWord" type="IssueHandlerType" minOccurs="0" />
            <xs:element name="StringIncrement" type="IssueHandlerType" minOccurs="0" />
            <xs:element name="TaintedCallable" type="IssueHandlerType" minOccurs="0" />
            <xs:element name="TaintedCookie" type="IssueHandlerType" minOccurs="0" />
            <xs:element name="TaintedCustom" type="IssueHandlerType" minOccurs="0" />
            <xs:element name="TaintedEval" type="IssueHandlerType" minOccurs="0" />
            <xs:element name="TaintedFile" type="IssueHandlerType" minOccurs="0" />
            <xs:element name="TaintedHeader" type="IssueHandlerType" minOccurs="0" />
            <xs:element name="TaintedHtml" type="IssueHandlerType" minOccurs="0" />
            <xs:element name="TaintedInclude" type="IssueHandlerType" minOccurs="0" />
            <xs:element name="TaintedInput" type="IssueHandlerType" minOccurs="0" />
            <xs:element name="TaintedLdap" type="IssueHandlerType" minOccurs="0" />
            <xs:element name="TaintedShell" type="IssueHandlerType" minOccurs="0" />
            <xs:element name="TaintedSql" type="IssueHandlerType" minOccurs="0" />
            <xs:element name="TaintedSSRF" type="IssueHandlerType" minOccurs="0" />
            <xs:element name="TaintedSystemSecret" type="IssueHandlerType" minOccurs="0" />
            <xs:element name="TaintedTextWithQuotes" type="IssueHandlerType" minOccurs="0" />
            <xs:element name="TaintedUnserialize" type="IssueHandlerType" minOccurs="0" />
            <xs:element name="TaintedUserSecret" type="IssueHandlerType" minOccurs="0" />
            <xs:element name="TooFewArguments" type="ArgumentIssueHandlerType" minOccurs="0" />
            <xs:element name="TooManyArguments" type="ArgumentIssueHandlerType" minOccurs="0" />
            <xs:element name="TooManyTemplateParams" type="FunctionIssueHandlerType" minOccurs="0" />
            <xs:element name="Trace" type="IssueHandlerType" minOccurs="0" />
            <xs:element name="TraitMethodSignatureMismatch" type="IssueHandlerType" minOccurs="0" />
            <xs:element name="TypeDoesNotContainNull" type="IssueHandlerType" minOccurs="0" />
            <xs:element name="TypeDoesNotContainType" type="IssueHandlerType" minOccurs="0" />
            <xs:element name="UncaughtThrowInGlobalScope" type="IssueHandlerType" minOccurs="0" />
            <xs:element name="UndefinedAttributeClass" type="ClassIssueHandlerType" minOccurs="0" />
            <xs:element name="UndefinedClass" type="ClassIssueHandlerType" minOccurs="0" />
            <xs:element name="UndefinedConstant" type="IssueHandlerType" minOccurs="0" />
            <xs:element name="UndefinedDocblockClass" type="ClassIssueHandlerType" minOccurs="0" />
            <xs:element name="UndefinedFunction" type="FunctionIssueHandlerType" minOccurs="0" />
            <xs:element name="UndefinedGlobalVariable" type="VariableIssueHandlerType" minOccurs="0" />
            <xs:element name="UndefinedInterface" type="ClassIssueHandlerType" minOccurs="0" />
            <xs:element name="UndefinedInterfaceMethod" type="MethodIssueHandlerType" minOccurs="0" />
            <xs:element name="UndefinedMagicMethod" type="MethodIssueHandlerType" minOccurs="0" />
            <xs:element name="UndefinedMagicPropertyAssignment" type="PropertyIssueHandlerType" minOccurs="0" />
            <xs:element name="UndefinedMagicPropertyFetch" type="PropertyIssueHandlerType" minOccurs="0" />
            <xs:element name="UndefinedMethod" type="MethodIssueHandlerType" minOccurs="0" />
            <xs:element name="UndefinedPropertyAssignment" type="PropertyIssueHandlerType" minOccurs="0" />
            <xs:element name="UndefinedPropertyFetch" type="PropertyIssueHandlerType" minOccurs="0" />
            <xs:element name="UndefinedThisPropertyAssignment" type="PropertyIssueHandlerType" minOccurs="0" />
            <xs:element name="UndefinedThisPropertyFetch" type="PropertyIssueHandlerType" minOccurs="0" />
            <xs:element name="UndefinedTrace" type="IssueHandlerType" minOccurs="0" />
            <xs:element name="UndefinedTrait" type="IssueHandlerType" minOccurs="0" />
            <xs:element name="UndefinedVariable" type="IssueHandlerType" minOccurs="0" />
            <xs:element name="UnevaluatedCode" type="IssueHandlerType" minOccurs="0" />
            <xs:element name="UnhandledMatchCondition" type="IssueHandlerType" minOccurs="0" />
            <xs:element name="UnimplementedAbstractMethod" type="IssueHandlerType" minOccurs="0" />
            <xs:element name="UnimplementedInterfaceMethod" type="IssueHandlerType" minOccurs="0" />
            <xs:element name="UninitializedProperty" type="PropertyIssueHandlerType" minOccurs="0" />
            <xs:element name="UnnecessaryVarAnnotation" type="IssueHandlerType" minOccurs="0" />
            <xs:element name="UnrecognizedExpression" type="IssueHandlerType" minOccurs="0" />
            <xs:element name="UnrecognizedStatement" type="IssueHandlerType" minOccurs="0" />
            <xs:element name="UnresolvableInclude" type="IssueHandlerType" minOccurs="0" />
            <xs:element name="UnsafeInstantiation" type="IssueHandlerType" minOccurs="0" />
            <xs:element name="UnsafeGenericInstantiation" type="IssueHandlerType" minOccurs="0" />
            <xs:element name="UnusedClass" type="ClassIssueHandlerType" minOccurs="0" />
            <xs:element name="UnusedClosureParam" type="IssueHandlerType" minOccurs="0" />
            <xs:element name="UnusedConstructor" type="MethodIssueHandlerType" minOccurs="0" />
            <xs:element name="UnusedForeachValue" type="IssueHandlerType" minOccurs="0" />
            <xs:element name="UnusedFunctionCall" type="FunctionIssueHandlerType" minOccurs="0" />
            <xs:element name="UnusedMethod" type="MethodIssueHandlerType" minOccurs="0" />
            <xs:element name="UnusedMethodCall" type="MethodIssueHandlerType" minOccurs="0" />
            <xs:element name="UnusedParam" type="IssueHandlerType" minOccurs="0" />
            <xs:element name="UnusedProperty" type="PropertyIssueHandlerType" minOccurs="0" />
            <xs:element name="UnusedPsalmSuppress" type="FunctionIssueHandlerType" minOccurs="0" />
            <xs:element name="UnusedReturnValue" type="IssueHandlerType" minOccurs="0" />
            <xs:element name="UnusedVariable" type="IssueHandlerType" minOccurs="0" />
        </xs:choice>
        <xs:anyAttribute/>
    </xs:complexType>

    <xs:complexType name="IssueHandlerType">
        <xs:sequence>
            <xs:element name="errorLevel" minOccurs="0" maxOccurs="unbounded">
                <xs:complexType>
                    <xs:choice maxOccurs="unbounded">
                        <xs:element name="directory" minOccurs="0" maxOccurs="unbounded" type="NameAttributeType" />
                        <xs:element name="file" minOccurs="0" maxOccurs="unbounded" type="NameAttributeType" />
                    </xs:choice>

                    <xs:attribute name="type" type="ErrorLevelType" use="required" />
                </xs:complexType>
            </xs:element>
        </xs:sequence>

        <xs:attribute name="errorLevel" type="ErrorLevelType" />
    </xs:complexType>

    <xs:complexType name="PluginIssueHandlerType">
        <xs:sequence>
            <xs:element name="errorLevel" minOccurs="0" maxOccurs="unbounded">
                <xs:complexType>
                    <xs:choice maxOccurs="unbounded">
                        <xs:element name="directory" minOccurs="0" maxOccurs="unbounded" type="NameAttributeType" />
                        <xs:element name="file" minOccurs="0" maxOccurs="unbounded" type="NameAttributeType" />
                    </xs:choice>

                    <xs:attribute name="type" type="ErrorLevelType" use="required" />
                </xs:complexType>
            </xs:element>
        </xs:sequence>

        <xs:attribute name="errorLevel" type="ErrorLevelType" />
        <xs:attribute name="name" type="xs:string" use="required" />
    </xs:complexType>

    <xs:complexType name="MethodIssueHandlerType">
        <xs:sequence>
            <xs:element name="errorLevel" minOccurs="0" maxOccurs="unbounded">
                <xs:complexType>
                    <xs:choice maxOccurs="unbounded">
                        <xs:element name="directory" minOccurs="0" maxOccurs="unbounded" type="NameAttributeType" />
                        <xs:element name="file" minOccurs="0" maxOccurs="unbounded" type="NameAttributeType" />
                        <xs:element name="referencedMethod" minOccurs="0" maxOccurs="unbounded" type="NameAttributeType" />
                    </xs:choice>

                    <xs:attribute name="type" type="ErrorLevelType" use="required" />
                </xs:complexType>
            </xs:element>
        </xs:sequence>

        <xs:attribute name="errorLevel" type="ErrorLevelType" />
    </xs:complexType>

    <xs:complexType name="FunctionIssueHandlerType">
        <xs:sequence>
            <xs:element name="errorLevel" minOccurs="0" maxOccurs="unbounded">
                <xs:complexType>
                    <xs:choice maxOccurs="unbounded">
                        <xs:element name="directory" minOccurs="0" maxOccurs="unbounded" type="NameAttributeType" />
                        <xs:element name="file" minOccurs="0" maxOccurs="unbounded" type="NameAttributeType" />
                        <xs:element name="referencedFunction" minOccurs="0" maxOccurs="unbounded" type="NameAttributeType" />
                    </xs:choice>

                    <xs:attribute name="type" type="ErrorLevelType" use="required" />
                </xs:complexType>
            </xs:element>
        </xs:sequence>

        <xs:attribute name="errorLevel" type="ErrorLevelType" />
    </xs:complexType>

    <xs:complexType name="ArgumentIssueHandlerType">
        <xs:sequence>
            <xs:element name="errorLevel" minOccurs="0" maxOccurs="unbounded">
                <xs:complexType>
                    <xs:choice maxOccurs="unbounded">
                        <xs:element name="directory" minOccurs="0" maxOccurs="unbounded" type="NameAttributeType" />
                        <xs:element name="file" minOccurs="0" maxOccurs="unbounded" type="NameAttributeType" />
                        <xs:element name="referencedFunction" minOccurs="0" maxOccurs="unbounded" type="NameAttributeType" />
                    </xs:choice>

                    <xs:attribute name="type" type="ErrorLevelType" use="required" />
                </xs:complexType>
            </xs:element>
        </xs:sequence>

        <xs:attribute name="errorLevel" type="ErrorLevelType" />
    </xs:complexType>

    <xs:complexType name="ClassIssueHandlerType">
        <xs:sequence>
            <xs:element name="errorLevel" minOccurs="0" maxOccurs="unbounded">
                <xs:complexType>
                    <xs:choice maxOccurs="unbounded">
                        <xs:element name="directory" minOccurs="0" maxOccurs="unbounded" type="NameAttributeType" />
                        <xs:element name="file" minOccurs="0" maxOccurs="unbounded" type="NameAttributeType" />
                        <xs:element name="referencedClass" minOccurs="0" maxOccurs="unbounded" type="NameAttributeType" />
                    </xs:choice>

                    <xs:attribute name="type" type="ErrorLevelType" use="required" />
                </xs:complexType>
            </xs:element>
        </xs:sequence>

        <xs:attribute name="errorLevel" type="ErrorLevelType" />
    </xs:complexType>

    <xs:complexType name="PropertyIssueHandlerType">
        <xs:sequence>
            <xs:element name="errorLevel" minOccurs="0" maxOccurs="unbounded">
                <xs:complexType>
                    <xs:choice maxOccurs="unbounded">
                        <xs:element name="directory" minOccurs="0" maxOccurs="unbounded" type="NameAttributeType" />
                        <xs:element name="file" minOccurs="0" maxOccurs="unbounded" type="NameAttributeType" />
                        <xs:element name="referencedProperty" minOccurs="0" maxOccurs="unbounded" type="NameAttributeType" />
                    </xs:choice>

                    <xs:attribute name="type" type="ErrorLevelType" use="required" />
                </xs:complexType>
            </xs:element>
        </xs:sequence>

        <xs:attribute name="errorLevel" type="ErrorLevelType" />
    </xs:complexType>

    <xs:complexType name="VariableIssueHandlerType">
        <xs:sequence>
            <xs:element name="errorLevel" minOccurs="0" maxOccurs="unbounded">
                <xs:complexType>
                    <xs:choice maxOccurs="unbounded">
                        <xs:element name="directory" minOccurs="0" maxOccurs="unbounded" type="NameAttributeType" />
                        <xs:element name="file" minOccurs="0" maxOccurs="unbounded" type="NameAttributeType" />
                        <xs:element name="referencedVariable" minOccurs="0" maxOccurs="unbounded" type="NameAttributeType" />
                    </xs:choice>

                    <xs:attribute name="type" type="ErrorLevelType" use="required" />
                </xs:complexType>
            </xs:element>
        </xs:sequence>

        <xs:attribute name="errorLevel" type="ErrorLevelType" />
    </xs:complexType>

    <xs:complexType name="GlobalsType">
        <xs:sequence>
            <xs:element name="var" maxOccurs="unbounded" type="IdentifierType" />
        </xs:sequence>
        <xs:anyAttribute/>
    </xs:complexType>

    <xs:complexType name="IdentifierType">
        <xs:attribute name="name" type="xs:string" use="required" />
        <xs:attribute name="type" type="xs:string" use="required" />
    </xs:complexType>

    <xs:complexType name="ExceptionType">
        <xs:attribute name="name" type="xs:string" use="required" />
        <xs:attribute name="onlyGlobalScope" type="xs:string" />
    </xs:complexType>

    <xs:simpleType name="ErrorLevelType">
        <xs:restriction base="xs:string">
            <xs:enumeration value="error"/>
            <xs:enumeration value="info"/>
            <xs:enumeration value="suppress"/>
        </xs:restriction>
    </xs:simpleType>

    <xs:simpleType name="TriggerErrorExitsType">
        <xs:restriction base="xs:string">
            <xs:enumeration value="default"/>
            <xs:enumeration value="never"/>
            <xs:enumeration value="always"/>
        </xs:restriction>
    </xs:simpleType>
</xs:schema><|MERGE_RESOLUTION|>--- conflicted
+++ resolved
@@ -237,12 +237,9 @@
             <xs:element name="FalseOperand" type="IssueHandlerType" minOccurs="0" />
             <xs:element name="ForbiddenCode" type="IssueHandlerType" minOccurs="0" />
             <xs:element name="ForbiddenEcho" type="IssueHandlerType" minOccurs="0" />
-<<<<<<< HEAD
             <xs:element name="NoValue" type="IssueHandlerType" minOccurs="0" />
             <xs:element name="IfThisIsMismatch" type="IssueHandlerType" minOccurs="0" />
-=======
             <xs:element name="ImplementationRequirementViolation" type="IssueHandlerType" minOccurs="0" />
->>>>>>> d32b1be5
             <xs:element name="ImplementedParamTypeMismatch" type="IssueHandlerType" minOccurs="0" />
             <xs:element name="ImplementedReturnTypeMismatch" type="IssueHandlerType" minOccurs="0" />
             <xs:element name="ImplicitToStringCast" type="IssueHandlerType" minOccurs="0" />
