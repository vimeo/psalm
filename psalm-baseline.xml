<?xml version="1.0" encoding="UTF-8"?>
<<<<<<< HEAD
<files psalm-version="dev-master@d7e897b0eb65539a8b769a911efdf49925dd4e7d">
=======
<files psalm-version="dev-master@afe85fad86536c3abe4f9495238a767ac60d5140">
>>>>>>> ebebf894
  <file src="examples/TemplateChecker.php">
    <PossiblyUndefinedIntArrayOffset occurrences="2">
      <code>$comment_block-&gt;tags['variablesfrom'][0]</code>
      <code>$matches[1]</code>
    </PossiblyUndefinedIntArrayOffset>
  </file>
  <file src="examples/TemplateScanner.php">
    <PossiblyUndefinedIntArrayOffset occurrences="2">
      <code>$comment_block-&gt;tags['variablesfrom'][0]</code>
      <code>$matches[1]</code>
    </PossiblyUndefinedIntArrayOffset>
  </file>
  <file src="src/Psalm/Codebase.php">
    <PossiblyUndefinedIntArrayOffset occurrences="2">
      <code>$matches[0]</code>
      <code>$symbol_parts[1]</code>
    </PossiblyUndefinedIntArrayOffset>
  </file>
  <file src="src/Psalm/Config/FileFilter.php">
    <PossiblyUndefinedIntArrayOffset occurrences="1">
      <code>explode('::', $method_id)[1]</code>
    </PossiblyUndefinedIntArrayOffset>
  </file>
  <file src="src/Psalm/ErrorBaseline.php">
    <PossiblyUndefinedIntArrayOffset occurrences="3">
      <code>$matches[1]</code>
      <code>$matches[2]</code>
      <code>$matches[3]</code>
    </PossiblyUndefinedIntArrayOffset>
  </file>
  <file src="src/Psalm/Internal/Analyzer/ClassAnalyzer.php">
    <PossiblyUndefinedIntArrayOffset occurrences="3">
      <code>$comments[0]</code>
      <code>$stmt-&gt;props[0]</code>
      <code>$uninitialized_variables[0]</code>
    </PossiblyUndefinedIntArrayOffset>
  </file>
  <file src="src/Psalm/Internal/Analyzer/ProjectAnalyzer.php">
    <PossiblyUndefinedIntArrayOffset occurrences="4">
      <code>$destination_parts[1]</code>
      <code>$destination_parts[1]</code>
      <code>$destination_parts[1]</code>
      <code>$source_parts[1]</code>
    </PossiblyUndefinedIntArrayOffset>
  </file>
  <file src="src/Psalm/Internal/Analyzer/Statements/Block/ForeachAnalyzer.php">
    <PossiblyUndefinedIntArrayOffset occurrences="1">
      <code>$iterator_atomic_type-&gt;type_params[1]</code>
    </PossiblyUndefinedIntArrayOffset>
  </file>
  <file src="src/Psalm/Internal/Analyzer/Statements/Block/LoopAnalyzer.php">
    <PossiblyUndefinedIntArrayOffset occurrences="1">
      <code>$pre_conditions[0]</code>
    </PossiblyUndefinedIntArrayOffset>
  </file>
  <file src="src/Psalm/Internal/Analyzer/Statements/Block/SwitchAnalyzer.php">
    <InvalidPropertyAssignmentValue occurrences="1">
      <code>$context-&gt;assigned_var_ids += $switch_scope-&gt;new_assigned_var_ids</code>
    </InvalidPropertyAssignmentValue>
  </file>
  <file src="src/Psalm/Internal/Analyzer/Statements/Block/SwitchCaseAnalyzer.php">
    <PossiblyUndefinedIntArrayOffset occurrences="3">
      <code>$new_case_equality_expr-&gt;getArgs()[1]</code>
      <code>$switch_scope-&gt;leftover_statements[0]</code>
      <code>$traverser-&gt;traverse([$switch_condition])[0]</code>
    </PossiblyUndefinedIntArrayOffset>
  </file>
  <file src="src/Psalm/Internal/Analyzer/Statements/Expression/AssertionFinder.php">
    <PossiblyUndefinedIntArrayOffset occurrences="34">
      <code>$assertion-&gt;rule[0]</code>
      <code>$assertion-&gt;rule[0]</code>
      <code>$assertion-&gt;rule[0]</code>
      <code>$assertion-&gt;rule[0]</code>
      <code>$assertion-&gt;rule[0]</code>
      <code>$assertion-&gt;rule[0]</code>
      <code>$assertion-&gt;rule[0]</code>
      <code>$count_expr-&gt;getArgs()[0]</code>
      <code>$count_expr-&gt;getArgs()[0]</code>
      <code>$count_expr-&gt;getArgs()[0]</code>
      <code>$count_expr-&gt;getArgs()[0]</code>
      <code>$count_expr-&gt;getArgs()[0]</code>
      <code>$counted_expr-&gt;getArgs()[0]</code>
      <code>$expr-&gt;getArgs()[0]</code>
      <code>$expr-&gt;getArgs()[0]</code>
      <code>$expr-&gt;getArgs()[0]</code>
      <code>$expr-&gt;getArgs()[0]</code>
      <code>$expr-&gt;getArgs()[0]</code>
      <code>$expr-&gt;getArgs()[0]</code>
      <code>$expr-&gt;getArgs()[0]</code>
      <code>$expr-&gt;getArgs()[0]</code>
      <code>$expr-&gt;getArgs()[0]</code>
      <code>$expr-&gt;getArgs()[0]</code>
      <code>$expr-&gt;getArgs()[0]</code>
      <code>$expr-&gt;getArgs()[0]</code>
      <code>$expr-&gt;getArgs()[0]</code>
      <code>$expr-&gt;getArgs()[0]</code>
      <code>$expr-&gt;getArgs()[1]</code>
      <code>$expr-&gt;getArgs()[1]</code>
      <code>$get_debug_type_expr-&gt;getArgs()[0]</code>
      <code>$get_debug_type_expr-&gt;getArgs()[0]</code>
      <code>$getclass_expr-&gt;getArgs()[0]</code>
      <code>$gettype_expr-&gt;getArgs()[0]</code>
      <code>$gettype_expr-&gt;getArgs()[0]</code>
    </PossiblyUndefinedIntArrayOffset>
  </file>
  <file src="src/Psalm/Internal/Analyzer/Statements/Expression/BinaryOp/ArithmeticOpAnalyzer.php">
    <PossiblyUndefinedIntArrayOffset occurrences="2">
      <code>$invalid_left_messages[0]</code>
      <code>$invalid_right_messages[0]</code>
    </PossiblyUndefinedIntArrayOffset>
  </file>
  <file src="src/Psalm/Internal/Analyzer/Statements/Expression/Call/ArgumentAnalyzer.php">
    <ComplexMethod occurrences="1">
      <code>verifyType</code>
    </ComplexMethod>
    <PossiblyUndefinedIntArrayOffset occurrences="3">
      <code>$non_existent_method_ids[0]</code>
      <code>$parts[1]</code>
      <code>explode('::', $cased_method_id)[1]</code>
    </PossiblyUndefinedIntArrayOffset>
  </file>
  <file src="src/Psalm/Internal/Analyzer/Statements/Expression/Call/ArgumentsAnalyzer.php">
    <PossiblyUndefinedIntArrayOffset occurrences="2">
      <code>$arg_function_params[$argument_offset][0]</code>
      <code>$array_type-&gt;getGenericArrayType()-&gt;getChildNodes()[0]</code>
    </PossiblyUndefinedIntArrayOffset>
  </file>
  <file src="src/Psalm/Internal/Analyzer/Statements/Expression/Call/ArrayFunctionArgumentsAnalyzer.php">
    <PossiblyUndefinedIntArrayOffset occurrences="4">
      <code>$args[0]</code>
      <code>$args[0]</code>
      <code>$args[1]</code>
      <code>$callmap_callables[0]</code>
    </PossiblyUndefinedIntArrayOffset>
  </file>
  <file src="src/Psalm/Internal/Analyzer/Statements/Expression/Call/FunctionCallAnalyzer.php">
    <PossiblyUndefinedIntArrayOffset occurrences="2">
      <code>$parts[1]</code>
      <code>$stmt-&gt;getArgs()[0]</code>
    </PossiblyUndefinedIntArrayOffset>
  </file>
  <file src="src/Psalm/Internal/Analyzer/Statements/Expression/Call/MethodCallAnalyzer.php">
    <PossiblyUndefinedIntArrayOffset occurrences="6">
      <code>$result-&gt;invalid_method_call_types[0]</code>
      <code>$result-&gt;non_existent_class_method_ids[0]</code>
      <code>$result-&gt;non_existent_class_method_ids[0]</code>
      <code>$result-&gt;non_existent_interface_method_ids[0]</code>
      <code>$result-&gt;non_existent_interface_method_ids[0]</code>
      <code>$result-&gt;non_existent_magic_method_ids[0]</code>
    </PossiblyUndefinedIntArrayOffset>
  </file>
  <file src="src/Psalm/Internal/Analyzer/Statements/Expression/CallAnalyzer.php">
    <PossiblyUndefinedIntArrayOffset occurrences="2">
      <code>$callable_arg-&gt;items[0]</code>
      <code>$callable_arg-&gt;items[1]</code>
    </PossiblyUndefinedIntArrayOffset>
  </file>
  <file src="src/Psalm/Internal/Analyzer/Statements/Expression/Fetch/InstancePropertyFetchAnalyzer.php">
    <PossiblyUndefinedIntArrayOffset occurrences="1">
      <code>$invalid_fetch_types[0]</code>
    </PossiblyUndefinedIntArrayOffset>
  </file>
  <file src="src/Psalm/Internal/Analyzer/Statements/Expression/YieldAnalyzer.php">
    <PossiblyUndefinedIntArrayOffset occurrences="1">
      <code>$atomic_return_type-&gt;type_params[2]</code>
    </PossiblyUndefinedIntArrayOffset>
  </file>
  <file src="src/Psalm/Internal/Analyzer/Statements/UnusedAssignmentRemover.php">
    <PossiblyUndefinedIntArrayOffset occurrences="6">
      <code>$token_list[$iter]</code>
      <code>$token_list[$iter]</code>
      <code>$token_list[$iter]</code>
      <code>$token_list[$iter]</code>
      <code>$token_list[0]</code>
      <code>$token_list[1]</code>
    </PossiblyUndefinedIntArrayOffset>
  </file>
  <file src="src/Psalm/Internal/Analyzer/StatementsAnalyzer.php">
    <PossiblyUndefinedIntArrayOffset occurrences="1">
      <code>$stmt-&gt;expr-&gt;getArgs()[0]</code>
    </PossiblyUndefinedIntArrayOffset>
  </file>
  <file src="src/Psalm/Internal/Codebase/InternalCallMapHandler.php">
    <PossiblyUndefinedIntArrayOffset occurrences="2">
      <code>$callables[0]</code>
      <code>$callables[0]</code>
    </PossiblyUndefinedIntArrayOffset>
  </file>
  <file src="src/Psalm/Internal/Codebase/Methods.php">
    <PossiblyUndefinedIntArrayOffset occurrences="1">
      <code>$function_callables[0]</code>
    </PossiblyUndefinedIntArrayOffset>
  </file>
  <file src="src/Psalm/Internal/Diff/ClassStatementsDiffer.php">
    <PossiblyUndefinedIntArrayOffset occurrences="6">
      <code>$a-&gt;props[0]</code>
      <code>$a-&gt;stmts[0]</code>
      <code>$a_stmt_comments[0]</code>
      <code>$b-&gt;props[0]</code>
      <code>$b-&gt;stmts[0]</code>
      <code>$b_stmt_comments[0]</code>
    </PossiblyUndefinedIntArrayOffset>
  </file>
  <file src="src/Psalm/Internal/FileManipulation/PropertyDocblockManipulator.php">
    <PossiblyUndefinedIntArrayOffset occurrences="1">
      <code>$stmt-&gt;props[0]</code>
    </PossiblyUndefinedIntArrayOffset>
  </file>
  <file src="src/Psalm/Internal/LanguageServer/LanguageClient.php">
    <DocblockTypeContradiction occurrences="3">
      <code>$type &lt; 1</code>
      <code>$type &lt; 1 || $type &gt; 4</code>
      <code>$type &gt; 4</code>
    </DocblockTypeContradiction>
  </file>
  <file src="src/Psalm/Internal/LanguageServer/Message.php">
    <PossiblyUndefinedIntArrayOffset occurrences="1">
      <code>$pair[1]</code>
    </PossiblyUndefinedIntArrayOffset>
  </file>
  <file src="src/Psalm/Internal/LanguageServer/ProtocolStreamReader.php">
    <PossiblyUndefinedIntArrayOffset occurrences="1">
      <code>$parts[1]</code>
    </PossiblyUndefinedIntArrayOffset>
  </file>
  <file src="src/Psalm/Internal/LanguageServer/Server/TextDocument.php">
    <PossiblyUndefinedIntArrayOffset occurrences="1">
      <code>$contentChanges[0]</code>
    </PossiblyUndefinedIntArrayOffset>
  </file>
  <file src="src/Psalm/Internal/MethodIdentifier.php">
    <PossiblyUndefinedIntArrayOffset occurrences="1">
      <code>$method_id_parts[1]</code>
    </PossiblyUndefinedIntArrayOffset>
  </file>
  <file src="src/Psalm/Internal/PhpVisitor/PartialParserVisitor.php">
    <PossiblyUndefinedIntArrayOffset occurrences="8">
      <code>$cs[0]</code>
      <code>$match[0]</code>
      <code>$match[1]</code>
      <code>$match[2]</code>
      <code>$node-&gt;stmts[0]</code>
      <code>$replacement_stmts[0]</code>
      <code>$replacement_stmts[0]</code>
      <code>$replacement_stmts[0]</code>
    </PossiblyUndefinedIntArrayOffset>
  </file>
  <file src="src/Psalm/Internal/PhpVisitor/Reflector/ClassLikeDocblockParser.php">
    <PossiblyUndefinedIntArrayOffset occurrences="4">
      <code>$doc_line_parts[1]</code>
      <code>$matches[0]</code>
      <code>$method_tree-&gt;children[0]</code>
      <code>$method_tree-&gt;children[1]</code>
    </PossiblyUndefinedIntArrayOffset>
  </file>
  <file src="src/Psalm/Internal/PhpVisitor/Reflector/ClassLikeNodeScanner.php">
    <PossiblyUndefinedIntArrayOffset occurrences="3">
      <code>$l[4]</code>
      <code>$r[4]</code>
      <code>$var_line_parts[0]</code>
    </PossiblyUndefinedIntArrayOffset>
  </file>
  <file src="src/Psalm/Internal/PhpVisitor/Reflector/ExpressionScanner.php">
    <PossiblyUndefinedIntArrayOffset occurrences="2">
      <code>$node-&gt;getArgs()[0]</code>
      <code>$node-&gt;getArgs()[1]</code>
    </PossiblyUndefinedIntArrayOffset>
  </file>
  <file src="src/Psalm/Internal/PhpVisitor/Reflector/FunctionLikeDocblockParser.php">
    <PossiblyUndefinedIntArrayOffset occurrences="2">
      <code>$line_parts[1]</code>
      <code>$since_parts[1]</code>
    </PossiblyUndefinedIntArrayOffset>
    <RedundantCondition occurrences="1">
      <code>count($line_parts) &gt; 0</code>
    </RedundantCondition>
  </file>
  <file src="src/Psalm/Internal/PhpVisitor/Reflector/FunctionLikeDocblockScanner.php">
    <PossiblyUndefinedIntArrayOffset occurrences="1">
      <code>$flow_parts[0]</code>
    </PossiblyUndefinedIntArrayOffset>
  </file>
  <file src="src/Psalm/Internal/PhpVisitor/Reflector/FunctionLikeNodeScanner.php">
    <PossiblyUndefinedIntArrayOffset occurrences="1">
      <code>$stmt-&gt;stmts[0]</code>
    </PossiblyUndefinedIntArrayOffset>
  </file>
  <file src="src/Psalm/Internal/PhpVisitor/SimpleNameResolver.php">
    <PossiblyUndefinedIntArrayOffset occurrences="1">
      <code>$cs[0]</code>
    </PossiblyUndefinedIntArrayOffset>
  </file>
  <file src="src/Psalm/Internal/Type/Comparator/CallableTypeComparator.php">
    <LessSpecificReturnStatement occurrences="1">
      <code>$callable</code>
    </LessSpecificReturnStatement>
    <MoreSpecificReturnType occurrences="1">
      <code>TCallable|TClosure|null</code>
    </MoreSpecificReturnType>
  </file>
  <file src="src/Psalm/Internal/Type/TypeCombiner.php">
    <PossiblyUndefinedIntArrayOffset occurrences="6">
      <code>$combination-&gt;array_type_params[1]</code>
      <code>$combination-&gt;array_type_params[1]</code>
      <code>$combination-&gt;array_type_params[1]</code>
      <code>$combination-&gt;array_type_params[1]</code>
      <code>$combination-&gt;array_type_params[1]</code>
      <code>$combination-&gt;array_type_params[1]</code>
    </PossiblyUndefinedIntArrayOffset>
  </file>
  <file src="src/Psalm/Internal/Type/TypeExpander.php">
    <ConflictingReferenceConstraint occurrences="1">
      <code>if ($return_type instanceof TKeyOf</code>
    </ConflictingReferenceConstraint>
  </file>
  <file src="src/Psalm/Internal/Type/TypeParser.php">
    <PossiblyUndefinedIntArrayOffset occurrences="8">
      <code>$intersection_types[0]</code>
      <code>$parse_tree-&gt;children[0]</code>
      <code>$parse_tree-&gt;condition-&gt;children[0]</code>
      <code>array_keys($offset_template_data)[0]</code>
      <code>array_keys($template_type_map[$array_param_name])[0]</code>
      <code>array_keys($template_type_map[$class_name])[0]</code>
      <code>array_keys($template_type_map[$fq_classlike_name])[0]</code>
      <code>array_keys($template_type_map[$template_param_name])[0]</code>
    </PossiblyUndefinedIntArrayOffset>
  </file>
  <file src="src/Psalm/Type/Atomic.php">
    <PossiblyUndefinedIntArrayOffset occurrences="1">
      <code>array_keys($template_type_map[$value])[0]</code>
    </PossiblyUndefinedIntArrayOffset>
  </file>
  <file src="src/Psalm/Type/Atomic/GenericTrait.php">
    <PossiblyUndefinedIntArrayOffset occurrences="1">
      <code>$this-&gt;type_params[1]</code>
    </PossiblyUndefinedIntArrayOffset>
    <PossiblyUnusedMethod occurrences="3">
      <code>replaceTypeParams</code>
      <code>replaceTypeParams</code>
      <code>replaceTypeParams</code>
    </PossiblyUnusedMethod>
  </file>
  <file src="src/Psalm/Type/Atomic/TClassString.php">
    <DocblockTypeContradiction occurrences="2">
      <code>!$this-&gt;as_type</code>
      <code>!$this-&gt;as_type</code>
    </DocblockTypeContradiction>
  </file>
  <file src="src/Psalm/Type/Atomic/TIterable.php">
    <PropertyTypeCoercion occurrences="1">
      <code>$type_params</code>
    </PropertyTypeCoercion>
  </file>
  <file src="src/Psalm/Type/Atomic/TTemplateParam.php">
    <PossiblyUnusedMethod occurrences="1">
      <code>replaceAs</code>
    </PossiblyUnusedMethod>
  </file>
  <file src="src/Psalm/Type/MutableUnion.php">
    <PossiblyUnusedProperty occurrences="6">
      <code>$allow_mutations</code>
      <code>$failed_reconciliation</code>
      <code>$from_template_default</code>
      <code>$has_mutations</code>
      <code>$initialized_class</code>
      <code>$reference_free</code>
    </PossiblyUnusedProperty>
  </file>
  <file src="src/Psalm/Type/Atomic/TTemplatePropertiesOf.php">
    <PropertyTypeCoercion occurrences="1"/>
  </file>
  <file src="src/Psalm/Type/MutableUnion.php">
    <PossiblyUnusedProperty occurrences="6">
      <code>$allow_mutations</code>
      <code>$failed_reconciliation</code>
      <code>$from_template_default</code>
      <code>$has_mutations</code>
      <code>$initialized_class</code>
      <code>$reference_free</code>
    </PossiblyUnusedProperty>
  </file>
  <file src="src/Psalm/Type/Reconciler.php">
    <PossiblyUndefinedIntArrayOffset occurrences="2">
      <code>$type[0]</code>
      <code>$type[0][0]</code>
    </PossiblyUndefinedIntArrayOffset>
  </file>
  <file src="src/Psalm/Type/Union.php">
    <PossiblyUnusedProperty occurrences="1">
      <code>$ignore_isset</code>
    </PossiblyUnusedProperty>
  </file>
  <file src="src/Psalm/Type/UnionTrait.php">
    <PossiblyUnusedMethod occurrences="2">
      <code>allFloatLiterals</code>
      <code>allFloatLiterals</code>
    </PossiblyUnusedMethod>
  </file>
<<<<<<< HEAD
=======
  <file src="tests/Internal/Codebase/InternalCallMapHandlerTest.php">
    <UnusedPsalmSuppress occurrences="1">
      <code>UndefinedMethod</code>
    </UnusedPsalmSuppress>
  </file>
>>>>>>> ebebf894
  <file src="vendor/nikic/php-parser/lib/PhpParser/Node/Expr/ArrowFunction.php">
    <PossiblyUndefinedStringArrayOffset occurrences="1">
      <code>$subNodes['expr']</code>
    </PossiblyUndefinedStringArrayOffset>
  </file>
</files><|MERGE_RESOLUTION|>--- conflicted
+++ resolved
@@ -1,9 +1,5 @@
 <?xml version="1.0" encoding="UTF-8"?>
-<<<<<<< HEAD
-<files psalm-version="dev-master@d7e897b0eb65539a8b769a911efdf49925dd4e7d">
-=======
 <files psalm-version="dev-master@afe85fad86536c3abe4f9495238a767ac60d5140">
->>>>>>> ebebf894
   <file src="examples/TemplateChecker.php">
     <PossiblyUndefinedIntArrayOffset occurrences="2">
       <code>$comment_block-&gt;tags['variablesfrom'][0]</code>
@@ -372,19 +368,6 @@
       <code>$reference_free</code>
     </PossiblyUnusedProperty>
   </file>
-  <file src="src/Psalm/Type/Atomic/TTemplatePropertiesOf.php">
-    <PropertyTypeCoercion occurrences="1"/>
-  </file>
-  <file src="src/Psalm/Type/MutableUnion.php">
-    <PossiblyUnusedProperty occurrences="6">
-      <code>$allow_mutations</code>
-      <code>$failed_reconciliation</code>
-      <code>$from_template_default</code>
-      <code>$has_mutations</code>
-      <code>$initialized_class</code>
-      <code>$reference_free</code>
-    </PossiblyUnusedProperty>
-  </file>
   <file src="src/Psalm/Type/Reconciler.php">
     <PossiblyUndefinedIntArrayOffset occurrences="2">
       <code>$type[0]</code>
@@ -402,14 +385,11 @@
       <code>allFloatLiterals</code>
     </PossiblyUnusedMethod>
   </file>
-<<<<<<< HEAD
-=======
   <file src="tests/Internal/Codebase/InternalCallMapHandlerTest.php">
     <UnusedPsalmSuppress occurrences="1">
       <code>UndefinedMethod</code>
     </UnusedPsalmSuppress>
   </file>
->>>>>>> ebebf894
   <file src="vendor/nikic/php-parser/lib/PhpParser/Node/Expr/ArrowFunction.php">
     <PossiblyUndefinedStringArrayOffset occurrences="1">
       <code>$subNodes['expr']</code>
