--- conflicted
+++ resolved
@@ -1,9 +1,5 @@
 <?xml version="1.0" encoding="UTF-8"?>
-<<<<<<< HEAD
-<files psalm-version="dev-master@c488d40e6243536a42608bbe37245f07ebebe1ad">
-=======
-<files psalm-version="5.x-dev@a46a07c5ca8bd7b54d1ca814c1f5b5ed38a0ba90">
->>>>>>> 63ea4de7
+<files psalm-version="dev-master@c1ef723d2f810669d3caa99de4f65631ef4e3781">
   <file src="examples/TemplateChecker.php">
     <PossiblyUndefinedIntArrayOffset>
       <code><![CDATA[$comment_block->tags['variablesfrom'][0]]]></code>
@@ -1193,10 +1189,7 @@
       <code><![CDATA[$file_path]]></code>
       <code><![CDATA[$migrated_source_fqcln]]></code>
       <code><![CDATA[$migrated_source_fqcln]]></code>
-<<<<<<< HEAD
-=======
       <code><![CDATA[empty($classlike_storage->overridden_method_ids[$method_name])]]></code>
->>>>>>> 63ea4de7
     </RiskyTruthyFalsyComparison>
   </file>
   <file src="src/Psalm/Internal/Codebase/Functions.php">
@@ -1217,9 +1210,6 @@
     </RiskyTruthyFalsyComparison>
   </file>
   <file src="src/Psalm/Internal/Codebase/Methods.php">
-    <InvalidArgument>
-      <code><![CDATA[$class_storage->methods[$declaring_method_name]->stubbed]]></code>
-    </InvalidArgument>
     <RiskyTruthyFalsyComparison>
       <code><![CDATA[!$calling_class_name]]></code>
       <code><![CDATA[!$extends]]></code>
@@ -1245,9 +1235,6 @@
     </RiskyTruthyFalsyComparison>
   </file>
   <file src="src/Psalm/Internal/Codebase/Populator.php">
-    <InvalidArgument>
-      <code><![CDATA[$storage->methods[$implementing_method_id->method_name]->abstract]]></code>
-    </InvalidArgument>
     <RiskyTruthyFalsyComparison>
       <code><![CDATA[!strpos($fq_classlike_name_lc, '\\')]]></code>
       <code><![CDATA[$mapped_name]]></code>
@@ -1514,7 +1501,6 @@
     </RiskyTruthyFalsyComparison>
   </file>
   <file src="src/Psalm/Internal/PhpVisitor/Reflector/FunctionLikeDocblockParser.php">
-<<<<<<< HEAD
     <InvalidReturnStatement>
       <code><![CDATA[$line_parts]]></code>
     </InvalidReturnStatement>
@@ -1525,14 +1511,9 @@
       <code><![CDATA[$line_parts[0]]]></code>
       <code><![CDATA[$line_parts[1]]]></code>
     </PossiblyUndefinedIntArrayOffset>
-=======
-    <RedundantCondition>
-      <code><![CDATA[count($line_parts) > 0]]></code>
-    </RedundantCondition>
     <RiskyTruthyFalsyComparison>
       <code><![CDATA[empty($since_match[4])]]></code>
     </RiskyTruthyFalsyComparison>
->>>>>>> 63ea4de7
   </file>
   <file src="src/Psalm/Internal/PhpVisitor/Reflector/FunctionLikeDocblockScanner.php">
     <PossiblyUndefinedArrayOffset>
@@ -2337,7 +2318,6 @@
       <code><![CDATA[strpos(static::class, 'Unused')]]></code>
     </RiskyTruthyFalsyComparison>
   </file>
-<<<<<<< HEAD
   <file src="tests/TestConfig.php">
     <InvalidExtendClass>
       <code><![CDATA[Config]]></code>
@@ -2347,12 +2327,11 @@
       <code><![CDATA[public function getComposerFilePathForClassLike(string $fq_classlike_name): bool]]></code>
       <code><![CDATA[public function getProjectDirectories(): array]]></code>
     </MethodSignatureMismatch>
-=======
+  </file>
   <file src="tests/Internal/Codebase/InternalCallMapHandlerTest.php">
     <RiskyTruthyFalsyComparison>
       <code><![CDATA[empty($normalizedEntry['type'])]]></code>
     </RiskyTruthyFalsyComparison>
->>>>>>> 63ea4de7
   </file>
   <file src="tests/TypeParseTest.php">
     <RiskyTruthyFalsyComparison>
@@ -2363,9 +2342,4 @@
       <code><![CDATA[$return_type]]></code>
     </RiskyTruthyFalsyComparison>
   </file>
-  <file src="vendor/nikic/php-parser/lib/PhpParser/Node/Expr/ArrowFunction.php">
-    <PossiblyUndefinedStringArrayOffset>
-      <code><![CDATA[$subNodes['expr']]]></code>
-    </PossiblyUndefinedStringArrayOffset>
-  </file>
 </files>