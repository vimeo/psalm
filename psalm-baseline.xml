--- conflicted
+++ resolved
@@ -1,9 +1,5 @@
 <?xml version="1.0" encoding="UTF-8"?>
-<<<<<<< HEAD
-<files psalm-version="dev-master@f799b68a3cbc91e9056bb972cfe66b7ae0da3f76">
-=======
 <files psalm-version="dev-master@77650e7b153ee3a96507ba6902ce2807def23221">
->>>>>>> 24168f6c
   <file src="examples/TemplateChecker.php">
     <PossiblyUndefinedIntArrayOffset>
       <code><![CDATA[$comment_block->tags['variablesfrom'][0]]]></code>
@@ -16,14 +12,11 @@
       <code>$matches[1]</code>
     </PossiblyUndefinedIntArrayOffset>
   </file>
-<<<<<<< HEAD
-=======
   <file src="src/Psalm/Config.php">
     <PossiblyNullArgument>
       <code>$deprecated_element_xml</code>
     </PossiblyNullArgument>
   </file>
->>>>>>> 24168f6c
   <file src="src/Psalm/Config/FileFilter.php">
     <PossiblyUndefinedIntArrayOffset>
       <code><![CDATA[explode('::', $method_id)[1]]]></code>
@@ -294,14 +287,11 @@
       <code><![CDATA[$stmt->props[0]]]></code>
     </PossiblyUndefinedIntArrayOffset>
   </file>
-<<<<<<< HEAD
-=======
   <file src="src/Psalm/Internal/Fork/Pool.php">
     <PossiblyFalseArgument>
       <code>$buffer</code>
     </PossiblyFalseArgument>
   </file>
->>>>>>> 24168f6c
   <file src="src/Psalm/Internal/LanguageServer/LanguageClient.php">
     <InvalidArrayAccess>
       <code>$config</code>
