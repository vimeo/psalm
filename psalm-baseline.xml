--- conflicted
+++ resolved
@@ -1,9 +1,5 @@
 <?xml version="1.0" encoding="UTF-8"?>
-<<<<<<< HEAD
-<files psalm-version="dev-master@24735a0157f1e71d45e4ec3e406d89ee413a114f">
-=======
-<files psalm-version="5.x-dev@5acde045f126440ded206b406cf37b649ede84fc">
->>>>>>> 06b71be0
+<files psalm-version="dev-master@1945e92b8517b2a068e3acce654348c72fa0523f">
   <file src="examples/TemplateChecker.php">
     <PossiblyUndefinedIntArrayOffset>
       <code><![CDATA[$comment_block->tags['variablesfrom'][0]]]></code>
@@ -239,11 +235,6 @@
       <code><![CDATA[$stmt->expr->getArgs()[0]]]></code>
     </PossiblyUndefinedArrayOffset>
   </file>
-  <file src="src/Psalm/Internal/Cli/Psalm.php">
-    <PossiblyInvalidArgument>
-      <code><![CDATA[$options['f'] ?? null]]></code>
-    </PossiblyInvalidArgument>
-  </file>
   <file src="src/Psalm/Internal/Cli/Refactor.php">
     <PossiblyUndefinedIntArrayOffset>
       <code>$identifier_name</code>
@@ -388,32 +379,6 @@
     <PossiblyUndefinedIntArrayOffset>
       <code>$cs[0]</code>
     </PossiblyUndefinedIntArrayOffset>
-  </file>
-  <file src="src/Psalm/Internal/PluginManager/Command/DisableCommand.php">
-    <RedundantCondition>
-      <code>$config_file_path !== null</code>
-    </RedundantCondition>
-    <ReservedWord>
-      <code><![CDATA[$input->getArgument('pluginName')]]></code>
-      <code><![CDATA[$input->getOption('config')]]></code>
-    </ReservedWord>
-  </file>
-  <file src="src/Psalm/Internal/PluginManager/Command/EnableCommand.php">
-    <RedundantCondition>
-      <code>$config_file_path !== null</code>
-    </RedundantCondition>
-    <ReservedWord>
-      <code><![CDATA[$input->getArgument('pluginName')]]></code>
-      <code><![CDATA[$input->getOption('config')]]></code>
-    </ReservedWord>
-  </file>
-  <file src="src/Psalm/Internal/PluginManager/Command/ShowCommand.php">
-    <RedundantCondition>
-      <code>$config_file_path !== null</code>
-    </RedundantCondition>
-    <ReservedWord>
-      <code><![CDATA[$input->getOption('config')]]></code>
-    </ReservedWord>
   </file>
   <file src="src/Psalm/Internal/Provider/ReturnTypeProvider/ArrayMapReturnTypeProvider.php">
     <PossiblyUndefinedIntArrayOffset>
