--- conflicted
+++ resolved
@@ -1,9 +1,5 @@
 <?xml version="1.0" encoding="UTF-8"?>
-<<<<<<< HEAD
-<files psalm-version="dev-master@8b9cd5fb333866c1e84ca9564394816a7ff5ae6f">
-=======
 <files psalm-version="dev-master@6bcd3bffe3385bc33643a694c32af515395bf437">
->>>>>>> a3786a72
   <file src="examples/TemplateChecker.php">
     <PossiblyUndefinedIntArrayOffset>
       <code>$comment_block-&gt;tags['variablesfrom'][0]</code>
@@ -497,6 +493,11 @@
       <code>$codebase-&gt;config-&gt;shepherd_host</code>
     </DeprecatedProperty>
   </file>
+  <file src="src/Psalm/Plugin/Shepherd.php">
+    <DeprecatedProperty>
+      <code>$codebase-&gt;config-&gt;shepherd_host</code>
+    </DeprecatedProperty>
+  </file>
   <file src="src/Psalm/Storage/ClassConstantStorage.php">
     <MutableDependency>
       <code>CustomMetadataTrait</code>
