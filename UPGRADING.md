# Upgrading from Psalm 6 to Psalm 7

## Changed

<<<<<<< HEAD
- [BC] The return type of Psalm\Type::getListAtomic() changed from Psalm\Type\Atomic\TKeyedArray to the non-covariant Psalm\Type\Atomic\TKeyedArray|Psalm\Type\Atomic\TArray

- [BC] The return type of Psalm\Type::getListAtomic() changed from Psalm\Type\Atomic\TKeyedArray to Psalm\Type\Atomic\TKeyedArray|Psalm\Type\Atomic\TArray

- [BC] The return type of Psalm\Type::getNonEmptyListAtomic() changed from Psalm\Type\Atomic\TKeyedArray to the non-covariant Psalm\Type\Atomic\TKeyedArray|Psalm\Type\Atomic\TArray

- [BC] The return type of Psalm\Type::getNonEmptyListAtomic() changed from Psalm\Type\Atomic\TKeyedArray to Psalm\Type\Atomic\TKeyedArray|Psalm\Type\Atomic\TArray

- [BC] Class Psalm\Type\Atomic\TKeyedArray became final

- [BC] Class Psalm\Type\Atomic\TKeyedArray can only be created using the new `make` or `makeCallable` factory methods, the constructor was rendered private.  

- [BC] Class Psalm\Type\Atomic\TCallableKeyedArray has been deleted, and replaced with a new `is_callable` flag in Psalm\Type\Atomic\TKeyedArray

## Removed

- [BC] Constant Psalm\Type\Atomic\TKeyedArray::NAME_ARRAY was removed

- [BC] Constant Psalm\Type\Atomic\TKeyedArray::NAME_LIST was removed

- [BC] Psalm\Type\Atomic\TKeyedArray#__construct() was made private
=======
- [BC] The `startScanningFiles`, `startAnalyzingFiles`, `startAlteringFiles` of `Psalm\Progress\Progress` and subclasses were removed and replaced with a new `startPhase` method, taking a `Psalm\Progress\Phase` enum case.

- [BC] The `start` method was removed, use `expand`, instead; the progress is reset to 0 when changing the current phase.  

- [BC] Method `doesTerminalSupportUtf8` of class `Psalm\Progress\Progress` became final

- [BC] Method debug() of class Psalm\Progress\Progress changed from concrete to abstract

- [BC] Method alterFileDone() of class Psalm\Progress\Progress changed from concrete to abstract

- [BC] Method expand() of class Psalm\Progress\Progress changed from concrete to abstract

- [BC] Method taskDone() of class Psalm\Progress\Progress changed from concrete to abstract

- [BC] Method finish() of class Psalm\Progress\Progress changed from concrete to abstract
>>>>>>> 0ba73805

# Upgrading from Psalm 5 to Psalm 6
## Changed

- The minimum PHP version was raised to PHP 8.1.17.

- Dictionaries were refactored and are now automatically generated and validated with the new `bin/gen_callmap.sh` script, see [here &raquo;](https://psalm.dev/docs/contributing/editing_callmaps/) for the full documentation.

- [BC] The configuration settings `ignoreInternalFunctionFalseReturn` and `ignoreInternalFunctionNullReturn` are now defaulted to `false`

- [BC] Switched the internal representation of `list<T>` and `non-empty-list<T>` from the TList and TNonEmptyList classes to an unsealed list shape: the TList, TNonEmptyList and TCallableList classes were removed.
  Nothing will change for users: the `list<T>` and `non-empty-list<T>` syntax will remain supported and its semantics unchanged.
  Psalm 5 already deprecates the `TList`, `TNonEmptyList` and `TCallableList` classes: use `\Psalm\Type::getListAtomic`, `\Psalm\Type::getNonEmptyListAtomic` and `\Psalm\Type::getCallableListAtomic` to instantiate list atomics, or directly instantiate TKeyedArray objects with `is_list=true` where appropriate.

- [BC] The only optional boolean parameter of `TKeyedArray::getGenericArrayType` was removed, and was replaced with a string parameter with a different meaning.

- [BC] The `TDependentListKey` type was removed and replaced with an optional property of the `TIntRange` type.

- [BC] `TCallableArray` and `TCallableList` removed and replaced with `TCallableKeyedArray`.

- [BC] Class `Psalm\Issue\MixedInferredReturnType` was removed

- [BC] Value of constant `Psalm\Type\TaintKindGroup::ALL_INPUT` changed to reflect new `TaintKind::INPUT_EXTRACT`, `TaintKind::INPUT_SLEEP` and `TaintKind::INPUT_XPATH` have been added. Accordingly, default values for `$taint` parameters of `Psalm\Codebase::addTaintSource()` and `Psalm\Codebase::addTaintSink()` have been changed as well.

- [BC] Property `Config::$shepherd_host` was replaced with `Config::$shepherd_endpoint`

- [BC] Methods `Codebase::getSymbolLocation()` and `Codebase::getSymbolInformation()` were replaced with `Codebase::getSymbolLocationByReference()`

- [BC] Method `Psalm\Type\Atomic\TKeyedArray::getList()` was removed

- [BC] Method `Psalm\Storage\FunctionLikeStorage::getSignature()` was replaced with `FunctionLikeStorage::getCompletionSignature()`

- [BC] Property `Psalm\Storage\FunctionLikeStorage::$unused_docblock_params` was replaced with `FunctionLikeStorage::$unused_docblock_parameters`

- [BC] Method `Plugin\Shepherd::getCurlErrorMessage()` was removed

- [BC] Property `Config::$find_unused_code` changed default value from false to true

- [BC] Property `Config::$find_unused_baseline_entry` changed default value from false to true

- [BC] The return type of `Psalm\Internal\LanguageServer\ProtocolWriter#write() changed from `Amp\Promise` to `void` due to the switch to Amp v3

- [BC] All parameters, properties and return typehints are now strictly typed.

- [BC] `strict_types` is now applied to all files of the Psalm codebase.

- [BC] Properties `Psalm\Type\Atomic\TLiteralFloat::$value` and `Psalm\Type\Atomic\TLiteralInt::$value` became typed (`float` and `int` respectively)

- [BC] Property `Psalm\Storage\EnumCaseStorage::$value` changed from `int|string|null` to `TLiteralInt|TLiteralString|null`

- [BC] `Psalm\CodeLocation\Raw`, `Psalm\CodeLocation\ParseErrorLocation`, `Psalm\CodeLocation\DocblockTypeLocation`, `Psalm\Report\CountReport`, `Psalm\Type\Atomic\TNonEmptyArray` are now all final.

- [BC] `Psalm\Config` is now final.

- [BC] The return type of `Psalm\Plugin\ArgTypeInferer::infer` changed from `Union|false` to `Union|null`

- [BC] The `extra_types` property and `setIntersectionTypes` method of `Psalm\Type\Atomic\TTypeAlias` were removed.

- [BC] Methods `convertSeverity` and `calculateFingerprint` of `Psalm\Report\CodeClimateReport` were removed.

# Upgrading from Psalm 4 to Psalm 5
## Changed

- [BC] Shaped arrays can now be sealed: this brings many assertion improvements and bugfixes, see [the docs for more info](https://psalm.dev/docs/annotating_code/type_syntax/array_types/#sealed-object-like-arrays).

- [BC] All atomic types, `Psalm\Type\Union`, `Psalm\CodeLocation` and storages are fully immutable, use the new setter methods or the new constructors to change properties: these setter methods will return new instances without altering the original instance.  
  Full immutability fixes a whole class of bugs that occurred in multithreaded mode, you can now feel free to use `--threads=$(nproc)` ;)
  Full immutability also makes Psalm run faster, even in single-threaded mode, by removing all superfluous `clone`s!
  For this purpose, `__clone` was also made private, forbidding the cloning of atomics, unions and storages (an old and brittle pattern used to avoid side-effects caused by mutability).  

- [BC] `Psalm\Type\Union`s are now fully immutable, pre-existing in-place mutator methods were removed and moved into `Psalm\Type\MutableUnion`.  
  To modify a union type, usage of the new setter methods in `Psalm\Type\Union` is strongly recommended.  
  When many consecutive property sets are required, use `Psalm\Type\Union::setProperties` method to avoid creating a new instance for each set.  
  All setter methods will return a new instance of the type without altering the original instance.  
  If many property sets are required throughout multiple methods on a single Union instance, use `Psalm\Type\Union::getBuilder` to turn a `Psalm\Type\Union` into a `Psalm\Type\MutableUnion`: once you're done, use `Psalm\Type\MutableUnion::freeze` to get a new `Psalm\Type\Union`.  
  Methods removed from `Psalm\Type\Union` and moved into `Psalm\Type\MutableUnion`:

   - `replaceTypes`
   - `addType`
   - `removeType`
   - `substitute`
   - `replaceClassLike`

- [BC] `Psalm\Type\TypeNode::getChildNodes()` was removed, use `Psalm\Type\Union::getAtomicTypes()` to get the types of a union, and use `Psalm\Type\TypeVisitor` with the new `Psalm\Type\MutableTypeVisitor` class to iterate over a type tree.  

- [BC] `Psalm\Type\TypeVisitor` is now fully immutable, implementors MUST NOT alter type nodes during iteration: use `Psalm\Type\MutableTypeVisitor` if type node mutation is desired.  

- [BC] TPositiveInt has been removed and replaced by TIntRange

- [BC] Property `Psalm\Config::$cache_directory` is now internal. Use
  `Psalm\Config::getCacheDirectory()` instead.

- [BC] The parameter `$php_version` of `Psalm\Type\Atomic::create()` renamed
  to `$analysis_php_version_id` and changed from `array|null` to `int|null`.
  Previously it accepted PHP version as `array{major_version, minor_version}`
  while now it accepts version ID, similar to how [`PHP_VERSION_ID` is
  calculated](https://www.php.net/manual/en/reserved.constants.php#constant.php-version-id).

- [BC] The parameter `$php_version` of `Psalm\Type::parseString()` renamed to
  `$analysis_php_version_id` and changed from `array|null` to `int|null`.
  Previously it accepted PHP version as `array{major_version, minor_version}`
  while now it accepts version ID.

- [BC] Parameter 0 of `canBeFullyExpressedInPhp()` of the classes listed below
  changed name from `php_major_version` to `analysis_php_version_id`.
  Previously it accepted major PHP version as int (e.g. `7`), while now it
  accepts version ID. Classes affected:
   - `Psalm\Type\Atomic`
   - `Psalm\Type\Atomic\Scalar`
   - `Psalm\Type\Atomic\TArray`
   - `Psalm\Type\Atomic\TArrayKey`
   - `Psalm\Type\Atomic\TCallable`
   - `Psalm\Type\Atomic\TCallableObject`
   - `Psalm\Type\Atomic\TCallableString`
   - `Psalm\Type\Atomic\TClassConstant`
   - `Psalm\Type\Atomic\TClassString`
   - `Psalm\Type\Atomic\TClassStringMap`
   - `Psalm\Type\Atomic\TClosedResource`
   - `Psalm\Type\Atomic\TClosure`
   - `Psalm\Type\Atomic\TConditional`
   - `Psalm\Type\Atomic\TDependentGetClass`
   - `Psalm\Type\Atomic\TDependentGetDebugType`
   - `Psalm\Type\Atomic\TDependentGetType`
   - `Psalm\Type\Atomic\TDependentListKey`
   - `Psalm\Type\Atomic\TEnumCase`
   - `Psalm\Type\Atomic\TFalse`
   - `Psalm\Type\Atomic\TGenericObject`
   - `Psalm\Type\Atomic\TIntMask`
   - `Psalm\Type\Atomic\TIntMaskOf`
   - `Psalm\Type\Atomic\TIntRange`
   - `Psalm\Type\Atomic\TIterable`
   - `Psalm\Type\Atomic\TKeyedArray`
   - `Psalm\Type\Atomic\TKeyOf`
   - `Psalm\Type\Atomic\TList`
   - `Psalm\Type\Atomic\TLiteralClassString`
   - `Psalm\Type\Atomic\TLowercaseString`
   - `Psalm\Type\Atomic\TMixed`
   - `Psalm\Type\Atomic\TNamedObject`
   - `Psalm\Type\Atomic\TNever`
   - `Psalm\Type\Atomic\TNonEmptyLowercaseString`
   - `Psalm\Type\Atomic\TNonspecificLiteralInt`
   - `Psalm\Type\Atomic\TNonspecificLiteralString`
   - `Psalm\Type\Atomic\TNull`
   - `Psalm\Type\Atomic\TNumeric`
   - `Psalm\Type\Atomic\TNumericString`
   - `Psalm\Type\Atomic\TObject`
   - `Psalm\Type\Atomic\TObjectWithProperties`
   - `Psalm\Type\Atomic\TResource`
   - `Psalm\Type\Atomic\TScalar`
   - `Psalm\Type\Atomic\TTemplateIndexedAccess`
   - `Psalm\Type\Atomic\TTemplateParam`
   - `Psalm\Type\Atomic\TTraitString`
   - `Psalm\Type\Atomic\TTrue`
   - `Psalm\Type\Atomic\TTypeAlias`
   - `Psalm\Type\Atomic\TValueOf`
   - `Psalm\Type\Atomic\TVoid`
   - `Psalm\Type\Union`

- [BC] Parameter 3 of `toPhpString()` of methods listed below changed name
  from `php_major_version` to `analysis_php_version_id`. Previously it
  accepted major PHP version as int (e.g. `7`), while now it accepts version
  ID. Classes affected:
   - `Psalm\Type\Atomic`
   - `Psalm\Type\Atomic\CallableTrait`
   - `Psalm\Type\Atomic\TAnonymousClassInstance`
   - `Psalm\Type\Atomic\TArray`
   - `Psalm\Type\Atomic\TArrayKey`
   - `Psalm\Type\Atomic\TBool`
   - `Psalm\Type\Atomic\TCallable`
   - `Psalm\Type\Atomic\TCallableObject`
   - `Psalm\Type\Atomic\TClassConstant`
   - `Psalm\Type\Atomic\TClassString`
   - `Psalm\Type\Atomic\TClassStringMap`
   - `Psalm\Type\Atomic\TClosedResource`
   - `Psalm\Type\Atomic\TConditional`
   - `Psalm\Type\Atomic\TEmpty`
   - `Psalm\Type\Atomic\TEnumCase`
   - `Psalm\Type\Atomic\TFloat`
   - `Psalm\Type\Atomic\TGenericObject`
   - `Psalm\Type\Atomic\TInt`
   - `Psalm\Type\Atomic\TIterable`
   - `Psalm\Type\Atomic\TKeyedArray`
   - `Psalm\Type\Atomic\TKeyOf`
   - `Psalm\Type\Atomic\TList`
   - `Psalm\Type\Atomic\TLiteralClassString`
   - `Psalm\Type\Atomic\TMixed`
   - `Psalm\Type\Atomic\TNamedObject`
   - `Psalm\Type\Atomic\TNever`
   - `Psalm\Type\Atomic\TNull`
   - `Psalm\Type\Atomic\TNumeric`
   - `Psalm\Type\Atomic\TObject`
   - `Psalm\Type\Atomic\TObjectWithProperties`
   - `Psalm\Type\Atomic\TResource`
   - `Psalm\Type\Atomic\TScalar`
   - `Psalm\Type\Atomic\TString`
   - `Psalm\Type\Atomic\TTemplateIndexedAccess`
   - `Psalm\Type\Atomic\TTemplateParam`
   - `Psalm\Type\Atomic\TTraitString`
   - `Psalm\Type\Atomic\TTypeAlias`
   - `Psalm\Type\Atomic\TValueOf`
   - `Psalm\Type\Atomic\TVoid`
   - `Psalm\Type\Union`
- While not a BC break per se, all classes / interfaces / traits / enums under
  `Psalm\Internal` namespace are now marked `@internal`.
- [BC] Parameter 1 of `Psalm\Type\Atomic\TNamedObject::__construct()` changed name from `was_static` to `is_static`
- [BC] Parameter 1 of `Psalm\Type\Atomic\TAnonymousClassInstance::__construct()` changed name from `was_static` to `is_static`
- [BC] Parameter 5 of `Psalm\Type::getStringFromFQCLN()` changed name from `was_static` to `is_static`
- [BC] Property `Psalm\Type\Atomic\TNamedObject::$was_static` was renamed to `$is_static`
- [BC] Method `Psalm\Type\Union::isFormerStaticObject()` was renamed to `isStaticObject()`
- [BC] Method `Psalm\Type\Union::hasFormerStaticObject()` was renamed to `hasStaticObject()`
- [BC] Function assertions (from `@psalm-assert Foo $bar`) have been converted from strings to specific `Assertion` objects.
- [BC] Property `Psalm\Storage\ClassLikeStorage::$invalid_dependencies` changed from `array<string>` to `array<string, true>`.
- [BC] Property `Psalm\Storage\ClassLikeStorage::$template_extended_count` was renamed to `$template_type_extends_count`, its type was changed from `int|null` to `array<string, int>|null`.
- [BC] Event classes became final and their constructors were marked `@internal`:
  - `Psalm\Plugin\EventHandler\Event\AddRemoveTaintsEvent`
  - `Psalm\Plugin\EventHandler\Event\AfterAnalysisEvent`
  - `Psalm\Plugin\EventHandler\Event\AfterClassLikeAnalysisEvent`
  - `Psalm\Plugin\EventHandler\Event\AfterClassLikeExistenceCheckEvent`
  - `Psalm\Plugin\EventHandler\Event\AfterClassLikeVisitEvent`
  - `Psalm\Plugin\EventHandler\Event\AfterCodebasePopulatedEvent`
  - `Psalm\Plugin\EventHandler\Event\AfterEveryFunctionCallAnalysisEvent`
  - `Psalm\Plugin\EventHandler\Event\AfterExpressionAnalysisEvent`
  - `Psalm\Plugin\EventHandler\Event\AfterFileAnalysisEvent`
  - `Psalm\Plugin\EventHandler\Event\AfterFunctionCallAnalysisEvent`
  - `Psalm\Plugin\EventHandler\Event\AfterFunctionLikeAnalysisEvent`
  - `Psalm\Plugin\EventHandler\Event\AfterMethodCallAnalysisEvent`
  - `Psalm\Plugin\EventHandler\Event\AfterStatementAnalysisEvent`
  - `Psalm\Plugin\EventHandler\Event\BeforeFileAnalysisEvent`
  - `Psalm\Plugin\EventHandler\Event\FunctionExistenceProviderEvent`
  - `Psalm\Plugin\EventHandler\Event\FunctionParamsProviderEvent`
  - `Psalm\Plugin\EventHandler\Event\FunctionReturnTypeProviderEvent`
  - `Psalm\Plugin\EventHandler\Event\MethodExistenceProviderEvent`
  - `Psalm\Plugin\EventHandler\Event\MethodParamsProviderEvent`
  - `Psalm\Plugin\EventHandler\Event\MethodReturnTypeProviderEvent`
  - `Psalm\Plugin\EventHandler\Event\MethodVisibilityProviderEvent`
  - `Psalm\Plugin\EventHandler\Event\PropertyExistenceProviderEvent`
  - `Psalm\Plugin\EventHandler\Event\PropertyTypeProviderEvent`
  - `Psalm\Plugin\EventHandler\Event\PropertyVisibilityProviderEvent`
  - `Psalm\Plugin\EventHandler\Event\StringInterpreterEvent`
- [BC] `Atomic::__toString()` used to return a string representation of the type that was using double quotes (`"`) to quote literals. This is now using single quotes (`'`) to be more aligned with the rest of the codebase.
- [BC] `Atomic::__toString()` is now final
- [BC] `Atomic::__toString()` now returns a more detailed version of the type (it calls `getId()` under the hood)
- [BC] Atomic::getId() has now a first param $exact. Calling the method with false will return a less detailed version of the type in some cases (similarly to what `__toString` used to return)
- [BC] To remove a variable from the context, use `Context::remove()`. Calling
  `unset($context->vars_in_scope[$var_id])` can cause problems when using references.
- [BC] `TKeyOfClassConstant` has been renamed to `TKeyOf`.
- [BC] `TValueOfClassConstant` has been renamed to `TValueOf`.
- [BC] `TKeyOfTemplate` base class has been changed from `Scalar` to `Atomic`.
- [BC] Class `Psalm\FileManipulation` became final
- [BC] Class `Psalm\Context` became final
- [BC] `Psalm\Context#__construct()` was marked `@internal`
- [BC] Class `Psalm\PluginRegistrationSocket` became final
- [BC] Class `Psalm\PluginFileExtensionsSocket` became final
- [BC] Class `Psalm\Config\IssueHandler` became final
- [BC] `Psalm\Config\IssueHandler` was marked `@internal`
- [BC] Class `Psalm\Config\ProjectFileFilter` became final
- [BC] `Psalm\Config\ProjectFileFilter` was marked `@internal`
- [BC] Class `Psalm\Config\Creator` became final
- [BC] `Psalm\Config\Creator` was marked `@internal`
- [BC] Class `Psalm\Config\TaintAnalysisFileFilter` became final
- [BC] `Psalm\Config\TaintAnalysisFileFilter` was marked `@internal`
- [BC] Class `Psalm\Config\ErrorLevelFileFilter` became final
- [BC] `Psalm\Config\ErrorLevelFileFilter` was marked `@internal`
- [BC] Class `Psalm\FileBasedPluginAdapter` became final
- [BC] `Psalm\FileBasedPluginAdapter` was marked `@internal`
- [BC] Class `Psalm\Exception\InvalidMethodOverrideException` became final
- [BC] Class `Psalm\Exception\UnpopulatedClasslikeException` became final
- [BC] Class `Psalm\Exception\ConfigNotFoundException` became final
- [BC] Class `Psalm\Exception\TypeParseTreeException` became final
- [BC] Class `Psalm\Exception\ComplicatedExpressionException` became final
- [BC] Class `Psalm\Exception\ScopeAnalysisException` became final
- [BC] Class `Psalm\Exception\InvalidClasslikeOverrideException` became final
- [BC] Class `Psalm\Exception\CircularReferenceException` became final
- [BC] Class `Psalm\Exception\UnsupportedIssueToFixException` became final
- [BC] Class `Psalm\Exception\CodeException` became final
- [BC] Class `Psalm\Exception\RefactorException` became final
- [BC] Class `Psalm\Exception\UnpreparedAnalysisException` became final
- [BC] Class `Psalm\Exception\IncorrectDocblockException` became final
- [BC] Class `Psalm\Exception\UnanalyzedFileException` became final
- [BC] Class `Psalm\Exception\UnresolvableConstantException` became final
- [BC] Class `Psalm\Exception\FileIncludeException` became final
- [BC] Class `Psalm\Exception\ConfigCreationException` became final
- [BC] Class `Psalm\Aliases` became final
- [BC] `Psalm\Aliases#__construct()` was marked `@internal`
- [BC] Class `Psalm\Codebase` became final
- [BC] `Psalm\Codebase#__construct()` was marked `@internal`
- [BC] Class `Psalm\Progress\VoidProgress` became final
- [BC] Class `Psalm\Progress\DebugProgress` became final
- [BC] Class `Psalm\Report\JsonReport` became final
- [BC] Class `Psalm\Report\SonarqubeReport` became final
- [BC] Class `Psalm\Report\CodeClimateReport` became final
- [BC] Class `Psalm\Report\CheckstyleReport` became final
- [BC] Class `Psalm\Report\JsonSummaryReport` became final
- [BC] Class `Psalm\Report\XmlReport` became final
- [BC] Class `Psalm\Report\EmacsReport` became final
- [BC] Class `Psalm\Report\ConsoleReport` became final
- [BC] Class `Psalm\Report\ReportOptions` became final
- [BC] Class `Psalm\Report\PylintReport` became final
- [BC] Class `Psalm\Report\JunitReport` became final
- [BC] Class `Psalm\Report\CompactReport` became final
- [BC] Class `Psalm\Report\GithubActionsReport` became final
- [BC] Class `Psalm\Report\TextReport` became final
- [BC] Class `Psalm\Report\SarifReport` became final
- [BC] Class `Psalm\Report\PhpStormReport` became final
- [BC] Class `Psalm\Plugin\Shepherd` became final
- [BC] Class `Psalm\IssueBuffer` became final
- [BC] Class `Psalm\SourceControl\Git\RemoteInfo` became final
- [BC] Class `Psalm\SourceControl\Git\CommitInfo` became final
- [BC] Class `Psalm\SourceControl\Git\GitInfo` became final
- [BC] Class `Psalm\ErrorBaseline` became final
- [BC] `Psalm\Config#__construct()` was marked `@internal`
- [BC] Class `Psalm\DocComment` became final
- All non-abstract issues are now final:
    - [BC] Class `Psalm\Issue\InaccessibleProperty` became final
    - [BC] Class `Psalm\Issue\TaintedShell` became final
    - [BC] Class `Psalm\Issue\PossiblyInvalidIterator` became final
    - [BC] Class `Psalm\Issue\MethodSignatureMustOmitReturnType` became final
    - [BC] Class `Psalm\Issue\TaintedHtml` became final
    - [BC] Class `Psalm\Issue\DuplicateConstant` became final
    - [BC] Class `Psalm\Issue\MissingConstructor` became final
    - [BC] Class `Psalm\Issue\PossiblyFalseIterator` became final
    - [BC] Class `Psalm\Issue\PossiblyUndefinedArrayOffset` became final
    - [BC] Class `Psalm\Issue\FalseOperand` became final
    - [BC] Class `Psalm\Issue\MixedArrayAssignment` became final
    - [BC] Class `Psalm\Issue\MixedArrayAccess` became final
    - [BC] Class `Psalm\Issue\TaintedUnserialize` became final
    - [BC] Class `Psalm\Issue\NullFunctionCall` became final
    - [BC] Class `Psalm\Issue\UnusedConstructor` became final
    - [BC] Class `Psalm\Issue\InvalidEnumCaseValue` became final
    - [BC] Class `Psalm\Issue\MissingClosureReturnType` became final
    - [BC] Class `Psalm\Issue\LessSpecificClassConstantType` became final
    - [BC] Class `Psalm\Issue\MixedPropertyFetch` became final
    - [BC] Class `Psalm\Issue\PossiblyNullArrayAccess` became final
    - [BC] Class `Psalm\Issue\MissingPropertyType` became final
    - [BC] Class `Psalm\Issue\TaintedCallable` became final
    - [BC] Class `Psalm\Issue\PossiblyInvalidMethodCall` became final
    - [BC] Class `Psalm\Issue\TaintedHeader` became final
    - [BC] Class `Psalm\Issue\PossiblyInvalidArrayAssignment` became final
    - [BC] Class `Psalm\Issue\PossiblyInvalidCast` became final
    - [BC] Class `Psalm\Issue\ImpurePropertyAssignment` became final
    - [BC] Class `Psalm\Issue\MixedPropertyTypeCoercion` became final
    - [BC] Class `Psalm\Issue\UnresolvableConstant` became final
    - [BC] Class `Psalm\Issue\LoopInvalidation` became final
    - [BC] Class `Psalm\Issue\TooManyTemplateParams` became final
    - [BC] Class `Psalm\Issue\InvalidCatch` became final
    - [BC] Class `Psalm\Issue\MismatchingDocblockReturnType` became final
    - [BC] Class `Psalm\Issue\PossiblyUndefinedIntArrayOffset` became final
    - [BC] Class `Psalm\Issue\NullArrayAccess` became final
    - [BC] Class `Psalm\Issue\NoEnumProperties` became final
    - [BC] Class `Psalm\Issue\ImpureByReferenceAssignment` became final
    - [BC] Class `Psalm\Issue\RedundantConditionGivenDocblockType` became final
    - [BC] Class `Psalm\Issue\MixedReturnTypeCoercion` became final
    - [BC] Class `Psalm\Issue\PossiblyNullOperand` became final
    - [BC] Class `Psalm\Issue\InvalidGlobal` became final
    - [BC] Class `Psalm\Issue\PossiblyNullArgument` became final
    - [BC] Class `Psalm\Issue\ForbiddenCode` became final
    - [BC] Class `Psalm\Issue\RedundantCast` became final
    - [BC] Class `Psalm\Issue\UnusedParam` became final
    - [BC] Class `Psalm\Issue\DuplicateArrayKey` became final
    - [BC] Class `Psalm\Issue\MissingImmutableAnnotation` became final
    - [BC] Class `Psalm\Issue\MutableDependency` became final
    - [BC] Class `Psalm\Issue\MixedPropertyAssignment` became final
    - [BC] Class `Psalm\Issue\DeprecatedTrait` became final
    - [BC] Class `Psalm\Issue\InvalidArrayAccess` became final
    - [BC] Class `Psalm\Issue\LessSpecificReturnStatement` became final
    - [BC] Class `Psalm\Issue\AssignmentToVoid` became final
    - [BC] Class `Psalm\Issue\InvalidPropertyAssignment` became final
    - [BC] Class `Psalm\Issue\InvalidFalsableReturnType` became final
    - [BC] Class `Psalm\Issue\IfThisIsMismatch` became final
    - [BC] Class `Psalm\Issue\UndefinedPropertyFetch` became final
    - [BC] Class `Psalm\Issue\UndefinedMagicPropertyFetch` became final
    - [BC] Class `Psalm\Issue\PossiblyUnusedReturnValue` became final
    - [BC] Class `Psalm\Issue\PossiblyNullPropertyFetch` became final
    - [BC] Class `Psalm\Issue\PossiblyInvalidPropertyFetch` became final
    - [BC] Class `Psalm\Issue\MixedClone` became final
    - [BC] Class `Psalm\Issue\DuplicateFunction` became final
    - [BC] Class `Psalm\Issue\InaccessibleClassConstant` became final
    - [BC] Class `Psalm\Issue\UndefinedGlobalVariable` became final
    - [BC] Class `Psalm\Issue\ImplicitToStringCast` became final
    - [BC] Class `Psalm\Issue\PossiblyInvalidDocblockTag` became final
    - [BC] Class `Psalm\Issue\ReservedWord` became final
    - [BC] Class `Psalm\Issue\InvalidOperand` became final
    - [BC] Class `Psalm\Issue\UnusedProperty` became final
    - [BC] Class `Psalm\Issue\UnevaluatedCode` became final
    - [BC] Class `Psalm\Issue\NullPropertyFetch` became final
    - [BC] Class `Psalm\Issue\ParamNameMismatch` became final
    - [BC] Class `Psalm\Issue\CircularReference` became final
    - [BC] Class `Psalm\Issue\UndefinedThisPropertyFetch` became final
    - [BC] Class `Psalm\Issue\NonStaticSelfCall` became final
    - [BC] Class `Psalm\Issue\NullOperand` became final
    - [BC] Class `Psalm\Issue\MixedAssignment` became final
    - [BC] Class `Psalm\Issue\MixedFunctionCall` became final
    - [BC] Class `Psalm\Issue\InvalidTypeImport` became final
    - [BC] Class `Psalm\Issue\PossiblyNullArrayOffset` became final
    - [BC] Class `Psalm\Issue\PossiblyInvalidArrayOffset` became final
    - [BC] Class `Psalm\Issue\PossiblyInvalidArgument` became final
    - [BC] Class `Psalm\Issue\UndefinedPropertyAssignment` became final
    - [BC] Class `Psalm\Issue\UnusedReturnValue` became final
    - [BC] Class `Psalm\Issue\ImpureFunctionCall` became final
    - [BC] Class `Psalm\Issue\RedundantFunctionCallGivenDocblockType` became final
    - [BC] Class `Psalm\Issue\PossiblyInvalidPropertyAssignmentValue` became final
    - [BC] Class `Psalm\Issue\PossiblyInvalidOperand` became final
    - [BC] Class `Psalm\Issue\ArgumentTypeCoercion` became final
    - [BC] Class `Psalm\Issue\OverriddenPropertyAccess` became final
    - [BC] Class `Psalm\Issue\PossiblyInvalidArrayAccess` became final
    - [BC] Class `Psalm\Issue\UnusedForeachValue` became final
    - [BC] Class `Psalm\Issue\ImplementedParamTypeMismatch` became final
    - [BC] Class `Psalm\Issue\InvalidConstantAssignmentValue` became final
    - [BC] Class `Psalm\Issue\PossiblyUndefinedMethod` became final
    - [BC] Class `Psalm\Issue\DuplicateEnumCaseValue` became final
    - [BC] Class `Psalm\Issue\RawObjectIteration` became final
    - [BC] Class `Psalm\Issue\UndefinedVariable` became final
    - [BC] Class `Psalm\Issue\MissingDocblockType` became final
    - [BC] Class `Psalm\Issue\NullArrayOffset` became final
    - [BC] Class `Psalm\Issue\PropertyNotSetInConstructor` became final
    - [BC] Class `Psalm\Issue\PossiblyInvalidPropertyAssignment` became final
    - [BC] Class `Psalm\Issue\PossiblyNullPropertyAssignmentValue` became final
    - [BC] Class `Psalm\Issue\UnsafeInstantiation` became final
    - [BC] Class `Psalm\Issue\UnimplementedAbstractMethod` became final
    - [BC] Class `Psalm\Issue\UnusedClosureParam` became final
    - [BC] Class `Psalm\Issue\PossiblyNullFunctionCall` became final
    - [BC] Class `Psalm\Issue\UndefinedAttributeClass` became final
    - [BC] Class `Psalm\Issue\NullableReturnStatement` became final
    - [BC] Class `Psalm\Issue\DuplicateMethod` became final
    - [BC] Class `Psalm\Issue\TooFewArguments` became final
    - [BC] Class `Psalm\Issue\UndefinedConstant` became final
    - [BC] Class `Psalm\Issue\NullReference` became final
    - [BC] Class `Psalm\Issue\ImplementedReturnTypeMismatch` became final
    - [BC] Class `Psalm\Issue\InvalidEnumBackingType` became final
    - [BC] Class `Psalm\Issue\InvalidNullableReturnType` became final
    - [BC] Class `Psalm\Issue\ImpureVariable` became final
    - [BC] Class `Psalm\Issue\TypeDoesNotContainNull` became final
    - [BC] Class `Psalm\Issue\ConstructorSignatureMismatch` became final
    - [BC] Class `Psalm\Issue\ImpurePropertyFetch` became final
    - [BC] Class `Psalm\Issue\RedundantCastGivenDocblockType` became final
    - [BC] Class `Psalm\Issue\PropertyTypeCoercion` became final
    - [BC] Class `Psalm\Issue\InvalidDocblockParamName` became final
    - [BC] Class `Psalm\Issue\UnsafeGenericInstantiation` became final
    - [BC] Class `Psalm\Issue\MissingClosureParamType` became final
    - [BC] Class `Psalm\Issue\TraitMethodSignatureMismatch` became final
    - [BC] Class `Psalm\Issue\ImpureStaticProperty` became final
    - [BC] Class `Psalm\Issue\InvalidThrow` became final
    - [BC] Class `Psalm\Issue\ParentNotFound` became final
    - [BC] Class `Psalm\Issue\ImpureStaticVariable` became final
    - [BC] Class `Psalm\Issue\PossiblyFalseReference` became final
    - [BC] Class `Psalm\Issue\ComplexMethod` became final
    - [BC] Class `Psalm\Issue\PossiblyNullArrayAssignment` became final
    - [BC] Class `Psalm\Issue\AbstractInstantiation` became final
    - [BC] Class `Psalm\Issue\UncaughtThrowInGlobalScope` became final
    - [BC] Class `Psalm\Issue\MismatchingDocblockPropertyType` became final
    - [BC] Class `Psalm\Issue\UnresolvableInclude` became final
    - [BC] Class `Psalm\Issue\DocblockTypeContradiction` became final
    - [BC] Class `Psalm\Issue\TaintedEval` became final
    - [BC] Class `Psalm\Issue\UnusedVariable` became final
    - [BC] Class `Psalm\Issue\DeprecatedConstant` became final
    - [BC] Class `Psalm\Issue\TaintedSystemSecret` became final
    - [BC] Class `Psalm\Issue\EmptyArrayAccess` became final
    - [BC] Class `Psalm\Issue\UndefinedInterface` became final
    - [BC] Class `Psalm\Issue\MixedInferredReturnType` became final
    - [BC] Class `Psalm\Issue\TaintedCookie` became final
    - [BC] Class `Psalm\Issue\UndefinedMagicPropertyAssignment` became final
    - [BC] Class `Psalm\Issue\NamedArgumentNotAllowed` became final
    - [BC] Class `Psalm\Issue\MethodSignatureMustProvideReturnType` became final
    - [BC] Class `Psalm\Issue\MissingParamType` became final
    - [BC] Class `Psalm\Issue\InvalidArrayAssignment` became final
    - [BC] Class `Psalm\Issue\UnimplementedInterfaceMethod` became final
    - [BC] Class `Psalm\Issue\InvalidPassByReference` became final
    - [BC] Class `Psalm\Issue\MissingDependency` became final
    - [BC] Class `Psalm\Issue\ReferenceConstraintViolation` became final
    - [BC] Class `Psalm\Issue\TaintedLdap` became final
    - [BC] Class `Psalm\Issue\PossiblyNullIterator` became final
    - [BC] Class `Psalm\Issue\InvalidScalarArgument` became final
    - [BC] Class `Psalm\Issue\DeprecatedMethod` became final
    - [BC] Class `Psalm\Issue\NullPropertyAssignment` became final
    - [BC] Class `Psalm\Issue\InvalidExtendClass` became final
    - [BC] Class `Psalm\Issue\DeprecatedClass` became final
    - [BC] Class `Psalm\Issue\ReferenceReusedFromConfusingScope` became final
    - [BC] Class `Psalm\Issue\UndefinedFunction` became final
    - [BC] Class `Psalm\Issue\LessSpecificImplementedReturnType` became final
    - [BC] Class `Psalm\Issue\NullIterator` became final
    - [BC] Class `Psalm\Issue\TaintedInclude` became final
    - [BC] Class `Psalm\Issue\UnusedMethodCall` became final
    - [BC] Class `Psalm\Issue\InvalidIterator` became final
    - [BC] Class `Psalm\Issue\PsalmInternalError` became final
    - [BC] Class `Psalm\Issue\InvalidParent` became final
    - [BC] Class `Psalm\Issue\AmbiguousConstantInheritance` became final
    - [BC] Class `Psalm\Issue\InvalidLiteralArgument` became final
    - [BC] Class `Psalm\Issue\MixedReturnStatement` became final
    - [BC] Class `Psalm\Issue\AbstractMethodCall` became final
    - [BC] Class `Psalm\Issue\InvalidClone` became final
    - [BC] Class `Psalm\Issue\DuplicateEnumCase` became final
    - [BC] Class `Psalm\Issue\InvalidDocblock` became final
    - [BC] Class `Psalm\Issue\RedundantIdentityWithTrue` became final
    - [BC] Class `Psalm\Issue\MissingReturnType` became final
    - [BC] Class `Psalm\Issue\RedundantCondition` became final
    - [BC] Class `Psalm\Issue\UnnecessaryVarAnnotation` became final
    - [BC] Class `Psalm\Issue\ConfigIssue` became final
    - [BC] Class `Psalm\Issue\InternalClass` became final
    - [BC] Class `Psalm\Issue\UndefinedDocblockClass` became final
    - [BC] Class `Psalm\Issue\DuplicateParam` became final
    - [BC] Class `Psalm\Issue\MismatchingDocblockParamType` became final
    - [BC] Class `Psalm\Issue\LessSpecificReturnType` became final
    - [BC] Class `Psalm\Issue\PossiblyUnusedProperty` became final
    - [BC] Class `Psalm\Issue\PossiblyNullReference` became final
    - [BC] Class `Psalm\Issue\MissingFile` became final
    - [BC] Class `Psalm\Issue\InvalidArgument` became final
    - [BC] Class `Psalm\Issue\PossiblyUndefinedGlobalVariable` became final
    - [BC] Class `Psalm\Issue\UndefinedThisPropertyAssignment` became final
    - [BC] Class `Psalm\Issue\ConflictingReferenceConstraint` became final
    - [BC] Class `Psalm\Issue\InvalidCast` became final
    - [BC] Class `Psalm\Issue\MoreSpecificReturnType` became final
    - [BC] Class `Psalm\Issue\ImpureMethodCall` became final
    - [BC] Class `Psalm\Issue\UnrecognizedExpression` became final
    - [BC] Class `Psalm\Issue\NoValue` became final
    - [BC] Class `Psalm\Issue\DeprecatedInterface` became final
    - [BC] Class `Psalm\Issue\InvalidStringClass` became final
    - [BC] Class `Psalm\Issue\MixedMethodCall` became final
    - [BC] Class `Psalm\Issue\UndefinedMagicMethod` became final
    - [BC] Class `Psalm\Issue\MissingThrowsDocblock` became final
    - [BC] Class `Psalm\Issue\TaintedTextWithQuotes` became final
    - [BC] Class `Psalm\Issue\InvalidReturnStatement` became final
    - [BC] Class `Psalm\Issue\DeprecatedFunction` became final
    - [BC] Class `Psalm\Issue\InterfaceInstantiation` became final
    - [BC] Class `Psalm\Issue\TooManyArguments` became final
    - [BC] Class `Psalm\Issue\PossibleRawObjectIteration` became final
    - [BC] Class `Psalm\Issue\PossiblyFalsePropertyAssignmentValue` became final
    - [BC] Class `Psalm\Issue\FalsableReturnStatement` became final
    - [BC] Class `Psalm\Issue\RedundantFunctionCall` became final
    - [BC] Class `Psalm\Issue\ImplementationRequirementViolation` became final
    - [BC] Class `Psalm\Issue\InternalMethod` became final
    - [BC] Class `Psalm\Issue\PossiblyInvalidFunctionCall` became final
    - [BC] Class `Psalm\Issue\OverriddenMethodAccess` became final
    - [BC] Class `Psalm\Issue\MixedArgumentTypeCoercion` became final
    - [BC] Class `Psalm\Issue\InvalidAttribute` became final
    - [BC] Class `Psalm\Issue\UndefinedInterfaceMethod` became final
    - [BC] Class `Psalm\Issue\InvalidPropertyFetch` became final
    - [BC] Class `Psalm\Issue\PossiblyUnusedMethod` became final
    - [BC] Class `Psalm\Issue\UndefinedTrace` became final
    - [BC] Class `Psalm\Issue\NullArgument` became final
    - [BC] Class `Psalm\Issue\UndefinedMethod` became final
    - [BC] Class `Psalm\Issue\TaintedUserSecret` became final
    - [BC] Class `Psalm\Issue\UndefinedTrait` became final
    - [BC] Class `Psalm\Issue\UnusedClass` became final
    - [BC] Class `Psalm\Issue\StringIncrement` became final
    - [BC] Class `Psalm\Issue\InaccessibleMethod` became final
    - [BC] Class `Psalm\Issue\PossiblyUnusedParam` became final
    - [BC] Class `Psalm\Issue\Trace` became final
    - [BC] Class `Psalm\Issue\UnhandledMatchCondition` became final
    - [BC] Class `Psalm\Issue\DuplicateClass` became final
    - [BC] Class `Psalm\Issue\InvalidClass` became final
    - [BC] Class `Psalm\Issue\TypeDoesNotContainType` became final
    - [BC] Class `Psalm\Issue\InvalidScope` became final
    - [BC] Class `Psalm\Issue\TaintedCustom` became final
    - [BC] Class `Psalm\Issue\TaintedSSRF` became final
    - [BC] Class `Psalm\Issue\InvalidNamedArgument` became final
    - [BC] Class `Psalm\Issue\InvalidPropertyAssignmentValue` became final
    - [BC] Class `Psalm\Issue\ContinueOutsideLoop` became final
    - [BC] Class `Psalm\Issue\MixedArgument` became final
    - [BC] Class `Psalm\Issue\TaintedSql` became final
    - [BC] Class `Psalm\Issue\UnusedFunctionCall` became final
    - [BC] Class `Psalm\Issue\InternalProperty` became final
    - [BC] Class `Psalm\Issue\InvalidParamDefault` became final
    - [BC] Class `Psalm\Issue\RedundantPropertyInitializationCheck` became final
    - [BC] Class `Psalm\Issue\InvalidTraversableImplementation` became final
    - [BC] Class `Psalm\Issue\InvalidTemplateParam` became final
    - [BC] Class `Psalm\Issue\InvalidStaticInvocation` became final
    - [BC] Class `Psalm\Issue\MixedArrayOffset` became final
    - [BC] Class `Psalm\Issue\PossiblyInvalidClone` became final
    - [BC] Class `Psalm\Issue\InvalidFunctionCall` became final
    - [BC] Class `Psalm\Issue\InvalidMethodCall` became final
    - [BC] Class `Psalm\Issue\ComplexFunction` became final
    - [BC] Class `Psalm\Issue\UnusedPsalmSuppress` became final
    - [BC] Class `Psalm\Issue\MixedStringOffsetAssignment` became final
    - [BC] Class `Psalm\Issue\UnrecognizedStatement` became final
    - [BC] Class `Psalm\Issue\TaintedFile` became final
    - [BC] Class `Psalm\Issue\UnusedMethod` became final
    - [BC] Class `Psalm\Issue\PossiblyFalseArgument` became final
    - [BC] Class `Psalm\Issue\DeprecatedProperty` became final
    - [BC] Class `Psalm\Issue\PossiblyUndefinedVariable` became final
    - [BC] Class `Psalm\Issue\PossiblyNullPropertyAssignment` became final
    - [BC] Class `Psalm\Issue\MixedOperand` became final
    - [BC] Class `Psalm\Issue\NoInterfaceProperties` became final
    - [BC] Class `Psalm\Issue\InvalidReturnType` became final
    - [BC] Class `Psalm\Issue\MixedArrayTypeCoercion` became final
    - [BC] Class `Psalm\Issue\ParadoxicalCondition` became final
    - [BC] Class `Psalm\Issue\InvalidToString` became final
    - [BC] Class `Psalm\Issue\MethodSignatureMismatch` became final
    - [BC] Class `Psalm\Issue\PossiblyFalseOperand` became final
    - [BC] Class `Psalm\Issue\UndefinedClass` became final
    - [BC] Class `Psalm\Issue\OverriddenInterfaceConstant` became final
    - [BC] Class `Psalm\Issue\MissingTemplateParam` became final
    - [BC] Class `Psalm\Issue\InvalidArrayOffset` became final
    - [BC] Class `Psalm\Issue\MoreSpecificImplementedParamType` became final
    - [BC] Class `Psalm\Issue\UninitializedProperty` became final
    - [BC] Class `Psalm\Issue\ParseError` became final
    - [BC] Class `Psalm\Issue\PossiblyUndefinedStringArrayOffset` became final
    - [BC] Class `Psalm\Issue\ExtensionRequirementViolation` became final
 - Storage classes became final:
    - [BC] Class `Psalm\Storage\MethodStorage` became final
    - [BC] Class `Psalm\Storage\AttributeStorage` became final
    - [BC] Class `Psalm\Storage\FileStorage` became final
    - [BC] Class `Psalm\Storage\PropertyStorage` became final
    - [BC] Class `Psalm\Storage\FunctionStorage` became final
    - [BC] Class `Psalm\Storage\Assertion\HasArrayKey` became final
    - [BC] Class `Psalm\Storage\Assertion\Truthy` became final
    - [BC] Class `Psalm\Storage\Assertion\IsAClass` became final
    - [BC] Class `Psalm\Storage\Assertion\HasAtLeastCount` became final
    - [BC] Class `Psalm\Storage\Assertion\HasMethod` became final
    - [BC] Class `Psalm\Storage\Assertion\HasIntOrStringArrayAccess` became final
    - [BC] Class `Psalm\Storage\Assertion\DoesNotHaveMethod` became final
    - [BC] Class `Psalm\Storage\Assertion\IsLessThanOrEqualTo` became final
    - [BC] Class `Psalm\Storage\Assertion\IsNotAClass` became final
    - [BC] Class `Psalm\Storage\Assertion\ArrayKeyDoesNotExist` became final
    - [BC] Class `Psalm\Storage\Assertion\IsNotIdentical` became final
    - [BC] Class `Psalm\Storage\Assertion\IsClassEqual` became final
    - [BC] Class `Psalm\Storage\Assertion\NotNonEmptyCountable` became final
    - [BC] Class `Psalm\Storage\Assertion\Any` became final
    - [BC] Class `Psalm\Storage\Assertion\IsLooselyEqual` became final
    - [BC] Class `Psalm\Storage\Assertion\NonEmpty` became final
    - [BC] Class `Psalm\Storage\Assertion\IsGreaterThanOrEqualTo` became final
    - [BC] Class `Psalm\Storage\Assertion\HasStringArrayAccess` became final
    - [BC] Class `Psalm\Storage\Assertion\IsClassNotEqual` became final
    - [BC] Class `Psalm\Storage\Assertion\HasExactCount` became final
    - [BC] Class `Psalm\Storage\Assertion\IsNotCountable` became final
    - [BC] Class `Psalm\Storage\Assertion\IsIdentical` became final
    - [BC] Class `Psalm\Storage\Assertion\IsType` became final
    - [BC] Class `Psalm\Storage\Assertion\NotNestedAssertions` became final
    - [BC] Class `Psalm\Storage\Assertion\IsGreaterThan` became final
    - [BC] Class `Psalm\Storage\Assertion\IsIsset` became final
    - [BC] Class `Psalm\Storage\Assertion\Empty_` became final
    - [BC] Class `Psalm\Storage\Assertion\IsNotType` became final
    - [BC] Class `Psalm\Storage\Assertion\ArrayKeyExists` became final
    - [BC] Class `Psalm\Storage\Assertion\DoesNotHaveAtLeastCount` became final
    - [BC] Class `Psalm\Storage\Assertion\IsNotIsset` became final
    - [BC] Class `Psalm\Storage\Assertion\NonEmptyCountable` became final
    - [BC] Class `Psalm\Storage\Assertion\NestedAssertions` became final
    - [BC] Class `Psalm\Storage\Assertion\Falsy` became final
    - [BC] Class `Psalm\Storage\Assertion\IsNotLooselyEqual` became final
    - [BC] Class `Psalm\Storage\Assertion\IsEqualIsset` became final
    - [BC] Class `Psalm\Storage\Assertion\IsLessThan` became final
    - [BC] Class `Psalm\Storage\Assertion\DoesNotHaveExactCount` became final
    - [BC] Class `Psalm\Storage\Assertion\IsCountable` became final
    - [BC] Class `Psalm\Storage\Assertion\NotInArray` became final
    - [BC] Class `Psalm\Storage\Assertion\InArray` became final
    - [BC] Class `Psalm\Storage\FunctionLikeParameter` became final
    - [BC] Class `Psalm\Storage\Possibilities` became final
    - [BC] Class `Psalm\Storage\ClassConstantStorage` became final
    - [BC] Class `Psalm\Storage\ClassLikeStorage` became final
    - [BC] Class `Psalm\Storage\AttributeArg` became final
    - [BC] Class `Psalm\Storage\EnumCaseStorage` became final
 - VirtualNode classes became final
    - [BC] Class `Psalm\Node\Stmt\VirtualFunction` became final
    - [BC] Class `Psalm\Node\Stmt\VirtualClassConst` became final
    - [BC] Class `Psalm\Node\Stmt\VirtualTraitUse` became final
    - [BC] Class `Psalm\Node\Stmt\VirtualElseIf` became final
    - [BC] Class `Psalm\Node\Stmt\VirtualDeclare` became final
    - [BC] Class `Psalm\Node\Stmt\VirtualHaltCompiler` became final
    - [BC] Class `Psalm\Node\Stmt\VirtualThrow` became final
    - [BC] Class `Psalm\Node\Stmt\TraitUseAdaptation\VirtualAlias` became final
    - [BC] Class `Psalm\Node\Stmt\TraitUseAdaptation\VirtualPrecedence` became final
    - [BC] Class `Psalm\Node\Stmt\VirtualNamespace` became final
    - [BC] Class `Psalm\Node\Stmt\VirtualIf` became final
    - [BC] Class `Psalm\Node\Stmt\VirtualStatic` became final
    - [BC] Class `Psalm\Node\Stmt\VirtualInlineHTML` became final
    - [BC] Class `Psalm\Node\Stmt\VirtualUseUse` became final
    - [BC] Class `Psalm\Node\Stmt\VirtualCatch` became final
    - [BC] Class `Psalm\Node\Stmt\VirtualDeclareDeclare` became final
    - [BC] Class `Psalm\Node\Stmt\VirtualEcho` became final
    - [BC] Class `Psalm\Node\Stmt\VirtualFinally` became final
    - [BC] Class `Psalm\Node\Stmt\VirtualInterface` became final
    - [BC] Class `Psalm\Node\Stmt\VirtualGlobal` became final
    - [BC] Class `Psalm\Node\Stmt\VirtualGroupUse` became final
    - [BC] Class `Psalm\Node\Stmt\VirtualLabel` became final
    - [BC] Class `Psalm\Node\Stmt\VirtualTrait` became final
    - [BC] Class `Psalm\Node\Stmt\VirtualClass` became final
    - [BC] Class `Psalm\Node\Stmt\VirtualUse` became final
    - [BC] Class `Psalm\Node\Stmt\VirtualProperty` became final
    - [BC] Class `Psalm\Node\Stmt\VirtualUnset` became final
    - [BC] Class `Psalm\Node\Stmt\VirtualPropertyProperty` became final
    - [BC] Class `Psalm\Node\Stmt\VirtualExpression` became final
    - [BC] Class `Psalm\Node\Stmt\VirtualSwitch` became final
    - [BC] Class `Psalm\Node\Stmt\VirtualStaticVar` became final
    - [BC] Class `Psalm\Node\Stmt\VirtualClassMethod` became final
    - [BC] Class `Psalm\Node\Stmt\VirtualNop` became final
    - [BC] Class `Psalm\Node\Stmt\VirtualReturn` became final
    - [BC] Class `Psalm\Node\Stmt\VirtualDo` became final
    - [BC] Class `Psalm\Node\Stmt\VirtualBreak` became final
    - [BC] Class `Psalm\Node\Stmt\VirtualElse` became final
    - [BC] Class `Psalm\Node\Stmt\VirtualContinue` became final
    - [BC] Class `Psalm\Node\Stmt\VirtualForeach` became final
    - [BC] Class `Psalm\Node\Stmt\VirtualGoto` became final
    - [BC] Class `Psalm\Node\Stmt\VirtualWhile` became final
    - [BC] Class `Psalm\Node\Stmt\VirtualFor` became final
    - [BC] Class `Psalm\Node\Stmt\VirtualCase` became final
    - [BC] Class `Psalm\Node\Stmt\VirtualTryCatch` became final
    - [BC] Class `Psalm\Node\Stmt\VirtualConst` became final
    - [BC] Class `Psalm\Node\VirtualAttribute` became final
    - [BC] Class `Psalm\Node\VirtualArg` became final
    - [BC] Class `Psalm\Node\Expr\VirtualUnaryPlus` became final
    - [BC] Class `Psalm\Node\Expr\VirtualMatch` became final
    - [BC] Class `Psalm\Node\Expr\VirtualNullsafeMethodCall` became final
    - [BC] Class `Psalm\Node\Expr\VirtualTernary` became final
    - [BC] Class `Psalm\Node\Expr\VirtualThrow` became final
    - [BC] Class `Psalm\Node\Expr\VirtualNew` became final
    - [BC] Class `Psalm\Node\Expr\VirtualEmpty` became final
    - [BC] Class `Psalm\Node\Expr\VirtualStaticPropertyFetch` became final
    - [BC] Class `Psalm\Node\Expr\VirtualUnaryMinus` became final
    - [BC] Class `Psalm\Node\Expr\VirtualStaticCall` became final
    - [BC] Class `Psalm\Node\Expr\VirtualPostInc` became final
    - [BC] Class `Psalm\Node\Expr\VirtualPreDec` became final
    - [BC] Class `Psalm\Node\Expr\VirtualAssign` became final
    - [BC] Class `Psalm\Node\Expr\VirtualErrorSuppress` became final
    - [BC] Class `Psalm\Node\Expr\VirtualPreInc` became final
    - [BC] Class `Psalm\Node\Expr\VirtualArray` became final
    - [BC] Class `Psalm\Node\Expr\VirtualArrayItem` became final
    - [BC] Class `Psalm\Node\Expr\VirtualIsset` became final
    - [BC] Class `Psalm\Node\Expr\VirtualClone` became final
    - [BC] Class `Psalm\Node\Expr\VirtualConstFetch` became final
    - [BC] Class `Psalm\Node\Expr\VirtualEval` became final
    - [BC] Class `Psalm\Node\Expr\VirtualPrint` became final
    - [BC] Class `Psalm\Node\Expr\VirtualError` became final
    - [BC] Class `Psalm\Node\Expr\VirtualClosure` became final
    - [BC] Class `Psalm\Node\Expr\VirtualNullsafePropertyFetch` became final
    - [BC] Class `Psalm\Node\Expr\VirtualArrowFunction` became final
    - [BC] Class `Psalm\Node\Expr\VirtualBooleanNot` became final
    - [BC] Class `Psalm\Node\Expr\VirtualPropertyFetch` became final
    - [BC] Class `Psalm\Node\Expr\Cast\VirtualArray` became final
    - [BC] Class `Psalm\Node\Expr\Cast\VirtualInt` became final
    - [BC] Class `Psalm\Node\Expr\Cast\VirtualObject` became final
    - [BC] Class `Psalm\Node\Expr\Cast\VirtualDouble` became final
    - [BC] Class `Psalm\Node\Expr\Cast\VirtualUnset` became final
    - [BC] Class `Psalm\Node\Expr\Cast\VirtualBool` became final
    - [BC] Class `Psalm\Node\Expr\Cast\VirtualString` became final
    - [BC] Class `Psalm\Node\Expr\VirtualMethodCall` became final
    - [BC] Class `Psalm\Node\Expr\BinaryOp\VirtualBitwiseAnd` became final
    - [BC] Class `Psalm\Node\Expr\BinaryOp\VirtualCoalesce` became final
    - [BC] Class `Psalm\Node\Expr\BinaryOp\VirtualDiv` became final
    - [BC] Class `Psalm\Node\Expr\BinaryOp\VirtualNotIdentical` became final
    - [BC] Class `Psalm\Node\Expr\BinaryOp\VirtualLogicalAnd` became final
    - [BC] Class `Psalm\Node\Expr\BinaryOp\VirtualSpaceship` became final
    - [BC] Class `Psalm\Node\Expr\BinaryOp\VirtualGreater` became final
    - [BC] Class `Psalm\Node\Expr\BinaryOp\VirtualShiftRight` became final
    - [BC] Class `Psalm\Node\Expr\BinaryOp\VirtualIdentical` became final
    - [BC] Class `Psalm\Node\Expr\BinaryOp\VirtualMul` became final
    - [BC] Class `Psalm\Node\Expr\BinaryOp\VirtualLogicalOr` became final
    - [BC] Class `Psalm\Node\Expr\BinaryOp\VirtualBitwiseXor` became final
    - [BC] Class `Psalm\Node\Expr\BinaryOp\VirtualSmallerOrEqual` became final
    - [BC] Class `Psalm\Node\Expr\BinaryOp\VirtualNotEqual` became final
    - [BC] Class `Psalm\Node\Expr\BinaryOp\VirtualGreaterOrEqual` became final
    - [BC] Class `Psalm\Node\Expr\BinaryOp\VirtualMinus` became final
    - [BC] Class `Psalm\Node\Expr\BinaryOp\VirtualEqual` became final
    - [BC] Class `Psalm\Node\Expr\BinaryOp\VirtualSmaller` became final
    - [BC] Class `Psalm\Node\Expr\BinaryOp\VirtualLogicalXor` became final
    - [BC] Class `Psalm\Node\Expr\BinaryOp\VirtualMod` became final
    - [BC] Class `Psalm\Node\Expr\BinaryOp\VirtualBooleanAnd` became final
    - [BC] Class `Psalm\Node\Expr\BinaryOp\VirtualPlus` became final
    - [BC] Class `Psalm\Node\Expr\BinaryOp\VirtualShiftLeft` became final
    - [BC] Class `Psalm\Node\Expr\BinaryOp\VirtualBooleanOr` became final
    - [BC] Class `Psalm\Node\Expr\BinaryOp\VirtualBitwiseOr` became final
    - [BC] Class `Psalm\Node\Expr\BinaryOp\VirtualConcat` became final
    - [BC] Class `Psalm\Node\Expr\BinaryOp\VirtualPow` became final
    - [BC] Class `Psalm\Node\Expr\VirtualVariable` became final
    - [BC] Class `Psalm\Node\Expr\VirtualBitwiseNot` became final
    - [BC] Class `Psalm\Node\Expr\VirtualShellExec` became final
    - [BC] Class `Psalm\Node\Expr\VirtualFuncCall` became final
    - [BC] Class `Psalm\Node\Expr\VirtualInclude` became final
    - [BC] Class `Psalm\Node\Expr\VirtualAssignRef` became final
    - [BC] Class `Psalm\Node\Expr\VirtualClassConstFetch` became final
    - [BC] Class `Psalm\Node\Expr\VirtualExit` became final
    - [BC] Class `Psalm\Node\Expr\VirtualArrayDimFetch` became final
    - [BC] Class `Psalm\Node\Expr\VirtualList` became final
    - [BC] Class `Psalm\Node\Expr\VirtualYield` became final
    - [BC] Class `Psalm\Node\Expr\VirtualYieldFrom` became final
    - [BC] Class `Psalm\Node\Expr\VirtualClosureUse` became final
    - [BC] Class `Psalm\Node\Expr\VirtualPostDec` became final
    - [BC] Class `Psalm\Node\Expr\AssignOp\VirtualBitwiseAnd` became final
    - [BC] Class `Psalm\Node\Expr\AssignOp\VirtualCoalesce` became final
    - [BC] Class `Psalm\Node\Expr\AssignOp\VirtualDiv` became final
    - [BC] Class `Psalm\Node\Expr\AssignOp\VirtualShiftRight` became final
    - [BC] Class `Psalm\Node\Expr\AssignOp\VirtualMul` became final
    - [BC] Class `Psalm\Node\Expr\AssignOp\VirtualBitwiseXor` became final
    - [BC] Class `Psalm\Node\Expr\AssignOp\VirtualMinus` became final
    - [BC] Class `Psalm\Node\Expr\AssignOp\VirtualMod` became final
    - [BC] Class `Psalm\Node\Expr\AssignOp\VirtualPlus` became final
    - [BC] Class `Psalm\Node\Expr\AssignOp\VirtualShiftLeft` became final
    - [BC] Class `Psalm\Node\Expr\AssignOp\VirtualBitwiseOr` became final
    - [BC] Class `Psalm\Node\Expr\AssignOp\VirtualConcat` became final
    - [BC] Class `Psalm\Node\Expr\AssignOp\VirtualPow` became final
    - [BC] Class `Psalm\Node\Expr\VirtualInstanceof` became final
    - [BC] Class `Psalm\Node\VirtualNullableType` became final
    - [BC] Class `Psalm\Node\VirtualMatchArm` became final
    - [BC] Class `Psalm\Node\VirtualIdentifier` became final
    - [BC] Class `Psalm\Node\VirtualName` became final
    - [BC] Class `Psalm\Node\VirtualParam` became final
    - [BC] Class `Psalm\Node\VirtualAttributeGroup` became final
    - [BC] Class `Psalm\Node\VirtualVarLikeIdentifier` became final
    - [BC] Class `Psalm\Node\Name\VirtualRelative` became final
    - [BC] Class `Psalm\Node\Name\VirtualFullyQualified` became final
    - [BC] Class `Psalm\Node\VirtualUnionType` became final
    - [BC] Class `Psalm\Node\Scalar\VirtualLNumber` became final
    - [BC] Class `Psalm\Node\Scalar\VirtualDNumber` became final
    - [BC] Class `Psalm\Node\Scalar\MagicConst\VirtualFunction` became final
    - [BC] Class `Psalm\Node\Scalar\MagicConst\VirtualNamespace` became final
    - [BC] Class `Psalm\Node\Scalar\MagicConst\VirtualMethod` became final
    - [BC] Class `Psalm\Node\Scalar\MagicConst\VirtualLine` became final
    - [BC] Class `Psalm\Node\Scalar\MagicConst\VirtualTrait` became final
    - [BC] Class `Psalm\Node\Scalar\MagicConst\VirtualClass` became final
    - [BC] Class `Psalm\Node\Scalar\MagicConst\VirtualDir` became final
    - [BC] Class `Psalm\Node\Scalar\MagicConst\VirtualFile` became final
    - [BC] Class `Psalm\Node\Scalar\VirtualEncapsedStringPart` became final
    - [BC] Class `Psalm\Node\Scalar\VirtualString` became final
    - [BC] Class `Psalm\Node\Scalar\VirtualEncapsed` became final
    - [BC] Class `Psalm\Node\VirtualConst` became final
 - Type nodes became final
    - [BC] Class `Psalm\Type\TaintKindGroup` became final
    - [BC] Class `Psalm\Type\Atomic\TNumericString` became final
    - [BC] Class `Psalm\Type\Atomic\TClassStringMap` became final
    - [BC] Class `Psalm\Type\Atomic\TEmptyNumeric` became final
    - [BC] Class `Psalm\Type\Atomic\TCallableObject` became final
    - [BC] Class `Psalm\Type\Atomic\TSingleLetter` became final
    - [BC] Class `Psalm\Type\Atomic\TClosedResource` became final
    - [BC] Class `Psalm\Type\Atomic\TIntMaskOf` became final
    - [BC] Class `Psalm\Type\Atomic\TNonEmptyScalar` became final
    - [BC] Class `Psalm\Type\Atomic\TLowercaseString` became final
    - [BC] Class `Psalm\Type\Atomic\TCallable` became final
    - [BC] Class `Psalm\Type\Atomic\TFalse` became final
    - [BC] Class `Psalm\Type\Atomic\TIterable` became final
    - [BC] Class `Psalm\Type\Atomic\TTraitString` became final
    - [BC] Class `Psalm\Type\Atomic\TNonEmptyNonspecificLiteralString` became final
    - [BC] Class `Psalm\Type\Atomic\TLiteralInt` became final
    - [BC] Class `Psalm\Type\Atomic\TTrue` became final
    - [BC] Class `Psalm\Type\Atomic\TDependentGetClass` became final
    - [BC] Class `Psalm\Type\Atomic\TValueOf` became final
    - [BC] Class `Psalm\Type\Atomic\TGenericObject` became final
    - [BC] Class `Psalm\Type\Atomic\TNonEmptyLowercaseString` became final
    - [BC] Class `Psalm\Type\Atomic\TEnumCase` became final
    - [BC] Class `Psalm\Type\Atomic\TCallableKeyedArray` became final
    - [BC] Class `Psalm\Type\Atomic\TDependentGetDebugType` became final
    - [BC] Class `Psalm\Type\Atomic\TKeyOf` became final
    - [BC] Class `Psalm\Type\Atomic\TNonspecificLiteralInt` became final
    - [BC] Class `Psalm\Type\Atomic\TObjectWithProperties` became final
    - [BC] Class `Psalm\Type\Atomic\TTemplateValueOf` became final
    - [BC] Class `Psalm\Type\Atomic\TDependentListKey` became final
    - [BC] Class `Psalm\Type\Atomic\TConditional` became final
    - [BC] Class `Psalm\Type\Atomic\TIntRange` became final
    - [BC] Class `Psalm\Type\Atomic\TCallableString` became final
    - [BC] Class `Psalm\Type\Atomic\TClosure` became final
    - [BC] Class `Psalm\Type\Atomic\TTypeAlias` became final
    - [BC] Class `Psalm\Type\Atomic\TAnonymousClassInstance` became final
    - [BC] Class `Psalm\Type\Atomic\TIntMask` became final
    - [BC] Class `Psalm\Type\Atomic\TTemplateKeyOf` became final
    - [BC] Class `Psalm\Type\Atomic\TDependentGetType` became final
    - [BC] Class `Psalm\Type\Atomic\TLiteralFloat` became final
    - [BC] Class `Psalm\Type\Atomic\TCallableArray` became final
    - [BC] Class `Psalm\Type\Atomic\TNonEmptyMixed` became final
    - [BC] Class `Psalm\Type\Atomic\TTemplateParamClass` became final
    - [BC] Class `Psalm\Type\Atomic\TTemplateIndexedAccess` became final
    - [BC] Class `Psalm\Type\Atomic\TEmptyScalar` became final
    - [BC] Class `Psalm\Type\Atomic\TNever` became final
    - [BC] Class `Psalm\Type\Atomic\TNull` became final
    - [BC] Class `Psalm\Type\Atomic\TTemplateParam` became final
    - [BC] Class `Psalm\Type\Atomic\TLiteralClassString` became final
    - [BC] Class `Psalm\Type\Atomic\TResource` became final
    - [BC] Class `Psalm\Type\Atomic\TVoid` became final
    - [BC] Class `Psalm\Type\Atomic\TCallableList` became final
    - [BC] Class `Psalm\Type\Atomic\TEmptyMixed` became final
    - [BC] Class `Psalm\Type\Atomic\TClassConstant` became final
    - [BC] Class `Psalm\Type\TaintKind` became final
    - [BC] Class `Psalm\Type\Union` became final
 - [BC] Property `Psalm\Config::$universal_object_crates` changed default value
   from `array{'stdClass','SimpleXMLElement','SimpleXMLIterator'}` to `null`

## Removed
 - [BC] Property `Psalm\Codebase::$php_major_version` was removed, use
   `Psalm\Codebase::$analysis_php_version_id`.
 - [BC] Property `Psalm\Codebase::$php_minor_version` was removed, use
   `Psalm\Codebase::$analysis_php_version_id`.
 - [BC] Class `Psalm\Type\Atomic\TEmpty` was removed
 - [BC] Method `Psalm\Type\Union::isEmpty()` was removed
 - [BC] Property `Psalm\Config::$allow_phpstorm_generics` was removed
 - [BC] Property `Psalm\Config::$exit_functions` was removed
 - [BC] Property `Psalm\Config::$forbid_echo` was removed
 - [BC] Property `Psalm\Config::$load_xdebug_stub` was removed
 - [BC] Method `Psalm\Type::getEmpty()` was removed
 - [BC] Legacy hook interfaces have been removed:
   -  `Psalm\Plugin\Hook\MethodReturnTypeProviderInterface`
   -  `Psalm\Plugin\Hook\BeforeFileAnalysisInterface`
   -  `Psalm\Plugin\Hook\AfterFileAnalysisInterface`
   -  `Psalm\Plugin\Hook\AfterMethodCallAnalysisInterface`
   -  `Psalm\Plugin\Hook\AfterClassLikeVisitInterface`
   -  `Psalm\Plugin\Hook\StringInterpreterInterface`
   -  `Psalm\Plugin\Hook\AfterExpressionAnalysisInterface`
   -  `Psalm\Plugin\Hook\AfterEveryFunctionCallAnalysisInterface`
   -  `Psalm\Plugin\Hook\PropertyExistenceProviderInterface`
   -  `Psalm\Plugin\Hook\AfterFunctionLikeAnalysisInterface`
   -  `Psalm\Plugin\Hook\FunctionParamsProviderInterface`
   -  `Psalm\Plugin\Hook\FunctionReturnTypeProviderInterface`
   -  `Psalm\Plugin\Hook\FunctionExistenceProviderInterface`
   -  `Psalm\Plugin\Hook\AfterAnalysisInterface`
   -  `Psalm\Plugin\Hook\MethodVisibilityProviderInterface`
   -  `Psalm\Plugin\Hook\MethodParamsProviderInterface`
   -  `Psalm\Plugin\Hook\AfterClassLikeExistenceCheckInterface`
   -  `Psalm\Plugin\Hook\PropertyTypeProviderInterface`
   -  `Psalm\Plugin\Hook\AfterFunctionCallAnalysisInterface`
   -  `Psalm\Plugin\Hook\MethodExistenceProviderInterface`
   -  `Psalm\Plugin\Hook\AfterCodebasePopulatedInterface`
   -  `Psalm\Plugin\Hook\AfterClassLikeAnalysisInterface`
   -  `Psalm\Plugin\Hook\PropertyVisibilityProviderInterface`
   -  `Psalm\Plugin\Hook\AfterStatementAnalysisInterface`
 - [BC] Method `Psalm\Issue\CodeIssue::getLocation()` was removed
 - [BC] Method `Psalm\Issue\CodeIssue::getFileName()` was removed
 - [BC] Method `Psalm\Issue\CodeIssue::getMessage()` was removed
 - [BC] Method `Psalm\DocComment::parse()` was removed
 - [BC] Class `Psalm\Type\Atomic\THtmlEscapedString` has been removed
 - [BC] Property `Psalm\Context::$vars_from_global` has been renamed to `$referenced_globals`
 - [BC] Self-registration of file type scanners and file type analyzers has been changed
   - `Psalm\Plugin\RegistrationInterface::addFileTypeScanner` was removed
   - `Psalm\Plugin\RegistrationInterface::addFileTypeAnalyzer` was removed
   - :information_source: migration possible using `Psalm\Plugin\FileExtensionsInterface`
   - `Psalm\PluginRegistrationSocket::addFileTypeScanner` was removed
   - `Psalm\PluginRegistrationSocket::getAdditionalFileTypeScanners` was removed
   - `Psalm\PluginRegistrationSocket::addFileTypeAnalyzer` was removed
   - `Psalm\PluginRegistrationSocket::getAdditionalFileTypeAnalyzers` was removed
   - `Psalm\PluginRegistrationSocket::getAdditionalFileExtensions` was removed
   - `Psalm\PluginRegistrationSocket::addFileExtension` was removed
   - :information_source: migration possible using `Psalm\PluginFileExtensionsSocket`
 - [BC] Method `\Psalm\Plugin\EventHandler\Event\AfterFunctionLikeAnalysisEvent::getClasslikeStorage()` was removed,
   use correct `\Psalm\Plugin\EventHandler\Event\AfterFunctionLikeAnalysisEvent::getFunctionlikeStorage()` instead<|MERGE_RESOLUTION|>--- conflicted
+++ resolved
@@ -2,7 +2,22 @@
 
 ## Changed
 
-<<<<<<< HEAD
+- [BC] The `startScanningFiles`, `startAnalyzingFiles`, `startAlteringFiles` of `Psalm\Progress\Progress` and subclasses were removed and replaced with a new `startPhase` method, taking a `Psalm\Progress\Phase` enum case.
+
+- [BC] The `start` method was removed, use `expand`, instead; the progress is reset to 0 when changing the current phase.  
+
+- [BC] Method `doesTerminalSupportUtf8` of class `Psalm\Progress\Progress` became final
+
+- [BC] Method debug() of class Psalm\Progress\Progress changed from concrete to abstract
+
+- [BC] Method alterFileDone() of class Psalm\Progress\Progress changed from concrete to abstract
+
+- [BC] Method expand() of class Psalm\Progress\Progress changed from concrete to abstract
+
+- [BC] Method taskDone() of class Psalm\Progress\Progress changed from concrete to abstract
+
+- [BC] Method finish() of class Psalm\Progress\Progress changed from concrete to abstract
+
 - [BC] The return type of Psalm\Type::getListAtomic() changed from Psalm\Type\Atomic\TKeyedArray to the non-covariant Psalm\Type\Atomic\TKeyedArray|Psalm\Type\Atomic\TArray
 
 - [BC] The return type of Psalm\Type::getListAtomic() changed from Psalm\Type\Atomic\TKeyedArray to Psalm\Type\Atomic\TKeyedArray|Psalm\Type\Atomic\TArray
@@ -24,23 +39,6 @@
 - [BC] Constant Psalm\Type\Atomic\TKeyedArray::NAME_LIST was removed
 
 - [BC] Psalm\Type\Atomic\TKeyedArray#__construct() was made private
-=======
-- [BC] The `startScanningFiles`, `startAnalyzingFiles`, `startAlteringFiles` of `Psalm\Progress\Progress` and subclasses were removed and replaced with a new `startPhase` method, taking a `Psalm\Progress\Phase` enum case.
-
-- [BC] The `start` method was removed, use `expand`, instead; the progress is reset to 0 when changing the current phase.  
-
-- [BC] Method `doesTerminalSupportUtf8` of class `Psalm\Progress\Progress` became final
-
-- [BC] Method debug() of class Psalm\Progress\Progress changed from concrete to abstract
-
-- [BC] Method alterFileDone() of class Psalm\Progress\Progress changed from concrete to abstract
-
-- [BC] Method expand() of class Psalm\Progress\Progress changed from concrete to abstract
-
-- [BC] Method taskDone() of class Psalm\Progress\Progress changed from concrete to abstract
-
-- [BC] Method finish() of class Psalm\Progress\Progress changed from concrete to abstract
->>>>>>> 0ba73805
 
 # Upgrading from Psalm 5 to Psalm 6
 ## Changed
