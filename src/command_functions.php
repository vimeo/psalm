--- conflicted
+++ resolved
@@ -30,11 +30,7 @@
         require_once __DIR__ . '/../vendor/netresearch/jsonmapper/src/JsonMapper/Exception.php';
     }
 
-<<<<<<< HEAD
-    if (!$in_phar && \realpath($psalm_dir) !== \realpath($current_dir)) {
-=======
-    if (realpath($psalm_dir) !== realpath($current_dir) && !$in_phar) {
->>>>>>> 352f18b1
+    if (!$in_phar && realpath($psalm_dir) !== realpath($current_dir)) {
         $autoload_roots[] = $psalm_dir;
     }
 
@@ -210,16 +206,10 @@
             /** @var string */
             $input_path = $input_paths[$i];
 
-<<<<<<< HEAD
             $realpath_input = realpath($input_path);
             if ($realpath_input === realpath(dirname(__DIR__) . DIRECTORY_SEPARATOR . 'psalm')
                 || $realpath_input === realpath(dirname(__DIR__) . DIRECTORY_SEPARATOR . 'psalter')
-                || $realpath_input === realpath(\Phar::running(false))
-=======
-            if (realpath($input_path) === realpath(dirname(__DIR__) . DIRECTORY_SEPARATOR . 'psalm')
-                || realpath($input_path) === realpath(dirname(__DIR__) . DIRECTORY_SEPARATOR . 'psalter')
-                || realpath($input_path) === realpath(Phar::running(false))
->>>>>>> 352f18b1
+                || $realpath_input === realpath(Phar::running(false))
             ) {
                 continue;
             }
