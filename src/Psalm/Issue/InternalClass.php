--- conflicted
+++ resolved
@@ -2,16 +2,12 @@
 
 namespace Psalm\Issue;
 
-<<<<<<< HEAD
-final class InternalClass extends ClassIssue
-=======
 use function array_pop;
 use function count;
 use function implode;
 use function reset;
 
-class InternalClass extends ClassIssue
->>>>>>> 6e27c236
+final class InternalClass extends ClassIssue
 {
     public const ERROR_LEVEL = 4;
     public const SHORTCODE = 174;
