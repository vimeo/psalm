--- conflicted
+++ resolved
@@ -79,12 +79,8 @@
     /** @var resource[] */
     private array $read_streams = [];
 
-<<<<<<< HEAD
-    private bool $did_have_error = false;
-=======
     /** @var ?Closure(mixed): void */
     private ?Closure $task_done_closure = null;
->>>>>>> bfbd53c4
 
     /**
      * @param array<int, array<int, mixed>> $process_task_data_iterator
