--- conflicted
+++ resolved
@@ -28,48 +28,15 @@
 use function array_map;
 use function count;
 use function extension_loaded;
-<<<<<<< HEAD
 use function gc_collect_cycles;
-=======
-use function fclose;
-use function feof;
-use function fread;
-use function fwrite;
-use function gettype;
-use function igbinary_serialize;
-use function igbinary_unserialize;
-use function in_array;
-use function ini_get;
-use function pcntl_fork;
-use function pcntl_waitpid;
-use function pcntl_wexitstatus;
-use function pcntl_wifsignaled;
-use function pcntl_wtermsig;
-use function posix_get_last_error;
-use function posix_kill;
-use function posix_strerror;
-use function serialize;
-use function str_contains;
-use function stream_select;
-use function stream_set_blocking;
-use function stream_socket_pair;
-use function stripos;
-use function strlen;
-use function substr;
-use function unserialize;
-use function usleep;
->>>>>>> 08d9da0b
 
 use const PHP_BINARY;
 use const PHP_EOL;
-<<<<<<< HEAD
-=======
 use const SIGALRM;
 use const SIGTERM;
 use const STREAM_IPPROTO_IP;
 use const STREAM_PF_UNIX;
 use const STREAM_SOCK_STREAM;
->>>>>>> 08d9da0b
 
 /**
  * Adapted with relatively few changes from
@@ -84,96 +51,16 @@
  */
 final class Pool
 {
-<<<<<<< HEAD
     private readonly WorkerPool $pool;
     private readonly Progress $progress;
-=======
-    private const EXIT_SUCCESS = 0;
-    private const EXIT_FAILURE = 1;
-
-    /** @var int[] */
-    private array $child_pid_list = [];
-
-    /** @var resource[] */
-    private array $read_streams = [];
-
->>>>>>> 08d9da0b
     /**
      * @param int<2, max> $threads
      */
-<<<<<<< HEAD
     public function __construct(private readonly int $threads, ProjectAnalyzer $project_analyzer)
     {
         // TODO: disable xdebug
         $additional_options = [];
         $opcache_loaded = extension_loaded('opcache') || extension_loaded('Zend OPcache');
-=======
-    public function __construct(
-        private readonly Config $config,
-        array $process_task_data_iterator,
-        Closure $startup_closure,
-        Closure $task_closure,
-        Closure $shutdown_closure,
-        private readonly ?Closure $task_done_closure = null,
-    ) {
-        $pool_size = count($process_task_data_iterator);
-
-        assert(
-            $pool_size > 1,
-            'The pool size must be >= 2 to use the fork pool.',
-        );
-
-        if (!extension_loaded('pcntl') || !extension_loaded('posix')) {
-            echo
-                'The pcntl & posix extensions must be loaded in order for Psalm to be able to use multiple processes.'
-                . PHP_EOL;
-            exit(1);
-        }
-
-        $disabled_functions = array_map('trim', explode(',', (string) ini_get('disable_functions')));
-        if (in_array('pcntl_fork', $disabled_functions)) {
-            echo "pcntl_fork() is disabled by php configuration (disable_functions directive).\n"
-                . "Please enable it or run Psalm single-threaded with --threads=1 cli switch.\n";
-            exit(1);
-        }
-
-        // We'll keep track of if this is the parent process
-        // so that we can tell who will be doing the waiting
-        $is_parent = false;
-
-        $sockets = [];
-
-        // Fork as many times as requested to get the given
-        // pool size
-        for ($proc_id = 0; $proc_id < $pool_size; ++$proc_id) {
-            // Create an IPC socket pair.
-            $sockets = stream_socket_pair(STREAM_PF_UNIX, STREAM_SOCK_STREAM, STREAM_IPPROTO_IP);
-            if (!$sockets) {
-                error_log('unable to create stream socket pair');
-                exit(self::EXIT_FAILURE);
-            }
-
-            // Fork
-            if (($pid = pcntl_fork()) < 0) {
-                error_log(posix_strerror(posix_get_last_error()));
-                exit(self::EXIT_FAILURE);
-            }
-
-            // Parent
-            if ($pid > 0) {
-                $is_parent = true;
-                $this->child_pid_list[] = $pid;
-                $this->read_streams[] = self::streamForParent($sockets);
-                continue;
-            }
-
-            // Child
-            if ($pid === 0) {
-                $is_parent = false;
-                break;
-            }
-        }
->>>>>>> 08d9da0b
 
         if ($opcache_loaded) {
             $additional_options = PsalmRestarter::OPCACHE_OPTIONS;
@@ -198,70 +85,8 @@
                         return $context;
                     }
                 }
-<<<<<<< HEAD
             ),
         );
-=======
-            }
-
-            // Execute each child's shutdown closure before
-            // exiting the process
-            $results = $shutdown_closure();
-
-            // Serialize this child's produced results and send them to the parent.
-            $process_done_message = new ForkProcessDoneMessage($results ?: []);
-        } catch (Throwable $t) {
-            // This can happen when developing Psalm from source without running `composer update`,
-            // or because of rare bugs in Psalm.
-            $process_done_message = new ForkProcessErrorMessage(
-                $t::class . ' ' . $t->getMessage() . "\n" .
-                "Emitted in " . $t->getFile() . ":" . $t->getLine() . "\n" .
-                "Stack trace in the forked worker:\n" .
-                $t->getTraceAsString(),
-            );
-        }
-
-        if ($this->config->use_igbinary) {
-            $encoded_message = base64_encode((string) igbinary_serialize($process_done_message));
-        } else {
-            $encoded_message = base64_encode(serialize($process_done_message));
-        }
-        $serialized_message = $task_done_buffer . $encoded_message . "\n";
-
-        $bytes_to_write = strlen($serialized_message);
-        $bytes_written = 0;
-
-        while ($bytes_written < $bytes_to_write && !feof($write_stream)) {
-            // attempt to write the remaining unsent part
-            $bytes_written += (int) @fwrite($write_stream, substr($serialized_message, $bytes_written));
-
-            if ($bytes_written < $bytes_to_write) {
-                // wait a bit
-                usleep(500_000);
-            }
-        }
-
-        fclose($write_stream);
-
-        // Children exit after completing their work
-        exit(self::EXIT_SUCCESS);
-    }
-
-    /**
-     * Prepare the socket pair to be used in a parent process and
-     * return the stream the parent will use to read results.
-     *
-     * @param resource[] $sockets the socket pair for IPC
-     * @return resource
-     */
-    private static function streamForParent(array $sockets)
-    {
-        [$for_read, $for_write] = $sockets;
-
-        // The parent will not use the write channel, so it
-        // must be closed to prevent deadlock.
-        fclose($for_write);
->>>>>>> 08d9da0b
 
         $this->runAll(new InitStartupTask($project_analyzer));
         $this->runAll(new InitScannerTask());
@@ -277,50 +102,14 @@
      * @phpcsSuppress SlevomatCodingStandard.TypeHints.ParameterTypeHint
      * @param Task<void, void, void> $startup_task A task to execute upon starting a child
      *
-<<<<<<< HEAD
      * @param class-string<Task<void, void, TResult>> $main_task A task to execute on each task data.
      *                                                           It must return an array (to be gathered).
-=======
-     * @param resource[] $sockets the socket pair for IPC
-     * @return resource
-     */
-    private static function streamForChild(array $sockets)
-    {
-        [$for_read, $for_write] = $sockets;
-
-        // The while will not use the read channel, so it must
-        // be closed to prevent deadlock.
-        fclose($for_read);
-
-        return $for_write;
-    }
-
-    private function killAllChildren(): void
-    {
-        foreach ($this->child_pid_list as $child_pid) {
-            /**
-             * SIGTERM does not exist on windows
-             *
-             * @psalm-suppress UnusedPsalmSuppress
-             * @psalm-suppress UndefinedConstant
-             * @psalm-suppress MixedArgument
-             */
-            posix_kill($child_pid, SIGTERM);
-        }
-    }
-
-    /**
-     * Read the results that each child process has serialized on their write streams.
-     * The results are returned in an array, one for each worker. The order of the results
-     * is not maintained.
->>>>>>> 08d9da0b
      *
      * @param Task<void, void, T> $shutdown_task A task to execute upon shutting down a child
      * @param Closure(TResult $data):void $task_done_closure A closure to execute when a task is done
      * @return list<TFinalResult>
      * @psalm-suppress MixedAssignment
      */
-<<<<<<< HEAD
     public function run(
         array $process_task_data_iterator,
         string $main_task,
@@ -336,42 +125,6 @@
             $results []= $f = $this->pool->submit(new $main_task($file))->getFuture();
             if ($task_done_closure) {
                 $f->map($task_done_closure);
-=======
-    private function readResultsFromChildren(): array
-    {
-        // Create an array of all active streams, indexed by
-        // resource id.
-        $streams = [];
-        foreach ($this->read_streams as $stream) {
-            $streams[(int)$stream] = $stream;
-        }
-
-        // Create an array for the content received on each stream,
-        // indexed by resource id.
-        $content = array_fill_keys(array_keys($streams), '');
-
-        $terminationMessages = [];
-        $done = [];
-
-        // Read the data off of all the stream.
-        while (count($streams) > 0) {
-            $needs_read = array_values($streams);
-            $needs_write = null;
-            $needs_except = null;
-
-            // Wait for data on at least one stream.
-            $num = @stream_select($needs_read, $needs_write, $needs_except, null /* no timeout */);
-            if ($num === false) {
-                $err = error_get_last();
-
-                // stream_select returns false when the `select` system call is interrupted by an incoming signal
-                if (isset($err['message']) && stripos($err['message'], 'interrupted system call') === false) {
-                    error_log('unable to select on read stream');
-                    exit(self::EXIT_FAILURE);
-                }
-
-                continue;
->>>>>>> 08d9da0b
             }
             $f->catch(fn(Throwable $e) => throw $e);
             $f->map(function () use (&$cnt, $total): void {
@@ -380,50 +133,7 @@
                     $percent = (int) (($cnt*100) / $total);
                     $this->progress->debug("Processing tasks: $cnt/$total ($percent%)...".PHP_EOL);
                 }
-<<<<<<< HEAD
             });
-=======
-
-                if (str_contains($buffer, "\n")) {
-                    $serialized_messages = explode("\n", $content[(int)$file]);
-                    $content[(int)$file] = array_pop($serialized_messages);
-
-                    foreach ($serialized_messages as $serialized_message) {
-                        if ($this->config->use_igbinary) {
-                            $message = igbinary_unserialize((string) base64_decode($serialized_message, true));
-                        } else {
-                            $message = unserialize((string) base64_decode($serialized_message, true));
-                        }
-
-                        if ($message instanceof ForkProcessDoneMessage) {
-                            $terminationMessages[] = $message->data;
-                        } elseif ($message instanceof ForkTaskDoneMessage) {
-                            $done[(int)$file] = true;
-                            if ($this->task_done_closure !== null) {
-                                ($this->task_done_closure)($message->data);
-                            }
-                        } elseif ($message instanceof ForkProcessErrorMessage) {
-                            $this->killAllChildren();
-                            throw new Exception($message->message);
-                        } else {
-                            $this->killAllChildren();
-                            throw new Exception('Child should return ForkMessage - response type=' . gettype($message));
-                        }
-                    }
-                }
-
-                // If the stream has closed, stop trying to select on it.
-                if (feof($file)) {
-                    if ($content[(int)$file] !== '' || !isset($done[(int)$file])) {
-                        $this->killAllChildren();
-                        throw new Exception('Child did not send full message before closing the connection');
-                    }
-
-                    fclose($file);
-                    unset($streams[(int)$file]);
-                }
-            }
->>>>>>> 08d9da0b
         }
         await($results);
     }
@@ -435,7 +145,6 @@
      */
     public function runAll(Task $task): array
     {
-<<<<<<< HEAD
         if ($this->pool->getIdleWorkerCount() !== $this->pool->getWorkerCount()) {
             throw new AssertionError("Some workers are busy!");
         }
@@ -448,58 +157,5 @@
         return await(
             array_map(fn(Worker $w): Future => $w->submit($task)->getFuture(), $workers),
         );
-=======
-        $ignore_return_code = false;
-        try {
-            // Read all the streams from child processes into an array.
-            $content = $this->readResultsFromChildren();
-        } catch (Throwable $e) {
-            // If children were killed because one of them threw an exception we don't care about return codes.
-            $ignore_return_code = true;
-            // PHP guarantees finally is run even after throwing
-            throw $e;
-        } finally {
-            // Wait for all children to return
-            foreach ($this->child_pid_list as $child_pid) {
-                $process_lookup = posix_kill($child_pid, 0);
-
-                $status = 0;
-
-                if ($process_lookup) {
-                    /**
-                     * SIGALRM does not exist on windows
-                     *
-                     * @psalm-suppress UnusedPsalmSuppress
-                     * @psalm-suppress UndefinedConstant
-                     * @psalm-suppress MixedArgument
-                     */
-                    posix_kill($child_pid, SIGALRM);
-
-                    if (pcntl_waitpid($child_pid, $status) < 0) {
-                        error_log(posix_strerror(posix_get_last_error()));
-                    }
-                }
-
-                // Check to see if the child died a graceful death
-                if (!$ignore_return_code && pcntl_wifsignaled($status)) {
-                    $return_code = pcntl_wexitstatus($status);
-                    $term_sig = pcntl_wtermsig($status);
-
-                    /**
-                     * SIGALRM does not exist on windows
-                     *
-                     * @psalm-suppress UnusedPsalmSuppress
-                     * @psalm-suppress UndefinedConstant
-                     */
-                    if ($term_sig !== SIGALRM) {
-                        $this->killAllChildren();
-                        throw new Exception("Child terminated with return code $return_code and signal $term_sig");
-                    }
-                }
-            }
-        }
-
-        return $content;
->>>>>>> 08d9da0b
     }
 }