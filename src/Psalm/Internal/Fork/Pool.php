<?php

declare(strict_types=1);

namespace Psalm\Internal\Fork;

use Amp\Cancellation;
use Amp\Future;
use Amp\Parallel\Context\Context;
use Amp\Parallel\Context\ContextFactory;
use Amp\Parallel\Context\ProcessContextFactory;
use Amp\Parallel\Worker\ContextWorkerFactory;
use Amp\Parallel\Worker\ContextWorkerPool;
use Amp\Parallel\Worker\Task;
use Amp\Parallel\Worker\Worker;
use Amp\Parallel\Worker\WorkerPool;
use AssertionError;
use Closure;
use Psalm\Internal\Analyzer\ProjectAnalyzer;
use Psalm\Progress\Progress;
use Throwable;

use function Amp\async;
use function Amp\ByteStream\getStderr;
use function Amp\ByteStream\getStdout;
use function Amp\ByteStream\pipe;
use function Amp\Future\await;
use function array_map;
use function count;
use function extension_loaded;
use function gc_collect_cycles;

use const PHP_BINARY;
use const PHP_EOL;

/**
 * Adapted with relatively few changes from
 * https://github.com/etsy/phan/blob/1ccbe7a43a6151ca7c0759d6c53e2c3686994e53/src/Phan/ForkPool.php
 *
 * Authors: https://github.com/morria, https://github.com/TysonAndre
 *
 * Fork off to n-processes and divide up tasks between
 * each process.
 *
 * @internal
 */
final class Pool
{
    private readonly WorkerPool $pool;
    private readonly Progress $progress;
    /**
     * @param int<2, max> $threads
     */
<<<<<<< HEAD
    public function __construct(private readonly int $threads, ProjectAnalyzer $project_analyzer)
    {
        // TODO: disable xdebug
        $additional_options = [];
        $opcache_loaded = extension_loaded('opcache') || extension_loaded('Zend OPcache');
=======
    public function __construct(
        Config $config,
        array $process_task_data_iterator,
        Closure $startup_closure,
        Closure $task_closure,
        Closure $shutdown_closure,
        ?Closure $task_done_closure = null,
    ) {
        $pool_size = count($process_task_data_iterator);
        $this->task_done_closure = $task_done_closure;
        $this->config = $config;

        assert(
            $pool_size > 1,
            'The pool size must be >= 2 to use the fork pool.',
        );

        if (!extension_loaded('pcntl') || !extension_loaded('posix')) {
            echo
                'The pcntl & posix extensions must be loaded in order for Psalm to be able to use multiple processes.'
                . PHP_EOL;
            exit(1);
        }

        $disabled_functions = array_map('trim', explode(',', (string) ini_get('disable_functions')));
        if (in_array('pcntl_fork', $disabled_functions)) {
            echo "pcntl_fork() is disabled by php configuration (disable_functions directive).\n"
                . "Please enable it or run Psalm single-threaded with --threads=1 cli switch.\n";
            exit(1);
        }

        if (ini_get('pcre.jit') === '1'
            && PHP_OS === 'Darwin'
            && version_compare(PHP_VERSION, '7.3.0') >= 0
            && version_compare(PHP_VERSION, '7.4.0') < 0
        ) {
            die(
                self::MAC_PCRE_MESSAGE . PHP_EOL
            );
        }

        // We'll keep track of if this is the parent process
        // so that we can tell who will be doing the waiting
        $is_parent = false;

        $sockets = [];

        // Fork as many times as requested to get the given
        // pool size
        for ($proc_id = 0; $proc_id < $pool_size; ++$proc_id) {
            // Create an IPC socket pair.
            $sockets = stream_socket_pair(STREAM_PF_UNIX, STREAM_SOCK_STREAM, STREAM_IPPROTO_IP);
            if (!$sockets) {
                error_log('unable to create stream socket pair');
                exit(self::EXIT_FAILURE);
            }

            // Fork
            if (($pid = pcntl_fork()) < 0) {
                error_log(posix_strerror(posix_get_last_error()));
                exit(self::EXIT_FAILURE);
            }

            // Parent
            if ($pid > 0) {
                $is_parent = true;
                $this->child_pid_list[] = $pid;
                $this->read_streams[] = self::streamForParent($sockets);
                continue;
            }

            // Child
            if ($pid === 0) {
                $is_parent = false;
                break;
            }
        }
>>>>>>> 147505c8

        if ($opcache_loaded) {
            $additional_options = PsalmRestarter::OPCACHE_OPTIONS;
        }

<<<<<<< HEAD
        $this->pool = new ContextWorkerPool(
            $threads,
            new ContextWorkerFactory(
                contextFactory: new class($additional_options) implements ContextFactory {
                    private ProcessContextFactory $factory;
                    public function __construct(array $additional_options)
                    {
                        $this->factory = new ProcessContextFactory(
                            binary: [PHP_BINARY, ...$additional_options],
                        );
                    }
                    public function start(string|array $script, ?Cancellation $cancellation = null): Context
                    {
                        $context = $this->factory->start($script, $cancellation);
                        async(pipe(...), $context->getStdout(), getStdout())->ignore();
                        async(pipe(...), $context->getStderr(), getStderr())->ignore();
                        return $context;
=======
        // Get the write stream for the child.
        $write_stream = self::streamForChild($sockets);

        // Execute anything the children wanted to execute upon
        // starting up
        $startup_closure();

        // Get the work for this process
        $task_data_iterator = array_values($process_task_data_iterator)[$proc_id];

        $task_done_buffer = '';

        try {
            foreach ($task_data_iterator as $i => $task_data) {
                $task_result = $task_closure($i, $task_data);

                $task_done_message = new ForkTaskDoneMessage($task_result);
                if ($this->config->use_igbinary) {
                    $encoded_message = base64_encode((string) igbinary_serialize($task_done_message));
                } else {
                    $encoded_message = base64_encode(serialize($task_done_message));
                }
                $serialized_message = $task_done_buffer . $encoded_message . "\n";

                if (strlen($serialized_message) > 200) {
                    $bytes_written = (int) @fwrite($write_stream, $serialized_message);

                    if (strlen($serialized_message) !== $bytes_written) {
                        $task_done_buffer = substr($serialized_message, $bytes_written);
                    } else {
                        $task_done_buffer = '';
>>>>>>> 147505c8
                    }
                }
<<<<<<< HEAD
            ),
        );
=======
            }

            // Execute each child's shutdown closure before
            // exiting the process
            $results = $shutdown_closure();

            // Serialize this child's produced results and send them to the parent.
            $process_done_message = new ForkProcessDoneMessage($results ?: []);
        } catch (Throwable $t) {
            // This can happen when developing Psalm from source without running `composer update`,
            // or because of rare bugs in Psalm.
            $process_done_message = new ForkProcessErrorMessage(
                get_class($t) . ' ' . $t->getMessage() . "\n" .
                "Emitted in " . $t->getFile() . ":" . $t->getLine() . "\n" .
                "Stack trace in the forked worker:\n" .
                $t->getTraceAsString(),
            );
        }

        if ($this->config->use_igbinary) {
            $encoded_message = base64_encode((string) igbinary_serialize($process_done_message));
        } else {
            $encoded_message = base64_encode(serialize($process_done_message));
        }
        $serialized_message = $task_done_buffer . $encoded_message . "\n";

        $bytes_to_write = strlen($serialized_message);
        $bytes_written = 0;

        while ($bytes_written < $bytes_to_write && !feof($write_stream)) {
            // attempt to write the remaining unsent part
            $bytes_written += (int) @fwrite($write_stream, substr($serialized_message, $bytes_written));

            if ($bytes_written < $bytes_to_write) {
                // wait a bit
                usleep(500_000);
            }
        }

        fclose($write_stream);

        // Children exit after completing their work
        exit(self::EXIT_SUCCESS);
    }

    /**
     * Prepare the socket pair to be used in a parent process and
     * return the stream the parent will use to read results.
     *
     * @param resource[] $sockets the socket pair for IPC
     * @return resource
     */
    private static function streamForParent(array $sockets)
    {
        [$for_read, $for_write] = $sockets;

        // The parent will not use the write channel, so it
        // must be closed to prevent deadlock.
        fclose($for_write);
>>>>>>> 147505c8

        $this->runAll(new InitStartupTask($project_analyzer));
        $this->runAll(new InitScannerTask());

        $this->progress = $project_analyzer->progress;
    }
    /**
     * @template TFinalResult
     * @template TResult as array
     * @param list<mixed> $process_task_data_iterator
     * An array of task data items to be divided up among the
     * workers. The size of this is the number of forked processes.
     * @phpcsSuppress SlevomatCodingStandard.TypeHints.ParameterTypeHint
     * @param Task<void, void, void> $startup_task A task to execute upon starting a child
     *
     * @param class-string<Task<void, void, TResult>> $main_task A task to execute on each task data.
     *                                                           It must return an array (to be gathered).
     *
     * @param Task<void, void, T> $shutdown_task A task to execute upon shutting down a child
     * @param Closure(TResult $data):void $task_done_closure A closure to execute when a task is done
     * @return list<TFinalResult>
     * @psalm-suppress MixedAssignment
     */
    public function run(
        array $process_task_data_iterator,
        string $main_task,
        ?Closure $task_done_closure = null
    ): void {
        $total = count($process_task_data_iterator);
        $this->progress->debug("Processing ".$total." tasks...".PHP_EOL);

        $cnt = 0;

        $results = [];
        foreach ($process_task_data_iterator as $file) {
            $results []= $f = $this->pool->submit(new $main_task($file))->getFuture();
            if ($task_done_closure) {
                $f->map($task_done_closure);
            }
            $f->catch(fn(Throwable $e) => throw $e);
            $f->map(function () use (&$cnt, $total): void {
                $cnt++;
                if (!($cnt % 10)) {
                    $percent = (int) (($cnt*100) / $total);
                    $this->progress->debug("Processing tasks: $cnt/$total ($percent%)...".PHP_EOL);
                }
<<<<<<< HEAD
            });
=======

                if (strpos($buffer, "\n") !== false) {
                    $serialized_messages = explode("\n", $content[(int)$file]);
                    $content[(int)$file] = array_pop($serialized_messages);

                    foreach ($serialized_messages as $serialized_message) {
                        if ($this->config->use_igbinary) {
                            $message = igbinary_unserialize((string) base64_decode($serialized_message, true));
                        } else {
                            $message = unserialize((string) base64_decode($serialized_message, true));
                        }

                        if ($message instanceof ForkProcessDoneMessage) {
                            $terminationMessages[] = $message->data;
                        } elseif ($message instanceof ForkTaskDoneMessage) {
                            if ($this->task_done_closure !== null) {
                                ($this->task_done_closure)($message->data);
                            }
                        } elseif ($message instanceof ForkProcessErrorMessage) {
                            // Kill all children
                            foreach ($this->child_pid_list as $child_pid) {
                                /**
                                 * SIGTERM does not exist on windows
                                 *
                                 * @psalm-suppress UnusedPsalmSuppress
                                 * @psalm-suppress UndefinedConstant
                                 * @psalm-suppress MixedArgument
                                 */
                                posix_kill($child_pid, SIGTERM);
                            }
                            throw new Exception($message->message);
                        } else {
                            error_log('Child should return ForkMessage - response type=' . gettype($message));
                            $this->did_have_error = true;
                        }
                    }
                }

                // If the stream has closed, stop trying to select on it.
                if (feof($file)) {
                    if ($content[(int)$file] !== '') {
                        error_log('Child did not send full message before closing the connection');
                        $this->did_have_error = true;
                    }

                    fclose($file);
                    unset($streams[(int)$file]);
                }
            }
>>>>>>> 147505c8
        }
        await($results);
    }

    /**
     * @template T
     * @param Task<void, void, T> $task
     * @return list<T>
     */
    public function runAll(Task $task): array
    {
        if ($this->pool->getIdleWorkerCount() !== $this->pool->getWorkerCount()) {
            throw new AssertionError("Some workers are busy!");
        }

        gc_collect_cycles();
        $workers = [];
        for ($x = 0; $x < $this->threads; $x++) {
            $workers []= $this->pool->getWorker();
        }
        return await(
            array_map(fn(Worker $w): Future => $w->submit($task)->getFuture(), $workers),
        );
    }
}<|MERGE_RESOLUTION|>--- conflicted
+++ resolved
@@ -51,97 +51,16 @@
     /**
      * @param int<2, max> $threads
      */
-<<<<<<< HEAD
     public function __construct(private readonly int $threads, ProjectAnalyzer $project_analyzer)
     {
         // TODO: disable xdebug
         $additional_options = [];
         $opcache_loaded = extension_loaded('opcache') || extension_loaded('Zend OPcache');
-=======
-    public function __construct(
-        Config $config,
-        array $process_task_data_iterator,
-        Closure $startup_closure,
-        Closure $task_closure,
-        Closure $shutdown_closure,
-        ?Closure $task_done_closure = null,
-    ) {
-        $pool_size = count($process_task_data_iterator);
-        $this->task_done_closure = $task_done_closure;
-        $this->config = $config;
-
-        assert(
-            $pool_size > 1,
-            'The pool size must be >= 2 to use the fork pool.',
-        );
-
-        if (!extension_loaded('pcntl') || !extension_loaded('posix')) {
-            echo
-                'The pcntl & posix extensions must be loaded in order for Psalm to be able to use multiple processes.'
-                . PHP_EOL;
-            exit(1);
-        }
-
-        $disabled_functions = array_map('trim', explode(',', (string) ini_get('disable_functions')));
-        if (in_array('pcntl_fork', $disabled_functions)) {
-            echo "pcntl_fork() is disabled by php configuration (disable_functions directive).\n"
-                . "Please enable it or run Psalm single-threaded with --threads=1 cli switch.\n";
-            exit(1);
-        }
-
-        if (ini_get('pcre.jit') === '1'
-            && PHP_OS === 'Darwin'
-            && version_compare(PHP_VERSION, '7.3.0') >= 0
-            && version_compare(PHP_VERSION, '7.4.0') < 0
-        ) {
-            die(
-                self::MAC_PCRE_MESSAGE . PHP_EOL
-            );
-        }
-
-        // We'll keep track of if this is the parent process
-        // so that we can tell who will be doing the waiting
-        $is_parent = false;
-
-        $sockets = [];
-
-        // Fork as many times as requested to get the given
-        // pool size
-        for ($proc_id = 0; $proc_id < $pool_size; ++$proc_id) {
-            // Create an IPC socket pair.
-            $sockets = stream_socket_pair(STREAM_PF_UNIX, STREAM_SOCK_STREAM, STREAM_IPPROTO_IP);
-            if (!$sockets) {
-                error_log('unable to create stream socket pair');
-                exit(self::EXIT_FAILURE);
-            }
-
-            // Fork
-            if (($pid = pcntl_fork()) < 0) {
-                error_log(posix_strerror(posix_get_last_error()));
-                exit(self::EXIT_FAILURE);
-            }
-
-            // Parent
-            if ($pid > 0) {
-                $is_parent = true;
-                $this->child_pid_list[] = $pid;
-                $this->read_streams[] = self::streamForParent($sockets);
-                continue;
-            }
-
-            // Child
-            if ($pid === 0) {
-                $is_parent = false;
-                break;
-            }
-        }
->>>>>>> 147505c8
 
         if ($opcache_loaded) {
             $additional_options = PsalmRestarter::OPCACHE_OPTIONS;
         }
 
-<<<<<<< HEAD
         $this->pool = new ContextWorkerPool(
             $threads,
             new ContextWorkerFactory(
@@ -159,105 +78,10 @@
                         async(pipe(...), $context->getStdout(), getStdout())->ignore();
                         async(pipe(...), $context->getStderr(), getStderr())->ignore();
                         return $context;
-=======
-        // Get the write stream for the child.
-        $write_stream = self::streamForChild($sockets);
-
-        // Execute anything the children wanted to execute upon
-        // starting up
-        $startup_closure();
-
-        // Get the work for this process
-        $task_data_iterator = array_values($process_task_data_iterator)[$proc_id];
-
-        $task_done_buffer = '';
-
-        try {
-            foreach ($task_data_iterator as $i => $task_data) {
-                $task_result = $task_closure($i, $task_data);
-
-                $task_done_message = new ForkTaskDoneMessage($task_result);
-                if ($this->config->use_igbinary) {
-                    $encoded_message = base64_encode((string) igbinary_serialize($task_done_message));
-                } else {
-                    $encoded_message = base64_encode(serialize($task_done_message));
-                }
-                $serialized_message = $task_done_buffer . $encoded_message . "\n";
-
-                if (strlen($serialized_message) > 200) {
-                    $bytes_written = (int) @fwrite($write_stream, $serialized_message);
-
-                    if (strlen($serialized_message) !== $bytes_written) {
-                        $task_done_buffer = substr($serialized_message, $bytes_written);
-                    } else {
-                        $task_done_buffer = '';
->>>>>>> 147505c8
                     }
                 }
-<<<<<<< HEAD
             ),
         );
-=======
-            }
-
-            // Execute each child's shutdown closure before
-            // exiting the process
-            $results = $shutdown_closure();
-
-            // Serialize this child's produced results and send them to the parent.
-            $process_done_message = new ForkProcessDoneMessage($results ?: []);
-        } catch (Throwable $t) {
-            // This can happen when developing Psalm from source without running `composer update`,
-            // or because of rare bugs in Psalm.
-            $process_done_message = new ForkProcessErrorMessage(
-                get_class($t) . ' ' . $t->getMessage() . "\n" .
-                "Emitted in " . $t->getFile() . ":" . $t->getLine() . "\n" .
-                "Stack trace in the forked worker:\n" .
-                $t->getTraceAsString(),
-            );
-        }
-
-        if ($this->config->use_igbinary) {
-            $encoded_message = base64_encode((string) igbinary_serialize($process_done_message));
-        } else {
-            $encoded_message = base64_encode(serialize($process_done_message));
-        }
-        $serialized_message = $task_done_buffer . $encoded_message . "\n";
-
-        $bytes_to_write = strlen($serialized_message);
-        $bytes_written = 0;
-
-        while ($bytes_written < $bytes_to_write && !feof($write_stream)) {
-            // attempt to write the remaining unsent part
-            $bytes_written += (int) @fwrite($write_stream, substr($serialized_message, $bytes_written));
-
-            if ($bytes_written < $bytes_to_write) {
-                // wait a bit
-                usleep(500_000);
-            }
-        }
-
-        fclose($write_stream);
-
-        // Children exit after completing their work
-        exit(self::EXIT_SUCCESS);
-    }
-
-    /**
-     * Prepare the socket pair to be used in a parent process and
-     * return the stream the parent will use to read results.
-     *
-     * @param resource[] $sockets the socket pair for IPC
-     * @return resource
-     */
-    private static function streamForParent(array $sockets)
-    {
-        [$for_read, $for_write] = $sockets;
-
-        // The parent will not use the write channel, so it
-        // must be closed to prevent deadlock.
-        fclose($for_write);
->>>>>>> 147505c8
 
         $this->runAll(new InitStartupTask($project_analyzer));
         $this->runAll(new InitScannerTask());
@@ -304,59 +128,7 @@
                     $percent = (int) (($cnt*100) / $total);
                     $this->progress->debug("Processing tasks: $cnt/$total ($percent%)...".PHP_EOL);
                 }
-<<<<<<< HEAD
             });
-=======
-
-                if (strpos($buffer, "\n") !== false) {
-                    $serialized_messages = explode("\n", $content[(int)$file]);
-                    $content[(int)$file] = array_pop($serialized_messages);
-
-                    foreach ($serialized_messages as $serialized_message) {
-                        if ($this->config->use_igbinary) {
-                            $message = igbinary_unserialize((string) base64_decode($serialized_message, true));
-                        } else {
-                            $message = unserialize((string) base64_decode($serialized_message, true));
-                        }
-
-                        if ($message instanceof ForkProcessDoneMessage) {
-                            $terminationMessages[] = $message->data;
-                        } elseif ($message instanceof ForkTaskDoneMessage) {
-                            if ($this->task_done_closure !== null) {
-                                ($this->task_done_closure)($message->data);
-                            }
-                        } elseif ($message instanceof ForkProcessErrorMessage) {
-                            // Kill all children
-                            foreach ($this->child_pid_list as $child_pid) {
-                                /**
-                                 * SIGTERM does not exist on windows
-                                 *
-                                 * @psalm-suppress UnusedPsalmSuppress
-                                 * @psalm-suppress UndefinedConstant
-                                 * @psalm-suppress MixedArgument
-                                 */
-                                posix_kill($child_pid, SIGTERM);
-                            }
-                            throw new Exception($message->message);
-                        } else {
-                            error_log('Child should return ForkMessage - response type=' . gettype($message));
-                            $this->did_have_error = true;
-                        }
-                    }
-                }
-
-                // If the stream has closed, stop trying to select on it.
-                if (feof($file)) {
-                    if ($content[(int)$file] !== '') {
-                        error_log('Child did not send full message before closing the connection');
-                        $this->did_have_error = true;
-                    }
-
-                    fclose($file);
-                    unset($streams[(int)$file]);
-                }
-            }
->>>>>>> 147505c8
         }
         await($results);
     }
