--- conflicted
+++ resolved
@@ -7,11 +7,7 @@
 use Composer\XdebugHandler\XdebugHandler;
 use Override;
 
-<<<<<<< HEAD
-use function array_find;
-=======
 use function array_any;
->>>>>>> e2a4a55f
 use function array_merge;
 use function array_splice;
 use function assert;
