<?php

declare(strict_types=1);

namespace Psalm\Internal\Fork;

use Composer\XdebugHandler\XdebugHandler;

use function array_filter;
use function array_merge;
use function array_splice;
use function assert;
use function count;
use function defined;
use function extension_loaded;
use function file_get_contents;
use function file_put_contents;
use function implode;
use function in_array;
use function ini_get;
use function is_int;
use function preg_replace;
use function strlen;
use function strtolower;

use const PHP_VERSION_ID;

/**
 * @internal
 */
final class PsalmRestarter extends XdebugHandler
{
    public const MIN_PHP_VERSION_WINDOWS_JIT = 8_04_00;
    private const REQUIRED_OPCACHE_SETTINGS = [
        'enable_cli' => 1,
        'jit' => 1205,
        'validate_timestamps' => 0,
        'file_update_protection' => 0,
        'jit_buffer_size' => 128 * 1024 * 1024,
        'max_accelerated_files' => 1_000_000,
        'interned_strings_buffer' => 64,
        'jit_max_root_traces' => 100_000,
        'jit_max_side_traces' => 100_000,
        'jit_max_exit_counters' => 100_000,
        'jit_hot_loop' => 1,
        'jit_hot_func' => 1,
        'jit_hot_return' => 1,
        'jit_hot_side_exit' => 1,
        'jit_blacklist_root_trace' => 255,
        'jit_blacklist_side_trace' => 255,
        'optimization_level' => '0x7FFEBFFF',
        'preload' => '',
        'log_verbosity_level' => 0,
    ];

    private bool $required = false;

    /**
     * @var string[]
     */
    private array $disabled_extensions = [];

    public function disableExtension(string $disabled_extension): void
    {
        $this->disabled_extensions[] = $disabled_extension;
    }

    /** @param list<non-empty-string> $disable_extensions */
    public function disableExtensions(array $disable_extensions): void
    {
        $this->disabled_extensions = array_merge($this->disabled_extensions, $disable_extensions);
    }

    /**
     * No type hint to allow xdebug-handler v1 and v2 usage
     *
     * @param bool $default
     * @phpcsSuppress SlevomatCodingStandard.TypeHints.ParameterTypeHint.MissingNativeTypeHint
     */
    protected function requiresRestart($default): bool
    {
        $this->required = (bool) array_filter(
            $this->disabled_extensions,
            static fn(string $extension): bool => extension_loaded($extension),
        );

        $opcache_loaded = extension_loaded('opcache') || extension_loaded('Zend OPcache');

        if ($opcache_loaded) {
            // restart to enable JIT if it's not configured in the optimal way
            foreach (self::REQUIRED_OPCACHE_SETTINGS as $ini_name => $required_value) {
                $value = (string) ini_get("opcache.$ini_name");
                if ($ini_name === 'jit_buffer_size') {
                    $value = self::toBytes($value);
                } elseif ($ini_name === 'enable_cli') {
                    $value = in_array($value, ['1', 'true', true, 1]) ? 1 : 0;
                } elseif (is_int($required_value)) {
                    $value = (int) $value;
                }
                if ($value !== $required_value) {
                    return true;
                }
            }
        }

        // opcache.save_comments is required for json mapper (used in language server) to work
        if ($opcache_loaded && in_array(ini_get('opcache.save_comments'), ['0', 'false', 0, false])) {
            return true;
        }

        return $default || $this->required;
    }

    private static function toBytes(string $value): int
    {
        if (strlen($value) === 0) {
            return 0;
        }

        $unit = strtolower($value[strlen($value) - 1]);

        if (in_array($unit, ['g', 'm', 'k'], true)) {
            $value = (int) $value;
        } else {
            $unit = '';
            $value = (int) $value;
        }

        switch ($unit) {
            case 'g':
                $value *= 1024;
                // no break
            case 'm':
                $value *= 1024;
                // no break
            case 'k':
                $value *= 1024;
        }

        return $value;
    }


    /**
     * No type hint to allow xdebug-handler v1 and v2 usage
     *
     * @param non-empty-list<string> $command
     * @phpcsSuppress SlevomatCodingStandard.TypeHints.ParameterTypeHint.MissingNativeTypeHint
     */
    protected function restart($command): void
    {
        if ($this->required && $this->tmpIni) {
            $regex = '/^\s*((?:zend_)?extension\s*=.*(' . implode('|', $this->disabled_extensions) . ').*)$/mi';
            $content = file_get_contents($this->tmpIni);
            assert($content !== false);

            $content = (string) preg_replace($regex, ';$1', $content);

            file_put_contents($this->tmpIni, $content);
        }

        $additional_options = [];
        $opcache_loaded = extension_loaded('opcache') || extension_loaded('Zend OPcache');

        // executed in the parent process (before restart)
        // if it wasn't loaded then we apparently don't have opcache installed and there's no point trying
        // to tweak it
<<<<<<< HEAD
        // If we're running on 7.4 there's no JIT available
        if (PHP_VERSION_ID >= 8_00_00 && $opcache_loaded) {
            $additional_options = [
                '-dopcache.enable_cli=true',
                '-dopcache.jit_buffer_size=128M', // JIT on AArch64 doesn't support opcache.jit_buffer_size above 128M
                '-dopcache.jit=1205',
                '-dopcache.optimization_level=0x7FFEBFFF',
                '-dopcache.preload=',
                '-dopcache.log_verbosity_level=0',
            ];
=======
        if ($opcache_loaded &&
            !(defined('PHP_WINDOWS_VERSION_MAJOR') && PHP_VERSION_ID < self::MIN_PHP_VERSION_WINDOWS_JIT)
        ) {
            $additional_options = [];
            foreach (self::REQUIRED_OPCACHE_SETTINGS as $key => $value) {
                $additional_options []= "-dopcache.{$key}={$value}";
            }
>>>>>>> 986ef8dc
        }

        if ($opcache_loaded) {
            $additional_options[] = '-dopcache.save_comments=1';
        }

        array_splice(
            $command,
            1,
            0,
            $additional_options,
        );
        assert(count($command) > 1);

        parent::restart($command);
    }
}<|MERGE_RESOLUTION|>--- conflicted
+++ resolved
@@ -165,18 +165,6 @@
         // executed in the parent process (before restart)
         // if it wasn't loaded then we apparently don't have opcache installed and there's no point trying
         // to tweak it
-<<<<<<< HEAD
-        // If we're running on 7.4 there's no JIT available
-        if (PHP_VERSION_ID >= 8_00_00 && $opcache_loaded) {
-            $additional_options = [
-                '-dopcache.enable_cli=true',
-                '-dopcache.jit_buffer_size=128M', // JIT on AArch64 doesn't support opcache.jit_buffer_size above 128M
-                '-dopcache.jit=1205',
-                '-dopcache.optimization_level=0x7FFEBFFF',
-                '-dopcache.preload=',
-                '-dopcache.log_verbosity_level=0',
-            ];
-=======
         if ($opcache_loaded &&
             !(defined('PHP_WINDOWS_VERSION_MAJOR') && PHP_VERSION_ID < self::MIN_PHP_VERSION_WINDOWS_JIT)
         ) {
@@ -184,7 +172,6 @@
             foreach (self::REQUIRED_OPCACHE_SETTINGS as $key => $value) {
                 $additional_options []= "-dopcache.{$key}={$value}";
             }
->>>>>>> 986ef8dc
         }
 
         if ($opcache_loaded) {
