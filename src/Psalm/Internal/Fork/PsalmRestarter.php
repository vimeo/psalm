--- conflicted
+++ resolved
@@ -11,10 +11,7 @@
 use function array_splice;
 use function assert;
 use function count;
-<<<<<<< HEAD
 use function defined;
-=======
->>>>>>> bfbd53c4
 use function extension_loaded;
 use function file_get_contents;
 use function file_put_contents;
@@ -182,11 +179,7 @@
             0,
             $additional_options,
         );
-<<<<<<< HEAD
-        assert(count($command) > 0);
-=======
         assert(count($command) > 1);
->>>>>>> bfbd53c4
 
         parent::restart($command);
     }
