<?php

declare(strict_types=1);

namespace Psalm\Internal\Fork;

use Composer\XdebugHandler\XdebugHandler;

use function array_filter;
use function array_merge;
use function array_splice;
use function assert;
use function count;
use function defined;
use function extension_loaded;
use function file_get_contents;
use function file_put_contents;
use function implode;
use function in_array;
use function ini_get;
use function is_int;
use function preg_replace;
use function strlen;
use function strtolower;

use const PHP_VERSION_ID;

/**
 * @internal
 */
final class PsalmRestarter extends XdebugHandler
{
    public const MIN_PHP_VERSION_WINDOWS_JIT = 8_04_03;
    private const REQUIRED_OPCACHE_SETTINGS = [
        'enable_cli' => 1,
        'jit' => 1205,
        'validate_timestamps' => 0,
        'file_update_protection' => 0,
        'jit_buffer_size' => 128 * 1024 * 1024,
        'max_accelerated_files' => 1_000_000,
        'interned_strings_buffer' => 64,
        'jit_max_root_traces' => 100_000,
        'jit_max_side_traces' => 100_000,
        'jit_max_exit_counters' => 100_000,
        'jit_hot_loop' => 1,
        'jit_hot_func' => 1,
        'jit_hot_return' => 1,
        'jit_hot_side_exit' => 1,
        'jit_blacklist_root_trace' => 255,
        'jit_blacklist_side_trace' => 255,
        'optimization_level' => '0x7FFEBFFF',
        'preload' => '',
        'log_verbosity_level' => 0,
    ];

    private bool $required = false;

    /**
     * @var string[]
     */
    private array $disabled_extensions = [];

    public function disableExtension(string $disabled_extension): void
    {
        $this->disabled_extensions[] = $disabled_extension;
    }

    /** @param list<non-empty-string> $disable_extensions */
    public function disableExtensions(array $disable_extensions): void
    {
        $this->disabled_extensions = array_merge($this->disabled_extensions, $disable_extensions);
    }

    /**
     * No type hint to allow xdebug-handler v1 and v2 usage
     *
     * @param bool $default
     * @phpcsSuppress SlevomatCodingStandard.TypeHints.ParameterTypeHint.MissingNativeTypeHint
     */
    protected function requiresRestart($default): bool
    {
        $this->required = (bool) array_filter(
            $this->disabled_extensions,
            static fn(string $extension): bool => extension_loaded($extension),
        );

        $opcache_loaded = extension_loaded('opcache') || extension_loaded('Zend OPcache');

        if ($opcache_loaded) {
            // restart to enable JIT if it's not configured in the optimal way
            foreach (self::REQUIRED_OPCACHE_SETTINGS as $ini_name => $required_value) {
                $value = (string) ini_get("opcache.$ini_name");
                if ($ini_name === 'jit_buffer_size') {
                    $value = self::toBytes($value);
                } elseif ($ini_name === 'enable_cli') {
                    $value = in_array($value, ['1', 'true', true, 1]) ? 1 : 0;
                } elseif (is_int($required_value)) {
                    $value = (int) $value;
                }
                if ($value !== $required_value) {
                    return true;
                }
            }
        }

        // opcache.save_comments is required for json mapper (used in language server) to work
        if ($opcache_loaded && in_array(ini_get('opcache.save_comments'), ['0', 'false', 0, false])) {
            return true;
        }

        return $default || $this->required;
    }

    private static function toBytes(string $value): int
    {
        if (strlen($value) === 0) {
            return 0;
        }

        $unit = strtolower($value[strlen($value) - 1]);

        if (in_array($unit, ['g', 'm', 'k'], true)) {
            $value = (int) $value;
        } else {
            $unit = '';
            $value = (int) $value;
        }

        switch ($unit) {
            case 'g':
                $value *= 1024;
                // no break
            case 'm':
                $value *= 1024;
                // no break
            case 'k':
                $value *= 1024;
        }

        return $value;
    }

    public const OPCACHE_OPTIONS = [
        '-dopcache.enable_cli=true',
        '-dopcache.jit_buffer_size=512M',
        '-dopcache.jit=1205',
        '-dopcache.optimization_level=0x7FFEBFFF',
        '-dopcache.preload=',
        '-dopcache.log_verbosity_level=0',
    ];

    /**
     * No type hint to allow xdebug-handler v1 and v2 usage
     *
     * @param non-empty-list<string> $command
     * @phpcsSuppress SlevomatCodingStandard.TypeHints.ParameterTypeHint.MissingNativeTypeHint
     */
    protected function restart($command): void
    {
        if ($this->required && $this->tmpIni) {
            $regex = '/^\s*((?:zend_)?extension\s*=.*(' . implode('|', $this->disabled_extensions) . ').*)$/mi';
            $content = file_get_contents($this->tmpIni);
            assert($content !== false);

            $content = (string) preg_replace($regex, ';$1', $content);

            file_put_contents($this->tmpIni, $content);
        }

        $additional_options = [];
        $opcache_loaded = extension_loaded('opcache') || extension_loaded('Zend OPcache');

        // executed in the parent process (before restart)
        // if it wasn't loaded then we apparently don't have opcache installed and there's no point trying
        // to tweak it
<<<<<<< HEAD
        // If we're running on 7.4 there's no JIT available
        if ($opcache_loaded) {
            $additional_options = self::OPCACHE_OPTIONS;
=======
        if ($opcache_loaded &&
            !(defined('PHP_WINDOWS_VERSION_MAJOR') && PHP_VERSION_ID < self::MIN_PHP_VERSION_WINDOWS_JIT)
        ) {
            $additional_options = [];
            foreach (self::REQUIRED_OPCACHE_SETTINGS as $key => $value) {
                $additional_options []= "-dopcache.{$key}={$value}";
            }
        }

        if ($opcache_loaded) {
            $additional_options[] = '-dopcache.save_comments=1';
>>>>>>> 08d9da0b
        }

        array_splice(
            $command,
            1,
            0,
            $additional_options,
        );
        assert(count($command) > 1);

        parent::restart($command);
    }
}<|MERGE_RESOLUTION|>--- conflicted
+++ resolved
@@ -173,11 +173,6 @@
         // executed in the parent process (before restart)
         // if it wasn't loaded then we apparently don't have opcache installed and there's no point trying
         // to tweak it
-<<<<<<< HEAD
-        // If we're running on 7.4 there's no JIT available
-        if ($opcache_loaded) {
-            $additional_options = self::OPCACHE_OPTIONS;
-=======
         if ($opcache_loaded &&
             !(defined('PHP_WINDOWS_VERSION_MAJOR') && PHP_VERSION_ID < self::MIN_PHP_VERSION_WINDOWS_JIT)
         ) {
@@ -189,7 +184,6 @@
 
         if ($opcache_loaded) {
             $additional_options[] = '-dopcache.save_comments=1';
->>>>>>> 08d9da0b
         }
 
         array_splice(
