<?php

declare(strict_types=1);

namespace Psalm\Internal\Cli;

use Composer\Autoload\ClassLoader;
use Psalm\Config;
use Psalm\Config\Creator;
use Psalm\ErrorBaseline;
use Psalm\Exception\ConfigCreationException;
use Psalm\Exception\ConfigException;
use Psalm\Internal\Analyzer\ProjectAnalyzer;
use Psalm\Internal\CliUtils;
use Psalm\Internal\Codebase\ReferenceMapGenerator;
use Psalm\Internal\Composer;
use Psalm\Internal\ErrorHandler;
use Psalm\Internal\Fork\Pool;
use Psalm\Internal\Fork\PsalmRestarter;
use Psalm\Internal\IncludeCollector;
use Psalm\Internal\Provider\ClassLikeStorageCacheProvider;
use Psalm\Internal\Provider\FileProvider;
use Psalm\Internal\Provider\FileReferenceCacheProvider;
use Psalm\Internal\Provider\FileStorageCacheProvider;
use Psalm\Internal\Provider\ParserCacheProvider;
use Psalm\Internal\Provider\ProjectCacheProvider;
use Psalm\Internal\Provider\Providers;
use Psalm\Internal\Stubs\Generator\StubsGenerator;
use Psalm\IssueBuffer;
use Psalm\Progress\DebugProgress;
use Psalm\Progress\DefaultProgress;
use Psalm\Progress\LongProgress;
use Psalm\Progress\Progress;
use Psalm\Progress\VoidProgress;
use Psalm\Report;
use Psalm\Report\ReportOptions;
use RuntimeException;
use Symfony\Component\Filesystem\Path;

use function array_filter;
use function array_key_exists;
use function array_map;
use function array_merge;
use function array_slice;
use function array_sum;
use function array_values;
use function chdir;
use function count;
use function extension_loaded;
use function file_exists;
use function file_put_contents;
use function function_exists;
use function fwrite;
use function gc_collect_cycles;
use function gc_disable;
use function getcwd;
use function getenv;
use function getopt;
use function implode;
use function in_array;
use function ini_get;
use function is_array;
use function is_numeric;
use function is_string;
use function json_encode;
use function max;
use function microtime;
use function parse_url;
use function preg_match;
use function preg_replace;
use function realpath;
use function setlocale;
use function str_repeat;
use function strlen;
use function strpos;
use function substr;
use function version_compare;

use const DIRECTORY_SEPARATOR;
use const JSON_THROW_ON_ERROR;
use const LC_CTYPE;
use const PHP_EOL;
use const PHP_OS;
use const PHP_URL_SCHEME;
use const PHP_VERSION;
use const STDERR;

// phpcs:disable PSR1.Files.SideEffects

require_once __DIR__ . '/../ErrorHandler.php';
require_once __DIR__ . '/../CliUtils.php';
require_once __DIR__ . '/../Composer.php';
require_once __DIR__ . '/../IncludeCollector.php';
require_once __DIR__ . '/../../IssueBuffer.php';

/**
 * @internal
 */
final class Psalm
{
    private const SHORT_OPTIONS = [
        'f:',
        'm',
        'h',
        'v',
        'c:',
        'i',
        'r:',
    ];

    private const LONG_OPTIONS = [
        'clear-cache',
        'clear-global-cache',
        'config:',
        'debug',
        'debug-by-line',
        'debug-performance',
        'debug-emitted-issues',
        'diff',
        'disable-extension:',
        'find-dead-code::',
        'find-unused-code::',
        'find-unused-variables',
        'find-references-to:',
        'help',
        'ignore-baseline',
        'init',
        'memory-limit:',
        'monochrome',
        'no-diff',
        'no-cache',
        'no-reflection-cache',
        'no-file-cache',
        'output-format:',
        'plugin:',
        'report:',
        'report-show-info:',
        'root:',
        'set-baseline:',
        'show-info:',
        'show-snippet:',
        'stats',
        'threads:',
        'update-baseline',
        'use-baseline:',
        'use-ini-defaults',
        'version',
        'php-version:',
        'generate-json-map:',
        'generate-stubs:',
        'alter',
        'language-server',
        'refactor',
        'shepherd::',
        'no-progress',
        'long-progress',
        'no-suggestions',
        'include-php-versions', // used for baseline
        'pretty-print', // used for JSON reports
        'track-tainted-input',
        'taint-analysis',
        'security-analysis',
        'dump-taint-graph:',
        'find-unused-psalm-suppress',
        'error-level:',
    ];

    /**
     * @param array<int,string> $argv
     * @psalm-suppress ComplexMethod Maybe some of the option handling could be moved to its own function...
     */
    public static function run(array $argv): void
    {
        CliUtils::checkRuntimeRequirements();
        gc_collect_cycles();
        gc_disable();

        ErrorHandler::install($argv);

        $args = array_slice($argv, 1);

        // get options from command line
        $options = getopt(implode('', self::SHORT_OPTIONS), self::LONG_OPTIONS);
        if (false === $options) {
            throw new RuntimeException('Failed to parse CLI options');
        }

        // debug CI environment
        if (!array_key_exists('debug', $options)
            && 'true' === getenv('GITHUB_ACTIONS')
            && '1' === getenv('RUNNER_DEBUG')
        ) {
            $options['debug'] = false;
        }

        self::forwardCliCall($options, $argv);

        self::validateCliArguments($args);

        CliUtils::setMemoryLimit($options);

        self::syncShortOptions($options);

        if (isset($options['c']) && is_array($options['c'])) {
            fwrite(STDERR, 'Too many config files provided' . PHP_EOL);
            exit(1);
        }

        if (array_key_exists('h', $options)) {
            echo self::getHelpText();
            /*
            --shepherd[=endpoint]
                Send analysis statistics to Shepherd server.
                `endpoint` is the URL to the Shepherd server. It defaults to shepherd.dev
            */

            exit;
        }

        $current_dir = self::getCurrentDir($options);

        $path_to_config = CliUtils::getPathToConfig($options);

        $vendor_dir = CliUtils::getVendorDir($current_dir);

        // capture environment before registering autoloader (it may destroy it)
        IssueBuffer::captureServer($_SERVER);

        $include_collector = new IncludeCollector();
        $first_autoloader = $include_collector->runAndCollect(
            // we ignore the FQN because of a hack in scoper.inc that needs full path
            // phpcs:ignore SlevomatCodingStandard.Namespaces.ReferenceUsedNamesOnly.ReferenceViaFullyQualifiedName
            static fn(): ?\Composer\Autoload\ClassLoader =>
                CliUtils::requireAutoloaders($current_dir, isset($options['r']), $vendor_dir)
        );

        $run_taint_analysis = self::shouldRunTaintAnalysis($options);

        if (array_key_exists('v', $options)) {
            echo 'Psalm ' . PSALM_VERSION . PHP_EOL;
            exit;
        }

        $output_format = self::initOutputFormat($options);

        [$config, $init_source_dir] = self::initConfig(
            $current_dir,
            $args,
            $vendor_dir,
            $first_autoloader,
            $path_to_config,
            $output_format,
            $run_taint_analysis,
            $options,
        );

        if (isset($options['no-cache'])) {
            $config->cache_directory = null;
        }

        $config->setIncludeCollector($include_collector);

        $in_ci = CliUtils::runningInCI();        // disable progressbar on CI

        if ($in_ci) {
            $options['long-progress'] = true;
        }

        $threads = self::detectThreads($options, $config, $in_ci);

        $progress = self::initProgress($options, $config);

        self::emitMacPcreWarning($options, $threads);

        self::restart($options, $threads, $progress);

        if (isset($options['debug-emitted-issues'])) {
            $config->debug_emitted_issues = true;
        }


        setlocale(LC_CTYPE, 'C');

        if (isset($options['set-baseline'])) {
            if (is_array($options['set-baseline'])) {
                die('Only one baseline file can be created at a time' . PHP_EOL);
            }
        }

        $paths_to_check = CliUtils::getPathsToCheck($options['f'] ?? null);

        if ($config->resolve_from_config_file) {
            $current_dir = $config->base_dir;
            chdir($current_dir);
        }

        /** @var list<string> $plugins List of paths to plugin files */
        $plugins = [];

        if (isset($options['plugin'])) {
            $plugins_from_options = $options['plugin'];

            if (is_array($plugins_from_options)) {
                $plugins = $plugins_from_options;
            } elseif (is_string($plugins_from_options)) {
                $plugins = [$plugins_from_options];
            }
        }

        $show_info = self::initShowInfo($options);

        $is_diff = self::initIsDiff($options);

        $find_unused_code = self::shouldFindUnusedCode($options, $config);

        $find_unused_variables = isset($options['find-unused-variables']);

        $find_references_to = isset($options['find-references-to']) && is_string($options['find-references-to'])
            ? $options['find-references-to']
            : null;

        self::configureShepherd($config, $options, $plugins);

        if (isset($options['clear-cache'])) {
            self::clearCache($config);
        }

        if (isset($options['clear-global-cache'])) {
            self::clearGlobalCache($config);
        }

        $providers = self::initProviders($options, $config, $current_dir);

        $stdout_report_options = self::initStdoutReportOptions($options, $show_info, $output_format, $in_ci);

        /** @var list<string>|string $report_file_paths type guaranteed by argument to getopt() */
        $report_file_paths = $options['report'] ?? [];
        if (is_string($report_file_paths)) {
            $report_file_paths = [$report_file_paths];
        }

        $project_analyzer = new ProjectAnalyzer(
            $config,
            $providers,
            $stdout_report_options,
            ProjectAnalyzer::getFileReportOptions(
                $report_file_paths,
                isset($options['report-show-info'])
                    ? $options['report-show-info'] !== 'false' && $options['report-show-info'] !== '0'
                    : true,
            ),
            $threads,
            $progress,
        );

        CliUtils::initPhpVersion($options, $config, $project_analyzer);

        $start_time = microtime(true);

        self::configureProjectAnalyzer(
            $options,
            $config,
            $project_analyzer,
            $find_references_to,
            $find_unused_code,
            $find_unused_variables,
            $run_taint_analysis,
        );

        if ($config->run_taint_analysis || $run_taint_analysis) {
            $is_diff = false;
        }

        /** @var string $plugin_path */
        foreach ($plugins as $plugin_path) {
            $config->addPluginPath($plugin_path);
        }

        if ($paths_to_check === null) {
            $project_analyzer->check($current_dir, $is_diff);
        } elseif ($paths_to_check) {
            $project_analyzer->checkPaths($paths_to_check);
        }

        if ($find_references_to) {
            $project_analyzer->findReferencesTo($find_references_to);
        }

        self::storeFlowGraph($options, $project_analyzer);

        if (isset($options['generate-json-map']) && is_string($options['generate-json-map'])) {
            self::storeTypeMap($providers, $config, $options['generate-json-map']);
        }

        if (isset($options['generate-stubs'])) {
            self::generateStubs($options, $providers, $project_analyzer);
        }

        if (!isset($options['i'])) {
            IssueBuffer::finish(
                $project_analyzer,
                !$paths_to_check,
                $start_time,
                isset($options['stats']),
                self::initBaseline($options, $config, $current_dir, $path_to_config, $paths_to_check),
            );
        } else {
            self::autoGenerateConfig($project_analyzer, $current_dir, $init_source_dir, $vendor_dir);
        }
    }

    private static function initOutputFormat(array $options): string
    {
        return isset($options['output-format']) && is_string($options['output-format'])
            ? $options['output-format']
            : self::findDefaultOutputFormat();
    }

    /**
     * @return Report::TYPE_*
     */
    private static function findDefaultOutputFormat(): string
    {
        $emulator = getenv('TERMINAL_EMULATOR');
        if (is_string($emulator) && substr($emulator, 0, 9) === 'JetBrains') {
            return Report::TYPE_PHP_STORM;
        }

        if ('true' === getenv('GITHUB_ACTIONS')) {
            return Report::TYPE_GITHUB_ACTIONS;
        }

        return Report::TYPE_CONSOLE;
    }

    private static function initShowInfo(array $options): bool
    {
        return isset($options['show-info'])
            ? $options['show-info'] === 'true' || $options['show-info'] === '1'
            : false;
    }

    private static function initIsDiff(array $options): bool
    {
        return !isset($options['no-diff'])
            && !isset($options['set-baseline'])
            && !isset($options['update-baseline']);
    }

    /**
     * @param array<int,string> $args
     */
    private static function validateCliArguments(array $args): void
    {
        array_map(
            static function (string $arg): void {
                if (strpos($arg, '--') === 0 && $arg !== '--') {
                    $arg_name = (string) preg_replace('/=.*$/', '', substr($arg, 2), 1);

                    if (!in_array($arg_name, self::LONG_OPTIONS)
                        && !in_array($arg_name . ':', self::LONG_OPTIONS)
                        && !in_array($arg_name . '::', self::LONG_OPTIONS)
                    ) {
                        fwrite(
                            STDERR,
                            'Unrecognised argument "--' . $arg_name . '"' . PHP_EOL
                            . 'Type --help to see a list of supported arguments'. PHP_EOL,
                        );
                        exit(1);
                    }
                } elseif (strpos($arg, '-') === 0 && $arg !== '-' && $arg !== '--') {
                    $arg_name = (string) preg_replace('/=.*$/', '', substr($arg, 1));

                    if (!in_array($arg_name, self::SHORT_OPTIONS)
                        && !in_array($arg_name . ':', self::SHORT_OPTIONS)
                    ) {
                        fwrite(
                            STDERR,
                            'Unrecognised argument "-' . $arg_name . '"' . PHP_EOL
                            . 'Type --help to see a list of supported arguments'. PHP_EOL,
                        );
                        exit(1);
                    }
                }
            },
            $args,
        );
    }

    /**
     * @param array<int, string> $args
     */
    private static function generateConfig(string $current_dir, array &$args): void
    {
        if (file_exists($current_dir . 'psalm.xml')) {
            die('A config file already exists in the current directory' . PHP_EOL);
        }

        $args = array_values(array_filter(
            $args,
            static fn(string $arg): bool => $arg !== '--ansi'
                && $arg !== '--no-ansi'
                && $arg !== '-i'
                && $arg !== '--init'
                && $arg !== '--debug'
                && $arg !== '--debug-by-line'
                && $arg !== '--debug-emitted-issues'
                && strpos($arg, '--disable-extension=') !== 0
                && strpos($arg, '--root=') !== 0
                && strpos($arg, '--r=') !== 0
        ));

        $init_level = null;
        $init_source_dir = null;
        if (count($args)) {
            if (count($args) > 2) {
                die('Too many arguments provided for psalm --init' . PHP_EOL);
            }

            if (isset($args[1])) {
                if (!preg_match('/^[1-8]$/', $args[1])) {
                    die('Config strictness must be a number between 1 and 8 inclusive' . PHP_EOL);
                }

                $init_level = (int)$args[1];
            }

            $init_source_dir = $args[0];
        }

        $vendor_dir = CliUtils::getVendorDir($current_dir);

        if (null !== $init_level) {
            try {
                $template_contents = Creator::getContents(
                    $current_dir,
                    $init_source_dir,
                    $init_level,
                    $vendor_dir,
                );
            } catch (ConfigCreationException $e) {
                die($e->getMessage() . PHP_EOL);
            }

            if (!file_put_contents($current_dir . 'psalm.xml', $template_contents)) {
                die('Could not write to psalm.xml' . PHP_EOL);
            }

            exit('Config file created successfully. Please re-run psalm.' . PHP_EOL);
        }
    }

    private static function loadConfig(
        ?string $path_to_config,
        string $current_dir,
        string $output_format,
        ?ClassLoader $first_autoloader,
        bool $run_taint_analysis,
        array $options,
    ): Config {
        $config = CliUtils::initializeConfig(
            $path_to_config,
            $current_dir,
            $output_format,
            $first_autoloader,
            $run_taint_analysis,
        );

        if (isset($options['error-level'])
            && is_numeric($options['error-level'])
        ) {
            $config_level = (int) $options['error-level'];

            if (!in_array($config_level, [1, 2, 3, 4, 5, 6, 7, 8], true)) {
                throw new ConfigException(
                    'Invalid error level ' . $config_level,
                );
            }

            $config->level = $config_level;
        }
        return $config;
    }

    private static function initProgress(array $options, Config $config): Progress
    {
        $debug = array_key_exists('debug', $options) || array_key_exists('debug-by-line', $options);

        $show_info = isset($options['show-info'])
            ? $options['show-info'] === 'true' || $options['show-info'] === '1'
            : false;

        if ($debug) {
            $progress = new DebugProgress();
        } elseif (isset($options['no-progress'])) {
            $progress = new VoidProgress();
        } else {
            $show_errors = !$config->error_baseline || isset($options['ignore-baseline']);
            if (isset($options['long-progress'])) {
                $progress = new LongProgress($show_errors, $show_info);
            } else {
                $progress = new DefaultProgress($show_errors, $show_info);
            }
        }
        // output buffered warnings
        foreach ($config->config_warnings as $warning) {
            $progress->warning($warning);
        }
        return $progress;
    }

    private static function initProviders(array $options, Config $config, string $current_dir): Providers
    {
        if (isset($options['no-cache']) || isset($options['i'])) {
            $providers = new Providers(
                new FileProvider,
            );
        } else {
            $no_reflection_cache = isset($options['no-reflection-cache']);
            $no_file_cache = isset($options['no-file-cache']);

            $file_storage_cache_provider = $no_reflection_cache
                ? null
                : new FileStorageCacheProvider($config);

            $classlike_storage_cache_provider = $no_reflection_cache
                ? null
                : new ClassLikeStorageCacheProvider($config);

            $providers = new Providers(
                new FileProvider,
                new ParserCacheProvider($config, !$no_file_cache),
                $file_storage_cache_provider,
                $classlike_storage_cache_provider,
                new FileReferenceCacheProvider($config),
                new ProjectCacheProvider(Composer::getLockFilePath($current_dir)),
            );
        }
        return $providers;
    }

    /**
     * @param array{"set-baseline": string, ...} $options
     * @return array<string,array<string,array{o:int, s: list<string>}>>
     */
    private static function generateBaseline(
        array $options,
        Config $config,
        string $current_dir,
        ?string $path_to_config,
    ): array {
        fwrite(STDERR, 'Writing error baseline to file...' . PHP_EOL);

        try {
            $issue_baseline = ErrorBaseline::read(
                new FileProvider,
                $options['set-baseline'],
            );
        } catch (ConfigException $e) {
            $issue_baseline = [];
        }

        ErrorBaseline::create(
            new FileProvider,
            $options['set-baseline'],
            IssueBuffer::getIssuesData(),
            $config->include_php_versions_in_error_baseline || isset($options['include-php-versions']),
        );

        fwrite(STDERR, "Baseline saved to {$options['set-baseline']}.");

        CliUtils::updateConfigFile(
            $config,
            $path_to_config ?? $current_dir,
            $options['set-baseline'],
        );

        fwrite(STDERR, PHP_EOL);

        return $issue_baseline;
    }

    /**
     * @return array<string,array<string,array{o:int, s: list<string>}>>
     */
    private static function updateBaseline(array $options, Config $config): array
    {
        $baselineFile = $config->error_baseline;

        if (empty($baselineFile)) {
            die('Cannot update baseline, because no baseline file is configured.' . PHP_EOL);
        }

        try {
            $issue_current_baseline = ErrorBaseline::read(
                new FileProvider,
                $baselineFile,
            );
            $total_issues_current_baseline = ErrorBaseline::countTotalIssues($issue_current_baseline);

            $issue_baseline = ErrorBaseline::update(
                new FileProvider,
                $baselineFile,
                IssueBuffer::getIssuesData(),
                $config->include_php_versions_in_error_baseline || isset($options['include-php-versions']),
            );
            $total_issues_updated_baseline = ErrorBaseline::countTotalIssues($issue_baseline);

            $total_fixed_issues = $total_issues_current_baseline - $total_issues_updated_baseline;

            if ($total_fixed_issues > 0) {
                echo str_repeat('-', 30) . "\n";
                echo $total_fixed_issues . ' errors fixed' . "\n";
            }
        } catch (ConfigException $exception) {
            fwrite(STDERR, 'Could not update baseline file: ' . $exception->getMessage() . PHP_EOL);
            exit(1);
        }

        return $issue_baseline;
    }

    private static function storeTypeMap(Providers $providers, Config $config, string $type_map_location): void
    {
        $file_map = $providers->file_reference_provider->getFileMaps();

        $name_file_map = [];

        $expected_references = [];

        foreach ($file_map as $file_path => $map) {
            $file_name = $config->shortenFileName($file_path);
            foreach ($map[0] as $map_parts) {
                $expected_references[$map_parts[1]] = true;
            }
            $map[2] = [];
            $name_file_map[$file_name] = $map;
        }

        $reference_dictionary = ReferenceMapGenerator::getReferenceMap(
            $providers->classlike_storage_provider,
            $expected_references,
        );

        $type_map_string = json_encode(
            ['files' => $name_file_map, 'references' => $reference_dictionary],
            JSON_THROW_ON_ERROR,
        );

        $providers->file_provider->setContents(
            $type_map_location,
            $type_map_string,
        );
    }

    private static function autoGenerateConfig(
        ProjectAnalyzer $project_analyzer,
        string $current_dir,
        ?string $init_source_dir,
        string $vendor_dir,
    ): void {
        $issues_by_file = IssueBuffer::getIssuesData();

        if (!$issues_by_file) {
            $init_level = 1;
        } else {
            $codebase = $project_analyzer->getCodebase();
            $mixed_counts = $codebase->analyzer->getTotalTypeCoverage($codebase);

            $init_level = Creator::getLevel(
                array_merge(...array_values($issues_by_file)),
                array_sum($mixed_counts),
            );
        }

        echo "\n" . 'Detected level ' . $init_level . ' as a suitable initial default' . "\n";

        try {
            $template_contents = Creator::getContents(
                $current_dir,
                $init_source_dir,
                $init_level,
                $vendor_dir,
            );
        } catch (ConfigCreationException $e) {
            die($e->getMessage() . PHP_EOL);
        }

        if (!file_put_contents($current_dir . 'psalm.xml', $template_contents)) {
            die('Could not write to psalm.xml' . PHP_EOL);
        }

        exit('Config file created successfully. Please re-run psalm.' . PHP_EOL);
    }

    private static function initStdoutReportOptions(
        array $options,
        bool $show_info,
        string $output_format,
        bool $in_ci,
    ): ReportOptions {
        $stdout_report_options = new ReportOptions();
        $stdout_report_options->use_color = !array_key_exists('m', $options);
        $stdout_report_options->show_info = $show_info;
        $stdout_report_options->show_suggestions = !array_key_exists('no-suggestions', $options);
        /**
         * @psalm-suppress PropertyTypeCoercion
         */
        $stdout_report_options->format = $output_format;
        $stdout_report_options->show_snippet = !isset($options['show-snippet']) || $options['show-snippet'] !== "false";
        $stdout_report_options->pretty = isset($options['pretty-print']) && $options['pretty-print'] !== "false";
        $stdout_report_options->in_ci = $in_ci;

        return $stdout_report_options;
    }

    private static function clearGlobalCache(Config $config): never
    {
        $cache_directory = $config->getGlobalCacheDirectory();

        if ($cache_directory) {
            Config::removeCacheDirectory($cache_directory);
            echo 'Global cache directory deleted' . PHP_EOL;
        }

        exit;
    }

    private static function clearCache(Config $config): never
    {
        $cache_directory = $config->getCacheDirectory();

        if ($cache_directory !== null) {
            Config::removeCacheDirectory($cache_directory);
        }
        echo 'Cache directory deleted' . PHP_EOL;
        exit;
    }

    private static function getCurrentDir(array $options): string
    {
        $cwd = getcwd();
        if (false === $cwd) {
            fwrite(STDERR, 'Cannot get current working directory' . PHP_EOL);
            exit(1);
        }

        $current_dir = $cwd . DIRECTORY_SEPARATOR;

        if (isset($options['r']) && is_string($options['r'])) {
            $root_path = realpath($options['r']);

            if (!$root_path) {
                fwrite(
                    STDERR,
                    'Could not locate root directory ' . $current_dir . DIRECTORY_SEPARATOR . $options['r'] . PHP_EOL,
                );
                exit(1);
            }

            $current_dir = $root_path . DIRECTORY_SEPARATOR;
        }

        return $current_dir;
    }

    private static function emitMacPcreWarning(array $options, int $threads): void
    {
        if (!isset($options['threads'])
            && !isset($options['debug'])
            && $threads === 1
            && ini_get('pcre.jit') === '1'
            && PHP_OS === 'Darwin'
            && version_compare(PHP_VERSION, '7.3.0') >= 0
            && version_compare(PHP_VERSION, '7.4.0') < 0
        ) {
            echo(
                'If you want to run Psalm as a language server, or run Psalm with' . PHP_EOL
                    . 'multiple processes (--threads=4), beware:' . PHP_EOL
                    . Pool::MAC_PCRE_MESSAGE . PHP_EOL . PHP_EOL
            );
        }
    }

    private static function restart(array $options, int $threads, Progress $progress): void
    {
        $ini_handler = new PsalmRestarter('PSALM');

        if (isset($options['disable-extension'])) {
            if (is_array($options['disable-extension'])) {
                /** @psalm-suppress MixedAssignment */
                foreach ($options['disable-extension'] as $extension) {
                    if (is_string($extension)) {
                        $ini_handler->disableExtension($extension);
                    }
                }
            } elseif (is_string($options['disable-extension'])) {
                $ini_handler->disableExtension($options['disable-extension']);
            }
        }

        if ($threads > 1
            && extension_loaded('grpc')
            && (ini_get('grpc.enable_fork_support') === '1' && ini_get('grpc.poll_strategy') === 'epoll1') === false
        ) {
            $ini_handler->disableExtension('grpc');

            $progress->warning(PHP_EOL
                . 'grpc extension has been disabled. '
                . 'Set grpc.enable_fork_support = 1 and grpc.poll_strategy = epoll1 in php.ini to enable it. '
                . 'See https://github.com/grpc/grpc/issues/20250#issuecomment-531321945 for more information.'
                . PHP_EOL . PHP_EOL);
        }

        $ini_handler->disableExtensions([
            'uopz',
            // extesions that are incompatible with JIT (they are also usually make Psalm slow)
            'pcov',
            'blackfire',
        ]);

        // If Xdebug is enabled, restart without it
        $ini_handler->check();

        if (!function_exists('opcache_get_status')) {
            $progress->write(PHP_EOL
                . 'Install the opcache extension to make use of JIT for a 20%+ performance boost!'
                . PHP_EOL . PHP_EOL);
        }
    }

    private static function detectThreads(array $options, Config $config, bool $in_ci): int
    {
        if (isset($options['threads'])) {
            $threads = (int)$options['threads'];
        } elseif (isset($options['debug']) || $in_ci) {
            $threads = 1;
        } elseif ($config->threads) {
            $threads = $config->threads;
        } else {
            $threads = max(1, ProjectAnalyzer::getCpuCount() - 1);
        }
        return $threads;
    }

    /** @psalm-suppress UnusedParam $argv is being reported as unused */
    private static function forwardCliCall(array $options, array $argv): void
    {
        if (isset($options['alter'])) {
            require_once __DIR__ . '/Psalter.php';
            Psalter::run($argv);
            exit;
        }

        if (isset($options['language-server'])) {
            require_once __DIR__ . '/LanguageServer.php';
            LanguageServer::run($argv);
            exit;
        }

        if (isset($options['refactor'])) {
            require_once __DIR__ . '/Refactor.php';
            Refactor::run($argv);
            exit;
        }
    }

    /**
     * @param array<string, false|list<mixed>|string> $options
     * @param-out array<string, false|list<mixed>|string> $options
     */
    private static function syncShortOptions(array &$options): void
    {
        if (array_key_exists('help', $options)) {
            $options['h'] = false;
        }

        if (array_key_exists('version', $options)) {
            $options['v'] = false;
        }

        if (array_key_exists('init', $options)) {
            $options['i'] = false;
        }

        if (array_key_exists('monochrome', $options)) {
            $options['m'] = false;
        }

        if (isset($options['config'])) {
            $options['c'] = $options['config'];
        }

        if (isset($options['root'])) {
            $options['r'] = $options['root'];
        }
    }

    /**
     * @param array<int, string> $args
     * @return array{Config,?string}
     */
    private static function initConfig(
        string $current_dir,
        array $args,
        string $vendor_dir,
        ?ClassLoader $first_autoloader,
        ?string $path_to_config,
        string $output_format,
        bool $run_taint_analysis,
        array $options,
    ): array {
        $init_source_dir = null;
        if (isset($options['i'])) {
            self::generateConfig($current_dir, $args);
            // if we ever got here, it means we need to run Psalm once and generate the config
            // based on the errors we find
            $init_source_dir = $args[0] ?? null;

            echo "Calculating best config level based on project files\n";
            Creator::createBareConfig($current_dir, $init_source_dir, $vendor_dir);
            $config = Config::getInstance();
            $config->setComposerClassLoader($first_autoloader);
        } else {
            $config = self::loadConfig(
                $path_to_config,
                $current_dir,
                $output_format,
                $first_autoloader,
                $run_taint_analysis,
                $options,
            );
        }
        return [$config, $init_source_dir];
    }

    /**
     * @param ?list<string> $paths_to_check
     * @return array<string,array<string,array{o:int, s: list<string>}>>
     */
    private static function initBaseline(
        array $options,
        Config $config,
        string $current_dir,
        ?string $path_to_config,
<<<<<<< HEAD
=======
        ?array $paths_to_check
>>>>>>> 24168f6c
    ): array {
        $issue_baseline = [];

        if (isset($options['set-baseline']) && is_string($options['set-baseline'])) {
            if ($paths_to_check !== null) {
                fwrite(STDERR, PHP_EOL . 'Cannot generate baseline when checking specific files' . PHP_EOL);
                exit(1);
            }
            $issue_baseline = self::generateBaseline($options, $config, $current_dir, $path_to_config);
        }

        if (isset($options['use-baseline'])) {
            if (!is_string($options['use-baseline'])) {
                fwrite(STDERR, '--use-baseline must be a string' . PHP_EOL);
                exit(1);
            }

            $baseline_file_path = $options['use-baseline'];
            $config->error_baseline = $baseline_file_path;
        } else {
            $baseline_file_path = $config->error_baseline;
        }

        if (isset($options['update-baseline'])) {
            if ($paths_to_check !== null) {
                fwrite(STDERR, PHP_EOL . 'Cannot update baseline when checking specific files' . PHP_EOL);
                exit(1);
            }
            $issue_baseline = self::updateBaseline($options, $config);
        }

        if (!$issue_baseline && $baseline_file_path && !isset($options['ignore-baseline'])) {
            try {
                $issue_baseline = ErrorBaseline::read(
                    new FileProvider,
                    $baseline_file_path,
                );
            } catch (ConfigException $exception) {
                fwrite(STDERR, 'Error while reading baseline: ' . $exception->getMessage() . PHP_EOL);
                exit(1);
            }
        }

        if ($paths_to_check !== null) {
            $filtered_issue_baseline = [];
            foreach ($paths_to_check as $path_to_check) {
                $path_to_check = substr($path_to_check, strlen($config->base_dir));
                if (isset($issue_baseline[$path_to_check])) {
                    $filtered_issue_baseline[$path_to_check] = $issue_baseline[$path_to_check];
                }
            }
            $issue_baseline = $filtered_issue_baseline;
        }

        return $issue_baseline;
    }

    private static function storeFlowGraph(array $options, ProjectAnalyzer $project_analyzer): void
    {
        /** @var string|null $dump_taint_graph */
        $dump_taint_graph = $options['dump-taint-graph'] ?? null;

        $flow_graph = $project_analyzer->getCodebase()->taint_flow_graph;
        if ($flow_graph !== null && $dump_taint_graph !== null) {
            file_put_contents($dump_taint_graph, "digraph Taints {\n\t".
                implode("\n\t", array_map(
                    static fn(array $edges) => '"'.implode('" -> "', $edges).'"',
                    $flow_graph->summarizeEdges(),
                )) .
                "\n}\n");
        }
    }

    /** @return false|'always'|'auto' */
    private static function shouldFindUnusedCode(array $options, Config $config): false|string
    {
        $find_unused_code = false;
        if (isset($options['find-dead-code'])) {
            $options['find-unused-code'] = $options['find-dead-code'] === 'always' ? 'always' : 'auto';
        }

        if (isset($options['find-unused-code'])) {
            if ($options['find-unused-code'] === 'always') {
                $find_unused_code = 'always';
            } else {
                $find_unused_code = 'auto';
            }
        } elseif ($config->find_unused_code) {
            $find_unused_code = 'auto';
        }

        return $find_unused_code;
    }

    private static function shouldRunTaintAnalysis(array $options): bool
    {
        return (isset($options['track-tainted-input'])
            || isset($options['security-analysis'])
            || isset($options['taint-analysis']));
    }

    /**
     * @param false|'always'|'auto' $find_unused_code
     */
    private static function configureProjectAnalyzer(
        array $options,
        Config $config,
        ProjectAnalyzer $project_analyzer,
        string|bool|null $find_references_to,
        false|string $find_unused_code,
        bool $find_unused_variables,
        bool $run_taint_analysis,
    ): void {
        if (isset($options['generate-json-map']) && is_string($options['generate-json-map'])) {
            $project_analyzer->getCodebase()->store_node_types = true;
        }

        if (array_key_exists('debug-by-line', $options)) {
            $project_analyzer->debug_lines = true;
        }

        if (array_key_exists('debug-performance', $options)) {
            $project_analyzer->debug_performance = true;
        }

        if ($find_references_to !== null) {
            $project_analyzer->getCodebase()->collectLocations();
            $project_analyzer->show_issues = false;
        }

        if ($find_unused_code) {
            $project_analyzer->getCodebase()->reportUnusedCode($find_unused_code);
        }

        if ($config->find_unused_variables || $find_unused_variables) {
            $project_analyzer->getCodebase()->reportUnusedVariables();
        }

        if ($config->run_taint_analysis || $run_taint_analysis) {
            $project_analyzer->trackTaintedInputs();
        }

        if ($config->find_unused_psalm_suppress || isset($options['find-unused-psalm-suppress'])) {
            $project_analyzer->trackUnusedSuppressions();
        }
    }

    private static function configureShepherd(Config $config, array $options, array &$plugins): void
    {
        $is_shepherd_enabled = isset($options['shepherd']) || getenv('PSALM_SHEPHERD');
        if (! $is_shepherd_enabled) {
            return;
        }

        $plugins[] = Path::canonicalize(__DIR__ . '/../../Plugin/Shepherd.php');

        /** @psalm-suppress MixedAssignment */
        $custom_shepherd_endpoint = ($options['shepherd'] ?? getenv('PSALM_SHEPHERD'));
        if (is_string($custom_shepherd_endpoint) && strlen($custom_shepherd_endpoint) > 2) {
            if (parse_url($custom_shepherd_endpoint, PHP_URL_SCHEME) === null) {
                $custom_shepherd_endpoint = 'https://' . $custom_shepherd_endpoint;
            }

            $config->shepherd_endpoint = $custom_shepherd_endpoint;

            return;
        }
    }

    private static function generateStubs(
        array $options,
        Providers $providers,
        ProjectAnalyzer $project_analyzer,
    ): void {
        if (isset($options['generate-stubs']) && is_string($options['generate-stubs'])) {
            $stubs_location = $options['generate-stubs'];

            $providers->file_provider->setContents(
                $stubs_location,
                StubsGenerator::getAll(
                    $project_analyzer->getCodebase(),
                    $providers->classlike_storage_provider,
                    $providers->file_storage_provider,
                ),
            );
        }
    }

    /**
     * @psalm-pure
     */
    private static function getHelpText(): string
    {
        return <<<HELP
        Usage:
            psalm [options] [file...]

        Basic configuration:
            -c, --config=psalm.xml
                Path to a psalm.xml configuration file. Run psalm --init to create one.

            --use-ini-defaults
                Use PHP-provided ini defaults for memory and error display

            --memory-limit=LIMIT
                Use a specific memory limit. Cannot be combined with --use-ini-defaults

            --disable-extension=[extension]
                Used to disable certain extensions while Psalm is running.

            --threads=INT
                If greater than one, Psalm will run analysis on multiple threads, speeding things up.

            --no-diff
                Turns off Psalm’s diff mode, checks all files regardless of whether they’ve changed.

            --php-version=PHP_VERSION
                Explicitly set PHP version to analyse code against.

            --error-level=ERROR_LEVEL
                Set the error reporting level

        Surfacing issues:
            --show-info[=BOOLEAN]
                Show non-exception parser findings (defaults to false).

            --show-snippet[=true]
                Show code snippets with errors. Options are 'true' or 'false'

            --find-dead-code[=auto]
            --find-unused-code[=auto]
                Look for unused code. Options are 'auto' or 'always'. If no value is specified, default is 'auto'

            --find-unused-psalm-suppress
                Finds all @psalm-suppress annotations that aren’t used

            --find-references-to=[class|method|property]
                Searches the codebase for references to the given fully-qualified class or method,
                where method is in the format class::methodName

            --no-suggestions
                Hide suggestions

            --taint-analysis
                Run Psalm in taint analysis mode – see https://psalm.dev/docs/security_analysis for more info

            --dump-taint-graph=OUTPUT_PATH
                Output the taint graph using the DOT language – requires --taint-analysis

        Issue baselines:
            --set-baseline=PATH
                Save all current error level issues to a file, to mark them as info in subsequent runs

                Add --include-php-versions to also include a list of PHP extension versions

            --use-baseline=PATH
                Allows you to use a baseline other than the default baseline provided in your config

            --ignore-baseline
                Ignore the error baseline

            --update-baseline
                Update the baseline by removing fixed issues. This will not add new issues to the baseline

                Add --include-php-versions to also include a list of PHP extension versions

        Plugins:
            --plugin=PATH
                Executes a plugin, an alternative to using the Psalm config

        Output:
            -m, --monochrome
                Enable monochrome output

            --output-format=console
                Changes the output format.
                Available formats: compact, console, text, emacs, json, pylint, xml, checkstyle, junit, sonarqube,
                                   github, phpstorm, codeclimate, by-issue-level

            --no-progress
                Disable the progress indicator

            --long-progress
                Use a progress indicator suitable for Continuous Integration logs

            --stats
                Shows a breakdown of Psalm’s ability to infer types in the codebase

        Reports:
            --report=PATH
                The path where to output report file. The output format is based on the file extension.
                (Currently supported formats: ".json", ".xml", ".txt", ".emacs", ".pylint", ".console",
                ".sarif", "checkstyle.xml", "sonarqube.json", "codeclimate.json", "summary.json", "junit.xml")

            --report-show-info[=BOOLEAN]
                Whether the report should include non-errors in its output (defaults to true)

        Caching:
            --clear-cache
                Clears all cache files that Psalm uses for this specific project

            --clear-global-cache
                Clears all cache files that Psalm uses for all projects

            --no-cache
                Runs Psalm without using cache

            --no-reflection-cache
                Runs Psalm without using cached representations of unchanged classes and files.
                Useful if you want the afterClassLikeVisit plugin hook to run every time you visit a file.

            --no-file-cache
                Runs Psalm without using caching every single file for later diffing.
                This reduces the space Psalm uses on disk and file I/O.

        Miscellaneous:
            -h, --help
                Display this help message

            -v, --version
                Display the Psalm version

            -i, --init [source_dir=src] [level=3]
                Create a psalm config file in the current directory that points to [source_dir]
                at the required level, from 1, most strict, to 8, most permissive.

            --debug
                Debug information

            --debug-by-line
                Debug information on a line-by-line level

            --debug-emitted-issues
                Print a php backtrace to stderr when emitting issues.

            -r, --root
                If running Psalm globally you’ll need to specify a project root. Defaults to cwd

            --generate-json-map=PATH
                Generate a map of node references and types in JSON format, saved to the given path.

            --generate-stubs=PATH
                Generate stubs for the project and dump the file in the given path

            --shepherd[=endpoint]
                Send analysis statistics to Shepherd (shepherd.dev) or your server.

            --alter
                Run Psalter

            --language-server
                Run Psalm Language Server

        HELP;
    }
}<|MERGE_RESOLUTION|>--- conflicted
+++ resolved
@@ -1043,10 +1043,7 @@
         Config $config,
         string $current_dir,
         ?string $path_to_config,
-<<<<<<< HEAD
-=======
         ?array $paths_to_check
->>>>>>> 24168f6c
     ): array {
         $issue_baseline = [];
 
