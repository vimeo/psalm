--- conflicted
+++ resolved
@@ -501,15 +501,9 @@
                 && $arg !== '--debug'
                 && $arg !== '--debug-by-line'
                 && $arg !== '--debug-emitted-issues'
-<<<<<<< HEAD
                 && !str_starts_with($arg, '--disable-extension=')
                 && !str_starts_with($arg, '--root=')
-                && !str_starts_with($arg, '--r=')
-=======
-                && strpos($arg, '--disable-extension=') !== 0
-                && strpos($arg, '--root=') !== 0
-                && strpos($arg, '--r=') !== 0,
->>>>>>> 87f7101e
+                && !str_starts_with($arg, '--r='),
         ));
 
         $init_level = null;
