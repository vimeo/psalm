--- conflicted
+++ resolved
@@ -317,23 +317,13 @@
             $this->store_scan_failure[$fq_classlike_name] = $store_failure;
 
             if (PropertyMap::inPropertyMap($fq_classlike_name_lc)) {
-<<<<<<< HEAD
                 foreach (PropertyMap::getPropertyMap()[$fq_classlike_name_lc] as $public_mapped_property) {
-                    if (strtolower($public_mapped_property) !== $fq_classlike_name_lc) {
-                        $property_type = \Psalm\Type::parseString($public_mapped_property);
-                        $property_type->queueClassLikesForScanning($this->codebase);
-                    }
-=======
-                $public_mapped_properties = PropertyMap::getPropertyMap()[$fq_classlike_name_lc];
-
-                foreach ($public_mapped_properties as $public_mapped_property) {
                     $property_type = \Psalm\Type::parseString($public_mapped_property);
                     $property_type->queueClassLikesForScanning(
                         $this->codebase,
                         null,
                         [$fq_classlike_name_lc => true]
                     );
->>>>>>> 352f18b1
                 }
             }
         }
@@ -420,14 +410,10 @@
             $pool = new \Psalm\Internal\Fork\Pool(
                 $process_file_paths,
                 function () {
-<<<<<<< HEAD
-                    $codebase = \Psalm\Internal\Analyzer\ProjectAnalyzer::getInstance()->getCodebase();
-=======
                     $this->progress->debug('Initialising forked process for scanning' . PHP_EOL);
 
                     $project_analyzer = \Psalm\Internal\Analyzer\ProjectAnalyzer::getInstance();
                     $codebase = $project_analyzer->getCodebase();
->>>>>>> 352f18b1
                     $statements_provider = $codebase->statements_provider;
 
                     $codebase->scanner->isForked();
@@ -443,14 +429,10 @@
                  * @return PoolData
                  */
                 function () {
-<<<<<<< HEAD
-                    $codebase = \Psalm\Internal\Analyzer\ProjectAnalyzer::getInstance()->getCodebase();
-=======
                     $this->progress->debug('Collecting data from forked scanner process' . PHP_EOL);
 
                     $project_analyzer = \Psalm\Internal\Analyzer\ProjectAnalyzer::getInstance();
                     $codebase = $project_analyzer->getCodebase();
->>>>>>> 352f18b1
                     $statements_provider = $codebase->statements_provider;
 
                     return [
