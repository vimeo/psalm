--- conflicted
+++ resolved
@@ -524,15 +524,12 @@
 
             //gettext
             'bindtextdomain',
-<<<<<<< HEAD
-            
+
             // hash
             'hash_update', 'hash_update_file', 'hash_update_stream',
-=======
 
             // unserialize
             'unserialize'
->>>>>>> f630a0dc
         ];
 
         if (in_array(strtolower($function_id), $impure_functions, true)) {
