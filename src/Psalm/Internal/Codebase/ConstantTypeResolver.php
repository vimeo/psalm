--- conflicted
+++ resolved
@@ -342,23 +342,18 @@
                 if (isset($enum_storage->enum_cases[$c->case])) {
                     if ($c instanceof EnumValueFetch) {
                         $value = $enum_storage->enum_cases[$c->case]->value;
-<<<<<<< HEAD
 
                         if ($value !== null) {
-                            return $value;
-=======
-                        if (is_string($value)) {
-                            return Type::getString($value)->getSingleAtomic();
-                        } elseif (is_int($value)) {
-                            return Type::getInt(false, $value)->getSingleAtomic();
-                        } elseif ($value instanceof UnresolvedConstantComponent) {
-                            return self::resolve(
-                                $classlikes,
-                                $value,
-                                $statements_analyzer,
-                                $visited_constant_ids + [$c_id => true],
-                            );
->>>>>>> ba4e3125
+                            if ($value instanceof UnresolvedConstantComponent) {
+                                return self::resolve(
+                                    $classlikes,
+                                    $value,
+                                    $statements_analyzer,
+                                    $visited_constant_ids + [$c_id => true],
+                                );
+                            } else {
+                                return $value;
+                            }
                         }
                     } elseif ($c instanceof EnumNameFetch) {
                         return Type::getString($c->case)->getSingleAtomic();
