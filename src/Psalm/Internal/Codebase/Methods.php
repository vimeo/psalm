--- conflicted
+++ resolved
@@ -560,10 +560,7 @@
         ?string &$self_class,
         ?SourceAnalyzer $source_analyzer = null,
         ?array $args = null,
-<<<<<<< HEAD
-=======
         ?TemplateResult $template_result = null
->>>>>>> 24168f6c
     ): ?Union {
         $original_fq_class_name = $method_id->fq_class_name;
         $original_method_name = $method_id->method_name;
