<?php

declare(strict_types=1);

namespace Psalm\Internal\Codebase;

use InvalidArgumentException;
use PhpParser;
use Psalm\CodeLocation;
use Psalm\Codebase;
use Psalm\Context;
use Psalm\Internal\Analyzer\SourceAnalyzer;
use Psalm\Internal\Analyzer\Statements\Expression\Call\ClassTemplateParamCollector;
use Psalm\Internal\Analyzer\Statements\ExpressionAnalyzer;
use Psalm\Internal\Analyzer\StatementsAnalyzer;
use Psalm\Internal\MethodIdentifier;
use Psalm\Internal\Provider\ClassLikeStorageProvider;
use Psalm\Internal\Provider\FileReferenceProvider;
use Psalm\Internal\Provider\MethodExistenceProvider;
use Psalm\Internal\Provider\MethodParamsProvider;
use Psalm\Internal\Provider\MethodReturnTypeProvider;
use Psalm\Internal\Provider\MethodVisibilityProvider;
use Psalm\Internal\Type\Comparator\UnionTypeComparator;
use Psalm\Internal\Type\TemplateInferredTypeReplacer;
use Psalm\Internal\Type\TemplateResult;
use Psalm\Internal\Type\TypeExpander;
use Psalm\Internal\TypeVisitor\TypeLocalizer;
use Psalm\StatementsSource;
use Psalm\Storage\ClassLikeStorage;
use Psalm\Storage\FunctionLikeParameter;
use Psalm\Storage\MethodStorage;
use Psalm\Type;
use Psalm\Type\Atomic;
use Psalm\Type\Atomic\TCallable;
use Psalm\Type\Atomic\TClosure;
use Psalm\Type\Atomic\TEnumCase;
use Psalm\Type\Atomic\TKeyedArray;
use Psalm\Type\Atomic\TNamedObject;
use Psalm\Type\Atomic\TNull;
use Psalm\Type\Atomic\TString;
use Psalm\Type\Atomic\TTemplateParam;
use Psalm\Type\Union;
use UnexpectedValueException;

use function array_pop;
use function assert;
use function count;
use function explode;
use function in_array;
use function reset;
use function strtolower;

/**
 * @internal
 *
 * Handles information about class methods
 */
final class Methods
{
    public bool $collect_locations = false;

    public MethodReturnTypeProvider $return_type_provider;

    public MethodParamsProvider $params_provider;

    public MethodExistenceProvider $existence_provider;

    public MethodVisibilityProvider $visibility_provider;

    public function __construct(
        private readonly ClassLikeStorageProvider $classlike_storage_provider,
        public FileReferenceProvider $file_reference_provider,
        private readonly ClassLikes $classlikes,
    ) {
        $this->return_type_provider = new MethodReturnTypeProvider();
        $this->existence_provider = new MethodExistenceProvider();
        $this->visibility_provider = new MethodVisibilityProvider();
        $this->params_provider = new MethodParamsProvider();
    }

    /**
     * Whether or not a given method exists
     *
     * If you pass true in $is_used argument the method return is considered used
     *
     * @param lowercase-string|null $calling_method_id
     */
    public function methodExists(
        MethodIdentifier $method_id,
        ?string $calling_method_id = null,
        ?CodeLocation $code_location = null,
        ?StatementsSource $source = null,
        ?string $source_file_path = null,
        bool $use_method_existence_provider = true,
        bool $is_used = false,
<<<<<<< HEAD
=======
        bool $with_pseudo = false
>>>>>>> 71707e6c
    ): bool {
        $fq_class_name = $method_id->fq_class_name;
        $method_name = $method_id->method_name;

        if ($use_method_existence_provider && $this->existence_provider->has($fq_class_name)) {
            $method_exists = $this->existence_provider->doesMethodExist(
                $fq_class_name,
                $method_name,
                $source,
                $code_location,
            );

            if ($method_exists !== null) {
                return $method_exists;
            }
        }

        $old_method_id = null;

        $fq_class_name = strtolower($this->classlikes->getUnAliasedName($fq_class_name));

        try {
            $class_storage = $this->classlike_storage_provider->get($fq_class_name);
        } catch (InvalidArgumentException) {
            return false;
        }

        if ($class_storage->is_enum) {
            if ($method_name === 'cases') {
                return true;
            }

            if ($class_storage->enum_type
                && in_array($method_name, ['from', 'tryFrom'], true)
            ) {
                return true;
            }
        }

        $source_file_path = $source ? $source->getFilePath() : $source_file_path;

        $calling_class_name = $source ? $source->getFQCLN() : null;

        if (!$calling_class_name && $calling_method_id) {
            $calling_class_name = explode('::', $calling_method_id)[0];
        }

        $declaring_method_id = $class_storage->declaring_method_ids[$method_name] ?? null;
        if ($declaring_method_id === null && $with_pseudo) {
            $declaring_method_id = $class_storage->declaring_pseudo_method_ids[$method_name] ?? null;
        }
        if ($declaring_method_id !== null) {
            if ($calling_method_id === strtolower((string) $declaring_method_id)) {
                return true;
            }

            $declaring_fq_class_name = strtolower($declaring_method_id->fq_class_name);

            if ($declaring_fq_class_name !== strtolower((string) $calling_class_name)) {
                if ($calling_method_id) {
                    $this->file_reference_provider->addMethodReferenceToClass(
                        $calling_method_id,
                        $declaring_fq_class_name,
                    );
                } elseif ($source_file_path) {
                    $this->file_reference_provider->addNonMethodReferenceToClass(
                        $source_file_path,
                        $declaring_fq_class_name,
                    );
                }
            }

            if ((string) $method_id !== (string) $declaring_method_id
                && $class_storage->user_defined
                && isset($class_storage->potential_declaring_method_ids[$method_name])
            ) {
                foreach ($class_storage->potential_declaring_method_ids[$method_name] as $potential_id => $_) {
                    if ($calling_method_id) {
                        $this->file_reference_provider->addMethodReferenceToClassMember(
                            $calling_method_id,
                            $potential_id,
                            $is_used,
                        );
                    } elseif ($source_file_path) {
                        $this->file_reference_provider->addFileReferenceToClassMember(
                            $source_file_path,
                            $potential_id,
                            $is_used,
                        );
                    }
                }
            } else {
                if ($calling_method_id) {
                    $this->file_reference_provider->addMethodReferenceToClassMember(
                        $calling_method_id,
                        strtolower((string) $declaring_method_id),
                        $is_used,
                    );
                } elseif ($source_file_path) {
                    $this->file_reference_provider->addFileReferenceToClassMember(
                        $source_file_path,
                        strtolower((string) $declaring_method_id),
                        $is_used,
                    );
                }
            }

            if ($this->collect_locations && $code_location) {
                $this->file_reference_provider->addCallingLocationForClassMethod(
                    $code_location,
                    strtolower((string) $declaring_method_id),
                );
            }

            foreach ($class_storage->class_implements as $fq_interface_name) {
                $interface_method_id_lc = strtolower($fq_interface_name . '::' . $method_name);

                if ($this->collect_locations && $code_location) {
                    $this->file_reference_provider->addCallingLocationForClassMethod(
                        $code_location,
                        $interface_method_id_lc,
                    );
                }

                if ($calling_method_id) {
                    $this->file_reference_provider->addMethodReferenceToClassMember(
                        $calling_method_id,
                        $interface_method_id_lc,
                        $is_used,
                    );
                } elseif ($source_file_path) {
                    $this->file_reference_provider->addFileReferenceToClassMember(
                        $source_file_path,
                        $interface_method_id_lc,
                        $is_used,
                    );
                }
            }

            $declaring_method_class = $declaring_method_id->fq_class_name;
            $declaring_method_name = $declaring_method_id->method_name;

            $declaring_class_storage = $this->classlike_storage_provider->get($declaring_method_class);

            if (isset($declaring_class_storage->overridden_method_ids[$declaring_method_name])) {
                $overridden_method_ids = $declaring_class_storage->overridden_method_ids[$declaring_method_name];

                foreach ($overridden_method_ids as $overridden_method_id) {
                    if ($this->collect_locations && $code_location) {
                        $this->file_reference_provider->addCallingLocationForClassMethod(
                            $code_location,
                            strtolower((string) $overridden_method_id),
                        );
                    }

                    if ($calling_method_id) {
                        // also store failures in case the method is added later
                        $this->file_reference_provider->addMethodReferenceToClassMember(
                            $calling_method_id,
                            strtolower((string) $overridden_method_id),
                            $is_used,
                        );
                    } elseif ($source_file_path) {
                        $this->file_reference_provider->addFileReferenceToClassMember(
                            $source_file_path,
                            strtolower((string) $overridden_method_id),
                            $is_used,
                        );
                    }
                }
            }

            return true;
        }

        if ($source_file_path && $fq_class_name !== strtolower((string) $calling_class_name)) {
            if ($calling_method_id) {
                $this->file_reference_provider->addMethodReferenceToClass(
                    $calling_method_id,
                    $fq_class_name,
                );
            } else {
                $this->file_reference_provider->addNonMethodReferenceToClass(
                    $source_file_path,
                    $fq_class_name,
                );
            }
        }

        if ($class_storage->abstract && isset($class_storage->overridden_method_ids[$method_name])) {
            return true;
        }

        // support checking oldstyle constructors
        if ($method_name === '__construct') {
            $method_name_parts = explode('\\', $fq_class_name);
            $old_constructor_name = array_pop($method_name_parts);
            $old_method_id = $fq_class_name . '::' . $old_constructor_name;
        }

        if (!$class_storage->user_defined
            && (InternalCallMapHandler::inCallMap((string) $method_id)
                || ($old_method_id && InternalCallMapHandler::inCallMap($old_method_id)))
        ) {
            return true;
        }

        foreach ($class_storage->parent_classes + $class_storage->used_traits as $potential_future_declaring_fqcln) {
            $potential_id = strtolower($potential_future_declaring_fqcln) . '::' . $method_name;

            if ($calling_method_id) {
                // also store failures in case the method is added later
                $this->file_reference_provider->addMethodReferenceToMissingClassMember(
                    $calling_method_id,
                    $potential_id,
                );
            } elseif ($source_file_path) {
                $this->file_reference_provider->addFileReferenceToMissingClassMember(
                    $source_file_path,
                    $potential_id,
                );
            }
        }

        if ($calling_method_id) {
            // also store failures in case the method is added later
            $this->file_reference_provider->addMethodReferenceToMissingClassMember(
                $calling_method_id,
                strtolower((string) $method_id),
            );
        } elseif ($source_file_path) {
            $this->file_reference_provider->addFileReferenceToMissingClassMember(
                $source_file_path,
                strtolower((string) $method_id),
            );
        }

        return false;
    }

    /**
     * @param  list<PhpParser\Node\Arg> $args
     * @return list<FunctionLikeParameter>
     */
    public function getMethodParams(
        MethodIdentifier $method_id,
        ?StatementsSource $source = null,
        ?array $args = null,
        ?Context $context = null,
    ): array {
        $fq_class_name = $method_id->fq_class_name;
        $method_name = $method_id->method_name;

        if ($this->params_provider->has($fq_class_name)) {
            $method_params = $this->params_provider->getMethodParams(
                $fq_class_name,
                $method_name,
                $args,
                $source,
                $context,
            );

            if ($method_params !== null) {
                return $method_params;
            }
        }

        $declaring_method_id = $this->getDeclaringMethodId($method_id, true);

        $callmap_id = $declaring_method_id ?? $method_id;

        // functions
        if (InternalCallMapHandler::inCallMap((string) $callmap_id)) {
            $class_storage = $this->classlike_storage_provider->get($callmap_id->fq_class_name);

            $declaring_method_name = $declaring_method_id->method_name ?? $method_name;

            if (!$class_storage->stubbed || empty($class_storage->methods[$declaring_method_name]->stubbed)) {
                $function_callables = InternalCallMapHandler::getCallablesFromCallMap((string) $callmap_id);

                if ($function_callables === null) {
                    throw new UnexpectedValueException(
                        'Not expecting $function_callables to be null for ' . $callmap_id,
                    );
                }

                if (!$source || $args === null || count($function_callables) === 1) {
                    assert($function_callables[0]->params !== null);

                    return $function_callables[0]->params;
                }

                if ($context && $source instanceof StatementsAnalyzer) {
                    $was_inside_call = $context->inside_call;

                    $context->inside_call = true;

                    foreach ($args as $arg) {
                        ExpressionAnalyzer::analyze(
                            $source,
                            $arg->value,
                            $context,
                        );
                    }

                    $context->inside_call = $was_inside_call;
                }

                $matching_callable = InternalCallMapHandler::getMatchingCallableFromCallMapOptions(
                    $source->getCodebase(),
                    $function_callables,
                    $args,
                    $source->getNodeTypeProvider(),
                    (string) $callmap_id,
                );

                assert($matching_callable->params !== null);

                return $matching_callable->params;
            }
        }

        if ($declaring_method_id) {
            $storage = $this->getStorage($declaring_method_id, true);

            $params = $storage->params;

            if ($storage->has_docblock_param_types) {
                return $params;
            }

            $appearing_method_id = $this->getAppearingMethodId($declaring_method_id);

            if (!$appearing_method_id) {
                return $params;
            }

            $appearing_fq_class_name = $appearing_method_id->fq_class_name;
            $appearing_method_name = $appearing_method_id->method_name;

            $class_storage = $this->classlike_storage_provider->get($appearing_fq_class_name);

            if (!isset($class_storage->overridden_method_ids[$appearing_method_name])) {
                return $params;
            }

            if (!isset($class_storage->documenting_method_ids[$appearing_method_name])) {
                return $params;
            }

            $overridden_method_id = $class_storage->documenting_method_ids[$appearing_method_name];

            $overridden_storage = $this->getStorage($overridden_method_id);

            $overriding_fq_class_name = $overridden_method_id->fq_class_name;

            foreach ($params as $i => $param) {
                if (isset($overridden_storage->params[$i]->type)
                    && $overridden_storage->params[$i]->has_docblock_type
                    && (
                        ! $param->type
                        || $param->type->equals(
                            $overridden_storage->params[$i]->signature_type
                                ?? $overridden_storage->params[$i]->type,
                        )
                    )
                ) {
                    $params[$i] = clone $param;
                    /** @var Union $params[$i]->type */
                    $params[$i]->type = $overridden_storage->params[$i]->type;

                    if ($source) {
                        $overridden_class_storage = $this->classlike_storage_provider->get($overriding_fq_class_name);
                        $params[$i]->type = self::localizeType(
                            $source->getCodebase(),
                            $params[$i]->type,
                            $appearing_fq_class_name,
                            $overridden_class_storage->name,
                        );
                    }

                    if ($params[$i]->signature_type
                        && $params[$i]->signature_type->isNullable()
                    ) {
                        $params[$i]->type = $params[$i]->type->getBuilder()->addType(new TNull)->freeze();
                    }

                    $params[$i]->type_location = $overridden_storage->params[$i]->type_location;
                }
            }

            return $params;
        }

        throw new UnexpectedValueException('Cannot get method params for ' . $method_id);
    }

    public static function localizeType(
        Codebase $codebase,
        Union $type,
        string $appearing_fq_class_name,
        string $base_fq_class_name,
    ): Union {
        $class_storage = $codebase->classlike_storage_provider->get($appearing_fq_class_name);
        $extends = $class_storage->template_extended_params;

        if (!$extends) {
            return $type;
        }

        (new TypeLocalizer(
            $extends,
            $base_fq_class_name,
        ))->traverse($type);

        return $type;
    }

    /**
     * @param array<string, array<string, Union>> $extends
     * @return list<Atomic>
     */
    public static function getExtendedTemplatedTypes(
        TTemplateParam $atomic_type,
        array $extends,
    ): array {
        $extra_added_types = [];

        if (isset($extends[$atomic_type->defining_class][$atomic_type->param_name])) {
            $extended_param = $extends[$atomic_type->defining_class][$atomic_type->param_name];

            foreach ($extended_param->getAtomicTypes() as $extended_atomic_type) {
                if ($extended_atomic_type instanceof TTemplateParam) {
                    $extra_added_types = [...$extra_added_types, ...self::getExtendedTemplatedTypes(
                        $extended_atomic_type,
                        $extends,
                    )];
                } else {
                    $extra_added_types[] = $extended_atomic_type;
                }
            }
        } else {
            $extra_added_types[] = $atomic_type;
        }

        return $extra_added_types;
    }

    public function isVariadic(MethodIdentifier $method_id): bool
    {
        $declaring_method_id = $this->getDeclaringMethodId($method_id);

        if (!$declaring_method_id) {
            return false;
        }

        return $this->getStorage($declaring_method_id)->variadic;
    }

    /**
     * @param  list<PhpParser\Node\Arg>|null $args
     */
    public function getMethodReturnType(
        MethodIdentifier $method_id,
        ?string &$self_class,
        ?SourceAnalyzer $source_analyzer = null,
        ?array $args = null,
        ?TemplateResult $template_result = null,
    ): ?Union {
        $original_fq_class_name = $method_id->fq_class_name;
        $original_method_name = $method_id->method_name;

        $adjusted_fq_class_name = $this->classlikes->getUnAliasedName($original_fq_class_name);

        if ($adjusted_fq_class_name !== $original_fq_class_name) {
            $original_fq_class_name = strtolower($adjusted_fq_class_name);
        }

        $original_class_storage = $this->classlike_storage_provider->get($original_fq_class_name);

        if (isset($original_class_storage->pseudo_methods[$original_method_name])) {
            return $original_class_storage->pseudo_methods[$original_method_name]->return_type;
        }

        $declaring_method_id = $this->getDeclaringMethodId($method_id);

        if (!$declaring_method_id) {
            return null;
        }

        $appearing_method_id = $this->getAppearingMethodId($method_id);

        if (!$appearing_method_id) {
            $class_storage = $this->classlike_storage_provider->get($original_fq_class_name);

            if ($class_storage->abstract && isset($class_storage->overridden_method_ids[$original_method_name])) {
                $appearing_method_id = reset($class_storage->overridden_method_ids[$original_method_name]);
                assert($appearing_method_id !== false);
            } else {
                return null;
            }
        }

        $appearing_fq_class_name = $appearing_method_id->fq_class_name;
        $appearing_method_name = $appearing_method_id->method_name;

        $appearing_fq_class_storage = $this->classlike_storage_provider->get($appearing_fq_class_name);

        if ($appearing_fq_class_name === 'UnitEnum'
            && $original_class_storage->is_enum
        ) {
            if ($original_method_name === 'cases') {
                if ($original_class_storage->enum_cases === []) {
                    return Type::getEmptyArray();
                }
                $types = [];

                foreach ($original_class_storage->enum_cases as $case_name => $_) {
                    $types[] = new Union([new TEnumCase($original_fq_class_name, $case_name)]);
                }

                $list = new TKeyedArray($types, null, null, true);
                return new Union([$list]);
            }
        }

        if ($appearing_fq_class_name === 'BackedEnum'
            && $original_class_storage->is_enum
            && $original_class_storage->enum_type
        ) {
            if (($original_method_name === 'from'
                || $original_method_name === 'tryfrom'
                ) && $source_analyzer
                && isset($args[0])
                && ($first_arg_type = $source_analyzer->getNodeTypeProvider()->getType($args[0]->value))
            ) {
                $types = [];
                foreach ($original_class_storage->enum_cases as $case_name => $case_storage) {
                    $case_value = $case_storage->getValue($this->classlikes);

                    if (UnionTypeComparator::isContainedBy(
                        $source_analyzer->getCodebase(),
                        // XXX: why TString? Perhaps it should be string|int?
                        new Union([$case_value ?? new TString()]),
                        $first_arg_type,
                    )) {
                        $types[] = new TEnumCase($original_fq_class_name, $case_name);
                    }
                }
                if ($types) {
                    if ($original_method_name === 'tryfrom') {
                        $types[] = new TNull();
                    }
                    return new Union($types);
                }
                return $original_method_name === 'tryfrom' ? Type::getNull() : Type::getNever();
            }
        }

        if (!$appearing_fq_class_storage->user_defined
            && !$appearing_fq_class_storage->stubbed
            && InternalCallMapHandler::inCallMap((string) $appearing_method_id)
        ) {
            if ((string) $appearing_method_id === 'Closure::fromcallable'
                && isset($args[0])
                && $source_analyzer
                && ($first_arg_type = $source_analyzer->getNodeTypeProvider()->getType($args[0]->value))
                && $first_arg_type->isSingle()
            ) {
                foreach ($first_arg_type->getAtomicTypes() as $atomic_type) {
                    if ($atomic_type instanceof TCallable
                        || $atomic_type instanceof TClosure
                    ) {
                        $callable_type = $atomic_type;

                        return new Union([new TClosure(
                            'Closure',
                            $callable_type->params,
                            $callable_type->return_type,
                        )]);
                    }

                    if ($atomic_type instanceof TNamedObject
                        && $this->methodExists(
                            new MethodIdentifier($atomic_type->value, '__invoke'),
                        )
                    ) {
                        $invokable_storage = $this->getStorage(
                            new MethodIdentifier($atomic_type->value, '__invoke'),
                        );

                        return new Union([new TClosure(
                            'Closure',
                            $invokable_storage->params,
                            $invokable_storage->return_type,
                        )]);
                    }
                }
            }

            $callmap_callables = InternalCallMapHandler::getCallablesFromCallMap((string) $appearing_method_id);

            if (!$callmap_callables || $callmap_callables[0]->return_type === null) {
                throw new UnexpectedValueException('Shouldn’t get here');
            }

            $return_type_candidate = $callmap_callables[0]->return_type;

            if ($return_type_candidate->isFalsable()) {
                return $return_type_candidate->setProperties([
                    'ignore_falsable_issues' => true,
                ]);
            }

            return $return_type_candidate;
        }

        $class_storage = $this->classlike_storage_provider->get($appearing_fq_class_name);

        $storage = $this->getStorage($declaring_method_id);

        $candidate_type = $storage->return_type;

        if ($candidate_type && $candidate_type->isVoid()) {
            return $candidate_type;
        }

        if (isset($class_storage->documenting_method_ids[$appearing_method_name])) {
            $overridden_method_id = $class_storage->documenting_method_ids[$appearing_method_name];

            // special override to allow inference of Iterator types
            if ($overridden_method_id->fq_class_name === 'Iterator'
                && $storage->return_type
                && $storage->return_type === $storage->signature_return_type
            ) {
                return $storage->return_type;
            }

            $overridden_storage = $this->getStorage($overridden_method_id);

            if ($overridden_storage->return_type) {
                if ($overridden_storage->return_type->isNull()) {
                    return Type::getVoid();
                }

                if (!$candidate_type || !$source_analyzer) {
                    $self_class = $overridden_method_id->fq_class_name;

                    return $overridden_storage->return_type;
                }

                if ($candidate_type->getId() === $overridden_storage->return_type->getId()) {
                    $self_class = $appearing_fq_class_storage->name;

                    return $candidate_type;
                }

                $overridden_class_storage =
                    $this->classlike_storage_provider->get($overridden_method_id->fq_class_name);

                $overridden_storage_return_type = TypeExpander::expandUnion(
                    $source_analyzer->getCodebase(),
                    $overridden_storage->return_type,
                    $overridden_method_id->fq_class_name,
                    $appearing_fq_class_name,
                    $overridden_class_storage->parent_class,
                    true,
                    false,
                    $storage->final,
                );

                $old_contained_by_new = UnionTypeComparator::isContainedBy(
                    $source_analyzer->getCodebase(),
                    $candidate_type,
                    $overridden_storage_return_type,
                );

                $new_contained_by_old = UnionTypeComparator::isContainedBy(
                    $source_analyzer->getCodebase(),
                    $overridden_storage_return_type,
                    $candidate_type,
                );

                if ((!$old_contained_by_new && !$new_contained_by_old)
                    || ($old_contained_by_new && $new_contained_by_old)
                ) {
                    $found_generic_params = ClassTemplateParamCollector::collect(
                        $source_analyzer->getCodebase(),
                        $appearing_fq_class_storage,
                        $appearing_fq_class_storage,
                        $appearing_method_name,
                        null,
                        true,
                    );

                    if ($found_generic_params) {
                        $passed_template_result = $template_result;
                        $template_result = new TemplateResult(
                            [],
                            $found_generic_params,
                        );
                        if ($passed_template_result !== null) {
                            $template_result = $template_result->merge($passed_template_result);
                        }

                        $overridden_storage_return_type = TemplateInferredTypeReplacer::replace(
                            $overridden_storage_return_type,
                            $template_result,
                            $source_analyzer->getCodebase(),
                        );
                    }

                    $attempted_intersection = null;
                    if ($old_contained_by_new) { //implicitly $new_contained_by_old as well
                        try {
                            $attempted_intersection = Type::intersectUnionTypes(
                                $candidate_type,
                                $overridden_storage_return_type,
                                $source_analyzer->getCodebase(),
                            );
                        } catch (InvalidArgumentException) {
                            // TODO: fix
                        }
                    } else {
                        $attempted_intersection = Type::intersectUnionTypes(
                            $overridden_storage_return_type,
                            $candidate_type,
                            $source_analyzer->getCodebase(),
                        );
                    }

                    if ($attempted_intersection) {
                        $self_class = $overridden_method_id->fq_class_name;

                        return $attempted_intersection;
                    }

                    $self_class = $appearing_fq_class_storage->name;

                    return $candidate_type;
                }

                if ($old_contained_by_new) {
                    $self_class = $appearing_fq_class_storage->name;

                    return $candidate_type;
                }

                $self_class = $overridden_method_id->fq_class_name;

                return $overridden_storage_return_type;
            }
        }

        if ($candidate_type) {
            $self_class = $appearing_fq_class_storage->name;

            return $candidate_type;
        }

        if (!isset($class_storage->overridden_method_ids[$appearing_method_name])) {
            return null;
        }

        foreach ($class_storage->overridden_method_ids[$appearing_method_name] as $overridden_method_id) {
            $overridden_storage = $this->getStorage($overridden_method_id);

            if ($overridden_storage->return_type) {
                if ($overridden_storage->return_type->isNull()) {
                    if ($candidate_type && !$candidate_type->isVoid()) {
                        return null;
                    }

                    $candidate_type = Type::getVoid();
                    continue;
                }

                $fq_overridden_class = $overridden_method_id->fq_class_name;

                $overridden_class_storage =
                    $this->classlike_storage_provider->get($fq_overridden_class);

                $overridden_return_type = $overridden_storage->return_type;

                $self_class = $overridden_class_storage->name;

                if ($candidate_type && $source_analyzer && !$candidate_type->isMixed()) {
                    $old_contained_by_new = UnionTypeComparator::isContainedBy(
                        $source_analyzer->getCodebase(),
                        $candidate_type,
                        $overridden_return_type,
                    );

                    $new_contained_by_old = UnionTypeComparator::isContainedBy(
                        $source_analyzer->getCodebase(),
                        $overridden_return_type,
                        $candidate_type,
                    );

                    if ((!$old_contained_by_new && !$new_contained_by_old)
                        || ($old_contained_by_new && $new_contained_by_old)
                    ) {
                        $attempted_intersection = Type::intersectUnionTypes(
                            $candidate_type,
                            $overridden_return_type,
                            $source_analyzer->getCodebase(),
                        );

                        if ($attempted_intersection) {
                            $candidate_type = $attempted_intersection;
                            continue;
                        }

                        return null;
                    }

                    if ($old_contained_by_new) {
                        continue;
                    }
                }

                $candidate_type = $overridden_return_type;
            }
        }

        return $candidate_type;
    }

    public function getMethodReturnsByRef(MethodIdentifier $method_id): bool
    {
        $method_id = $this->getDeclaringMethodId($method_id);

        if (!$method_id) {
            return false;
        }

        $fq_class_storage = $this->classlike_storage_provider->get($method_id->fq_class_name);

        if (!$fq_class_storage->user_defined && InternalCallMapHandler::inCallMap((string) $method_id)) {
            return false;
        }

        return $this->getStorage($method_id)->returns_by_ref;
    }

    public function getMethodReturnTypeLocation(
        MethodIdentifier $method_id,
        CodeLocation &$defined_location = null,
    ): ?CodeLocation {
        $method_id = $this->getDeclaringMethodId($method_id);

        if ($method_id === null) {
            return null;
        }

        $storage = $this->getStorage($method_id);

        // if function exists in stubs and in analyzed code
        // use the return type location of the analyzed code instead of the stubbed location
        if ($storage->stubbed) {
            return null;
        }

        if (!$storage->return_type_location) {
            $overridden_method_ids = $this->getOverriddenMethodIds($method_id);

            foreach ($overridden_method_ids as $overridden_method_id) {
                $overridden_storage = $this->getStorage($overridden_method_id);

                if ($overridden_storage->return_type_location && !$overridden_storage->stubbed) {
                    $defined_location = $overridden_storage->return_type_location;
                    break;
                }
            }
        }

        return $storage->return_type_location;
    }

    /**
     * @param lowercase-string $method_name_lc
     * @param lowercase-string $declaring_method_name_lc
     */
    public function setDeclaringMethodId(
        string $fq_class_name,
        string $method_name_lc,
        string $declaring_fq_class_name,
        string $declaring_method_name_lc,
    ): void {
        $class_storage = $this->classlike_storage_provider->get($fq_class_name);

        $class_storage->declaring_method_ids[$method_name_lc] = new MethodIdentifier(
            $declaring_fq_class_name,
            $declaring_method_name_lc,
        );
    }

    /**
     * @param lowercase-string $method_name_lc
     * @param lowercase-string $appearing_method_name_lc
     */
    public function setAppearingMethodId(
        string $fq_class_name,
        string $method_name_lc,
        string $appearing_fq_class_name,
        string $appearing_method_name_lc,
    ): void {
        $class_storage = $this->classlike_storage_provider->get($fq_class_name);

        $class_storage->appearing_method_ids[$method_name_lc] = new MethodIdentifier(
            $appearing_fq_class_name,
            $appearing_method_name_lc,
        );
    }

    /** @psalm-mutation-free */
    public function getDeclaringMethodId(
        MethodIdentifier $method_id,
<<<<<<< HEAD
=======
        bool $with_pseudo = false
>>>>>>> 71707e6c
    ): ?MethodIdentifier {
        $fq_class_name = $this->classlikes->getUnAliasedName($method_id->fq_class_name);

        $class_storage = $this->classlike_storage_provider->get($fq_class_name);

        $method_name = $method_id->method_name;

        if (isset($class_storage->declaring_method_ids[$method_name])) {
            return $class_storage->declaring_method_ids[$method_name];
        }

        if ($class_storage->abstract && isset($class_storage->overridden_method_ids[$method_name])) {
            assert(!empty($class_storage->overridden_method_ids[$method_name]));

            return reset($class_storage->overridden_method_ids[$method_name]);
        }

        if ($with_pseudo && isset($class_storage->declaring_pseudo_method_ids[$method_name])) {
            return $class_storage->declaring_pseudo_method_ids[$method_name];
        }

        return null;
    }

    /**
     * Get the class this method appears in (vs is declared in, which could give a trait
     */
    public function getAppearingMethodId(
        MethodIdentifier $method_id,
    ): ?MethodIdentifier {
        $fq_class_name = $this->classlikes->getUnAliasedName($method_id->fq_class_name);

        $class_storage = $this->classlike_storage_provider->get($fq_class_name);

        $method_name = $method_id->method_name;

        return $class_storage->appearing_method_ids[$method_name] ?? null;
    }

    /**
     * @return array<string, MethodIdentifier>
     */
    public function getOverriddenMethodIds(MethodIdentifier $method_id): array
    {
        $class_storage = $this->classlike_storage_provider->get($method_id->fq_class_name);
        $method_name = $method_id->method_name;

        return $class_storage->overridden_method_ids[$method_name] ?? [];
    }

    public function getCasedMethodId(MethodIdentifier $original_method_id): string
    {
        $method_id = $this->getDeclaringMethodId($original_method_id);

        if ($method_id === null) {
            return (string) $original_method_id;
        }

        $fq_class_name = $method_id->fq_class_name;
        $new_method_name = $method_id->method_name;

        $old_fq_class_name = $original_method_id->fq_class_name;
        $old_method_name = $original_method_id->method_name;

        $storage = $this->getStorage($method_id);

        if ($old_method_name === $new_method_name
            && strtolower($old_fq_class_name) !== $old_fq_class_name
        ) {
            return $old_fq_class_name . '::' . $storage->cased_name;
        }

        return $fq_class_name . '::' . $storage->cased_name;
    }

    public function getUserMethodStorage(MethodIdentifier $method_id): ?MethodStorage
    {
        $declaring_method_id = $this->getDeclaringMethodId($method_id, true);

        if (!$declaring_method_id) {
            if (InternalCallMapHandler::inCallMap((string) $method_id)) {
                return null;
            }

            throw new UnexpectedValueException('$storage should not be null for ' . $method_id);
        }

        $storage = $this->getStorage($declaring_method_id, true);

        if (!$storage->location) {
            return null;
        }

        return $storage;
    }

    public function getClassLikeStorageForMethod(MethodIdentifier $method_id): ClassLikeStorage
    {
        $fq_class_name = $method_id->fq_class_name;
        $method_name = $method_id->method_name;

        if ($this->existence_provider->has($fq_class_name)) {
            if ($this->existence_provider->doesMethodExist(
                $fq_class_name,
                $method_name,
                null,
                null,
            )) {
                return $this->classlike_storage_provider->get($fq_class_name);
            }
        }

        $declaring_method_id = $this->getDeclaringMethodId($method_id);

        if ($declaring_method_id === null) {
            if (InternalCallMapHandler::inCallMap((string) $method_id)) {
                $declaring_method_id = $method_id;
            } else {
                throw new UnexpectedValueException('$storage should not be null for ' . $method_id);
            }
        }

        $declaring_fq_class_name = $declaring_method_id->fq_class_name;

        return $this->classlike_storage_provider->get($declaring_fq_class_name);
    }

    /** @psalm-mutation-free */
    public function getStorage(MethodIdentifier $method_id, bool $with_pseudo = false): MethodStorage
    {
        try {
            $class_storage = $this->classlike_storage_provider->get($method_id->fq_class_name);
        } catch (InvalidArgumentException $e) {
            throw new UnexpectedValueException($e->getMessage());
        }

        $method_name = $method_id->method_name;
        $method_storage = $class_storage->methods[$method_name]
            ?? $class_storage->pseudo_methods[$method_name]
            ?? $class_storage->pseudo_static_methods[$method_name]
            ?? null;

<<<<<<< HEAD
        if (! $method_storage) {
=======
        $storage = $class_storage->methods[$method_name] ?? null;

        if ($storage === null && $with_pseudo) {
            $storage = $class_storage->pseudo_methods[$method_name]
                ?? $class_storage->pseudo_static_methods[$method_name]
                ?? null;
        }

        if ($storage === null) {
>>>>>>> 71707e6c
            throw new UnexpectedValueException(
                '$storage should not be null for ' . $method_id,
            );
        }

<<<<<<< HEAD
        return $method_storage;
=======
        return $storage;
>>>>>>> 71707e6c
    }

    /** @psalm-mutation-free */
    public function hasStorage(MethodIdentifier $method_id): bool
    {
        try {
            $class_storage = $this->classlike_storage_provider->get($method_id->fq_class_name);
        } catch (InvalidArgumentException) {
            return false;
        }

        $method_name = $method_id->method_name;

        if (!isset($class_storage->methods[$method_name])) {
            return false;
        }

        return true;
    }
}<|MERGE_RESOLUTION|>--- conflicted
+++ resolved
@@ -93,10 +93,7 @@
         ?string $source_file_path = null,
         bool $use_method_existence_provider = true,
         bool $is_used = false,
-<<<<<<< HEAD
-=======
-        bool $with_pseudo = false
->>>>>>> 71707e6c
+        bool $with_pseudo = false,
     ): bool {
         $fq_class_name = $method_id->fq_class_name;
         $method_name = $method_id->method_name;
@@ -1015,10 +1012,7 @@
     /** @psalm-mutation-free */
     public function getDeclaringMethodId(
         MethodIdentifier $method_id,
-<<<<<<< HEAD
-=======
-        bool $with_pseudo = false
->>>>>>> 71707e6c
+        bool $with_pseudo = false,
     ): ?MethodIdentifier {
         $fq_class_name = $this->classlikes->getUnAliasedName($method_id->fq_class_name);
 
@@ -1156,34 +1150,20 @@
         }
 
         $method_name = $method_id->method_name;
-        $method_storage = $class_storage->methods[$method_name]
-            ?? $class_storage->pseudo_methods[$method_name]
-            ?? $class_storage->pseudo_static_methods[$method_name]
-            ?? null;
-
-<<<<<<< HEAD
-        if (! $method_storage) {
-=======
-        $storage = $class_storage->methods[$method_name] ?? null;
-
-        if ($storage === null && $with_pseudo) {
-            $storage = $class_storage->pseudo_methods[$method_name]
+        $method_storage = $class_storage->methods[$method_name] ?? null;
+        if ($method_storage === null && $with_pseudo) {
+            $method_storage = $class_storage->pseudo_methods[$method_name]
                 ?? $class_storage->pseudo_static_methods[$method_name]
                 ?? null;
         }
 
-        if ($storage === null) {
->>>>>>> 71707e6c
+        if ($method_storage === null) {
             throw new UnexpectedValueException(
                 '$storage should not be null for ' . $method_id,
             );
         }
 
-<<<<<<< HEAD
         return $method_storage;
-=======
-        return $storage;
->>>>>>> 71707e6c
     }
 
     /** @psalm-mutation-free */
