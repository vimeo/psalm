--- conflicted
+++ resolved
@@ -35,15 +35,12 @@
 use Psalm\Type\TaintKind;
 use Webmozart\Assert\Assert;
 
-<<<<<<< HEAD
-=======
 use function array_diff;
 use function array_filter;
 use function array_intersect;
 use function array_merge;
 use function array_unique;
 use function array_unshift;
->>>>>>> 79ca8cee
 use function count;
 use function end;
 use function json_encode;
@@ -194,22 +191,10 @@
      */
     public function getIssueTrace(DataFlowNode $source): array
     {
-<<<<<<< HEAD
-        $previous_source = $source->taintSource;
-        $path_types = $source->path_types;
-        $node = [
-            'location' => $source->code_location,
-            'label' => $source->label,
-            'entry_path_type' => end($path_types) ?: '',
-        ];
-
-        if ($previous_source) {
-=======
         $out = [];
         do {
             /** @var DataFlowNode $source */
-            $previous_source = $source->previous;
->>>>>>> 79ca8cee
+            $previous_source = $source->taintSource;
             if ($previous_source === $source) {
                 break;
             }
