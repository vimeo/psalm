--- conflicted
+++ resolved
@@ -315,118 +315,6 @@
                         . ' -> ' . $this->getSuccessorPath($sinks[$to_id]);
 
                     foreach ($matching_taints as $matching_taint) {
-<<<<<<< HEAD
-                        $issue = match ($matching_taint) {
-                            TaintKind::INPUT_CALLABLE => new TaintedCallable(
-                                'Detected tainted text',
-                                $issue_location,
-                                $issue_trace,
-                                $path,
-                            ),
-                            TaintKind::INPUT_UNSERIALIZE => new TaintedUnserialize(
-                                'Detected tainted code passed to unserialize or similar',
-                                $issue_location,
-                                $issue_trace,
-                                $path,
-                            ),
-                            TaintKind::INPUT_INCLUDE => new TaintedInclude(
-                                'Detected tainted code passed to include or similar',
-                                $issue_location,
-                                $issue_trace,
-                                $path,
-                            ),
-                            TaintKind::INPUT_EVAL => new TaintedEval(
-                                'Detected tainted code passed to eval or similar',
-                                $issue_location,
-                                $issue_trace,
-                                $path,
-                            ),
-                            TaintKind::INPUT_SQL => new TaintedSql(
-                                'Detected tainted SQL',
-                                $issue_location,
-                                $issue_trace,
-                                $path,
-                            ),
-                            TaintKind::INPUT_HTML => new TaintedHtml(
-                                'Detected tainted HTML',
-                                $issue_location,
-                                $issue_trace,
-                                $path,
-                            ),
-                            TaintKind::INPUT_HAS_QUOTES => new TaintedTextWithQuotes(
-                                'Detected tainted text with possible quotes',
-                                $issue_location,
-                                $issue_trace,
-                                $path,
-                            ),
-                            TaintKind::INPUT_SHELL => new TaintedShell(
-                                'Detected tainted shell code',
-                                $issue_location,
-                                $issue_trace,
-                                $path,
-                            ),
-                            TaintKind::USER_SECRET => new TaintedUserSecret(
-                                'Detected tainted user secret leaking',
-                                $issue_location,
-                                $issue_trace,
-                                $path,
-                            ),
-                            TaintKind::SYSTEM_SECRET => new TaintedSystemSecret(
-                                'Detected tainted system secret leaking',
-                                $issue_location,
-                                $issue_trace,
-                                $path,
-                            ),
-                            TaintKind::INPUT_SSRF => new TaintedSSRF(
-                                'Detected tainted network request',
-                                $issue_location,
-                                $issue_trace,
-                                $path,
-                            ),
-                            TaintKind::INPUT_LDAP => new TaintedLdap(
-                                'Detected tainted LDAP request',
-                                $issue_location,
-                                $issue_trace,
-                                $path,
-                            ),
-                            TaintKind::INPUT_COOKIE => new TaintedCookie(
-                                'Detected tainted cookie',
-                                $issue_location,
-                                $issue_trace,
-                                $path,
-                            ),
-                            TaintKind::INPUT_FILE => new TaintedFile(
-                                'Detected tainted file handling',
-                                $issue_location,
-                                $issue_trace,
-                                $path,
-                            ),
-                            TaintKind::INPUT_HEADER => new TaintedHeader(
-                                'Detected tainted header',
-                                $issue_location,
-                                $issue_trace,
-                                $path,
-                            ),
-                            TaintKind::INPUT_XPATH => new TaintedXpath(
-                                'Detected tainted xpath query',
-                                $issue_location,
-                                $issue_trace,
-                                $path,
-                            ),
-                            TaintKind::INPUT_SLEEP => new TaintedSleep(
-                                'Detected tainted sleep',
-                                $issue_location,
-                                $issue_trace,
-                                $path,
-                            ),
-                            default => new TaintedCustom(
-                                'Detected tainted ' . $matching_taint,
-                                $issue_location,
-                                $issue_trace,
-                                $path,
-                            ),
-                        };
-=======
                         switch ($matching_taint) {
                             case TaintKind::INPUT_CALLABLE:
                                 $issue = new TaintedCallable(
@@ -598,7 +486,6 @@
                                     $path,
                                 );
                         }
->>>>>>> 9b825141
 
                         IssueBuffer::maybeAdd($issue);
                     }
