<?php

declare(strict_types=1);

namespace Psalm\Internal\Codebase;

use InvalidArgumentException;
use PhpParser;
use Psalm\CodeLocation;
use Psalm\Codebase;
use Psalm\Config;
use Psalm\FileManipulation;
use Psalm\Internal\Analyzer\FileAnalyzer;
use Psalm\Internal\Analyzer\IssueData;
use Psalm\Internal\Analyzer\ProjectAnalyzer;
use Psalm\Internal\FileManipulation\ClassDocblockManipulator;
use Psalm\Internal\FileManipulation\FileManipulationBuffer;
use Psalm\Internal\FileManipulation\FunctionDocblockManipulator;
use Psalm\Internal\FileManipulation\PropertyDocblockManipulator;
use Psalm\Internal\Fork\AnalyzerTask;
use Psalm\Internal\Fork\ShutdownAnalyzerTask;
use Psalm\Internal\Provider\FileProvider;
use Psalm\Internal\Provider\FileStorageProvider;
use Psalm\IssueBuffer;
use Psalm\Progress\Progress;
use Psalm\Type;
use Psalm\Type\Union;
use SebastianBergmann\Diff\Differ;
use SebastianBergmann\Diff\Output\StrictUnifiedDiffOutputBuilder;
use UnexpectedValueException;

use function array_filter;
use function array_intersect_key;
use function array_merge;
use function array_values;
use function count;
use function explode;
use function implode;
use function intdiv;
use function ksort;
use function number_format;
use function pathinfo;
use function preg_replace;
use function strlen;
use function strpos;
use function strtolower;
use function substr;
use function usort;

use const PATHINFO_EXTENSION;
use const PHP_INT_MAX;

/**
 * @psalm-type  TaggedCodeType = array<int, array{0: int, 1: non-empty-string}>
 *
 * @psalm-type  FileMapType = array{
 *      0: TaggedCodeType,
 *      1: TaggedCodeType,
 *      2: array<int, array{0: int, 1: non-empty-string, 2: int}>
 * }
 *
 * @psalm-type  WorkerData = array{
 *      issues: array<string, list<IssueData>>,
 *      fixable_issue_counts: array<string, int>,
 *      nonmethod_references_to_classes: array<string, array<string,bool>>,
 *      method_references_to_classes: array<string, array<string,bool>>,
 *      file_references_to_class_members: array<string, array<string,bool>>,
 *      file_references_to_class_properties: array<string, array<string,bool>>,
 *      file_references_to_method_returns: array<string, array<string,bool>>,
 *      file_references_to_missing_class_members: array<string, array<string,bool>>,
 *      mixed_counts: array<string, array{0: int, 1: int}>,
 *      mixed_member_names: array<string, array<string, bool>>,
 *      function_timings: array<string, float>,
 *      file_manipulations: array<string, FileManipulation[]>,
 *      method_references_to_class_members: array<string, array<string,bool>>,
 *      method_dependencies: array<string, array<string,bool>>,
 *      method_references_to_method_returns: array<string, array<string,bool>>,
 *      method_references_to_class_properties: array<string, array<string,bool>>,
 *      method_references_to_missing_class_members: array<string, array<string,bool>>,
 *      method_param_uses: array<string, array<int, array<string, bool>>>,
 *      analyzed_methods: array<string, array<string, int>>,
 *      file_maps: array<string, FileMapType>,
 *      class_locations: array<string, array<int, CodeLocation>>,
 *      class_method_locations: array<string, array<int, CodeLocation>>,
 *      class_property_locations: array<string, array<int, CodeLocation>>,
 *      possible_method_param_types: array<string, array<int, Union>>,
 *      taint_data: ?TaintFlowGraph,
 *      unused_suppressions: array<string, array<int, int>>,
 *      used_suppressions: array<string, array<int, bool>>,
 *      function_docblock_manipulators: array<string, array<int, FunctionDocblockManipulator>>,
 *      mutable_classes: array<string, bool>,
 * }
 */

/**
 * @internal
 *
 * Called in the analysis phase of Psalm's execution
 */
final class Analyzer
{
    private Config $config;

    private FileProvider $file_provider;

    private FileStorageProvider $file_storage_provider;

    private Progress $progress;

    /**
     * Used to store counts of mixed vs non-mixed variables
     *
     * @var array<string, list{int, int}>
     */
    private array $mixed_counts = [];

    /**
     * Used to store member names of mixed property/method access
     *
     * @var array<string, array<string, bool>>
     */
    private array $mixed_member_names = [];

    private bool $count_mixed = true;

    /**
     * Used to store debug performance data
     *
     * @var array<string, float>
     */
    private array $function_timings = [];

    /**
     * We analyze more files than we necessarily report errors in
     *
     * @var array<string, string>
     */
    private array $files_to_analyze = [];

    /**
     * We can show analysis results on more files than we analyze
     * because the results can be cached
     *
     * @var array<string, string>
     */
    private array $files_with_analysis_results = [];

    /**
     * We may update fewer files than we analyse (i.e. for dead code detection)
     *
     * @var array<string>|null
     */
    private ?array $files_to_update = null;

    /**
     * @var array<string, array<string, int>>
     */
    private array $analyzed_methods = [];

    /**
     * @var array<string, array<int, IssueData>>
     */
    private array $existing_issues = [];

    /**
     * @var array<string, array<int, array{0: int, 1: non-empty-string}>>
     */
    private array $reference_map = [];

    /**
     * @var array<string, array<int, array{0: int, 1: non-empty-string}>>
     */
    private array $type_map = [];

    /**
     * @var array<string, array<int, array{0: int, 1: non-empty-string, 2: int}>>
     */
    private array $argument_map = [];

    /**
     * @var array<string, array<int, Union>>
     */
    public array $possible_method_param_types = [];

    /**
     * @var array<string, bool>
     */
    public array $mutable_classes = [];

    public function __construct(
        Config $config,
        FileProvider $file_provider,
        FileStorageProvider $file_storage_provider,
        Progress $progress,
    ) {
        $this->config = $config;
        $this->file_provider = $file_provider;
        $this->file_storage_provider = $file_storage_provider;
        $this->progress = $progress;
    }

    /**
     * @param array<string, string> $files_to_analyze
     */
    public function addFilesToAnalyze(array $files_to_analyze): void
    {
        $this->files_to_analyze += $files_to_analyze;
        $this->files_with_analysis_results += $files_to_analyze;
    }

    /**
     * @param array<string, string> $files_to_analyze
     */
    public function addFilesToShowResults(array $files_to_analyze): void
    {
        $this->files_with_analysis_results += $files_to_analyze;
    }

    /**
     * @param array<string> $files_to_update
     */
    public function setFilesToUpdate(array $files_to_update): void
    {
        $this->files_to_update = $files_to_update;
    }

    public function canReportIssues(string $file_path): bool
    {
        return isset($this->files_with_analysis_results[$file_path]);
    }

<<<<<<< HEAD
=======
    /**
     * @param  array<string, class-string<FileAnalyzer>> $filetype_analyzers
     */
    private function getFileAnalyzer(
        ProjectAnalyzer $project_analyzer,
        string $file_path,
        array $filetype_analyzers,
    ): FileAnalyzer {
        $extension = pathinfo($file_path, PATHINFO_EXTENSION);

        $file_name = $this->config->shortenFileName($file_path);

        if (isset($filetype_analyzers[$extension])) {
            $file_analyzer = new $filetype_analyzers[$extension]($project_analyzer, $file_path, $file_name);
        } else {
            $file_analyzer = new FileAnalyzer($project_analyzer, $file_path, $file_name);
        }

        $this->progress->debug('Getting ' . $file_path . "\n");

        return $file_analyzer;
    }

>>>>>>> 147505c8
    public function analyzeFiles(
        ProjectAnalyzer $project_analyzer,
        bool $alter_code,
        bool $consolidate_analyzed_data = false,
    ): void {
        $this->loadCachedResults($project_analyzer);

        $codebase = $project_analyzer->getCodebase();

        if ($alter_code) {
            $project_analyzer->interpretRefactors();
        }

        $this->files_to_analyze = array_filter(
            $this->files_to_analyze,
            [$this->file_provider, 'fileExists'],
        );

        $this->doAnalysis($project_analyzer);

        $scanned_files = $codebase->scanner->getScannedFiles();

        if ($codebase->taint_flow_graph) {
            $codebase->taint_flow_graph->connectSinksAndSources();
        }

        $this->progress->finish();

        if ($consolidate_analyzed_data) {
            $project_analyzer->consolidateAnalyzedData();
        }

        foreach (IssueBuffer::getIssuesData() as $file_path => $file_issues) {
            $codebase->file_reference_provider->clearExistingIssuesForFile($file_path);

            foreach ($file_issues as $issue_data) {
                $codebase->file_reference_provider->addIssue($file_path, $issue_data);
            }
        }

        $codebase->file_reference_provider->updateReferenceCache($codebase, $scanned_files);

        if ($codebase->track_unused_suppressions) {
            IssueBuffer::processUnusedSuppressions($codebase->file_provider);
        }

        $codebase->file_reference_provider->setAnalyzedMethods($this->analyzed_methods);
        $codebase->file_reference_provider->setFileMaps($this->getFileMaps());
        $codebase->file_reference_provider->setTypeCoverage($this->mixed_counts);
        $codebase->file_reference_provider->updateReferenceCache($codebase, $scanned_files);

        if ($codebase->diff_methods) {
            $codebase->statements_provider->resetDiffs();
        }

        if ($alter_code) {
            $this->progress->startAlteringFiles();

            $project_analyzer->prepareMigration();

            $files_to_update = $this->files_to_update ?? $this->files_to_analyze;

            foreach ($files_to_update as $file_path) {
                $this->updateFile($file_path, $project_analyzer->dry_run);
            }

            $project_analyzer->migrateCode();
        }
    }

    private function doAnalysis(ProjectAnalyzer $project_analyzer): void
    {
        $this->progress->start(count($this->files_to_analyze));

        ksort($this->files_to_analyze);

        $codebase = $project_analyzer->getCodebase();

        if ($project_analyzer->threads > 1 && count($this->files_to_analyze) > $project_analyzer->threads) {
            $shuffle_count = $project_analyzer->threads + 1;

            $file_paths = array_values($this->files_to_analyze);

            $count = count($file_paths);
            /** @var int<0, max> */
            $middle = intdiv($count, $shuffle_count);
            $remainder = $count % $shuffle_count;

            $new_file_paths = [];

            for ($i = 0; $i < $shuffle_count; $i++) {
                for ($j = 0; $j < $middle; $j++) {
                    if ($j * $shuffle_count + $i < $count) {
                        $new_file_paths[] = $file_paths[$j * $shuffle_count + $i];
                    }
                }

                if ($remainder) {
                    $new_file_paths[] = $file_paths[$middle * $shuffle_count + $remainder - 1];
                    $remainder--;
                }
            }

            // Run analysis one file at a time, splitting the set of
            // files up among a given number of child processes.

            $this->progress->debug('Forking analysis' . "\n");

            $project_analyzer->pool->run(
                $new_file_paths,
                AnalyzerTask::class,
                $this->taskDoneClosure(...),
            );

            $forked_pool_data = $project_analyzer->pool->runAll(new ShutdownAnalyzerTask);

            $this->progress->debug('Collecting forked analysis results' . "\n");

            foreach ($forked_pool_data as $pool_data) {
                IssueBuffer::addIssues($pool_data['issues']);
                IssueBuffer::addFixableIssues($pool_data['fixable_issue_counts']);

                if ($codebase->track_unused_suppressions) {
                    IssueBuffer::addUnusedSuppressions($pool_data['unused_suppressions']);
                    IssueBuffer::addUsedSuppressions($pool_data['used_suppressions']);
                }

                if ($codebase->taint_flow_graph && $pool_data['taint_data']) {
                    $codebase->taint_flow_graph->addGraph($pool_data['taint_data']);
                }

                $codebase->file_reference_provider->addNonMethodReferencesToClasses(
                    $pool_data['nonmethod_references_to_classes'],
                );
                $codebase->file_reference_provider->addMethodReferencesToClasses(
                    $pool_data['method_references_to_classes'],
                );
                $codebase->file_reference_provider->addFileReferencesToClassMembers(
                    $pool_data['file_references_to_class_members'],
                );
                $codebase->file_reference_provider->addFileReferencesToClassProperties(
                    $pool_data['file_references_to_class_properties'],
                );
                $codebase->file_reference_provider->addFileReferencesToMethodReturns(
                    $pool_data['file_references_to_method_returns'],
                );
                $codebase->file_reference_provider->addMethodReferencesToClassMembers(
                    $pool_data['method_references_to_class_members'],
                );
                $codebase->file_reference_provider->addMethodDependencies(
                    $pool_data['method_dependencies'],
                );
                $codebase->file_reference_provider->addMethodReferencesToClassProperties(
                    $pool_data['method_references_to_class_properties'],
                );
                $codebase->file_reference_provider->addMethodReferencesToMethodReturns(
                    $pool_data['method_references_to_method_returns'],
                );
                $codebase->file_reference_provider->addFileReferencesToMissingClassMembers(
                    $pool_data['file_references_to_missing_class_members'],
                );
                $codebase->file_reference_provider->addMethodReferencesToMissingClassMembers(
                    $pool_data['method_references_to_missing_class_members'],
                );
                $codebase->file_reference_provider->addMethodParamUses(
                    $pool_data['method_param_uses'],
                );
                $this->addMixedMemberNames(
                    $pool_data['mixed_member_names'],
                );
                $this->function_timings += $pool_data['function_timings'];
                $codebase->file_reference_provider->addClassLocations(
                    $pool_data['class_locations'],
                );
                $codebase->file_reference_provider->addClassMethodLocations(
                    $pool_data['class_method_locations'],
                );
                $codebase->file_reference_provider->addClassPropertyLocations(
                    $pool_data['class_property_locations'],
                );

                $this->mutable_classes = array_merge($this->mutable_classes, $pool_data['mutable_classes']);

                FunctionDocblockManipulator::addManipulators($pool_data['function_docblock_manipulators']);

                $this->analyzed_methods = array_merge($pool_data['analyzed_methods'], $this->analyzed_methods);

                foreach ($pool_data['mixed_counts'] as $file_path => [$mixed_count, $nonmixed_count]) {
                    if (!isset($this->mixed_counts[$file_path])) {
                        $this->mixed_counts[$file_path] = [$mixed_count, $nonmixed_count];
                    } else {
                        $this->mixed_counts[$file_path][0] += $mixed_count;
                        $this->mixed_counts[$file_path][1] += $nonmixed_count;
                    }
                }

                foreach ($pool_data['possible_method_param_types'] as $declaring_method_id => $possible_param_types) {
                    if (!isset($this->possible_method_param_types[$declaring_method_id])) {
                        $this->possible_method_param_types[$declaring_method_id] = $possible_param_types;
                    } else {
                        foreach ($possible_param_types as $offset => $possible_param_type) {
                            $this->possible_method_param_types[$declaring_method_id][$offset]
                                = Type::combineUnionTypes(
                                    $this->possible_method_param_types[$declaring_method_id][$offset] ?? null,
                                    $possible_param_type,
                                    $codebase,
                                );
                        }
                    }
                }

                foreach ($pool_data['file_manipulations'] as $file_path => $manipulations) {
                    FileManipulationBuffer::add($file_path, $manipulations);
                }

                foreach ($pool_data['file_maps'] as $file_path => $file_maps) {
                    [$reference_map, $type_map, $argument_map] = $file_maps;
                    $this->reference_map[$file_path] = $reference_map;
                    $this->type_map[$file_path] = $type_map;
                    $this->argument_map[$file_path] = $argument_map;
                }
            }
        } else {
            $i = 0;

            foreach ($this->files_to_analyze as $file_path => $_) {
                self::analysisWorker($this->config, $this->progress, $file_path);
                ++$i;

                $issues = IssueBuffer::getIssuesDataForFile($file_path);
                $this->taskDoneClosure($issues);
            }
        }
    }

    /**
     * @psalm-suppress ComplexMethod
     */
    public function loadCachedResults(ProjectAnalyzer $project_analyzer): void
    {
        $codebase = $project_analyzer->getCodebase();

        if ($codebase->diff_methods) {
            $this->analyzed_methods = $codebase->file_reference_provider->getAnalyzedMethods();
            $this->existing_issues = $codebase->file_reference_provider->getExistingIssues();
            $file_maps = $codebase->file_reference_provider->getFileMaps();

            foreach ($file_maps as $file_path => [$reference_map, $type_map, $argument_map]) {
                $this->reference_map[$file_path] = $reference_map;
                $this->type_map[$file_path] = $type_map;
                $this->argument_map[$file_path] = $argument_map;
            }
        }

        $statements_provider = $codebase->statements_provider;
        $file_reference_provider = $codebase->file_reference_provider;

        $changed_members = $statements_provider->getChangedMembers();
        $unchanged_signature_members = $statements_provider->getUnchangedSignatureMembers();
        $errored_files = $statements_provider->getErrors();

        $diff_map = $statements_provider->getDiffMap();
        $deletion_ranges = $statements_provider->getDeletionRanges();

        $method_references_to_class_members = $file_reference_provider->getAllMethodReferencesToClassMembers();

        $method_dependencies = $file_reference_provider->getAllMethodDependencies();

        $method_references_to_class_properties = $file_reference_provider->getAllMethodReferencesToClassProperties();

        $method_references_to_method_returns = $file_reference_provider->getAllMethodReferencesToMethodReturns();

        $method_references_to_missing_class_members =
            $file_reference_provider->getAllMethodReferencesToMissingClassMembers();

        $all_referencing_methods = $method_references_to_class_members
            + $method_references_to_missing_class_members
            + $method_dependencies;

        $nonmethod_references_to_classes = $file_reference_provider->getAllNonMethodReferencesToClasses();

        $method_references_to_classes = $file_reference_provider->getAllMethodReferencesToClasses();

        $method_param_uses = $file_reference_provider->getAllMethodParamUses();

        $file_references_to_class_members = $file_reference_provider->getAllFileReferencesToClassMembers();

        $file_references_to_class_properties = $file_reference_provider->getAllFileReferencesToClassProperties();

        $file_references_to_method_returns = $file_reference_provider->getAllFileReferencesToMethodReturns();

        $file_references_to_missing_class_members
            = $file_reference_provider->getAllFileReferencesToMissingClassMembers();

        $references_to_mixed_member_names = $file_reference_provider->getAllReferencesToMixedMemberNames();

        $this->mixed_counts = $file_reference_provider->getTypeCoverage();

        foreach ($changed_members as $file_path => $members_by_file) {
            foreach ($members_by_file as $changed_member => $_) {
                if (!strpos($changed_member, '&')) {
                    continue;
                }

                [$base_class, $trait] = explode('&', $changed_member);

                foreach ($all_referencing_methods as $member_id => $_) {
                    if (strpos($member_id, $base_class . '::') !== 0) {
                        continue;
                    }

                    $member_bit = substr($member_id, strlen($base_class) + 2);

                    if (isset($all_referencing_methods[$trait . '::' . $member_bit])) {
                        $changed_members[$file_path][$member_id] = true;
                    }
                }
            }
        }

        $newly_invalidated_methods = [];

        foreach ($unchanged_signature_members as $file_unchanged_signature_members) {
            $newly_invalidated_methods = array_merge($newly_invalidated_methods, $file_unchanged_signature_members);

            foreach ($file_unchanged_signature_members as $unchanged_signature_member_id => $_) {
                // also check for things that might invalidate constructor property initialisation
                if (isset($all_referencing_methods[$unchanged_signature_member_id])) {
                    foreach ($all_referencing_methods[$unchanged_signature_member_id] as $referencing_method_id => $_) {
                        if (substr($referencing_method_id, -13) === '::__construct') {
                            $referencing_base_classlike = explode('::', $referencing_method_id)[0];
                            $unchanged_signature_classlike = explode('::', $unchanged_signature_member_id)[0];

                            if ($referencing_base_classlike === $unchanged_signature_classlike) {
                                $newly_invalidated_methods[$referencing_method_id] = true;
                            } else {
                                try {
                                    $referencing_storage = $codebase->classlike_storage_provider->get(
                                        $referencing_base_classlike,
                                    );
                                } catch (InvalidArgumentException $_) {
                                    // Workaround for #3671
                                    $newly_invalidated_methods[$referencing_method_id] = true;
                                    $referencing_storage = null;
                                }

                                if (isset($referencing_storage->used_traits[$unchanged_signature_classlike])
                                    || isset($referencing_storage->parent_classes[$unchanged_signature_classlike])
                                ) {
                                    $newly_invalidated_methods[$referencing_method_id] = true;
                                }
                            }
                        }
                    }
                }
            }
        }

        foreach ($changed_members as $file_changed_members) {
            foreach ($file_changed_members as $member_id => $_) {
                $newly_invalidated_methods[$member_id] = true;

                if (isset($all_referencing_methods[$member_id])) {
                    $newly_invalidated_methods = array_merge(
                        $all_referencing_methods[$member_id],
                        $newly_invalidated_methods,
                    );
                }

                unset(
                    $method_references_to_class_members[$member_id],
                    $method_dependencies[$member_id],
                    $method_references_to_class_properties[$member_id],
                    $method_references_to_method_returns[$member_id],
                    $file_references_to_class_members[$member_id],
                    $file_references_to_class_properties[$member_id],
                    $file_references_to_method_returns[$member_id],
                    $method_references_to_missing_class_members[$member_id],
                    $file_references_to_missing_class_members[$member_id],
                    $references_to_mixed_member_names[$member_id],
                    $method_param_uses[$member_id],
                );

                $member_stub = (string) preg_replace('/::.*$/', '::*', $member_id, 1);

                if (isset($all_referencing_methods[$member_stub])) {
                    $newly_invalidated_methods = array_merge(
                        $all_referencing_methods[$member_stub],
                        $newly_invalidated_methods,
                    );
                }
            }
        }

        // This could be optimized by storing method references to files
        foreach ($file_reference_provider->getDeletedReferencedFiles() as $deleted_file) {
            foreach ($file_reference_provider->getFilesReferencingFile($deleted_file) as $file_referencing_deleted) {
                $methods_referencing_deleted = $this->analyzed_methods[$file_referencing_deleted] ?? [];
                foreach ($methods_referencing_deleted as $method_referencing_deleted => $_) {
                    $newly_invalidated_methods[$method_referencing_deleted] = true;
                }
            }
        }

        foreach ($newly_invalidated_methods as $method_id => $_) {
            foreach ($method_references_to_class_members as $i => $_) {
                unset($method_references_to_class_members[$i][$method_id]);
            }

            foreach ($method_dependencies as $i => $_) {
                unset($method_dependencies[$i][$method_id]);
            }

            foreach ($method_references_to_class_properties as $i => $_) {
                unset($method_references_to_class_properties[$i][$method_id]);
            }

            foreach ($method_references_to_method_returns as $i => $_) {
                unset($method_references_to_method_returns[$i][$method_id]);
            }

            foreach ($method_references_to_classes as $i => $_) {
                unset($method_references_to_classes[$i][$method_id]);
            }

            foreach ($method_references_to_missing_class_members as $i => $_) {
                unset($method_references_to_missing_class_members[$i][$method_id]);
            }

            foreach ($references_to_mixed_member_names as $i => $_) {
                unset($references_to_mixed_member_names[$i][$method_id]);
            }

            foreach ($method_param_uses as $i => $_) {
                foreach ($method_param_uses[$i] as $j => $_) {
                    unset($method_param_uses[$i][$j][$method_id]);
                }
            }
        }

        foreach ($errored_files as $file_path => $_) {
            unset($this->analyzed_methods[$file_path]);
            unset($this->existing_issues[$file_path]);
        }

        foreach ($this->analyzed_methods as $file_path => $analyzed_methods) {
            foreach ($analyzed_methods as $correct_method_id => $_) {
                $trait_safe_method_id = $correct_method_id;

                $correct_method_ids = explode('&', $correct_method_id);

                $correct_method_id = $correct_method_ids[0];

                if (isset($newly_invalidated_methods[$correct_method_id])
                    || (isset($correct_method_ids[1])
                        && isset($newly_invalidated_methods[$correct_method_ids[1]]))
                ) {
                    unset($this->analyzed_methods[$file_path][$trait_safe_method_id]);
                }
            }
        }

        $this->shiftFileOffsets($diff_map, $deletion_ranges);

        foreach ($this->files_to_analyze as $file_path) {
            $file_reference_provider->clearExistingIssuesForFile($file_path);
            $file_reference_provider->clearExistingFileMapsForFile($file_path);

            $this->setMixedCountsForFile($file_path, [0, 0]);

            foreach ($file_references_to_class_members as $i => $_) {
                unset($file_references_to_class_members[$i][$file_path]);
            }

            foreach ($file_references_to_class_properties as $i => $_) {
                unset($file_references_to_class_properties[$i][$file_path]);
            }

            foreach ($file_references_to_method_returns as $i => $_) {
                unset($file_references_to_method_returns[$i][$file_path]);
            }

            foreach ($nonmethod_references_to_classes as $i => $_) {
                unset($nonmethod_references_to_classes[$i][$file_path]);
            }

            foreach ($references_to_mixed_member_names as $i => $_) {
                unset($references_to_mixed_member_names[$i][$file_path]);
            }

            foreach ($file_references_to_missing_class_members as $i => $_) {
                unset($file_references_to_missing_class_members[$i][$file_path]);
            }
        }

        foreach ($this->existing_issues as $file_path => $issues) {
            if (!isset($this->files_to_analyze[$file_path])) {
                unset($this->existing_issues[$file_path]);

                if ($this->file_provider->fileExists($file_path)) {
                    IssueBuffer::addIssues([$file_path => array_values($issues)]);
                }
            }
        }

        $method_references_to_class_members = array_filter(
            $method_references_to_class_members,
        );

        $method_dependencies = array_filter(
            $method_dependencies,
        );

        $method_references_to_class_properties = array_filter(
            $method_references_to_class_properties,
        );

        $method_references_to_method_returns = array_filter(
            $method_references_to_method_returns,
        );

        $method_references_to_missing_class_members = array_filter(
            $method_references_to_missing_class_members,
        );

        $file_references_to_class_members = array_filter(
            $file_references_to_class_members,
        );

        $file_references_to_class_properties = array_filter(
            $file_references_to_class_properties,
        );

        $file_references_to_method_returns = array_filter(
            $file_references_to_method_returns,
        );

        $file_references_to_missing_class_members = array_filter(
            $file_references_to_missing_class_members,
        );

        $references_to_mixed_member_names = array_filter(
            $references_to_mixed_member_names,
        );

        $nonmethod_references_to_classes = array_filter(
            $nonmethod_references_to_classes,
        );

        $method_references_to_classes = array_filter(
            $method_references_to_classes,
        );

        $method_param_uses = array_filter(
            $method_param_uses,
        );

        $file_reference_provider->setCallingMethodReferencesToClassMembers(
            $method_references_to_class_members,
        );

        $file_reference_provider->setMethodDependencies(
            $method_dependencies,
        );

        $file_reference_provider->setCallingMethodReferencesToClassProperties(
            $method_references_to_class_properties,
        );

        $file_reference_provider->setCallingMethodReferencesToMethodReturns(
            $method_references_to_method_returns,
        );

        $file_reference_provider->setFileReferencesToClassMembers(
            $file_references_to_class_members,
        );

        $file_reference_provider->setFileReferencesToClassProperties(
            $file_references_to_class_properties,
        );

        $file_reference_provider->setFileReferencesToMethodReturns(
            $file_references_to_method_returns,
        );

        $file_reference_provider->setCallingMethodReferencesToMissingClassMembers(
            $method_references_to_missing_class_members,
        );

        $file_reference_provider->setFileReferencesToMissingClassMembers(
            $file_references_to_missing_class_members,
        );

        $file_reference_provider->setReferencesToMixedMemberNames(
            $references_to_mixed_member_names,
        );

        $file_reference_provider->setCallingMethodReferencesToClasses(
            $method_references_to_classes,
        );

        $file_reference_provider->setNonMethodReferencesToClasses(
            $nonmethod_references_to_classes,
        );

        $file_reference_provider->setMethodParamUses(
            $method_param_uses,
        );
    }

    /**
     * @param array<string, array<int, array{int, int, int, int}>> $diff_map
     * @param array<string, array<int, array{int, int}>> $deletion_ranges
     */
    public function shiftFileOffsets(array $diff_map, array $deletion_ranges): void
    {
        foreach ($this->existing_issues as $file_path => $file_issues) {
            if (!isset($this->analyzed_methods[$file_path])) {
                continue;
            }

            $file_diff_map = $diff_map[$file_path] ?? [];
            $file_deletion_ranges = $deletion_ranges[$file_path] ?? [];

            if ($file_deletion_ranges) {
                foreach ($file_issues as $i => $issue_data) {
                    foreach ($file_deletion_ranges as [$from, $to]) {
                        if ($issue_data->from >= $from
                            && $issue_data->from <= $to
                        ) {
                            unset($this->existing_issues[$file_path][$i]);
                            break;
                        }
                    }
                }
            }

            if ($file_diff_map) {
                foreach ($file_issues as $issue_data) {
                    foreach ($file_diff_map as [$from, $to, $file_offset, $line_offset]) {
                        if ($issue_data->from >= $from
                            && $issue_data->from <= $to
                        ) {
                            $issue_data->from += $file_offset;
                            $issue_data->to += $file_offset;
                            $issue_data->snippet_from += $file_offset;
                            $issue_data->snippet_to += $file_offset;
                            $issue_data->line_from += $line_offset;
                            $issue_data->line_to += $line_offset;
                            break;
                        }
                    }
                }
            }
        }

        foreach ($this->reference_map as $file_path => $reference_map) {
            if (!isset($this->analyzed_methods[$file_path])) {
                unset($this->reference_map[$file_path]);
                continue;
            }

            $file_diff_map = $diff_map[$file_path] ?? [];
            $file_deletion_ranges = $deletion_ranges[$file_path] ?? [];

            if ($file_deletion_ranges) {
                foreach ($reference_map as $reference_from => $_) {
                    foreach ($file_deletion_ranges as [$from, $to]) {
                        if ($reference_from >= $from && $reference_from <= $to) {
                            unset($this->reference_map[$file_path][$reference_from]);
                            break;
                        }
                    }
                }
            }

            if ($file_diff_map) {
                foreach ($reference_map as $reference_from => [$reference_to, $tag]) {
                    foreach ($file_diff_map as [$from, $to, $file_offset]) {
                        if ($reference_from >= $from && $reference_from <= $to) {
                            unset($this->reference_map[$file_path][$reference_from]);
                            $this->reference_map[$file_path][$reference_from + $file_offset] = [
                                $reference_to + $file_offset,
                                $tag,
                            ];
                            break;
                        }
                    }
                }
            }
        }

        foreach ($this->type_map as $file_path => $type_map) {
            if (!isset($this->analyzed_methods[$file_path])) {
                unset($this->type_map[$file_path]);
                continue;
            }

            $file_diff_map = $diff_map[$file_path] ?? [];
            $file_deletion_ranges = $deletion_ranges[$file_path] ?? [];

            if ($file_deletion_ranges) {
                foreach ($type_map as $type_from => $_) {
                    foreach ($file_deletion_ranges as [$from, $to]) {
                        if ($type_from >= $from && $type_from <= $to) {
                            unset($this->type_map[$file_path][$type_from]);
                            break;
                        }
                    }
                }
            }

            if ($file_diff_map) {
                foreach ($type_map as $type_from => [$type_to, $tag]) {
                    foreach ($file_diff_map as [$from, $to, $file_offset]) {
                        if ($type_from >= $from && $type_from <= $to) {
                            unset($this->type_map[$file_path][$type_from]);
                            $this->type_map[$file_path][$type_from + $file_offset] = [
                                $type_to + $file_offset,
                                $tag,
                            ];
                            break;
                        }
                    }
                }
            }
        }

        foreach ($this->argument_map as $file_path => $argument_map) {
            if (!isset($this->analyzed_methods[$file_path])) {
                unset($this->argument_map[$file_path]);
                continue;
            }

            $file_diff_map = $diff_map[$file_path] ?? [];
            $file_deletion_ranges = $deletion_ranges[$file_path] ?? [];

            if ($file_deletion_ranges) {
                foreach ($argument_map as $argument_from => $_) {
                    foreach ($file_deletion_ranges as [$from, $to]) {
                        if ($argument_from >= $from && $argument_from <= $to) {
                            unset($argument_map[$argument_from]);
                            break;
                        }
                    }
                }
            }

            if ($file_diff_map) {
                foreach ($argument_map as $argument_from => [$argument_to, $method_id, $argument_number]) {
                    foreach ($file_diff_map as [$from, $to, $file_offset]) {
                        if ($argument_from >= $from && $argument_from <= $to) {
                            unset($this->argument_map[$file_path][$argument_from]);
                            $this->argument_map[$file_path][$argument_from + $file_offset] = [
                                $argument_to + $file_offset,
                                $method_id,
                                $argument_number,
                            ];
                            break;
                        }
                    }
                }
            }
        }
    }

    /**
     * @return array<string, array<string, bool>>
     */
    public function getMixedMemberNames(): array
    {
        return $this->mixed_member_names;
    }

    public function addMixedMemberName(string $member_id, string $reference): void
    {
        $this->mixed_member_names[$member_id][$reference] = true;
    }

    public function hasMixedMemberName(string $member_id): bool
    {
        return isset($this->mixed_member_names[$member_id]);
    }

    /**
     * @param array<string, array<string, bool>> $names
     */
    public function addMixedMemberNames(array $names): void
    {
        foreach ($names as $key => $name) {
            if (isset($this->mixed_member_names[$key])) {
                $this->mixed_member_names[$key] = array_merge(
                    $this->mixed_member_names[$key],
                    $name,
                );
            } else {
                $this->mixed_member_names[$key] = $name;
            }
        }
    }

    /**
     * @return list{int, int}
     */
    public function getMixedCountsForFile(string $file_path): array
    {
        if (!isset($this->mixed_counts[$file_path])) {
            $this->mixed_counts[$file_path] = [0, 0];
        }

        return $this->mixed_counts[$file_path];
    }

    /**
     * @param  list{int, int} $mixed_counts
     */
    public function setMixedCountsForFile(string $file_path, array $mixed_counts): void
    {
        $this->mixed_counts[$file_path] = $mixed_counts;
    }

    public function incrementMixedCount(string $file_path): void
    {
        if (!$this->count_mixed) {
            return;
        }

        if (!isset($this->mixed_counts[$file_path])) {
            $this->mixed_counts[$file_path] = [0, 0];
        }

        ++$this->mixed_counts[$file_path][0];
    }

    public function decrementMixedCount(string $file_path): void
    {
        if (!$this->count_mixed) {
            return;
        }

        if (!isset($this->mixed_counts[$file_path])) {
            return;
        }

        if ($this->mixed_counts[$file_path][0] === 0) {
            return;
        }

        --$this->mixed_counts[$file_path][0];
    }

    public function incrementNonMixedCount(string $file_path): void
    {
        if (!$this->count_mixed) {
            return;
        }

        if (!isset($this->mixed_counts[$file_path])) {
            $this->mixed_counts[$file_path] = [0, 0];
        }

        ++$this->mixed_counts[$file_path][1];
    }

    /**
     * @return array<string, array{0: int, 1: int}>
     */
    public function getMixedCounts(): array
    {
        $all_deep_scanned_files = [];

        foreach ($this->files_to_analyze as $file_path => $_) {
            $all_deep_scanned_files[$file_path] = true;
        }

        return array_intersect_key($this->mixed_counts, $all_deep_scanned_files);
    }

    /**
     * @return array<string, float>
     */
    public function getFunctionTimings(): array
    {
        return $this->function_timings;
    }

    public function addFunctionTiming(string $function_id, float $time_per_node): void
    {
        $this->function_timings[$function_id] = $time_per_node;
    }

    public function addNodeType(
        string $file_path,
        PhpParser\Node $node,
        string $node_type,
        PhpParser\Node $parent_node = null,
    ): void {
        if ($node_type === '') {
            throw new UnexpectedValueException('non-empty node_type expected');
        }

        $this->type_map[$file_path][(int)$node->getAttribute('startFilePos')] = [
            ($parent_node ? (int)$parent_node->getAttribute('endFilePos') : (int)$node->getAttribute('endFilePos')) + 1,
            $node_type,
        ];
    }

    public function addNodeArgument(
        string $file_path,
        int $start_position,
        int $end_position,
        string $reference,
        int $argument_number,
    ): void {
        if ($reference === '') {
            throw new UnexpectedValueException('non-empty reference expected');
        }

        $this->argument_map[$file_path][$start_position] = [
            $end_position,
            $reference,
            $argument_number,
        ];
    }

    /**
     * @param string $reference The symbol name for the reference.
     *                          Prepend with an asterisk (*) to signify a reference that doesn't exist.
     */
    public function addNodeReference(string $file_path, PhpParser\Node $node, string $reference): void
    {
        if (!$reference) {
            throw new UnexpectedValueException('non-empty node_type expected');
        }

        $this->reference_map[$file_path][(int)$node->getAttribute('startFilePos')] = [
            (int)$node->getAttribute('endFilePos') + 1,
            $reference,
        ];
    }

    public function addOffsetReference(string $file_path, int $start, int $end, string $reference): void
    {
        if (!$reference) {
            throw new UnexpectedValueException('non-empty node_type expected');
        }

        $this->reference_map[$file_path][$start] = [
            $end,
            $reference,
        ];
    }

    /**
     * @return array{int, int}
     */
    public function getTotalTypeCoverage(Codebase $codebase): array
    {
        $mixed_count = 0;
        $nonmixed_count = 0;

        foreach ($codebase->file_reference_provider->getTypeCoverage() as $file_path => $counts) {
            if (!$this->config->reportTypeStatsForFile($file_path)) {
                continue;
            }

            [$path_mixed_count, $path_nonmixed_count] = $counts;

            if (isset($this->mixed_counts[$file_path])) {
                $mixed_count += $path_mixed_count;
                $nonmixed_count += $path_nonmixed_count;
            }
        }

        return [$mixed_count, $nonmixed_count];
    }

    public function getTypeInferenceSummary(Codebase $codebase): string
    {
        $all_deep_scanned_files = [];

        foreach ($this->files_to_analyze as $file_path => $_) {
            $all_deep_scanned_files[$file_path] = true;

            foreach ($this->file_storage_provider->get($file_path)->required_file_paths as $required_file_path) {
                $all_deep_scanned_files[$required_file_path] = true;
            }
        }

        [$mixed_count, $nonmixed_count] = $this->getTotalTypeCoverage($codebase);

        $total = $mixed_count + $nonmixed_count;

        $total_files = count($all_deep_scanned_files);

        $lines = [];

        if (!$total_files) {
            $lines[] = 'No files analyzed';
        }

        if (!$total) {
            $lines[] = 'Psalm was unable to infer types in the codebase';
        } else {
            $percentage = $nonmixed_count === $total ? '100' : number_format(100 * $nonmixed_count / $total, 4);
            $lines[] = 'Psalm was able to infer types for ' . $percentage . '%'
                . ' of the codebase';
        }

        return implode("\n", $lines);
    }

    public function getNonMixedStats(): string
    {
        $stats = '';

        $all_deep_scanned_files = [];

        foreach ($this->files_to_analyze as $file_path => $_) {
            $all_deep_scanned_files[$file_path] = true;

            if (!$this->config->reportTypeStatsForFile($file_path)) {
                continue;
            }

            foreach ($this->file_storage_provider->get($file_path)->required_file_paths as $required_file_path) {
                $all_deep_scanned_files[$required_file_path] = true;
            }
        }

        foreach ($all_deep_scanned_files as $file_path => $_) {
            if (isset($this->mixed_counts[$file_path])) {
                [$path_mixed_count, $path_nonmixed_count] = $this->mixed_counts[$file_path];

                if ($path_mixed_count + $path_nonmixed_count) {
                    $stats .= number_format(100 * $path_nonmixed_count / ($path_mixed_count + $path_nonmixed_count), 3)
                        . '% ' . $this->config->shortenFileName($file_path)
                        . ' (' . $path_mixed_count . ' mixed)' . "\n";
                }
            }
        }

        return $stats;
    }

    public function disableMixedCounts(): void
    {
        $this->count_mixed = false;
    }

    public function enableMixedCounts(): void
    {
        $this->count_mixed = true;
    }

    public function updateFile(string $file_path, bool $dry_run): void
    {
        FileManipulationBuffer::add(
            $file_path,
            FunctionDocblockManipulator::getManipulationsForFile($file_path),
        );

        FileManipulationBuffer::add(
            $file_path,
            PropertyDocblockManipulator::getManipulationsForFile($file_path),
        );

        FileManipulationBuffer::add(
            $file_path,
            ClassDocblockManipulator::getManipulationsForFile($file_path),
        );

        $file_manipulations = FileManipulationBuffer::getManipulationsForFile($file_path);

        if (!$file_manipulations) {
            return;
        }

        usort(
            $file_manipulations,
            static function (FileManipulation $a, FileManipulation $b): int {
                if ($b->end === $a->end) {
                    if ($a->start === $b->start) {
                        return $b->insertion_text > $a->insertion_text ? 1 : -1;
                    }

                    return $b->start > $a->start ? 1 : -1;
                }

                return $b->end > $a->end ? 1 : -1;
            },
        );

        $last_start = PHP_INT_MAX;
        $existing_contents = $this->file_provider->getContents($file_path);

        foreach ($file_manipulations as $manipulation) {
            if ($manipulation->start <= $last_start) {
                $existing_contents = $manipulation->transform($existing_contents);
                $last_start = $manipulation->start;
            }
        }

        if ($dry_run) {
            echo $file_path . ':' . "\n";

            $differ = new Differ(
                new StrictUnifiedDiffOutputBuilder([
                    'fromFile' => $file_path,
                    'toFile' => $file_path,
                ]),
            );

            echo $differ->diff($this->file_provider->getContents($file_path), $existing_contents);

            return;
        }

        $this->progress->alterFileDone($file_path);

        $this->file_provider->setContents($file_path, $existing_contents);
    }

    /**
     * @return list<IssueData>
     */
    public function getExistingIssuesForFile(string $file_path, int $start, int $end, ?string $issue_type = null): array
    {
        if (!isset($this->existing_issues[$file_path])) {
            return [];
        }

        $applicable_issues = [];

        foreach ($this->existing_issues[$file_path] as $issue_data) {
            if ($issue_data->from >= $start && $issue_data->from <= $end) {
                if ($issue_type === null || $issue_type === $issue_data->type) {
                    $applicable_issues[] = $issue_data;
                }
            }
        }

        return $applicable_issues;
    }

    public function removeExistingDataForFile(string $file_path, int $start, int $end, ?string $issue_type = null): void
    {
        if (isset($this->existing_issues[$file_path])) {
            foreach ($this->existing_issues[$file_path] as $i => $issue_data) {
                if ($issue_data->from >= $start && $issue_data->from <= $end) {
                    if ($issue_type === null || $issue_type === $issue_data->type) {
                        unset($this->existing_issues[$file_path][$i]);
                    }
                }
            }
        }

        if (isset($this->type_map[$file_path])) {
            foreach ($this->type_map[$file_path] as $map_start => $_) {
                if ($map_start >= $start && $map_start <= $end) {
                    unset($this->type_map[$file_path][$map_start]);
                }
            }
        }

        if (isset($this->reference_map[$file_path])) {
            foreach ($this->reference_map[$file_path] as $map_start => $_) {
                if ($map_start >= $start && $map_start <= $end) {
                    unset($this->reference_map[$file_path][$map_start]);
                }
            }
        }

        if (isset($this->argument_map[$file_path])) {
            foreach ($this->argument_map[$file_path] as $map_start => $_) {
                if ($map_start >= $start && $map_start <= $end) {
                    unset($this->argument_map[$file_path][$map_start]);
                }
            }
        }
    }

    /**
     * @return array<string, array<string, int>>
     */
    public function getAnalyzedMethods(): array
    {
        return $this->analyzed_methods;
    }

    /**
     * @return array<string, FileMapType>
     */
    public function getFileMaps(): array
    {
        $file_maps = [];

        foreach ($this->reference_map as $file_path => $reference_map) {
            $file_maps[$file_path] = [$reference_map, [], []];
        }

        foreach ($this->type_map as $file_path => $type_map) {
            if (isset($file_maps[$file_path])) {
                $file_maps[$file_path][1] = $type_map;
            } else {
                $file_maps[$file_path] = [[], $type_map, []];
            }
        }

        foreach ($this->argument_map as $file_path => $argument_map) {
            if (isset($file_maps[$file_path])) {
                $file_maps[$file_path][2] = $argument_map;
            } else {
                $file_maps[$file_path] = [[], [], $argument_map];
            }
        }

        return $file_maps;
    }

    /**
     * @return FileMapType
     */
    public function getMapsForFile(string $file_path): array
    {
        return [
            $this->reference_map[$file_path] ?? [],
            $this->type_map[$file_path] ?? [],
            $this->argument_map[$file_path] ?? [],
        ];
    }

    /**
     * @return array<string, array<int, Union>>
     */
    public function getPossibleMethodParamTypes(): array
    {
        return $this->possible_method_param_types;
    }

    public function addMutableClass(string $fqcln): void
    {
        $this->mutable_classes[strtolower($fqcln)] = true;
    }

    public function setAnalyzedMethod(string $file_path, string $method_id, bool $is_constructor = false): void
    {
        $this->analyzed_methods[$file_path][$method_id] = $is_constructor ? 2 : 1;
    }

    public function isMethodAlreadyAnalyzed(string $file_path, string $method_id, bool $is_constructor = false): bool
    {
        if ($is_constructor) {
            return isset($this->analyzed_methods[$file_path][$method_id])
                && $this->analyzed_methods[$file_path][$method_id] === 2;
        }

        return isset($this->analyzed_methods[$file_path][$method_id]);
    }

    /**
     * @param list<IssueData> $issues
     */
    private function taskDoneClosure(array $issues): void
    {
        $has_error = false;
        $has_info = false;

        foreach ($issues as $issue) {
            switch ($issue->severity) {
                case IssueData::SEVERITY_INFO:
                    $has_info = true;
                    break;
                default:
                    $has_error = true;
                    break;
            }
        }

        $this->progress->taskDone($has_error ? 2 : ($has_info ? 1 : 0));
    }

    /**
     * @internal
     * @return list<IssueData>
     */
    public static function analysisWorker(Config $config, Progress $progress, string $file_path): array
    {
        $extension = pathinfo($file_path, PATHINFO_EXTENSION);

        $file_name = $config->shortenFileName($file_path);

        $filetype_analyzers = $config->getFiletypeAnalyzers();
        if (isset($filetype_analyzers[$extension])) {
            $file_analyzer = new $filetype_analyzers[$extension](ProjectAnalyzer::getInstance(), $file_path, $file_name);
        } else {
            $file_analyzer = new FileAnalyzer(ProjectAnalyzer::getInstance(), $file_path, $file_name);
        }

        $progress->debug('Analyzing ' . $file_analyzer->getFilePath() . "\n");

        $file_analyzer->analyze();
        $file_analyzer->context = null;
        $file_analyzer->clearSourceBeforeDestruction();
        unset($file_analyzer);

        return IssueBuffer::getIssuesDataForFile($file_path);
    }
}<|MERGE_RESOLUTION|>--- conflicted
+++ resolved
@@ -229,8 +229,6 @@
         return isset($this->files_with_analysis_results[$file_path]);
     }
 
-<<<<<<< HEAD
-=======
     /**
      * @param  array<string, class-string<FileAnalyzer>> $filetype_analyzers
      */
@@ -254,7 +252,6 @@
         return $file_analyzer;
     }
 
->>>>>>> 147505c8
     public function analyzeFiles(
         ProjectAnalyzer $project_analyzer,
         bool $alter_code,
