<?php

declare(strict_types=1);

namespace Psalm\Internal\Codebase;

use InvalidArgumentException;
use PhpParser;
use Psalm\CodeLocation;
use Psalm\Codebase;
use Psalm\Config;
use Psalm\FileManipulation;
use Psalm\Internal\Analyzer\FileAnalyzer;
use Psalm\Internal\Analyzer\IssueData;
use Psalm\Internal\Analyzer\ProjectAnalyzer;
use Psalm\Internal\FileManipulation\ClassDocblockManipulator;
use Psalm\Internal\FileManipulation\FileManipulationBuffer;
use Psalm\Internal\FileManipulation\FunctionDocblockManipulator;
use Psalm\Internal\FileManipulation\PropertyDocblockManipulator;
use Psalm\Internal\Fork\Pool;
use Psalm\Internal\Provider\FileProvider;
use Psalm\Internal\Provider\FileStorageProvider;
use Psalm\IssueBuffer;
use Psalm\Progress\Progress;
use Psalm\Type;
use Psalm\Type\Union;
use SebastianBergmann\Diff\Differ;
use SebastianBergmann\Diff\Output\StrictUnifiedDiffOutputBuilder;
use UnexpectedValueException;

use function array_filter;
use function array_intersect_key;
use function array_merge;
use function array_values;
use function count;
use function explode;
use function implode;
use function intdiv;
use function ksort;
use function number_format;
use function pathinfo;
use function preg_replace;
use function str_ends_with;
use function str_starts_with;
use function strlen;
use function strpos;
use function strtolower;
use function substr;
use function usort;

use const PATHINFO_EXTENSION;
use const PHP_INT_MAX;

/**
 * @psalm-type  TaggedCodeType = array<int, array{0: int, 1: non-empty-string}>
 *
 * @psalm-type  FileMapType = array{
 *      0: TaggedCodeType,
 *      1: TaggedCodeType,
 *      2: array<int, array{0: int, 1: non-empty-string, 2: int}>
 * }
 *
 * @psalm-type  WorkerData = array{
 *      issues: array<string, list<IssueData>>,
 *      fixable_issue_counts: array<string, int>,
 *      nonmethod_references_to_classes: array<string, array<string,bool>>,
 *      method_references_to_classes: array<string, array<string,bool>>,
 *      file_references_to_class_members: array<string, array<string,bool>>,
 *      file_references_to_class_properties: array<string, array<string,bool>>,
 *      file_references_to_method_returns: array<string, array<string,bool>>,
 *      file_references_to_missing_class_members: array<string, array<string,bool>>,
 *      mixed_counts: array<string, array{0: int, 1: int}>,
 *      mixed_member_names: array<string, array<string, bool>>,
 *      function_timings: array<string, float>,
 *      file_manipulations: array<string, FileManipulation[]>,
 *      method_references_to_class_members: array<string, array<string,bool>>,
 *      method_dependencies: array<string, array<string,bool>>,
 *      method_references_to_method_returns: array<string, array<string,bool>>,
 *      method_references_to_class_properties: array<string, array<string,bool>>,
 *      method_references_to_missing_class_members: array<string, array<string,bool>>,
 *      method_param_uses: array<string, array<int, array<string, bool>>>,
 *      analyzed_methods: array<string, array<string, int>>,
 *      file_maps: array<string, FileMapType>,
 *      class_locations: array<string, array<int, CodeLocation>>,
 *      class_method_locations: array<string, array<int, CodeLocation>>,
 *      class_property_locations: array<string, array<int, CodeLocation>>,
 *      possible_method_param_types: array<string, array<int, Union>>,
 *      taint_data: ?TaintFlowGraph,
 *      unused_suppressions: array<string, array<int, int>>,
 *      used_suppressions: array<string, array<int, bool>>,
 *      function_docblock_manipulators: array<string, array<int, FunctionDocblockManipulator>>,
 *      mutable_classes: array<string, bool>,
 *      issue_handlers: array{type: string, index: int, count: int}[],
 * }
 */

/**
 * @internal
 *
 * Called in the analysis phase of Psalm's execution
 */
final class Analyzer
{
    /**
     * Used to store counts of mixed vs non-mixed variables
     *
     * @var array<string, list{int, int}>
     */
    private array $mixed_counts = [];

    /**
     * Used to store member names of mixed property/method access
     *
     * @var array<string, array<string, bool>>
     */
    private array $mixed_member_names = [];

    private bool $count_mixed = true;

    /**
     * Used to store debug performance data
     *
     * @var array<string, float>
     */
    private array $function_timings = [];

    /**
     * We analyze more files than we necessarily report errors in
     *
     * @var array<string, string>
     */
    private array $files_to_analyze = [];

    /**
     * We can show analysis results on more files than we analyze
     * because the results can be cached
     *
     * @var array<string, string>
     */
    private array $files_with_analysis_results = [];

    /**
     * We may update fewer files than we analyse (i.e. for dead code detection)
     *
     * @var array<string>|null
     */
    private ?array $files_to_update = null;

    /**
     * @var array<string, array<string, int>>
     */
    private array $analyzed_methods = [];

    /**
     * @var array<string, array<int, IssueData>>
     */
    private array $existing_issues = [];

    /**
     * @var array<string, array<int, array{0: int, 1: non-empty-string}>>
     */
    private array $reference_map = [];

    /**
     * @var array<string, array<int, array{0: int, 1: non-empty-string}>>
     */
    private array $type_map = [];

    /**
     * @var array<string, array<int, array{0: int, 1: non-empty-string, 2: int}>>
     */
    private array $argument_map = [];

    /**
     * @var array<string, array<int, Union>>
     */
    public array $possible_method_param_types = [];

    /**
     * @var array<string, bool>
     */
    public array $mutable_classes = [];

    public function __construct(
        private readonly Config $config,
        private readonly FileProvider $file_provider,
        private readonly FileStorageProvider $file_storage_provider,
        private readonly Progress $progress,
    ) {
    }

    /**
     * @param array<string, string> $files_to_analyze
     */
    public function addFilesToAnalyze(array $files_to_analyze): void
    {
        $this->files_to_analyze += $files_to_analyze;
        $this->files_with_analysis_results += $files_to_analyze;
    }

    /**
     * @param array<string, string> $files_to_analyze
     */
    public function addFilesToShowResults(array $files_to_analyze): void
    {
        $this->files_with_analysis_results += $files_to_analyze;
    }

    /**
     * @param array<string> $files_to_update
     */
    public function setFilesToUpdate(array $files_to_update): void
    {
        $this->files_to_update = $files_to_update;
    }

    public function canReportIssues(string $file_path): bool
    {
        return isset($this->files_with_analysis_results[$file_path]);
    }

    /**
     * @param  array<string, class-string<FileAnalyzer>> $filetype_analyzers
     */
    private function getFileAnalyzer(
        ProjectAnalyzer $project_analyzer,
        string $file_path,
        array $filetype_analyzers,
    ): FileAnalyzer {
        $extension = pathinfo($file_path, PATHINFO_EXTENSION);

        $file_name = $this->config->shortenFileName($file_path);

        if (isset($filetype_analyzers[$extension])) {
            $file_analyzer = new $filetype_analyzers[$extension]($project_analyzer, $file_path, $file_name);
        } else {
            $file_analyzer = new FileAnalyzer($project_analyzer, $file_path, $file_name);
        }

        $this->progress->debug('Getting ' . $file_path . "\n");

        return $file_analyzer;
    }

    public function analyzeFiles(
        ProjectAnalyzer $project_analyzer,
        int $pool_size,
        bool $alter_code,
        bool $consolidate_analyzed_data = false,
    ): void {
        $this->loadCachedResults($project_analyzer);

        $codebase = $project_analyzer->getCodebase();

        if ($alter_code) {
            $project_analyzer->interpretRefactors();
        }

        $this->files_to_analyze = array_filter(
            $this->files_to_analyze,
            $this->file_provider->fileExists(...),
        );

        $this->doAnalysis($project_analyzer, $pool_size);

        $scanned_files = $codebase->scanner->getScannedFiles();

        if ($codebase->taint_flow_graph) {
            $codebase->taint_flow_graph->connectSinksAndSources();
        }

        $this->progress->finish();

        if ($consolidate_analyzed_data) {
            $project_analyzer->consolidateAnalyzedData();
        }

        foreach (IssueBuffer::getIssuesData() as $file_path => $file_issues) {
            $codebase->file_reference_provider->clearExistingIssuesForFile($file_path);

            foreach ($file_issues as $issue_data) {
                $codebase->file_reference_provider->addIssue($file_path, $issue_data);
            }
        }

        $codebase->file_reference_provider->updateReferenceCache($codebase, $scanned_files);

        if ($codebase->track_unused_suppressions) {
            IssueBuffer::processUnusedSuppressions($codebase->file_provider);
        }

        $codebase->file_reference_provider->setAnalyzedMethods($this->analyzed_methods);
        $codebase->file_reference_provider->setFileMaps($this->getFileMaps());
        $codebase->file_reference_provider->setTypeCoverage($this->mixed_counts);
        $codebase->file_reference_provider->updateReferenceCache($codebase, $scanned_files);

        if ($codebase->diff_methods) {
            $codebase->statements_provider->resetDiffs();
        }

        if ($alter_code) {
            $this->progress->startAlteringFiles();

            $project_analyzer->prepareMigration();

            $files_to_update = $this->files_to_update ?? $this->files_to_analyze;

            foreach ($files_to_update as $file_path) {
                $this->updateFile($file_path, $project_analyzer->dry_run);
            }

            $project_analyzer->migrateCode();
        }
    }

    private function doAnalysis(ProjectAnalyzer $project_analyzer, int $pool_size): void
    {
        $this->progress->start(count($this->files_to_analyze));

        ksort($this->files_to_analyze);

        $codebase = $project_analyzer->getCodebase();

        $analysis_worker = $this->analysisWorker(...);

        $task_done_closure = $this->taskDoneClosure(...);

        if ($pool_size > 1 && count($this->files_to_analyze) > $pool_size) {
            $shuffle_count = $pool_size + 1;

            $file_paths = array_values($this->files_to_analyze);

            $count = count($file_paths);
            /** @var int<0, max> */
            $middle = intdiv($count, $shuffle_count);
            $remainder = $count % $shuffle_count;

            $new_file_paths = [];

            for ($i = 0; $i < $shuffle_count; $i++) {
                for ($j = 0; $j < $middle; $j++) {
                    if ($j * $shuffle_count + $i < $count) {
                        $new_file_paths[] = $file_paths[$j * $shuffle_count + $i];
                    }
                }

                if ($remainder) {
                    $new_file_paths[] = $file_paths[$middle * $shuffle_count + $remainder - 1];
                    $remainder--;
                }
            }

            $process_file_paths = [];

            $i = 0;

            foreach ($new_file_paths as $file_path) {
                $process_file_paths[$i % $pool_size][] = $file_path;
                ++$i;
            }

            // Run analysis one file at a time, splitting the set of
            // files up among a given number of child processes.
            $pool = new Pool(
                $this->config,
                $process_file_paths,
                static function (): void {
                    $project_analyzer = ProjectAnalyzer::getInstance();
                    $codebase = $project_analyzer->getCodebase();

                    $file_reference_provider = $codebase->file_reference_provider;

                    if ($codebase->taint_flow_graph) {
                        $codebase->taint_flow_graph = new TaintFlowGraph();
                    }

                    $file_reference_provider->setNonMethodReferencesToClasses([]);
                    $file_reference_provider->setCallingMethodReferencesToClassMembers([]);
                    $file_reference_provider->setCallingMethodReferencesToClassProperties([]);
                    $file_reference_provider->setFileReferencesToClassMembers([]);
                    $file_reference_provider->setFileReferencesToClassProperties([]);
                    $file_reference_provider->setCallingMethodReferencesToMissingClassMembers([]);
                    $file_reference_provider->setFileReferencesToMissingClassMembers([]);
                    $file_reference_provider->setReferencesToMixedMemberNames([]);
                    $file_reference_provider->setMethodParamUses([]);
                },
                $analysis_worker,
                $this->getWorkerData(...),
                $task_done_closure,
            );

            $this->progress->debug('Forking analysis' . "\n");

            // Wait for all tasks to complete and collect the results.
            /**
             * @var array<int, WorkerData>
             */
            $forked_pool_data = $pool->wait();

            $this->progress->debug('Collecting forked analysis results' . "\n");

            foreach ($forked_pool_data as $pool_data) {
                IssueBuffer::addIssues($pool_data['issues']);
                IssueBuffer::addFixableIssues($pool_data['fixable_issue_counts']);

                if ($codebase->track_unused_suppressions) {
                    IssueBuffer::addUnusedSuppressions($pool_data['unused_suppressions']);
                    IssueBuffer::addUsedSuppressions($pool_data['used_suppressions']);
                }

                if ($codebase->config->find_unused_issue_handler_suppression) {
                    $codebase->config->combineIssueHandlerSuppressions($pool_data['issue_handlers']);
                }

                if ($codebase->taint_flow_graph && $pool_data['taint_data']) {
                    $codebase->taint_flow_graph->addGraph($pool_data['taint_data']);
                }

                $codebase->file_reference_provider->addNonMethodReferencesToClasses(
                    $pool_data['nonmethod_references_to_classes'],
                );
                $codebase->file_reference_provider->addMethodReferencesToClasses(
                    $pool_data['method_references_to_classes'],
                );
                $codebase->file_reference_provider->addFileReferencesToClassMembers(
                    $pool_data['file_references_to_class_members'],
                );
                $codebase->file_reference_provider->addFileReferencesToClassProperties(
                    $pool_data['file_references_to_class_properties'],
                );
                $codebase->file_reference_provider->addFileReferencesToMethodReturns(
                    $pool_data['file_references_to_method_returns'],
                );
                $codebase->file_reference_provider->addMethodReferencesToClassMembers(
                    $pool_data['method_references_to_class_members'],
                );
                $codebase->file_reference_provider->addMethodDependencies(
                    $pool_data['method_dependencies'],
                );
                $codebase->file_reference_provider->addMethodReferencesToClassProperties(
                    $pool_data['method_references_to_class_properties'],
                );
                $codebase->file_reference_provider->addMethodReferencesToMethodReturns(
                    $pool_data['method_references_to_method_returns'],
                );
                $codebase->file_reference_provider->addFileReferencesToMissingClassMembers(
                    $pool_data['file_references_to_missing_class_members'],
                );
                $codebase->file_reference_provider->addMethodReferencesToMissingClassMembers(
                    $pool_data['method_references_to_missing_class_members'],
                );
                $codebase->file_reference_provider->addMethodParamUses(
                    $pool_data['method_param_uses'],
                );
                $this->addMixedMemberNames(
                    $pool_data['mixed_member_names'],
                );
                $this->function_timings += $pool_data['function_timings'];
                $codebase->file_reference_provider->addClassLocations(
                    $pool_data['class_locations'],
                );
                $codebase->file_reference_provider->addClassMethodLocations(
                    $pool_data['class_method_locations'],
                );
                $codebase->file_reference_provider->addClassPropertyLocations(
                    $pool_data['class_property_locations'],
                );

                $this->mutable_classes = array_merge($this->mutable_classes, $pool_data['mutable_classes']);

                FunctionDocblockManipulator::addManipulators($pool_data['function_docblock_manipulators']);

                $this->analyzed_methods = array_merge($pool_data['analyzed_methods'], $this->analyzed_methods);

                foreach ($pool_data['mixed_counts'] as $file_path => [$mixed_count, $nonmixed_count]) {
                    if (!isset($this->mixed_counts[$file_path])) {
                        $this->mixed_counts[$file_path] = [$mixed_count, $nonmixed_count];
                    } else {
                        $this->mixed_counts[$file_path][0] += $mixed_count;
                        $this->mixed_counts[$file_path][1] += $nonmixed_count;
                    }
                }

                foreach ($pool_data['possible_method_param_types'] as $declaring_method_id => $possible_param_types) {
                    if (!isset($this->possible_method_param_types[$declaring_method_id])) {
                        $this->possible_method_param_types[$declaring_method_id] = $possible_param_types;
                    } else {
                        foreach ($possible_param_types as $offset => $possible_param_type) {
                            $this->possible_method_param_types[$declaring_method_id][$offset]
                                = Type::combineUnionTypes(
                                    $this->possible_method_param_types[$declaring_method_id][$offset] ?? null,
                                    $possible_param_type,
                                    $codebase,
                                );
                        }
                    }
                }

                foreach ($pool_data['file_manipulations'] as $file_path => $manipulations) {
                    FileManipulationBuffer::add($file_path, $manipulations);
                }

                foreach ($pool_data['file_maps'] as $file_path => $file_maps) {
                    [$reference_map, $type_map, $argument_map] = $file_maps;
                    $this->reference_map[$file_path] = $reference_map;
                    $this->type_map[$file_path] = $type_map;
                    $this->argument_map[$file_path] = $argument_map;
                }
            }

            if ($pool->didHaveError()) {
                exit(1);
            }
        } else {
            $i = 0;

            foreach ($this->files_to_analyze as $file_path => $_) {
                $analysis_worker($i, $file_path);
                ++$i;

                $issues = IssueBuffer::getIssuesDataForFile($file_path);
                $task_done_closure($issues);
            }
        }
    }

    /**
     * @psalm-suppress ComplexMethod
     */
    public function loadCachedResults(ProjectAnalyzer $project_analyzer): void
    {
        $codebase = $project_analyzer->getCodebase();

        if ($codebase->diff_methods) {
            $this->analyzed_methods = $codebase->file_reference_provider->getAnalyzedMethods();
            $this->existing_issues = $codebase->file_reference_provider->getExistingIssues();
            $file_maps = $codebase->file_reference_provider->getFileMaps();

            foreach ($file_maps as $file_path => [$reference_map, $type_map, $argument_map]) {
                $this->reference_map[$file_path] = $reference_map;
                $this->type_map[$file_path] = $type_map;
                $this->argument_map[$file_path] = $argument_map;
            }
        }

        $statements_provider = $codebase->statements_provider;
        $file_reference_provider = $codebase->file_reference_provider;

        $changed_members = $statements_provider->getChangedMembers();
        $unchanged_signature_members = $statements_provider->getUnchangedSignatureMembers();
        $errored_files = $statements_provider->getErrors();

        $diff_map = $statements_provider->getDiffMap();
        $deletion_ranges = $statements_provider->getDeletionRanges();

        $method_references_to_class_members = $file_reference_provider->getAllMethodReferencesToClassMembers();

        $method_dependencies = $file_reference_provider->getAllMethodDependencies();

        $method_references_to_class_properties = $file_reference_provider->getAllMethodReferencesToClassProperties();

        $method_references_to_method_returns = $file_reference_provider->getAllMethodReferencesToMethodReturns();

        $method_references_to_missing_class_members =
            $file_reference_provider->getAllMethodReferencesToMissingClassMembers();

        $all_referencing_methods = $method_references_to_class_members
            + $method_references_to_missing_class_members
            + $method_dependencies;

        $nonmethod_references_to_classes = $file_reference_provider->getAllNonMethodReferencesToClasses();

        $method_references_to_classes = $file_reference_provider->getAllMethodReferencesToClasses();

        $method_param_uses = $file_reference_provider->getAllMethodParamUses();

        $file_references_to_class_members = $file_reference_provider->getAllFileReferencesToClassMembers();

        $file_references_to_class_properties = $file_reference_provider->getAllFileReferencesToClassProperties();

        $file_references_to_method_returns = $file_reference_provider->getAllFileReferencesToMethodReturns();

        $file_references_to_missing_class_members
            = $file_reference_provider->getAllFileReferencesToMissingClassMembers();

        $references_to_mixed_member_names = $file_reference_provider->getAllReferencesToMixedMemberNames();

        $this->mixed_counts = $file_reference_provider->getTypeCoverage();

        foreach ($changed_members as $file_path => $members_by_file) {
            foreach ($members_by_file as $changed_member => $_) {
                if (!strpos($changed_member, '&')) {
                    continue;
                }

                [$base_class, $trait] = explode('&', $changed_member);

                foreach ($all_referencing_methods as $member_id => $_) {
                    if (!str_starts_with($member_id, $base_class . '::')) {
                        continue;
                    }

                    $member_bit = substr($member_id, strlen($base_class) + 2);

                    if (isset($all_referencing_methods[$trait . '::' . $member_bit])) {
                        $changed_members[$file_path][$member_id] = true;
                    }
                }
            }
        }

        $newly_invalidated_methods = [];

        foreach ($unchanged_signature_members as $file_unchanged_signature_members) {
            $newly_invalidated_methods = array_merge($newly_invalidated_methods, $file_unchanged_signature_members);

            foreach ($file_unchanged_signature_members as $unchanged_signature_member_id => $_) {
                // also check for things that might invalidate constructor property initialisation
                if (isset($all_referencing_methods[$unchanged_signature_member_id])) {
                    foreach ($all_referencing_methods[$unchanged_signature_member_id] as $referencing_method_id => $_) {
                        if (str_ends_with($referencing_method_id, '::__construct')) {
                            $referencing_base_classlike = explode('::', $referencing_method_id)[0];
                            $unchanged_signature_classlike = explode('::', $unchanged_signature_member_id)[0];

                            if ($referencing_base_classlike === $unchanged_signature_classlike) {
                                $newly_invalidated_methods[$referencing_method_id] = true;
                            } else {
                                try {
                                    $referencing_storage = $codebase->classlike_storage_provider->get(
                                        $referencing_base_classlike,
                                    );
                                } catch (InvalidArgumentException) {
                                    // Workaround for #3671
                                    $newly_invalidated_methods[$referencing_method_id] = true;
                                    $referencing_storage = null;
                                }

                                if (isset($referencing_storage->used_traits[$unchanged_signature_classlike])
                                    || isset($referencing_storage->parent_classes[$unchanged_signature_classlike])
                                ) {
                                    $newly_invalidated_methods[$referencing_method_id] = true;
                                }
                            }
                        }
                    }
                }
            }
        }

        foreach ($changed_members as $file_changed_members) {
            foreach ($file_changed_members as $member_id => $_) {
                $newly_invalidated_methods[$member_id] = true;

                if (isset($all_referencing_methods[$member_id])) {
                    $newly_invalidated_methods = array_merge(
                        $all_referencing_methods[$member_id],
                        $newly_invalidated_methods,
                    );
                }

                unset(
                    $method_references_to_class_members[$member_id],
                    $method_dependencies[$member_id],
                    $method_references_to_class_properties[$member_id],
                    $method_references_to_method_returns[$member_id],
                    $file_references_to_class_members[$member_id],
                    $file_references_to_class_properties[$member_id],
                    $file_references_to_method_returns[$member_id],
                    $method_references_to_missing_class_members[$member_id],
                    $file_references_to_missing_class_members[$member_id],
                    $references_to_mixed_member_names[$member_id],
                    $method_param_uses[$member_id],
                );

                $member_stub = (string) preg_replace('/::.*$/', '::*', $member_id, 1);

                if (isset($all_referencing_methods[$member_stub])) {
                    $newly_invalidated_methods = array_merge(
                        $all_referencing_methods[$member_stub],
                        $newly_invalidated_methods,
                    );
                }
            }
        }

        // This could be optimized by storing method references to files
        foreach ($file_reference_provider->getDeletedReferencedFiles() as $deleted_file) {
            foreach ($file_reference_provider->getFilesReferencingFile($deleted_file) as $file_referencing_deleted) {
                $methods_referencing_deleted = $this->analyzed_methods[$file_referencing_deleted] ?? [];
                foreach ($methods_referencing_deleted as $method_referencing_deleted => $_) {
                    $newly_invalidated_methods[$method_referencing_deleted] = true;
                }
            }
        }

        foreach ($newly_invalidated_methods as $method_id => $_) {
            foreach ($method_references_to_class_members as $i => $_) {
                unset($method_references_to_class_members[$i][$method_id]);
            }

            foreach ($method_dependencies as $i => $_) {
                unset($method_dependencies[$i][$method_id]);
            }

            foreach ($method_references_to_class_properties as $i => $_) {
                unset($method_references_to_class_properties[$i][$method_id]);
            }

            foreach ($method_references_to_method_returns as $i => $_) {
                unset($method_references_to_method_returns[$i][$method_id]);
            }

            foreach ($method_references_to_classes as $i => $_) {
                unset($method_references_to_classes[$i][$method_id]);
            }

            foreach ($method_references_to_missing_class_members as $i => $_) {
                unset($method_references_to_missing_class_members[$i][$method_id]);
            }

            foreach ($references_to_mixed_member_names as $i => $_) {
                unset($references_to_mixed_member_names[$i][$method_id]);
            }

            foreach ($method_param_uses as $i => $_) {
                foreach ($method_param_uses[$i] as $j => $_) {
                    unset($method_param_uses[$i][$j][$method_id]);
                }
            }
        }

        foreach ($errored_files as $file_path => $_) {
            unset($this->analyzed_methods[$file_path]);
            unset($this->existing_issues[$file_path]);
        }

        foreach ($this->analyzed_methods as $file_path => $analyzed_methods) {
            foreach ($analyzed_methods as $correct_method_id => $_) {
                $trait_safe_method_id = $correct_method_id;

                $correct_method_ids = explode('&', $correct_method_id);

                $correct_method_id = $correct_method_ids[0];

                if (isset($newly_invalidated_methods[$correct_method_id])
                    || (isset($correct_method_ids[1])
                        && isset($newly_invalidated_methods[$correct_method_ids[1]]))
                ) {
                    unset($this->analyzed_methods[$file_path][$trait_safe_method_id]);
                }
            }
        }

        $this->shiftFileOffsets($diff_map, $deletion_ranges);

        foreach ($this->files_to_analyze as $file_path) {
            $file_reference_provider->clearExistingIssuesForFile($file_path);
            $file_reference_provider->clearExistingFileMapsForFile($file_path);

            $this->setMixedCountsForFile($file_path, [0, 0]);

            foreach ($file_references_to_class_members as $i => $_) {
                unset($file_references_to_class_members[$i][$file_path]);
            }

            foreach ($file_references_to_class_properties as $i => $_) {
                unset($file_references_to_class_properties[$i][$file_path]);
            }

            foreach ($file_references_to_method_returns as $i => $_) {
                unset($file_references_to_method_returns[$i][$file_path]);
            }

            foreach ($nonmethod_references_to_classes as $i => $_) {
                unset($nonmethod_references_to_classes[$i][$file_path]);
            }

            foreach ($references_to_mixed_member_names as $i => $_) {
                unset($references_to_mixed_member_names[$i][$file_path]);
            }

            foreach ($file_references_to_missing_class_members as $i => $_) {
                unset($file_references_to_missing_class_members[$i][$file_path]);
            }
        }

        foreach ($this->existing_issues as $file_path => $issues) {
            if (!isset($this->files_to_analyze[$file_path])) {
                unset($this->existing_issues[$file_path]);

                if ($this->file_provider->fileExists($file_path)) {
                    IssueBuffer::addIssues([$file_path => array_values($issues)]);
                }
            }
        }

        $method_references_to_class_members = array_filter(
            $method_references_to_class_members,
        );

        $method_dependencies = array_filter(
            $method_dependencies,
        );

        $method_references_to_class_properties = array_filter(
            $method_references_to_class_properties,
        );

        $method_references_to_method_returns = array_filter(
            $method_references_to_method_returns,
        );

        $method_references_to_missing_class_members = array_filter(
            $method_references_to_missing_class_members,
        );

        $file_references_to_class_members = array_filter(
            $file_references_to_class_members,
        );

        $file_references_to_class_properties = array_filter(
            $file_references_to_class_properties,
        );

        $file_references_to_method_returns = array_filter(
            $file_references_to_method_returns,
        );

        $file_references_to_missing_class_members = array_filter(
            $file_references_to_missing_class_members,
        );

        $references_to_mixed_member_names = array_filter(
            $references_to_mixed_member_names,
        );

        $nonmethod_references_to_classes = array_filter(
            $nonmethod_references_to_classes,
        );

        $method_references_to_classes = array_filter(
            $method_references_to_classes,
        );

        $method_param_uses = array_filter(
            $method_param_uses,
        );

        $file_reference_provider->setCallingMethodReferencesToClassMembers(
            $method_references_to_class_members,
        );

        $file_reference_provider->setMethodDependencies(
            $method_dependencies,
        );

        $file_reference_provider->setCallingMethodReferencesToClassProperties(
            $method_references_to_class_properties,
        );

        $file_reference_provider->setCallingMethodReferencesToMethodReturns(
            $method_references_to_method_returns,
        );

        $file_reference_provider->setFileReferencesToClassMembers(
            $file_references_to_class_members,
        );

        $file_reference_provider->setFileReferencesToClassProperties(
            $file_references_to_class_properties,
        );

        $file_reference_provider->setFileReferencesToMethodReturns(
            $file_references_to_method_returns,
        );

        $file_reference_provider->setCallingMethodReferencesToMissingClassMembers(
            $method_references_to_missing_class_members,
        );

        $file_reference_provider->setFileReferencesToMissingClassMembers(
            $file_references_to_missing_class_members,
        );

        $file_reference_provider->setReferencesToMixedMemberNames(
            $references_to_mixed_member_names,
        );

        $file_reference_provider->setCallingMethodReferencesToClasses(
            $method_references_to_classes,
        );

        $file_reference_provider->setNonMethodReferencesToClasses(
            $nonmethod_references_to_classes,
        );

        $file_reference_provider->setMethodParamUses(
            $method_param_uses,
        );
    }

    /**
     * @param array<string, array<int, array{int, int, int, int}>> $diff_map
     * @param array<string, array<int, array{int, int}>> $deletion_ranges
     */
    public function shiftFileOffsets(array $diff_map, array $deletion_ranges): void
    {
        foreach ($this->existing_issues as $file_path => $file_issues) {
            if (!isset($this->analyzed_methods[$file_path])) {
                continue;
            }

            $file_diff_map = $diff_map[$file_path] ?? [];
            $file_deletion_ranges = $deletion_ranges[$file_path] ?? [];

            if ($file_deletion_ranges) {
                foreach ($file_issues as $i => $issue_data) {
                    foreach ($file_deletion_ranges as [$from, $to]) {
                        if ($issue_data->from >= $from
                            && $issue_data->from <= $to
                        ) {
                            unset($this->existing_issues[$file_path][$i]);
                            break;
                        }
                    }
                }
            }

            if ($file_diff_map) {
                foreach ($file_issues as $issue_data) {
                    foreach ($file_diff_map as [$from, $to, $file_offset, $line_offset]) {
                        if ($issue_data->from >= $from
                            && $issue_data->from <= $to
                        ) {
                            $issue_data->from += $file_offset;
                            $issue_data->to += $file_offset;
                            $issue_data->snippet_from += $file_offset;
                            $issue_data->snippet_to += $file_offset;
                            $issue_data->line_from += $line_offset;
                            $issue_data->line_to += $line_offset;
                            break;
                        }
                    }
                }
            }
        }

        foreach ($this->reference_map as $file_path => $reference_map) {
            if (!isset($this->analyzed_methods[$file_path])) {
                unset($this->reference_map[$file_path]);
                continue;
            }

            $file_diff_map = $diff_map[$file_path] ?? [];
            $file_deletion_ranges = $deletion_ranges[$file_path] ?? [];

            if ($file_deletion_ranges) {
                foreach ($reference_map as $reference_from => $_) {
                    foreach ($file_deletion_ranges as [$from, $to]) {
                        if ($reference_from >= $from && $reference_from <= $to) {
                            unset($this->reference_map[$file_path][$reference_from]);
                            break;
                        }
                    }
                }
            }

            if ($file_diff_map) {
                foreach ($reference_map as $reference_from => [$reference_to, $tag]) {
                    foreach ($file_diff_map as [$from, $to, $file_offset]) {
                        if ($reference_from >= $from && $reference_from <= $to) {
                            unset($this->reference_map[$file_path][$reference_from]);
                            $this->reference_map[$file_path][$reference_from + $file_offset] = [
                                $reference_to + $file_offset,
                                $tag,
                            ];
                            break;
                        }
                    }
                }
            }
        }

        foreach ($this->type_map as $file_path => $type_map) {
            if (!isset($this->analyzed_methods[$file_path])) {
                unset($this->type_map[$file_path]);
                continue;
            }

            $file_diff_map = $diff_map[$file_path] ?? [];
            $file_deletion_ranges = $deletion_ranges[$file_path] ?? [];

            if ($file_deletion_ranges) {
                foreach ($type_map as $type_from => $_) {
                    foreach ($file_deletion_ranges as [$from, $to]) {
                        if ($type_from >= $from && $type_from <= $to) {
                            unset($this->type_map[$file_path][$type_from]);
                            break;
                        }
                    }
                }
            }

            if ($file_diff_map) {
                foreach ($type_map as $type_from => [$type_to, $tag]) {
                    foreach ($file_diff_map as [$from, $to, $file_offset]) {
                        if ($type_from >= $from && $type_from <= $to) {
                            unset($this->type_map[$file_path][$type_from]);
                            $this->type_map[$file_path][$type_from + $file_offset] = [
                                $type_to + $file_offset,
                                $tag,
                            ];
                            break;
                        }
                    }
                }
            }
        }

        foreach ($this->argument_map as $file_path => $argument_map) {
            if (!isset($this->analyzed_methods[$file_path])) {
                unset($this->argument_map[$file_path]);
                continue;
            }

            $file_diff_map = $diff_map[$file_path] ?? [];
            $file_deletion_ranges = $deletion_ranges[$file_path] ?? [];

            if ($file_deletion_ranges) {
                foreach ($argument_map as $argument_from => $_) {
                    foreach ($file_deletion_ranges as [$from, $to]) {
                        if ($argument_from >= $from && $argument_from <= $to) {
                            unset($argument_map[$argument_from]);
                            break;
                        }
                    }
                }
            }

            if ($file_diff_map) {
                foreach ($argument_map as $argument_from => [$argument_to, $method_id, $argument_number]) {
                    foreach ($file_diff_map as [$from, $to, $file_offset]) {
                        if ($argument_from >= $from && $argument_from <= $to) {
                            unset($this->argument_map[$file_path][$argument_from]);
                            $this->argument_map[$file_path][$argument_from + $file_offset] = [
                                $argument_to + $file_offset,
                                $method_id,
                                $argument_number,
                            ];
                            break;
                        }
                    }
                }
            }
        }
    }

    /**
     * @return array<string, array<string, bool>>
     */
    public function getMixedMemberNames(): array
    {
        return $this->mixed_member_names;
    }

    public function addMixedMemberName(string $member_id, string $reference): void
    {
        $this->mixed_member_names[$member_id][$reference] = true;
    }

    public function hasMixedMemberName(string $member_id): bool
    {
        return isset($this->mixed_member_names[$member_id]);
    }

    /**
     * @param array<string, array<string, bool>> $names
     */
    public function addMixedMemberNames(array $names): void
    {
        foreach ($names as $key => $name) {
            if (isset($this->mixed_member_names[$key])) {
                $this->mixed_member_names[$key] = array_merge(
                    $this->mixed_member_names[$key],
                    $name,
                );
            } else {
                $this->mixed_member_names[$key] = $name;
            }
        }
    }

    /**
     * @return list{int, int}
     */
    public function getMixedCountsForFile(string $file_path): array
    {
        if (!isset($this->mixed_counts[$file_path])) {
            $this->mixed_counts[$file_path] = [0, 0];
        }

        return $this->mixed_counts[$file_path];
    }

    /**
     * @param  list{int, int} $mixed_counts
     */
    public function setMixedCountsForFile(string $file_path, array $mixed_counts): void
    {
        $this->mixed_counts[$file_path] = $mixed_counts;
    }

    public function incrementMixedCount(string $file_path): void
    {
        if (!$this->count_mixed) {
            return;
        }

        if (!isset($this->mixed_counts[$file_path])) {
            $this->mixed_counts[$file_path] = [0, 0];
        }

        ++$this->mixed_counts[$file_path][0];
    }

    public function decrementMixedCount(string $file_path): void
    {
        if (!$this->count_mixed) {
            return;
        }

        if (!isset($this->mixed_counts[$file_path])) {
            return;
        }

        if ($this->mixed_counts[$file_path][0] === 0) {
            return;
        }

        --$this->mixed_counts[$file_path][0];
    }

    public function incrementNonMixedCount(string $file_path): void
    {
        if (!$this->count_mixed) {
            return;
        }

        if (!isset($this->mixed_counts[$file_path])) {
            $this->mixed_counts[$file_path] = [0, 0];
        }

        ++$this->mixed_counts[$file_path][1];
    }

    /**
     * @return array<string, array{0: int, 1: int}>
     */
    public function getMixedCounts(): array
    {
        $all_deep_scanned_files = [];

        foreach ($this->files_to_analyze as $file_path => $_) {
            $all_deep_scanned_files[$file_path] = true;
        }

        return array_intersect_key($this->mixed_counts, $all_deep_scanned_files);
    }

    /**
     * @return array<string, float>
     */
    public function getFunctionTimings(): array
    {
        return $this->function_timings;
    }

    public function addFunctionTiming(string $function_id, float $time_per_node): void
    {
        $this->function_timings[$function_id] = $time_per_node;
    }

    public function addNodeType(
        string $file_path,
        PhpParser\Node $node,
        string $node_type,
<<<<<<< HEAD
        PhpParser\Node $parent_node = null,
=======
        ?PhpParser\Node $parent_node = null
>>>>>>> 63ea4de7
    ): void {
        if ($node_type === '') {
            throw new UnexpectedValueException('non-empty node_type expected');
        }

        $this->type_map[$file_path][(int)$node->getAttribute('startFilePos')] = [
            ($parent_node ? (int)$parent_node->getAttribute('endFilePos') : (int)$node->getAttribute('endFilePos')) + 1,
            $node_type,
        ];
    }

    public function addNodeArgument(
        string $file_path,
        int $start_position,
        int $end_position,
        string $reference,
        int $argument_number,
    ): void {
        if ($reference === '') {
            throw new UnexpectedValueException('non-empty reference expected');
        }

        $this->argument_map[$file_path][$start_position] = [
            $end_position,
            $reference,
            $argument_number,
        ];
    }

    /**
     * @param string $reference The symbol name for the reference.
     *                          Prepend with an asterisk (*) to signify a reference that doesn't exist.
     */
    public function addNodeReference(string $file_path, PhpParser\Node $node, string $reference): void
    {
        if (!$reference) {
            throw new UnexpectedValueException('non-empty node_type expected');
        }

        $this->reference_map[$file_path][(int)$node->getAttribute('startFilePos')] = [
            (int)$node->getAttribute('endFilePos') + 1,
            $reference,
        ];
    }

    public function addOffsetReference(string $file_path, int $start, int $end, string $reference): void
    {
        if (!$reference) {
            throw new UnexpectedValueException('non-empty node_type expected');
        }

        $this->reference_map[$file_path][$start] = [
            $end,
            $reference,
        ];
    }

    /**
     * @return array{int, int}
     */
    public function getTotalTypeCoverage(Codebase $codebase): array
    {
        $mixed_count = 0;
        $nonmixed_count = 0;

        foreach ($codebase->file_reference_provider->getTypeCoverage() as $file_path => $counts) {
            if (!$this->config->reportTypeStatsForFile($file_path)) {
                continue;
            }

            [$path_mixed_count, $path_nonmixed_count] = $counts;

            if (isset($this->mixed_counts[$file_path])) {
                $mixed_count += $path_mixed_count;
                $nonmixed_count += $path_nonmixed_count;
            }
        }

        return [$mixed_count, $nonmixed_count];
    }

    public function getTypeInferenceSummary(Codebase $codebase): string
    {
        $all_deep_scanned_files = [];

        foreach ($this->files_to_analyze as $file_path => $_) {
            $all_deep_scanned_files[$file_path] = true;

            foreach ($this->file_storage_provider->get($file_path)->required_file_paths as $required_file_path) {
                $all_deep_scanned_files[$required_file_path] = true;
            }
        }

        [$mixed_count, $nonmixed_count] = $this->getTotalTypeCoverage($codebase);

        $total = $mixed_count + $nonmixed_count;

        $total_files = count($all_deep_scanned_files);

        $lines = [];

        if (!$total_files) {
            $lines[] = 'No files analyzed';
        }

        if (!$total) {
            $lines[] = 'Psalm was unable to infer types in the codebase';
        } else {
            $percentage = $nonmixed_count === $total ? '100' : number_format(100 * $nonmixed_count / $total, 4);
            $lines[] = 'Psalm was able to infer types for ' . $percentage . '%'
                . ' of the codebase';
        }

        return implode("\n", $lines);
    }

    public function getNonMixedStats(): string
    {
        $stats = '';

        $all_deep_scanned_files = [];

        foreach ($this->files_to_analyze as $file_path => $_) {
            $all_deep_scanned_files[$file_path] = true;

            if (!$this->config->reportTypeStatsForFile($file_path)) {
                continue;
            }

            foreach ($this->file_storage_provider->get($file_path)->required_file_paths as $required_file_path) {
                $all_deep_scanned_files[$required_file_path] = true;
            }
        }

        foreach ($all_deep_scanned_files as $file_path => $_) {
            if (isset($this->mixed_counts[$file_path])) {
                [$path_mixed_count, $path_nonmixed_count] = $this->mixed_counts[$file_path];

                if ($path_mixed_count + $path_nonmixed_count) {
                    $stats .= number_format(100 * $path_nonmixed_count / ($path_mixed_count + $path_nonmixed_count), 3)
                        . '% ' . $this->config->shortenFileName($file_path)
                        . ' (' . $path_mixed_count . ' mixed)' . "\n";
                }
            }
        }

        return $stats;
    }

    public function disableMixedCounts(): void
    {
        $this->count_mixed = false;
    }

    public function enableMixedCounts(): void
    {
        $this->count_mixed = true;
    }

    public function updateFile(string $file_path, bool $dry_run): void
    {
        FileManipulationBuffer::add(
            $file_path,
            FunctionDocblockManipulator::getManipulationsForFile($file_path),
        );

        FileManipulationBuffer::add(
            $file_path,
            PropertyDocblockManipulator::getManipulationsForFile($file_path),
        );

        FileManipulationBuffer::add(
            $file_path,
            ClassDocblockManipulator::getManipulationsForFile($file_path),
        );

        $file_manipulations = FileManipulationBuffer::getManipulationsForFile($file_path);

        if (!$file_manipulations) {
            return;
        }

        usort(
            $file_manipulations,
            static function (FileManipulation $a, FileManipulation $b): int {
                if ($b->end === $a->end) {
                    if ($a->start === $b->start) {
                        return $b->insertion_text > $a->insertion_text ? 1 : -1;
                    }

                    return $b->start > $a->start ? 1 : -1;
                }

                return $b->end > $a->end ? 1 : -1;
            },
        );

        $last_start = PHP_INT_MAX;
        $existing_contents = $this->file_provider->getContents($file_path);

        foreach ($file_manipulations as $manipulation) {
            if ($manipulation->start <= $last_start) {
                $existing_contents = $manipulation->transform($existing_contents);
                $last_start = $manipulation->start;
            }
        }

        if ($dry_run) {
            echo $file_path . ':' . "\n";

            $differ = new Differ(
                new StrictUnifiedDiffOutputBuilder([
                    'fromFile' => $file_path,
                    'toFile' => $file_path,
                ]),
            );

            echo $differ->diff($this->file_provider->getContents($file_path), $existing_contents);

            return;
        }

        $this->progress->alterFileDone($file_path);

        $this->file_provider->setContents($file_path, $existing_contents);
    }

    /**
     * @return list<IssueData>
     */
    public function getExistingIssuesForFile(string $file_path, int $start, int $end, ?string $issue_type = null): array
    {
        if (!isset($this->existing_issues[$file_path])) {
            return [];
        }

        $applicable_issues = [];

        foreach ($this->existing_issues[$file_path] as $issue_data) {
            if ($issue_data->from >= $start && $issue_data->from <= $end) {
                if ($issue_type === null || $issue_type === $issue_data->type) {
                    $applicable_issues[] = $issue_data;
                }
            }
        }

        return $applicable_issues;
    }

    public function removeExistingDataForFile(string $file_path, int $start, int $end, ?string $issue_type = null): void
    {
        if (isset($this->existing_issues[$file_path])) {
            foreach ($this->existing_issues[$file_path] as $i => $issue_data) {
                if ($issue_data->from >= $start && $issue_data->from <= $end) {
                    if ($issue_type === null || $issue_type === $issue_data->type) {
                        unset($this->existing_issues[$file_path][$i]);
                    }
                }
            }
        }

        if (isset($this->type_map[$file_path])) {
            foreach ($this->type_map[$file_path] as $map_start => $_) {
                if ($map_start >= $start && $map_start <= $end) {
                    unset($this->type_map[$file_path][$map_start]);
                }
            }
        }

        if (isset($this->reference_map[$file_path])) {
            foreach ($this->reference_map[$file_path] as $map_start => $_) {
                if ($map_start >= $start && $map_start <= $end) {
                    unset($this->reference_map[$file_path][$map_start]);
                }
            }
        }

        if (isset($this->argument_map[$file_path])) {
            foreach ($this->argument_map[$file_path] as $map_start => $_) {
                if ($map_start >= $start && $map_start <= $end) {
                    unset($this->argument_map[$file_path][$map_start]);
                }
            }
        }
    }

    /**
     * @return array<string, array<string, int>>
     */
    public function getAnalyzedMethods(): array
    {
        return $this->analyzed_methods;
    }

    /**
     * @return array<string, FileMapType>
     */
    public function getFileMaps(): array
    {
        $file_maps = [];

        foreach ($this->reference_map as $file_path => $reference_map) {
            $file_maps[$file_path] = [$reference_map, [], []];
        }

        foreach ($this->type_map as $file_path => $type_map) {
            if (isset($file_maps[$file_path])) {
                $file_maps[$file_path][1] = $type_map;
            } else {
                $file_maps[$file_path] = [[], $type_map, []];
            }
        }

        foreach ($this->argument_map as $file_path => $argument_map) {
            if (isset($file_maps[$file_path])) {
                $file_maps[$file_path][2] = $argument_map;
            } else {
                $file_maps[$file_path] = [[], [], $argument_map];
            }
        }

        return $file_maps;
    }

    /**
     * @return FileMapType
     */
    public function getMapsForFile(string $file_path): array
    {
        return [
            $this->reference_map[$file_path] ?? [],
            $this->type_map[$file_path] ?? [],
            $this->argument_map[$file_path] ?? [],
        ];
    }

    /**
     * @return array<string, array<int, Union>>
     */
    public function getPossibleMethodParamTypes(): array
    {
        return $this->possible_method_param_types;
    }

    public function addMutableClass(string $fqcln): void
    {
        $this->mutable_classes[strtolower($fqcln)] = true;
    }

    public function setAnalyzedMethod(string $file_path, string $method_id, bool $is_constructor = false): void
    {
        $this->analyzed_methods[$file_path][$method_id] = $is_constructor ? 2 : 1;
    }

    public function isMethodAlreadyAnalyzed(string $file_path, string $method_id, bool $is_constructor = false): bool
    {
        if ($is_constructor) {
            return isset($this->analyzed_methods[$file_path][$method_id])
                && $this->analyzed_methods[$file_path][$method_id] === 2;
        }

        return isset($this->analyzed_methods[$file_path][$method_id]);
    }

    /**
     * @param list<IssueData> $issues
     */
    private function taskDoneClosure(array $issues): void
    {
        $has_error = false;
        $has_info = false;

        foreach ($issues as $issue) {
            switch ($issue->severity) {
                case IssueData::SEVERITY_INFO:
                    $has_info = true;
                    break;
                default:
                    $has_error = true;
                    break;
            }
        }

        $this->progress->taskDone($has_error ? 2 : ($has_info ? 1 : 0));
    }

    /**
     * @return list<IssueData>
     */
    private function analysisWorker(int $_, string $file_path): array
    {
        $file_analyzer = $this->getFileAnalyzer(
            ProjectAnalyzer::getInstance(),
            $file_path,
            $this->config->getFiletypeAnalyzers(),
        );

        $this->progress->debug('Analyzing ' . $file_analyzer->getFilePath() . "\n");

        $file_analyzer->analyze();
        $file_analyzer->context = null;
        $file_analyzer->clearSourceBeforeDestruction();
        unset($file_analyzer);

        return IssueBuffer::getIssuesDataForFile($file_path);
    }

    /** @return WorkerData */
    private function getWorkerData(): array
    {
        $project_analyzer        = ProjectAnalyzer::getInstance();
        $codebase                = $project_analyzer->getCodebase();
        $analyzer                = $codebase->analyzer;
        $file_reference_provider = $codebase->file_reference_provider;

        $this->progress->debug('Gathering data for forked process'."\n");

        // @codingStandardsIgnoreStart
        return [
            'issues'                                     => IssueBuffer::getIssuesData(),
            'fixable_issue_counts'                       => IssueBuffer::getFixableIssues(),
            'nonmethod_references_to_classes'            => $file_reference_provider->getAllNonMethodReferencesToClasses(),
            'method_references_to_classes'               => $file_reference_provider->getAllMethodReferencesToClasses(),
            'file_references_to_class_members'           => $file_reference_provider->getAllFileReferencesToClassMembers(),
            'method_references_to_class_members'         => $file_reference_provider->getAllMethodReferencesToClassMembers(),
            'method_dependencies'                        => $file_reference_provider->getAllMethodDependencies(),
            'file_references_to_class_properties'        => $file_reference_provider->getAllFileReferencesToClassProperties(),
            'file_references_to_method_returns'          => $file_reference_provider->getAllFileReferencesToMethodReturns(),
            'method_references_to_class_properties'      => $file_reference_provider->getAllMethodReferencesToClassProperties(),
            'method_references_to_method_returns'        => $file_reference_provider->getAllMethodReferencesToMethodReturns(),
            'file_references_to_missing_class_members'   => $file_reference_provider->getAllFileReferencesToMissingClassMembers(),
            'method_references_to_missing_class_members' => $file_reference_provider->getAllMethodReferencesToMissingClassMembers(),
            'method_param_uses'                          => $file_reference_provider->getAllMethodParamUses(),
            'mixed_member_names'                         => $analyzer->getMixedMemberNames(),
            'file_manipulations'                         => FileManipulationBuffer::getAll(),
            'mixed_counts'                               => $analyzer->getMixedCounts(),
            'function_timings'                           => $analyzer->getFunctionTimings(),
            'analyzed_methods'                           => $analyzer->getAnalyzedMethods(),
            'file_maps'                                  => $analyzer->getFileMaps(),
            'class_locations'                            => $file_reference_provider->getAllClassLocations(),
            'class_method_locations'                     => $file_reference_provider->getAllClassMethodLocations(),
            'class_property_locations'                   => $file_reference_provider->getAllClassPropertyLocations(),
            'possible_method_param_types'                => $analyzer->getPossibleMethodParamTypes(),
            'taint_data'                                 => $codebase->taint_flow_graph,
            'unused_suppressions'                        => $codebase->track_unused_suppressions ? IssueBuffer::getUnusedSuppressions() : [],
            'used_suppressions'                          => $codebase->track_unused_suppressions ? IssueBuffer::getUsedSuppressions() : [],
            'function_docblock_manipulators'             => FunctionDocblockManipulator::getManipulators(),
            'mutable_classes'                            => $codebase->analyzer->mutable_classes,
            'issue_handlers'                             => $this->config->getIssueHandlerSuppressions()
        ];
        // @codingStandardsIgnoreEnd
    }
}<|MERGE_RESOLUTION|>--- conflicted
+++ resolved
@@ -1184,11 +1184,7 @@
         string $file_path,
         PhpParser\Node $node,
         string $node_type,
-<<<<<<< HEAD
-        PhpParser\Node $parent_node = null,
-=======
-        ?PhpParser\Node $parent_node = null
->>>>>>> 63ea4de7
+        ?PhpParser\Node $parent_node = null,
     ): void {
         if ($node_type === '') {
             throw new UnexpectedValueException('non-empty node_type expected');
