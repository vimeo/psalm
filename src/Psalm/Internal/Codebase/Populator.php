<?php

declare(strict_types=1);

namespace Psalm\Internal\Codebase;

use BackedEnum;
use Exception;
use InvalidArgumentException;
use Psalm\Internal\Analyzer\ClassLikeAnalyzer;
use Psalm\Internal\MethodIdentifier;
use Psalm\Internal\Provider\ClassLikeStorageProvider;
use Psalm\Internal\Provider\FileReferenceProvider;
use Psalm\Internal\Provider\FileStorageProvider;
use Psalm\Issue\CircularReference;
use Psalm\IssueBuffer;
use Psalm\Progress\Progress;
use Psalm\Storage\ClassConstantStorage;
use Psalm\Storage\ClassLikeStorage;
use Psalm\Storage\FileStorage;
use Psalm\Storage\PropertyStorage;
use Psalm\Type\Atomic\TInt;
use Psalm\Type\Atomic\TNonEmptyString;
use Psalm\Type\Atomic\TString;
use Psalm\Type\Atomic\TTemplateParam;
use Psalm\Type\Union;
use UnitEnum;

use function array_filter;
use function array_flip;
use function array_intersect_key;
use function array_keys;
use function array_merge;
use function array_splice;
use function count;
use function in_array;
use function key;
use function reset;
use function strpos;
use function strtolower;

/**
 * @internal
 *
 * Populates file and class information so that analysis can work properly
 */
final class Populator
{
    private ClassLikeStorageProvider $classlike_storage_provider;

    private FileStorageProvider $file_storage_provider;

    /**
     * @var array<lowercase-string, list<ClassLikeStorage>>
     */
    private array $invalid_class_storages = [];

    private Progress $progress;

    private ClassLikes $classlikes;

    private FileReferenceProvider $file_reference_provider;

    public function __construct(
        ClassLikeStorageProvider $classlike_storage_provider,
        FileStorageProvider $file_storage_provider,
        ClassLikes $classlikes,
        FileReferenceProvider $file_reference_provider,
        Progress $progress,
    ) {
        $this->classlike_storage_provider = $classlike_storage_provider;
        $this->file_storage_provider = $file_storage_provider;
        $this->classlikes = $classlikes;
        $this->progress = $progress;
        $this->file_reference_provider = $file_reference_provider;
    }

    public function populateCodebase(): void
    {
        $this->progress->debug('ClassLikeStorage is populating' . "\n");

        foreach ($this->classlike_storage_provider->getNew() as $class_storage) {
            $this->populateClassLikeStorage($class_storage);
        }

        $this->progress->debug('ClassLikeStorage is populated' . "\n");

        $this->progress->debug('FileStorage is populating' . "\n");

        $all_file_storage = $this->file_storage_provider->getNew();

        foreach ($all_file_storage as $file_storage) {
            $this->populateFileStorage($file_storage);
        }

        foreach ($this->classlike_storage_provider->getNew() as $class_storage) {
            foreach ($class_storage->dependent_classlikes as $dependent_classlike_lc => $_) {
                try {
                    $dependee_storage = $this->classlike_storage_provider->get($dependent_classlike_lc);
                } catch (InvalidArgumentException $exception) {
                    continue;
                }

                $class_storage->dependent_classlikes += $dependee_storage->dependent_classlikes;
            }
        }

        $this->progress->debug('FileStorage is populated' . "\n");

        ClassLikeStorageProvider::populated();
        FileStorageProvider::populated();
    }

    private function populateClassLikeStorage(ClassLikeStorage $storage, array $dependent_classlikes = []): void
    {
        if ($storage->populated) {
            return;
        }

        $fq_classlike_name_lc = strtolower($storage->name);

        if (isset($dependent_classlikes[$fq_classlike_name_lc])) {
            if ($storage->location) {
                IssueBuffer::maybeAdd(
                    new CircularReference(
                        'Circular reference discovered when loading ' . $storage->name,
                        $storage->location,
                    ),
                );
            }

            return;
        }

        $storage_provider = $this->classlike_storage_provider;

        $dependent_classlikes[$fq_classlike_name_lc] = true;

        foreach ($storage->used_traits as $used_trait_lc => $_) {
            $this->populateDataFromTrait($storage, $storage_provider, $dependent_classlikes, $used_trait_lc);
        }

        if ($storage->parent_classes) {
            $this->populateDataFromParentClass(
                $storage,
                $storage_provider,
                $dependent_classlikes,
                reset($storage->parent_classes),
            );
        }

        if (!strpos($fq_classlike_name_lc, '\\')
            && !isset($storage->methods['__construct'])
            && isset($storage->methods[$fq_classlike_name_lc])
            && !$storage->is_interface
            && !$storage->is_trait
        ) {
            $storage->methods['__construct'] = $storage->methods[$fq_classlike_name_lc];
        }

        foreach ($storage->direct_interface_parents as $parent_interface_lc => $_) {
            $this->populateInterfaceDataFromParentInterface(
                $storage,
                $storage_provider,
                $dependent_classlikes,
                $parent_interface_lc,
            );
        }

        foreach ($storage->direct_class_interfaces as $implemented_interface_lc => $_) {
            $this->populateDataFromImplementedInterface(
                $storage,
                $storage_provider,
                $dependent_classlikes,
                $implemented_interface_lc,
            );
        }

        if ($storage->location) {
            $file_path = $storage->location->file_path;

            foreach ($storage->parent_interfaces as $parent_interface_lc) {
                $this->file_reference_provider->addFileInheritanceToClass($file_path, $parent_interface_lc);
            }

            foreach ($storage->parent_classes as $parent_class_lc => $_) {
                $this->file_reference_provider->addFileInheritanceToClass($file_path, $parent_class_lc);
            }

            foreach ($storage->class_implements as $implemented_interface) {
                $this->file_reference_provider->addFileInheritanceToClass(
                    $file_path,
                    strtolower($implemented_interface),
                );
            }

            foreach ($storage->used_traits as $used_trait_lc => $_) {
                $this->file_reference_provider->addFileInheritanceToClass($file_path, $used_trait_lc);
            }
        }

        if ($storage->mutation_free || $storage->external_mutation_free) {
            foreach ($storage->methods as $method) {
                if (!$method->is_static && !$method->external_mutation_free) {
                    $method->mutation_free = $storage->mutation_free;
                    $method->external_mutation_free = $storage->external_mutation_free;
                    $method->immutable = $storage->mutation_free;
                }
            }

            if ($storage->mutation_free) {
                foreach ($storage->properties as $property) {
                    if (!$property->is_static) {
                        $property->readonly = true;
                    }
                }
            }
        }

        if ($storage->specialize_instance) {
            foreach ($storage->methods as $method) {
                if (!$method->is_static) {
                    $method->specialize_call = true;
                }
            }
        }

        if (!$storage->is_interface && !$storage->is_trait) {
            foreach ($storage->methods as $method) {
                $method->internal = [...$storage->internal, ...$method->internal];
            }

            foreach ($storage->properties as $property) {
                $property->internal = [...$storage->internal, ...$property->internal];
            }
        }

        $this->populateOverriddenMethods($storage, $storage_provider);

        $this->progress->debug('Have populated ' . $storage->name . "\n");

        $storage->populated = true;

        if (isset($this->invalid_class_storages[$fq_classlike_name_lc])) {
            foreach ($this->invalid_class_storages[$fq_classlike_name_lc] as $dependency) {
                // Dependencies may not be fully set yet, so we have to loop through dependencies of dependencies
                $dependencies = [strtolower($dependency->name) => true];
                do {
                    $current_dependency_name = key(array_splice($dependencies, 0, 1)); // Key shift
                    $current_dependency = $storage_provider->get($current_dependency_name);
                    $dependencies += $current_dependency->dependent_classlikes;

                    if (isset($current_dependency->dependent_classlikes[$fq_classlike_name_lc])) {
                        if ($dependency->location) {
                            IssueBuffer::maybeAdd(
                                new CircularReference(
                                    'Circular reference discovered when loading ' . $dependency->name,
                                    $dependency->location,
                                ),
                            );
                        }

                        continue 2;
                    }
                } while (!empty($dependencies));

                $dependency->populated = false;
                unset($dependency->invalid_dependencies[$fq_classlike_name_lc]);
                $this->populateClassLikeStorage($dependency, $dependent_classlikes);
            }

            unset($this->invalid_class_storages[$fq_classlike_name_lc]);
        }
    }

    private function populateOverriddenMethods(
        ClassLikeStorage $storage,
        ClassLikeStorageProvider $storage_provider,
    ): void {
        $interface_method_implementers = [];
        foreach ($storage->class_implements as $interface) {
            try {
                $implemented_interface = strtolower(
                    $this->classlikes->getUnAliasedName(
                        $interface,
                    ),
                );
                $implemented_interface_storage = $storage_provider->get($implemented_interface);
            } catch (InvalidArgumentException $e) {
                continue;
            }

            $implemented_interface_storage->dependent_classlikes[strtolower($storage->name)] = true;

            foreach ($implemented_interface_storage->methods as $method_name => $method) {
                if ($method->visibility === ClassLikeAnalyzer::VISIBILITY_PUBLIC) {
                    $interface_method_implementers[$method_name][] = new MethodIdentifier(
                        $implemented_interface_storage->name,
                        $method_name,
                    );
                }
            }
        }

        foreach ($interface_method_implementers as $method_name => $interface_method_ids) {
            if (count($interface_method_ids) === 1) {
                if (isset($storage->methods[$method_name])) {
                    $method_storage = $storage->methods[$method_name];

                    if ($method_storage->signature_return_type
                        && !$method_storage->signature_return_type->isVoid()
                        && $method_storage->return_type === $method_storage->signature_return_type
                    ) {
                        $interface_fqcln = $interface_method_ids[0]->fq_class_name;
                        $interface_storage = $storage_provider->get($interface_fqcln);

                        if (isset($interface_storage->methods[$method_name])) {
                            $interface_method_storage = $interface_storage->methods[$method_name];

                            if ($interface_method_storage->throws
                                && (!$method_storage->throws || $method_storage->inheritdoc)
                            ) {
                                $method_storage->throws += $interface_method_storage->throws;
                            }
                        }
                    }
                }
            }

            foreach ($interface_method_ids as $interface_method_id) {
                $storage->overridden_method_ids[$method_name][$interface_method_id->fq_class_name]
                    = $interface_method_id;
            }
        }

        $storage->documenting_method_ids = [];

        foreach ($storage->methods as $method_name => $method_storage) {
            if (isset($storage->overridden_method_ids[$method_name])) {
                $overridden_method_ids = $storage->overridden_method_ids[$method_name];

                $candidate_overridden_ids = null;

                $declaring_class_storages = [];

                foreach ($overridden_method_ids as $declaring_method_id) {
                    $declaring_class = $declaring_method_id->fq_class_name;
                    $declaring_class_storage
                        = $declaring_class_storages[$declaring_class]
                        = $this->classlike_storage_provider->get($declaring_class);

                    if ($candidate_overridden_ids === null) {
                        $candidate_overridden_ids
                            = ($declaring_class_storage->overridden_method_ids[$method_name] ?? [])
                                + [$declaring_method_id->fq_class_name => $declaring_method_id];
                    } else {
                        $candidate_overridden_ids = array_intersect_key(
                            $candidate_overridden_ids,
                            ($declaring_class_storage->overridden_method_ids[$method_name] ?? [])
                                + [$declaring_method_id->fq_class_name => $declaring_method_id],
                        );
                    }
                }

                foreach ($overridden_method_ids as $declaring_method_id) {
                    $declaring_class = $declaring_method_id->fq_class_name;
                    $declaring_method_name = $declaring_method_id->method_name;
                    $declaring_class_storage = $declaring_class_storages[$declaring_class];

                    $declaring_method_storage = $declaring_class_storage->methods[$declaring_method_name]
                        ?? $declaring_class_storage->pseudo_methods[$declaring_method_name]
                        ?? $declaring_class_storage->pseudo_static_methods[$declaring_method_name];

                    if (($declaring_method_storage->has_docblock_param_types
                            || $declaring_method_storage->has_docblock_return_type)
                        && !$method_storage->has_docblock_param_types
                        && !$method_storage->has_docblock_return_type
                        && $method_storage->inherited_return_type !== null
                    ) {
                        if (!isset($storage->documenting_method_ids[$method_name])
                            || (string) $storage->documenting_method_ids[$method_name]
                                === (string) $declaring_method_id
                        ) {
                            $storage->documenting_method_ids[$method_name] = $declaring_method_id;
                            $method_storage->inherited_return_type = true;
                        } else {
                            if (in_array(
                                $storage->documenting_method_ids[$method_name]->fq_class_name,
                                $declaring_class_storage->parent_interfaces,
                            )) {
                                $storage->documenting_method_ids[$method_name] = $declaring_method_id;
                                $method_storage->inherited_return_type = true;
                            } else {
                                $documenting_class_storage = $declaring_class_storages
                                    [$storage->documenting_method_ids[$method_name]->fq_class_name];

                                if (!in_array(
                                    $declaring_class,
                                    $documenting_class_storage->parent_interfaces,
                                ) && $documenting_class_storage->is_interface
                                ) {
                                    unset($storage->documenting_method_ids[$method_name]);
                                    $method_storage->inherited_return_type = null;
                                }
                            }
                        }
                    }

                    // tell the declaring class it's overridden downstream
                    $declaring_method_storage->overridden_downstream = true;
                    $declaring_method_storage->overridden_somewhere = true;

                    if ($declaring_method_storage->mutation_free_inferred) {
                        $declaring_method_storage->mutation_free = false;
                        $declaring_method_storage->external_mutation_free = false;
                        $declaring_method_storage->mutation_free_inferred = false;
                    }

                    if ($declaring_method_storage->throws
                        && (!$method_storage->throws || $method_storage->inheritdoc)
                    ) {
                        $method_storage->throws += $declaring_method_storage->throws;
                    }
                }
            }
        }
    }

    private function populateDataFromTrait(
        ClassLikeStorage $storage,
        ClassLikeStorageProvider $storage_provider,
        array $dependent_classlikes,
        string $used_trait_lc,
    ): void {
        try {
            $used_trait_lc = strtolower(
                $this->classlikes->getUnAliasedName(
                    $used_trait_lc,
                ),
            );
            $trait_storage = $storage_provider->get($used_trait_lc);
        } catch (InvalidArgumentException $e) {
            return;
        }

        $this->populateClassLikeStorage($trait_storage, $dependent_classlikes);

        $this->inheritConstantsFromTrait($storage, $trait_storage);
        $this->inheritMethodsFromParent($storage, $trait_storage);
        $this->inheritPropertiesFromParent($storage, $trait_storage);

        self::extendTemplateParams($storage, $trait_storage, false);

        $storage->pseudo_property_get_types += $trait_storage->pseudo_property_get_types;
        $storage->pseudo_property_set_types += $trait_storage->pseudo_property_set_types;

        $storage->pseudo_static_methods += $trait_storage->pseudo_static_methods;
        
        $storage->pseudo_methods += $trait_storage->pseudo_methods;
        $storage->declaring_pseudo_method_ids += $trait_storage->declaring_pseudo_method_ids;
    }

    private static function extendType(
        Union $type,
        ClassLikeStorage $storage,
    ): Union {
        $extended_types = [];

        foreach ($type->getAtomicTypes() as $atomic_type) {
            if ($atomic_type instanceof TTemplateParam) {
                $referenced_type
                    = $storage->template_extended_params[$atomic_type->defining_class][$atomic_type->param_name]
                        ?? null;

                if ($referenced_type) {
                    foreach ($referenced_type->getAtomicTypes() as $atomic_referenced_type) {
                        if (!$atomic_referenced_type instanceof TTemplateParam) {
                            $extended_types[] = $atomic_referenced_type;
                        } else {
                            $extended_types[] = $atomic_type;
                        }
                    }
                } else {
                    $extended_types[] = $atomic_type;
                }
            } else {
                $extended_types[] = $atomic_type;
            }
        }

        return new Union($extended_types);
    }

    private function populateDataFromParentClass(
        ClassLikeStorage $storage,
        ClassLikeStorageProvider $storage_provider,
        array $dependent_classlikes,
        string $parent_storage_class,
    ): void {
        $parent_storage_class = strtolower(
            $this->classlikes->getUnAliasedName(
                $parent_storage_class,
            ),
        );

        try {
            $parent_storage = $storage_provider->get($parent_storage_class);
        } catch (InvalidArgumentException $e) {
            $this->progress->debug('Populator could not find dependency (' . __LINE__ . ")\n");

            $storage->invalid_dependencies[$parent_storage_class] = true;

            $this->invalid_class_storages[$parent_storage_class][] = $storage;

            return;
        }

        $this->populateClassLikeStorage($parent_storage, $dependent_classlikes);

        $storage->parent_classes = array_merge($storage->parent_classes, $parent_storage->parent_classes);

        self::extendTemplateParams($storage, $parent_storage, true);

        $this->inheritMethodsFromParent($storage, $parent_storage);
        $this->inheritPropertiesFromParent($storage, $parent_storage);

        $storage->class_implements = array_merge($storage->class_implements, $parent_storage->class_implements);
        $storage->invalid_dependencies = array_merge(
            $storage->invalid_dependencies,
            $parent_storage->invalid_dependencies,
        );

        if ($parent_storage->has_visitor_issues) {
            $storage->has_visitor_issues = true;
        }

        $storage->constants = array_merge(
            array_filter(
                $parent_storage->constants,
                static fn(ClassConstantStorage $constant): bool
                    => $constant->visibility === ClassLikeAnalyzer::VISIBILITY_PUBLIC
                        || $constant->visibility === ClassLikeAnalyzer::VISIBILITY_PROTECTED,
            ),
            $storage->constants,
        );

        if ($parent_storage->preserve_constructor_signature) {
            $storage->preserve_constructor_signature = true;
        }

        if (($parent_storage->namedMixins || $parent_storage->templatedMixins)
            && (!$storage->namedMixins || !$storage->templatedMixins)) {
            $storage->mixin_declaring_fqcln = $parent_storage->mixin_declaring_fqcln;

            if (!$storage->namedMixins) {
                $storage->namedMixins = $parent_storage->namedMixins;
            }

            if (!$storage->templatedMixins) {
                $storage->templatedMixins = $parent_storage->templatedMixins;
            }
        }

        $storage->pseudo_property_get_types += $parent_storage->pseudo_property_get_types;
        $storage->pseudo_property_set_types += $parent_storage->pseudo_property_set_types;

        $parent_storage->dependent_classlikes[strtolower($storage->name)] = true;

<<<<<<< HEAD
        foreach ($parent_storage->pseudo_methods as $method_name => $pseudo_method) {
            if (!isset($storage->methods[$method_name])) {
                $storage->pseudo_methods[$method_name] = $pseudo_method;
            }
        }
        foreach ($parent_storage->declaring_pseudo_method_ids as $method_name => $pseudo_method_id) {
            if (!isset($storage->methods[$method_name])) {
                $storage->declaring_pseudo_method_ids[$method_name] = $pseudo_method_id;
            };
        }
=======
        $storage->pseudo_static_methods += $parent_storage->pseudo_static_methods;

        $storage->pseudo_methods += $parent_storage->pseudo_methods;
        $storage->declaring_pseudo_method_ids += $parent_storage->declaring_pseudo_method_ids;
>>>>>>> 982f95c8
    }

    private function populateInterfaceData(
        ClassLikeStorage $storage,
        ClassLikeStorage $interface_storage,
        ClassLikeStorageProvider $storage_provider,
        array $dependent_classlikes,
    ): void {
        $this->populateClassLikeStorage($interface_storage, $dependent_classlikes);

        // copy over any constants
        $storage->constants = array_merge(
            array_filter(
                $interface_storage->constants,
                static fn(ClassConstantStorage $constant): bool
                    => $constant->visibility === ClassLikeAnalyzer::VISIBILITY_PUBLIC,
            ),
            $storage->constants,
        );

        $storage->invalid_dependencies = array_merge(
            $storage->invalid_dependencies,
            $interface_storage->invalid_dependencies,
        );

        self::extendTemplateParams($storage, $interface_storage, false);

        $new_parents = array_keys($interface_storage->parent_interfaces);
        $new_parents[] = $interface_storage->name;
        foreach ($new_parents as $new_parent) {
            try {
                $new_parent = strtolower(
                    $this->classlikes->getUnAliasedName(
                        $new_parent,
                    ),
                );
                $new_parent_interface_storage = $storage_provider->get($new_parent);
            } catch (InvalidArgumentException $e) {
                continue;
            }

            $new_parent_interface_storage->dependent_classlikes[strtolower($storage->name)] = true;
        }
    }

    private static function extendTemplateParams(
        ClassLikeStorage $storage,
        ClassLikeStorage $parent_storage,
        bool $from_direct_parent,
    ): void {
        if ($parent_storage->yield && !$storage->yield) {
            $storage->yield = $parent_storage->yield;
            $storage->declaring_yield_fqcn ??= $parent_storage->name;
        }
        if ($parent_storage->template_types) {
            $storage->template_extended_params[$parent_storage->name] = [];

            if (isset($storage->template_extended_offsets[$parent_storage->name])) {
                foreach ($storage->template_extended_offsets[$parent_storage->name] as $i => $type) {
                    $parent_template_type_names = array_keys($parent_storage->template_types);

                    $mapped_name = $parent_template_type_names[$i] ?? null;

                    if ($mapped_name) {
                        $storage->template_extended_params[$parent_storage->name][$mapped_name]
                            = $type;
                    }
                }

                if ($parent_storage->template_extended_params) {
                    foreach ($parent_storage->template_extended_params as $t_storage_class => $type_map) {
                        foreach ($type_map as $i => $type) {
                            $storage->template_extended_params[$t_storage_class][$i] = self::extendType(
                                $type,
                                $storage,
                            );
                        }
                    }
                }
            } else {
                foreach ($parent_storage->template_types as $template_name => $template_type_map) {
                    foreach ($template_type_map as $template_type) {
                        $default_param = $template_type->setProperties(['from_docblock' => false]);
                        $storage->template_extended_params[$parent_storage->name][$template_name] = $default_param;
                    }
                }

                if ($from_direct_parent) {
                    if ($parent_storage->template_extended_params) {
                        $storage->template_extended_params = array_merge(
                            $storage->template_extended_params,
                            $parent_storage->template_extended_params,
                        );
                    }
                }
            }
        } elseif ($parent_storage->template_extended_params) {
            $storage->template_extended_params = array_merge(
                $storage->template_extended_params ?: [],
                $parent_storage->template_extended_params,
            );
        }
    }

    private function populateInterfaceDataFromParentInterface(
        ClassLikeStorage $storage,
        ClassLikeStorageProvider $storage_provider,
        array $dependent_classlikes,
        string $parent_interface_lc,
    ): void {
        try {
            $parent_interface_lc = strtolower(
                $this->classlikes->getUnAliasedName(
                    $parent_interface_lc,
                ),
            );
            $parent_interface_storage = $storage_provider->get($parent_interface_lc);
        } catch (InvalidArgumentException $e) {
            $this->progress->debug('Populator could not find dependency (' . __LINE__ . ")\n");

            $storage->invalid_dependencies[$parent_interface_lc] = true;
            return;
        }

        $this->populateInterfaceData($storage, $parent_interface_storage, $storage_provider, $dependent_classlikes);

        $this->inheritMethodsFromParent($storage, $parent_interface_storage);

        $storage->pseudo_methods += $parent_interface_storage->pseudo_methods;
        $storage->declaring_pseudo_method_ids += $parent_interface_storage->declaring_pseudo_method_ids;

        $storage->parent_interfaces = array_merge(
            $parent_interface_storage->parent_interfaces,
            $storage->parent_interfaces,
        );

        if (isset($storage->parent_interfaces[strtolower(UnitEnum::class)])) {
            $storage->declaring_property_ids['name'] = $storage->name;
            $storage->appearing_property_ids['name'] = "{$storage->name}::\$name";
            $storage->properties['name'] = new PropertyStorage();
            $storage->properties['name']->type = new Union([new TNonEmptyString()]);
        }
        if (isset($storage->parent_interfaces[strtolower(BackedEnum::class)])) {
            $storage->declaring_property_ids['value'] = $storage->name;
            $storage->appearing_property_ids['value'] = "{$storage->name}::\$value";
            $storage->properties['value'] = new PropertyStorage();
            $storage->properties['value']->type = new Union([new TInt(), new TString()]);
        }
    }

    private function populateDataFromImplementedInterface(
        ClassLikeStorage $storage,
        ClassLikeStorageProvider $storage_provider,
        array $dependent_classlikes,
        string $implemented_interface_lc,
    ): void {
        try {
            $implemented_interface_lc = strtolower(
                $this->classlikes->getUnAliasedName(
                    $implemented_interface_lc,
                ),
            );
            $implemented_interface_storage = $storage_provider->get($implemented_interface_lc);
        } catch (InvalidArgumentException $e) {
            $this->progress->debug('Populator could not find dependency (' . __LINE__ . ")\n");

            $storage->invalid_dependencies[$implemented_interface_lc] = true;
            return;
        }

        $this->populateInterfaceData(
            $storage,
            $implemented_interface_storage,
            $storage_provider,
            $dependent_classlikes,
        );

        $storage->class_implements = array_merge(
            $storage->class_implements,
            $implemented_interface_storage->parent_interfaces,
        );
    }

    /**
     * @param  array<string, bool> $dependent_file_paths
     */
    private function populateFileStorage(FileStorage $storage, array $dependent_file_paths = []): void
    {
        if ($storage->populated) {
            return;
        }

        $file_path_lc = strtolower($storage->file_path);

        if (isset($dependent_file_paths[$file_path_lc])) {
            return;
        }

        $dependent_file_paths[$file_path_lc] = true;

        $all_required_file_paths = $storage->required_file_paths;

        foreach ($storage->required_file_paths as $included_file_path => $_) {
            try {
                $included_file_storage = $this->file_storage_provider->get($included_file_path);
            } catch (InvalidArgumentException $e) {
                continue;
            }

            $this->populateFileStorage($included_file_storage, $dependent_file_paths);

            $all_required_file_paths = $all_required_file_paths + $included_file_storage->required_file_paths;
        }

        foreach ($all_required_file_paths as $included_file_path => $_) {
            try {
                $included_file_storage = $this->file_storage_provider->get($included_file_path);
            } catch (InvalidArgumentException $e) {
                continue;
            }

            $storage->declaring_function_ids = array_merge(
                $included_file_storage->declaring_function_ids,
                $storage->declaring_function_ids,
            );

            $storage->declaring_constants = array_merge(
                $included_file_storage->declaring_constants,
                $storage->declaring_constants,
            );
        }

        foreach ($storage->referenced_classlikes as $fq_class_name) {
            try {
                $classlike_storage = $this->classlike_storage_provider->get($fq_class_name);
            } catch (InvalidArgumentException $e) {
                continue;
            }

            if (!$classlike_storage->location) {
                continue;
            }

            try {
                $included_file_storage = $this->file_storage_provider->get($classlike_storage->location->file_path);
            } catch (InvalidArgumentException $e) {
                continue;
            }

            foreach ($classlike_storage->used_traits as $used_trait) {
                try {
                    $trait_storage = $this->classlike_storage_provider->get($used_trait);
                } catch (InvalidArgumentException $e) {
                    continue;
                }

                if (!$trait_storage->location) {
                    continue;
                }

                try {
                    $included_trait_file_storage = $this->file_storage_provider->get(
                        $trait_storage->location->file_path,
                    );
                } catch (InvalidArgumentException $e) {
                    continue;
                }

                $storage->declaring_function_ids = array_merge(
                    $included_trait_file_storage->declaring_function_ids,
                    $storage->declaring_function_ids,
                );
            }

            $storage->declaring_function_ids = array_merge(
                $included_file_storage->declaring_function_ids,
                $storage->declaring_function_ids,
            );
        }

        $storage->required_file_paths = $all_required_file_paths;

        foreach ($all_required_file_paths as $required_file_path) {
            try {
                $required_file_storage = $this->file_storage_provider->get($required_file_path);
            } catch (InvalidArgumentException $e) {
                continue;
            }

            $required_file_storage->required_by_file_paths += [$file_path_lc => $storage->file_path];
        }

        foreach ($storage->required_classes as $required_classlike) {
            try {
                $classlike_storage = $this->classlike_storage_provider->get($required_classlike);
            } catch (InvalidArgumentException $e) {
                continue;
            }

            if (!$classlike_storage->location) {
                continue;
            }

            try {
                $required_file_storage = $this->file_storage_provider->get($classlike_storage->location->file_path);
            } catch (InvalidArgumentException $e) {
                continue;
            }

            $required_file_storage->required_by_file_paths += [$file_path_lc => $storage->file_path];
        }

        $storage->populated = true;
    }

    private function inheritConstantsFromTrait(
        ClassLikeStorage $storage,
        ClassLikeStorage $trait_storage,
    ): void {
        if (!$trait_storage->is_trait) {
            throw new Exception('Class like storage is not for a trait.');
        }
        foreach ($trait_storage->constants as $constant_name => $class_constant_storage) {
            $trait_alias_map_cased = array_flip($storage->trait_alias_map_cased);
            if (isset($trait_alias_map_cased[$constant_name])) {
                $aliased_constant_name_lc = strtolower($trait_alias_map_cased[$constant_name]);
                $aliased_constant_name = $trait_alias_map_cased[$constant_name];
            } else {
                $aliased_constant_name_lc = strtolower($constant_name);
                $aliased_constant_name = $constant_name;
            }
            $visibility = $storage->trait_visibility_map[$aliased_constant_name_lc]
                ?? $class_constant_storage->visibility;
            $final = $storage->trait_final_map[$aliased_constant_name_lc] ?? $class_constant_storage->final;
            $storage->constants[$aliased_constant_name] = new ClassConstantStorage(
                $class_constant_storage->type,
                $class_constant_storage->inferred_type,
                $visibility,
                $class_constant_storage->location,
                $class_constant_storage->type_location,
                $class_constant_storage->stmt_location,
                $class_constant_storage->deprecated,
                $final,
                $class_constant_storage->unresolved_node,
                $class_constant_storage->attributes,
                $class_constant_storage->suppressed_issues,
                $class_constant_storage->description,
            );
        }
    }

    protected function inheritMethodsFromParent(
        ClassLikeStorage $storage,
        ClassLikeStorage $parent_storage,
    ): void {
        $fq_class_name = $storage->name;
        $fq_class_name_lc = strtolower($fq_class_name);

        if ($parent_storage->sealed_methods !== null) {
            $storage->sealed_methods = $parent_storage->sealed_methods;
        }

        // register where they appear (can never be in a trait)
        foreach ($parent_storage->appearing_method_ids as $method_name_lc => $appearing_method_id) {
            $aliased_method_names = [$method_name_lc];

            if ($parent_storage->is_trait
                && $storage->trait_alias_map
            ) {
                $aliased_method_names = [
                    ...$aliased_method_names,
                    ...array_keys($storage->trait_alias_map, $method_name_lc, true),
                ];
            }

            foreach ($aliased_method_names as $aliased_method_name) {
                if (isset($storage->appearing_method_ids[$aliased_method_name])) {
                    continue;
                }

                $implemented_method_id = new MethodIdentifier(
                    $fq_class_name,
                    $aliased_method_name,
                );

                $storage->appearing_method_ids[$aliased_method_name] =
                    $parent_storage->is_trait ? $implemented_method_id : $appearing_method_id;

                $this_method_id = $fq_class_name_lc . '::' . $method_name_lc;

                if (isset($storage->methods[$aliased_method_name])) {
                    $storage->potential_declaring_method_ids[$aliased_method_name] = [$this_method_id => true];
                } else {
                    if (isset($parent_storage->potential_declaring_method_ids[$aliased_method_name])) {
                        $storage->potential_declaring_method_ids[$aliased_method_name]
                            = $parent_storage->potential_declaring_method_ids[$aliased_method_name];
                    }

                    $storage->potential_declaring_method_ids[$aliased_method_name][$this_method_id] = true;

                    $parent_method_id = strtolower($parent_storage->name) . '::' . $method_name_lc;
                    $storage->potential_declaring_method_ids[$aliased_method_name][$parent_method_id] = true;
                }
            }
        }

        // register where they're declared
        foreach ($parent_storage->inheritable_method_ids as $method_name_lc => $declaring_method_id) {
            if ($method_name_lc !== '__construct'
                || $parent_storage->preserve_constructor_signature
            ) {
                if ($parent_storage->is_trait) {
                    $declaring_class = $declaring_method_id->fq_class_name;
                    $declaring_class_storage = $this->classlike_storage_provider->get($declaring_class);

                    if (isset($declaring_class_storage->methods[$method_name_lc])
                        && $declaring_class_storage->methods[$method_name_lc]->abstract
                    ) {
                        $storage->overridden_method_ids[$method_name_lc][$declaring_method_id->fq_class_name]
                            = $declaring_method_id;
                    }
                } else {
                    $storage->overridden_method_ids[$method_name_lc][$declaring_method_id->fq_class_name]
                        = $declaring_method_id;
                }

                if (isset($parent_storage->overridden_method_ids[$method_name_lc])
                    && isset($storage->overridden_method_ids[$method_name_lc])
                ) {
                    $storage->overridden_method_ids[$method_name_lc]
                        += $parent_storage->overridden_method_ids[$method_name_lc];
                }
            }

            $aliased_method_names = [$method_name_lc];

            if ($parent_storage->is_trait
                && $storage->trait_alias_map
            ) {
                $aliased_method_names = [
                    ...$aliased_method_names,
                    ...array_keys($storage->trait_alias_map, $method_name_lc, true),
                ];
            }

            foreach ($aliased_method_names as $aliased_method_name) {
                if (isset($storage->declaring_method_ids[$aliased_method_name])) {
                    $implementing_method_id = $storage->declaring_method_ids[$aliased_method_name];

                    $implementing_class_storage = $this->classlike_storage_provider->get(
                        $implementing_method_id->fq_class_name,
                    );

                    if (!$implementing_class_storage->methods[$implementing_method_id->method_name]->abstract
                        || !empty($storage->methods[$implementing_method_id->method_name]->abstract)
                    ) {
                        continue;
                    }
                }

                $storage->declaring_method_ids[$aliased_method_name] = $declaring_method_id;
                $storage->inheritable_method_ids[$aliased_method_name] = $declaring_method_id;
            }
        }
    }

    private function inheritPropertiesFromParent(
        ClassLikeStorage $storage,
        ClassLikeStorage $parent_storage,
    ): void {
        if ($parent_storage->sealed_properties !== null) {
            $storage->sealed_properties = $parent_storage->sealed_properties;
        }

        // register where they appear (can never be in a trait)
        foreach ($parent_storage->appearing_property_ids as $property_name => $appearing_property_id) {
            if (isset($storage->appearing_property_ids[$property_name])) {
                continue;
            }

            if (!$parent_storage->is_trait
                && isset($parent_storage->properties[$property_name])
                && $parent_storage->properties[$property_name]->visibility === ClassLikeAnalyzer::VISIBILITY_PRIVATE
            ) {
                continue;
            }

            $implemented_property_id = $storage->name . '::$' . $property_name;

            $storage->appearing_property_ids[$property_name] =
                $parent_storage->is_trait ? $implemented_property_id : $appearing_property_id;
        }

        // register where they're declared
        foreach ($parent_storage->declaring_property_ids as $property_name => $declaring_property_class) {
            if (isset($storage->declaring_property_ids[$property_name])) {
                continue;
            }

            if (!$parent_storage->is_trait
                && isset($parent_storage->properties[$property_name])
                && $parent_storage->properties[$property_name]->visibility === ClassLikeAnalyzer::VISIBILITY_PRIVATE
            ) {
                continue;
            }

            $storage->declaring_property_ids[$property_name] = $declaring_property_class;
        }

        // register where they're declared
        foreach ($parent_storage->inheritable_property_ids as $property_name => $inheritable_property_id) {
            if (!$parent_storage->is_trait
                && isset($parent_storage->properties[$property_name])
                && $parent_storage->properties[$property_name]->visibility === ClassLikeAnalyzer::VISIBILITY_PRIVATE
            ) {
                continue;
            }

            if (!$parent_storage->is_trait) {
                $storage->overridden_property_ids[$property_name][] = $inheritable_property_id;
            }

            $storage->inheritable_property_ids[$property_name] = $inheritable_property_id;
        }
    }
}<|MERGE_RESOLUTION|>--- conflicted
+++ resolved
@@ -566,7 +566,11 @@
 
         $parent_storage->dependent_classlikes[strtolower($storage->name)] = true;
 
-<<<<<<< HEAD
+        foreach ($parent_storage->pseudo_static_methods as $method_name => $pseudo_method) {
+            if (!isset($storage->methods[$method_name])) {
+                $storage->pseudo_static_methods[$method_name] = $pseudo_method;
+            }
+        }
         foreach ($parent_storage->pseudo_methods as $method_name => $pseudo_method) {
             if (!isset($storage->methods[$method_name])) {
                 $storage->pseudo_methods[$method_name] = $pseudo_method;
@@ -577,12 +581,6 @@
                 $storage->declaring_pseudo_method_ids[$method_name] = $pseudo_method_id;
             };
         }
-=======
-        $storage->pseudo_static_methods += $parent_storage->pseudo_static_methods;
-
-        $storage->pseudo_methods += $parent_storage->pseudo_methods;
-        $storage->declaring_pseudo_method_ids += $parent_storage->declaring_pseudo_method_ids;
->>>>>>> 982f95c8
     }
 
     private function populateInterfaceData(
