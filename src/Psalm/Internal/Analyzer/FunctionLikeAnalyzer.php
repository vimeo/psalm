<?php

declare(strict_types=1);

namespace Psalm\Internal\Analyzer;

use PhpParser;
use PhpParser\Node\Expr\ArrowFunction;
use PhpParser\Node\Expr\Closure;
use PhpParser\Node\Param;
use PhpParser\Node\Stmt\ClassMethod;
use PhpParser\Node\Stmt\Function_;
use Psalm\CodeLocation;
use Psalm\Codebase;
use Psalm\Context;
use Psalm\Exception\UnresolvableConstantException;
use Psalm\FileManipulation;
use Psalm\Internal\Analyzer\FunctionLike\ReturnTypeAnalyzer;
use Psalm\Internal\Analyzer\FunctionLike\ReturnTypeCollector;
use Psalm\Internal\Analyzer\Statements\ExpressionAnalyzer;
use Psalm\Internal\Codebase\TaintFlowGraph;
use Psalm\Internal\Codebase\VariableUseGraph;
use Psalm\Internal\DataFlow\DataFlowNode;
use Psalm\Internal\FileManipulation\FileManipulationBuffer;
use Psalm\Internal\FileManipulation\FunctionDocblockManipulator;
use Psalm\Internal\MethodIdentifier;
use Psalm\Internal\PhpVisitor\NodeCounterVisitor;
use Psalm\Internal\Provider\NodeDataProvider;
use Psalm\Internal\Type\Comparator\TypeComparisonResult;
use Psalm\Internal\Type\Comparator\UnionTypeComparator;
use Psalm\Internal\Type\TemplateInferredTypeReplacer;
use Psalm\Internal\Type\TemplateResult;
use Psalm\Internal\Type\TemplateStandinTypeReplacer;
use Psalm\Internal\Type\TypeExpander;
use Psalm\Issue\InvalidDocblockParamName;
use Psalm\Issue\InvalidParamDefault;
use Psalm\Issue\InvalidThrow;
use Psalm\Issue\MethodSignatureMismatch;
use Psalm\Issue\MismatchingDocblockParamType;
use Psalm\Issue\MissingClosureParamType;
use Psalm\Issue\MissingParamType;
use Psalm\Issue\MissingThrowsDocblock;
use Psalm\Issue\ReferenceConstraintViolation;
use Psalm\Issue\ReservedWord;
use Psalm\Issue\UnresolvableConstant;
use Psalm\Issue\UnusedClosureParam;
use Psalm\Issue\UnusedDocblockParam;
use Psalm\Issue\UnusedParam;
use Psalm\IssueBuffer;
use Psalm\Node\Expr\VirtualVariable;
use Psalm\Node\Stmt\VirtualWhile;
use Psalm\Plugin\EventHandler\Event\AfterFunctionLikeAnalysisEvent;
use Psalm\Storage\ClassLikeStorage;
use Psalm\Storage\FunctionLikeParameter;
use Psalm\Storage\FunctionLikeStorage;
use Psalm\Storage\FunctionStorage;
use Psalm\Storage\MethodStorage;
use Psalm\Type;
use Psalm\Type\Atomic\TArray;
use Psalm\Type\Atomic\TClosure;
use Psalm\Type\Atomic\TGenericObject;
use Psalm\Type\Atomic\TMixed;
use Psalm\Type\Atomic\TNamedObject;
use Psalm\Type\Atomic\TTemplateParam;
use Psalm\Type\Union;
use UnexpectedValueException;

use function array_combine;
use function array_diff_key;
use function array_key_exists;
use function array_keys;
use function array_merge;
use function array_search;
use function array_values;
use function count;
use function end;
use function in_array;
use function is_string;
use function krsort;
use function mb_strpos;
use function md5;
use function microtime;
use function reset;
use function strpos;
use function strtolower;
use function substr;

use const SORT_NUMERIC;

/**
 * @internal
 * @template-covariant TFunction as Closure|Function_|ClassMethod|ArrowFunction
 */
abstract class FunctionLikeAnalyzer extends SourceAnalyzer
{
    /**
     * @var TFunction
     */
    protected Closure|Function_|ClassMethod|ArrowFunction $function;

    protected Codebase $codebase;

    /**
     * @var array<string>
     */
    protected array $suppressed_issues;

    protected bool $is_static = false;

    /**
     * @var ?array<string, Union>
     */
    protected ?array $return_vars_in_scope = [];

    /**
     * @var ?array<string, bool>
     */
    protected ?array $return_vars_possibly_in_scope = [];

    private ?Union $local_return_type = null;

    /**
     * @var array<string, bool>
     */
    protected static array $no_effects_hashes = [];

    public bool $track_mutations = false;

    public bool $inferred_impure = false;

    public bool $inferred_has_mutation = false;

    /**
     * Holds param nodes for functions with func_get_args calls
     *
     * @var array<string, DataFlowNode>
     */
    public array $param_nodes = [];

    protected FunctionLikeStorage $storage;

    /**
     * @param TFunction $function
     */
    public function __construct($function, SourceAnalyzer $source, FunctionLikeStorage $storage)
    {
        $this->function = $function;
        $this->source = $source;
        $this->suppressed_issues = $source->getSuppressedIssues();
        $this->codebase = $source->getCodebase();
        $this->storage = $storage;
    }

    /**
     * @param bool          $add_mutations  whether or not to add mutations to this method
     * @param array<string, Union> $byref_vars
     * @param-out array<string, Union> $byref_vars
     * @return false|null
     * @psalm-suppress PossiblyUnusedReturnValue unused but seems important
     * @psalm-suppress ComplexMethod Unavoidably complex
     */
    public function analyze(
        Context $context,
        NodeDataProvider $type_provider,
        ?Context $global_context = null,
        bool $add_mutations = false,
<<<<<<< HEAD
=======
        array &$byref_vars = []
>>>>>>> 06b71be0
    ): ?bool {
        $storage = $this->storage;

        $function_stmts = $this->function->getStmts() ?: [];

        if ($this->function instanceof ArrowFunction
            && isset($function_stmts[0])
            && $function_stmts[0] instanceof PhpParser\Node\Stmt\Return_
            && $function_stmts[0]->expr
        ) {
            $function_stmts[0]->setAttributes($function_stmts[0]->expr->getAttributes());
        }

        if ($global_context) {
            foreach ($global_context->constants as $const_name => $var_type) {
                if (!$context->hasVariable($const_name)) {
                    $context->vars_in_scope[$const_name] = $var_type;
                }
            }
        }

        $codebase = $this->codebase;
        $project_analyzer = $this->getProjectAnalyzer();

        if ($codebase->track_unused_suppressions && !isset($storage->suppressed_issues[0])) {
            if (count($storage->suppressed_issues) === 1 // UnusedPsalmSuppress by itself should be marked as unused
                || !in_array("UnusedPsalmSuppress", $storage->suppressed_issues)
            ) {
                foreach ($storage->suppressed_issues as $offset => $issue_name) {
                    IssueBuffer::addUnusedSuppression(
                        $storage->location !== null
                            ? $storage->location->file_path
                            : $this->getFilePath(),
                        $offset,
                        $issue_name,
                    );
                }
            }
        }

        foreach ($storage->docblock_issues as $docblock_issue) {
            IssueBuffer::maybeAdd($docblock_issue);
        }

        $function_information = $this->getFunctionInformation(
            $context,
            $codebase,
            $type_provider,
            $storage,
            $add_mutations,
        );

        if ($function_information === null) {
            return null;
        }

        [
            $real_method_id,
            $method_id,
            $appearing_class_storage,
            $hash,
            $cased_method_id,
            $overridden_method_ids,
        ] = $function_information;

        $this->suppressed_issues = $this->getSource()->getSuppressedIssues() + $storage->suppressed_issues;
        if ($appearing_class_storage) {
            $this->suppressed_issues += $appearing_class_storage->suppressed_issues;
        }

        if (($storage instanceof MethodStorage || $storage instanceof FunctionStorage)
            && $storage->is_static
        ) {
            $this->is_static = true;
        }

        $statements_analyzer = new StatementsAnalyzer($this, $type_provider);

        $byref_uses = [];
        if ($this instanceof ClosureAnalyzer && $this->function instanceof Closure) {
            foreach ($this->function->uses as $use) {
                if (!is_string($use->var->name)) {
                    continue;
                }

                $use_var_id = '$' . $use->var->name;

                $use_location = new CodeLocation($this, $use);

                $use_assignment = null;

                if ($statements_analyzer->data_flow_graph) {
                    $use_assignment = DataFlowNode::getForAssignment(
                        $use_var_id,
                        $use_location,
                    );

                    $statements_analyzer->data_flow_graph->addNode($use_assignment);

                    $context->vars_in_scope[$use_var_id] =
                        $context->vars_in_scope[$use_var_id]->addParentNodes(
                            [$use_assignment->id => $use_assignment],
                        );
                }

                if ($use->byRef) {
                    $byref_uses[$use_var_id] = true;

                    if ($statements_analyzer->data_flow_graph && $use_assignment) {
                        $statements_analyzer->data_flow_graph->addPath(
                            $use_assignment,
                            new DataFlowNode('closure-use', 'closure use', null),
                            'closure-use',
                        );
                    }
                } else {
                    $statements_analyzer->registerVariable($use_var_id, $use_location, null);
                }
            }

            $statements_analyzer->setByRefUses($byref_uses);
        }

        if ($storage->template_types) {
            foreach ($storage->template_types as $param_name => $_) {
                $fq_classlike_name = Type::getFQCLNFromString(
                    $param_name,
                    $this->getAliases(),
                );

                if ($codebase->classOrInterfaceExists($fq_classlike_name)) {
                    IssueBuffer::maybeAdd(
                        new ReservedWord(
                            'Cannot use ' . $param_name . ' as template name since the class already exists',
                            new CodeLocation($this, $this->function),
                            'resource',
                        ),
                        $this->getSuppressedIssues(),
                    );
                }
            }
        }

        $template_types = $storage->template_types;

        if ($appearing_class_storage && $appearing_class_storage->template_types) {
            $template_types = array_merge($template_types ?: [], $appearing_class_storage->template_types);
        }

        $params = $storage->params;

        if ($codebase->alter_code) {
            $this->alterParams($codebase, $storage, $params, $context);
        }

        foreach ($codebase->methods_to_rename as $original_method_id => $new_method_name) {
            if ($this instanceof MethodAnalyzer
                && strtolower((string) $this->getMethodId()) === $original_method_id
            ) {
                $file_manipulations = [
                    new FileManipulation(
                        (int) $this->function->name->getAttribute('startFilePos'),
                        (int) $this->function->name->getAttribute('endFilePos') + 1,
                        $new_method_name,
                    ),
                ];

                FileManipulationBuffer::add(
                    $this->getFilePath(),
                    $file_manipulations,
                );
            }
        }

        if ($storage instanceof MethodStorage
            && $method_id instanceof MethodIdentifier
            && $overridden_method_ids
        ) {
            $params = $codebase->methods->getMethodParams(
                $method_id,
                $this,
            );
        }

        $check_stmts = $this->processParams(
            $statements_analyzer,
            $storage,
            $cased_method_id,
            $params,
            array_values($this->function->params),
            $context,
            (bool) $template_types,
        );

        if ($byref_uses) {
            $ref_context = clone $context;
            $var = '$__tmp_byref_closure_if__' . (int) $this->function->getAttribute('startFilePos');

            $ref_context->vars_in_scope[$var] = Type::getBool();

            $var = new VirtualVariable(
                substr($var, 1),
            );
            $virtual_while = new VirtualWhile(
                $var,
                $function_stmts,
            );

            $statements_analyzer->analyze(
                [$virtual_while],
                $ref_context,
            );

            foreach ($byref_uses as $var_id => $_) {
                $byref_vars[$var_id] = $ref_context->vars_in_scope[$var_id];
                $context->vars_in_scope[$var_id] = $ref_context->vars_in_scope[$var_id];
            }
        }

        if ($storage->pure) {
            $context->pure = true;
        }

        if ($storage->mutation_free
            && $cased_method_id
            && !strpos($cased_method_id, '__construct')
            && !($storage instanceof MethodStorage && $storage->mutation_free_inferred)
        ) {
            $context->mutation_free = true;
        }

        if ($storage instanceof MethodStorage
            && $storage->external_mutation_free
            && !$storage->mutation_free_inferred
        ) {
            $context->external_mutation_free = true;
        }

        foreach ($storage->unused_docblock_parameters as $param_name => $param_location) {
            if ($storage->has_undertyped_native_parameters) {
                IssueBuffer::maybeAdd(
                    new InvalidDocblockParamName(
                        'Incorrect param name $' . $param_name . ' in docblock for ' . $cased_method_id,
                        $param_location,
                    ),
                );
            } elseif ($codebase->find_unused_code) {
                 IssueBuffer::maybeAdd(
                     new UnusedDocblockParam(
                         'Docblock parameter $' . $param_name . ' in docblock for ' . $cased_method_id
                         . ' does not have a counterpart in signature parameter list',
                         $param_location,
                     ),
                 );
            }
        }

        if ($storage->signature_return_type && $storage->signature_return_type_location) {
            [$start, $end] = $storage->signature_return_type_location->getSelectionBounds();

            $codebase->analyzer->addOffsetReference(
                $this->getFilePath(),
                $start,
                $end,
                (string) $storage->signature_return_type,
            );
        }

        if ($storage instanceof MethodStorage && $storage->location && !$storage->allow_named_arg_calls) {
            foreach ($overridden_method_ids as $overridden_method_id) {
                $overridden_storage = $codebase->methods->getStorage($overridden_method_id);
                if ($overridden_storage->allow_named_arg_calls) {
                    IssueBuffer::maybeAdd(new MethodSignatureMismatch(
                        'Method ' . (string) $method_id . ' should accept named arguments '
                            . ' as ' . (string) $overridden_method_id . ' does',
                        $storage->location,
                    ));
                }
            }
        }

        if (ReturnTypeAnalyzer::checkReturnType(
            $this->function,
            $project_analyzer,
            $this,
            $storage,
            $context,
        ) === false) {
            $check_stmts = false;
        }

        if (!$check_stmts) {
            return false;
        }

        if ($context->collect_initializations || $context->collect_mutations) {
            $statements_analyzer->addSuppressedIssues([
                'DocblockTypeContradiction',
                'InvalidReturnStatement',
                'RedundantCondition',
                'RedundantConditionGivenDocblockType',
                'TypeDoesNotContainNull',
                'TypeDoesNotContainType',
                'LoopInvalidation',
            ]);

            if ($context->collect_initializations) {
                $statements_analyzer->addSuppressedIssues([
                    'UndefinedInterfaceMethod',
                    'UndefinedMethod',
                    'PossiblyUndefinedMethod',
                ]);
            }
        } elseif ($cased_method_id && strpos($cased_method_id, '__destruct')) {
            $statements_analyzer->addSuppressedIssues([
                'InvalidPropertyAssignmentValue',
                'PossiblyNullPropertyAssignmentValue',
            ]);
        }

        $time = microtime(true);

        $project_analyzer = $statements_analyzer->getProjectAnalyzer();

        if ($codebase->alter_code
            && (isset($project_analyzer->getIssuesToFix()['MissingPureAnnotation'])
                || isset($project_analyzer->getIssuesToFix()['MissingImmutableAnnotation']))
        ) {
            $this->track_mutations = true;
        } elseif ($this->function instanceof Closure
            || $this->function instanceof ArrowFunction
        ) {
            $this->track_mutations = true;
        }

        if ($this->function instanceof ArrowFunction && (!$storage->return_type || $storage->return_type->isNever())) {
            // ArrowFunction perform a return implicitly so if the return type is never, we have to suppress the error
            // note: the never can only come from phpdoc. PHP will refuse short closures with never in signature
            $statements_analyzer->addSuppressedIssues(['NoValue']);
        }

        $statements_analyzer->analyze($function_stmts, $context, $global_context, true);

        if ($codebase->alter_code
            && isset($project_analyzer->getIssuesToFix()['MissingPureAnnotation'])
            && !$this->inferred_impure
            && ($this->function instanceof Function_
                || $this->function instanceof ClassMethod)
            && $storage->params
            && !$overridden_method_ids
        ) {
            $manipulator = FunctionDocblockManipulator::getForFunction(
                $project_analyzer,
                $this->source->getFilePath(),
                $this->function,
            );

            $yield_types = [];

            $inferred_return_types = ReturnTypeCollector::getReturnTypes(
                $codebase,
                $type_provider,
                $function_stmts,
                $yield_types,
                true,
            );

            $inferred_return_type = $inferred_return_types
                ? Type::combineUnionTypeArray(
                    $inferred_return_types,
                    $codebase,
                )
                : Type::getVoid();

            if (!$inferred_return_type->isVoid()
                && !$inferred_return_type->isFalse()
                && !$inferred_return_type->isNull()
                && !$inferred_return_type->isSingleIntLiteral()
                && !$inferred_return_type->isSingleStringLiteral()
                && !$inferred_return_type->isTrue()
                && !$inferred_return_type->isEmptyArray()
            ) {
                $manipulator->makePure();
            }
        }

        if ($this->inferred_has_mutation && $context->self) {
            $this->codebase->analyzer->addMutableClass($context->self);
        }

        if (!$context->collect_initializations
            && !$context->collect_mutations
            && $project_analyzer->debug_performance
            && $cased_method_id
        ) {
            $traverser = new PhpParser\NodeTraverser;

            $node_counter = new NodeCounterVisitor();
            $traverser->addVisitor($node_counter);
            $traverser->traverse($function_stmts);

            if ($node_counter->count > 5) {
                $time_taken = microtime(true) - $time;
                $codebase->analyzer->addFunctionTiming($cased_method_id, $time_taken / $node_counter->count);
            }
        }

        $final_actions = ScopeAnalyzer::getControlActions(
            $this->function->getStmts() ?: [],
            null,
            [],
        );

        if ($final_actions !== [ScopeAnalyzer::ACTION_END]) {
            $this->examineParamTypes($statements_analyzer, $context, $codebase);
        }

        foreach ($params as $function_param) {
            // only complain if there's no type defined by a parent type
            if (!$function_param->type
                && $function_param->location
            ) {
                if ($this->function instanceof Closure
                    || $this->function instanceof ArrowFunction
                ) {
                    IssueBuffer::maybeAdd(
                        new MissingClosureParamType(
                            'Parameter $' . $function_param->name . ' has no provided type',
                            $function_param->location,
                        ),
                        $storage->suppressed_issues + $this->getSuppressedIssues(),
                    );
                } else {
                    IssueBuffer::maybeAdd(
                        new MissingParamType(
                            'Parameter $' . $function_param->name . ' has no provided type',
                            $function_param->location,
                        ),
                        $storage->suppressed_issues + $this->getSuppressedIssues(),
                    );
                }
            }
        }

        if ($this->function instanceof Closure
            || $this->function instanceof ArrowFunction
        ) {
            $this->verifyReturnType(
                $function_stmts,
                $statements_analyzer,
                $storage->return_type,
                $this->source->getFQCLN(),
                $storage->return_type_location,
                $context->has_returned,
                $global_context && ($global_context->inside_call || $global_context->inside_return),
            );

            $closure_yield_types = [];

            $closure_return_types = ReturnTypeCollector::getReturnTypes(
                $codebase,
                $type_provider,
                $function_stmts,
                $closure_yield_types,
                true,
            );

            $closure_return_type = $closure_return_types
                ? Type::combineUnionTypeArray(
                    $closure_return_types,
                    $codebase,
                )
                : Type::getVoid();

            $closure_yield_type = $closure_yield_types
                ? Type::combineUnionTypeArray(
                    $closure_yield_types,
                    $codebase,
                )
                : null;

            if ($closure_yield_type) {
                $closure_return_type = $closure_yield_type;
            }

            if ($function_type = $statements_analyzer->node_data->getType($this->function)) {
                /**
                 * @var TClosure
                 */
                $closure_atomic = $function_type->getSingleAtomic();

                $new_closure_return_type = $closure_atomic->return_type;
                if (($storage->return_type === $storage->signature_return_type)
                    && (!$storage->return_type
                        || $storage->return_type->hasMixed()
                        || UnionTypeComparator::isContainedBy(
                            $codebase,
                            $closure_return_type,
                            $storage->return_type,
                        ))
                ) {
                    $new_closure_return_type = $closure_return_type;
                }

                $new_closure_is_pure = !$this->inferred_impure;

                $statements_analyzer->node_data->setType(
                    $this->function,
                    new Union([
                        new TClosure(
                            $closure_atomic->value,
                            $closure_atomic->params,
                            $new_closure_return_type,
                            $new_closure_is_pure,
                            $closure_atomic->byref_uses,
                            $closure_atomic->extra_types,
                            $closure_atomic->from_docblock,
                        ),
                    ]),
                );
            }
        }

        if ($codebase->collect_references
            && !$context->collect_initializations
            && !$context->collect_mutations
            && $codebase->find_unused_variables
            && $context->check_variables
        ) {
            $this->checkParamReferences(
                $statements_analyzer,
                $storage,
                $appearing_class_storage,
                $context,
            );
        }

        foreach ($storage->throws as $expected_exception => $_) {
            if (($expected_exception === 'self'
                    || $expected_exception === 'static')
                && $context->self
            ) {
                $expected_exception = $context->self;
            }

            if (isset($storage->throw_locations[$expected_exception])) {
                if (ClassLikeAnalyzer::checkFullyQualifiedClassLikeName(
                    $statements_analyzer,
                    $expected_exception,
                    $storage->throw_locations[$expected_exception],
                    $context->self,
                    $context->calling_method_id,
                    $statements_analyzer->getSuppressedIssues(),
                    new ClassLikeNameOptions(
                        false,
                        false,
                        true,
                        true,
                        true,
                    ),
                )) {
                    $input_type = new Union([new TNamedObject($expected_exception)]);
                    $container_type = new Union([new TNamedObject('Exception'), new TNamedObject('Throwable')]);

                    if (!UnionTypeComparator::isContainedBy($codebase, $input_type, $container_type)) {
                        IssueBuffer::maybeAdd(
                            new InvalidThrow(
                                'Class supplied for @throws ' . $expected_exception
                                    . ' does not implement Throwable',
                                $storage->throw_locations[$expected_exception],
                                $expected_exception,
                            ),
                            $statements_analyzer->getSuppressedIssues(),
                        );
                    }

                    if ($codebase->alter_code) {
                        $codebase->classlikes->handleDocblockTypeInMigration(
                            $codebase,
                            $this,
                            $input_type,
                            $storage->throw_locations[$expected_exception],
                            $context->calling_method_id,
                        );
                    }
                }
            }
        }

        $missingThrowsDocblockErrors = [];
        foreach ($statements_analyzer->getUncaughtThrows($context) as $possibly_thrown_exception => $codelocations) {
            $is_expected = false;

            foreach ($storage->throws as $expected_exception => $_) {
                if ($expected_exception === $possibly_thrown_exception
                    || (
                        $codebase->classOrInterfaceExists($possibly_thrown_exception)
                        && (
                            $codebase->interfaceExtends($possibly_thrown_exception, $expected_exception)
                            || $codebase->classExtendsOrImplements($possibly_thrown_exception, $expected_exception)
                        )
                    )
                ) {
                    $is_expected = true;
                    break;
                }
            }

            if (!$is_expected) {
                $missing_docblock_exception = new TNamedObject($possibly_thrown_exception);
                $missingThrowsDocblockErrors[] = $missing_docblock_exception->toNamespacedString(
                    $this->source->getNamespace(),
                    $this->source->getAliasedClassesFlipped(),
                    $this->source->getFQCLN(),
                    true,
                );

                foreach ($codelocations as $codelocation) {
                    // issues are suppressed in ThrowAnalyzer, CallAnalyzer, etc.
                    IssueBuffer::maybeAdd(
                        new MissingThrowsDocblock(
                            $possibly_thrown_exception . ' is thrown but not caught - please either catch'
                                . ' or add a @throws annotation',
                            $codelocation,
                            $possibly_thrown_exception,
                        ),
                    );
                }
            }
        }

        if ($codebase->alter_code
            && isset($project_analyzer->getIssuesToFix()['MissingThrowsDocblock'])
        ) {
            $manipulator = FunctionDocblockManipulator::getForFunction(
                $project_analyzer,
                $this->source->getFilePath(),
                $this->function,
            );
            $manipulator->addThrowsDocblock($missingThrowsDocblockErrors);
        }

        if ($codebase->taint_flow_graph
            && $this->function instanceof ClassMethod
            && $cased_method_id
            && $storage->specialize_call
            && isset($context->vars_in_scope['$this'])
            && $context->vars_in_scope['$this']->parent_nodes
        ) {
            $method_source = DataFlowNode::getForMethodReturn(
                (string) $method_id,
                $cased_method_id,
                $storage->location,
            );

            $codebase->taint_flow_graph->addNode($method_source);

            foreach ($context->vars_in_scope['$this']->parent_nodes as $parent_node) {
                $codebase->taint_flow_graph->addPath(
                    $parent_node,
                    $method_source,
                    '$this',
                );
            }
        }

        if ($add_mutations) {
            if ($this->return_vars_in_scope !== null) {
                $context->vars_in_scope = TypeAnalyzer::combineKeyedTypes(
                    $context->vars_in_scope,
                    $this->return_vars_in_scope,
                );
            }

            if ($this->return_vars_possibly_in_scope !== null) {
                $context->vars_possibly_in_scope = array_merge(
                    $context->vars_possibly_in_scope,
                    $this->return_vars_possibly_in_scope,
                );
            }

            foreach ($context->vars_in_scope as $var => $_) {
                if (strpos($var, '$this->') !== 0 && $var !== '$this') {
                    $context->removePossibleReference($var);
                }
            }

            foreach ($context->vars_possibly_in_scope as $var => $_) {
                if (strpos($var, '$this->') !== 0 && $var !== '$this') {
                    unset($context->vars_possibly_in_scope[$var]);
                }
            }

            if ($hash
                && $real_method_id
                && $this instanceof MethodAnalyzer
                && !$context->collect_initializations
            ) {
                $new_hash = md5($real_method_id . '::' . $context->getScopeSummary());

                if ($new_hash === $hash) {
                    self::$no_effects_hashes[$hash] = true;
                }
            }
        }

        $event = new AfterFunctionLikeAnalysisEvent(
            $this->function,
            $storage,
            $this,
            $codebase,
            [],
            $type_provider,
            $context,
        );

        if ($codebase->config->eventDispatcher->dispatchAfterFunctionLikeAnalysis($event) === false) {
            return false;
        }

        $file_manipulations = $event->getFileReplacements();

        if ($file_manipulations) {
            FileManipulationBuffer::add(
                $this->getFilePath(),
                $file_manipulations,
            );
        }

        AttributesAnalyzer::analyze(
            $this,
            $context,
            $storage,
            $this->function->attrGroups,
            $storage instanceof MethodStorage ? AttributesAnalyzer::TARGET_METHOD : AttributesAnalyzer::TARGET_FUNCTION,
            $storage->suppressed_issues + $this->getSuppressedIssues(),
        );

        return null;
    }

    private function checkParamReferences(
        StatementsAnalyzer $statements_analyzer,
        FunctionLikeStorage $storage,
        ?ClassLikeStorage $class_storage,
        Context $context,
    ): void {
        $codebase = $statements_analyzer->getCodebase();

        $unused_params = $this->detectUnusedParameters($statements_analyzer, $storage, $context);

        if (!$storage instanceof MethodStorage
            || !$storage->cased_name
            || $storage->visibility === ClassLikeAnalyzer::VISIBILITY_PRIVATE
        ) {
            $last_unused_argument_position = $this->detectPreviousUnusedArgumentPosition(
                $storage,
                count($storage->params) - 1,
            );

            // Sort parameters in reverse order so that we can start from the end of parameters
            krsort($unused_params, SORT_NUMERIC);

            foreach ($unused_params as $unused_param_position => $unused_param_code_location) {
                $unused_param_var_name = $storage->params[$unused_param_position]->name;
                $unused_param_message = 'Param ' . $unused_param_var_name . ' is never referenced in this method';

                // Remove the key as we already report the issue
                unset($unused_params[$unused_param_position]);

                // Do not report unused required parameters
                if ($unused_param_position !== $last_unused_argument_position) {
                    break;
                }

                $last_unused_argument_position = $this->detectPreviousUnusedArgumentPosition(
                    $storage,
                    $unused_param_position - 1,
                );

                if ($this instanceof ClosureAnalyzer) {
                    IssueBuffer::maybeAdd(
                        new UnusedClosureParam(
                            $unused_param_message,
                            $unused_param_code_location,
                        ),
                        $this->getSuppressedIssues(),
                    );
                    continue;
                }

                IssueBuffer::maybeAdd(
                    new UnusedParam(
                        $unused_param_message,
                        $unused_param_code_location,
                    ),
                    $this->getSuppressedIssues(),
                );
            }
        }

        if ($storage instanceof MethodStorage
            && $this instanceof MethodAnalyzer
            && $class_storage
            && $storage->cased_name
            && $storage->visibility !== ClassLikeAnalyzer::VISIBILITY_PRIVATE
        ) {
            $method_id_lc = strtolower((string) $this->getMethodId());

            foreach ($storage->params as $i => $_) {
                if (!isset($unused_params[$i])) {
                    $codebase->file_reference_provider->addMethodParamUse(
                        $method_id_lc,
                        $i,
                        $method_id_lc,
                    );

                    $method_name_lc = strtolower($storage->cased_name);

                    if (!isset($class_storage->overridden_method_ids[$method_name_lc])) {
                        continue;
                    }

                    foreach ($class_storage->overridden_method_ids[$method_name_lc] as $parent_method_id) {
                        $codebase->file_reference_provider->addMethodParamUse(
                            strtolower((string) $parent_method_id),
                            $i,
                            $method_id_lc,
                        );
                    }
                }
            }
        }
    }

    /**
     * @param list<FunctionLikeParameter> $params
     * @param list<Param> $param_stmts
     */
    private function processParams(
        StatementsAnalyzer $statements_analyzer,
        FunctionLikeStorage $storage,
        ?string $cased_method_id,
        array $params,
        array $param_stmts,
        Context $context,
        bool $has_template_types,
    ): bool {
        $check_stmts = true;
        $codebase = $statements_analyzer->getCodebase();
        $project_analyzer = $statements_analyzer->getProjectAnalyzer();

        foreach ($params as $offset => $function_param) {
            $function_param_id = '$' . $function_param->name;
            $signature_type = $function_param->signature_type;
            $signature_type_location = $function_param->signature_type_location;

            if ($signature_type && $signature_type_location && $signature_type->hasObjectType()) {
                $referenced_type = $signature_type;
                if ($referenced_type->isNullable()) {
                    $referenced_type = $referenced_type->getBuilder();
                    $referenced_type->removeType('null');
                    $referenced_type = $referenced_type->freeze();
                }
                [$start, $end] = $signature_type_location->getSelectionBounds();
                $codebase->analyzer->addOffsetReference(
                    $this->getFilePath(),
                    $start,
                    $end,
                    (string) $referenced_type,
                );
            }

            if ($signature_type) {
                $signature_type = TypeExpander::expandUnion(
                    $codebase,
                    $signature_type,
                    $context->self,
                    $context->self,
                    $this->getParentFQCLN(),
                );
            }


            $parent_nodes = [];
            if ($statements_analyzer->data_flow_graph
                && $function_param->location
            ) {
                //don't add to taint flow graph if the type can't transmit taints
                if (!$statements_analyzer->data_flow_graph instanceof TaintFlowGraph
                    || $function_param->type === null
                    || !$function_param->type->isSingle()
                    || (!$function_param->type->isInt()
                        && !$function_param->type->isFloat()
                        && !$function_param->type->isBool())
                ) {
                    $param_assignment = DataFlowNode::getForAssignment(
                        $function_param_id,
                        $function_param->location,
                    );

                    $statements_analyzer->data_flow_graph->addNode($param_assignment);

                    if ($cased_method_id) {
                        $type_source = DataFlowNode::getForMethodArgument(
                            $cased_method_id,
                            $cased_method_id,
                            $offset,
                            $function_param->location,
                            null,
                        );

                        $statements_analyzer->data_flow_graph->addPath($type_source, $param_assignment, 'param');
                    }

                    if ($storage->variadic) {
                        $this->param_nodes += [$param_assignment->id => $param_assignment];
                    }

                    $parent_nodes = [$param_assignment->id => $param_assignment];
                }
            }

            if ($function_param->type) {
                $param_type = $function_param->type;

                try {
                    $param_type = TypeExpander::expandUnion(
                        $codebase,
                        $param_type,
                        $context->self,
                        $context->self,
                        $this->getParentFQCLN(),
                        true,
                        false,
                        false,
                        true,
                        false,
                        true,
                    );
                } catch (UnresolvableConstantException $e) {
                    if ($function_param->type_location !== null) {
                        IssueBuffer::maybeAdd(
                            new UnresolvableConstant(
                                "Could not resolve constant {$e->class_name}::{$e->const_name}",
                                $function_param->type_location,
                            ),
                            $storage->suppressed_issues,
                            true,
                        );
                    }
                }

                if ($function_param->type_location) {
                    if ($param_type->check(
                        $this,
                        $function_param->type_location,
                        $storage->suppressed_issues,
                        [],
                        false,
                        false,
                        $this->function instanceof ClassMethod
                            && strtolower($this->function->name->name) !== '__construct',
                        $context->calling_method_id,
                    ) === false) {
                        $check_stmts = false;
                    }
                }

                $param_type = $param_type->addParentNodes($parent_nodes);
            } else {
                $param_type = new Union([new TMixed()], [
                    'by_ref' => $function_param->by_ref,
                    'parent_nodes' => $parent_nodes,
                ]);
            }

            $var_type = $param_type;

            if ($function_param->is_variadic) {
                if ($storage->allow_named_arg_calls) {
                    $var_type = new Union([
                        new TArray([Type::getArrayKey(), $param_type]),
                    ], [
                        'by_ref' => $function_param->by_ref,
                        'parent_nodes' => $parent_nodes,
                    ]);
                } else {
                    $var_type = new Union([
                        Type::getListAtomic($param_type),
                    ], [
                        'by_ref' => $function_param->by_ref,
                        'parent_nodes' => $parent_nodes,
                    ]);
                }
            }

            $context->vars_in_scope[$function_param_id] = $var_type;
            $context->vars_possibly_in_scope[$function_param_id] = true;

            if ($function_param->by_ref) {
                $context->vars_in_scope[$function_param_id] =
                    $context->vars_in_scope[$function_param_id]->setProperties(['by_ref' => true]);
                $context->references_to_external_scope[$function_param_id] = true;
            }

            $parser_param = $this->function->getParams()[$offset] ?? null;

            if ($function_param->location) {
                $statements_analyzer->registerVariable(
                    $function_param_id,
                    $function_param->location,
                    null,
                );
            }

            if (!$function_param->type_location || !$function_param->location) {
                if ($parser_param && $parser_param->default) {
                    ExpressionAnalyzer::analyze($statements_analyzer, $parser_param->default, $context);
                }

                continue;
            }

            if ($signature_type) {
                $union_comparison_result = new TypeComparisonResult();

                if (!UnionTypeComparator::isContainedBy(
                    $codebase,
                    $param_type,
                    $signature_type,
                    false,
                    false,
                    $union_comparison_result,
                ) && !$union_comparison_result->type_coerced_from_mixed
                ) {
                    if ($codebase->alter_code
                        && isset($project_analyzer->getIssuesToFix()['MismatchingDocblockParamType'])
                    ) {
                        $this->addOrUpdateParamType($project_analyzer, $function_param->name, $signature_type, true);

                        continue;
                    }

                    IssueBuffer::maybeAdd(
                        new MismatchingDocblockParamType(
                            'Parameter ' . $function_param_id . ' has wrong type \'' . $param_type .
                                '\', should be \'' . $signature_type . '\'',
                            $function_param->type_location,
                        ),
                        $storage->suppressed_issues,
                        true,
                    );

                    if ($signature_type->check(
                        $this,
                        $function_param->type_location,
                        $storage->suppressed_issues,
                        [],
                        false,
                    ) === false) {
                        $check_stmts = false;
                    }

                    continue;
                }
            }

            if ($parser_param && $parser_param->default) {
                ExpressionAnalyzer::analyze($statements_analyzer, $parser_param->default, $context);

                $default_type = $statements_analyzer->node_data->getType($parser_param->default);

                if ($default_type
                    && !$default_type->hasMixed()
                    && !UnionTypeComparator::isContainedBy(
                        $codebase,
                        $default_type,
                        $param_type,
                        false,
                        false,
                        null,
                        true,
                    )
                ) {
                    IssueBuffer::maybeAdd(
                        new InvalidParamDefault(
                            'Default value type ' . $default_type->getId() . ' for argument ' . ($offset + 1)
                                . ' of method ' . $cased_method_id
                                . ' does not match the given type ' . $param_type->getId(),
                            $function_param->type_location,
                        ),
                    );
                }

                if ($default_type
                    && !$default_type->isNull()
                    && $param_type->isSingleAndMaybeNullable()
                    && $param_type->getCallableTypes()
                ) {
                    IssueBuffer::maybeAdd(
                        new InvalidParamDefault(
                            'Default value type for ' . $param_type->getId() . ' argument ' . ($offset + 1)
                                . ' of method ' . $cased_method_id
                                . ' can only be null, ' . $default_type->getId() . ' specified',
                            $function_param->type_location,
                        ),
                    );
                }
            }

            if ($has_template_types) {
                if ($param_type->check(
                    $this->source,
                    $function_param->type_location,
                    $this->suppressed_issues,
                    [],
                    false,
                ) === false) {
                    $check_stmts = false;
                }
            } else {
                if ($param_type->isVoid()) {
                    IssueBuffer::maybeAdd(
                        new ReservedWord(
                            'Parameter cannot be void',
                            $function_param->type_location,
                            'void',
                        ),
                        $this->suppressed_issues,
                    );
                }

                if ($param_type->isNever()) {
                    IssueBuffer::maybeAdd(
                        new ReservedWord(
                            'Parameter cannot be never',
                            $function_param->type_location,
                            'never',
                        ),
                        $this->suppressed_issues,
                    );
                }

                if ($param_type->check(
                    $this->source,
                    $function_param->type_location,
                    $this->suppressed_issues,
                    [],
                    false,
                ) === false) {
                    $check_stmts = false;
                }
            }

            if ($codebase->collect_locations) {
                if ($function_param->type_location !== $function_param->signature_type_location &&
                    $function_param->signature_type_location &&
                    $function_param->signature_type
                ) {
                    if ($function_param->signature_type->check(
                        $this->source,
                        $function_param->signature_type_location,
                        $this->suppressed_issues,
                        [],
                        false,
                    ) === false) {
                        $check_stmts = false;
                    }
                }
            }

            if ($function_param->by_ref) {
                // register by ref params as having been used, to avoid false positives
                // @todo change the assignment analysis *just* for byref params
                // so that we don't have to do this
                $context->hasVariable('$' . $function_param->name);
            }

            if (count($param_stmts) === count($params)) {
                AttributesAnalyzer::analyze(
                    $this,
                    $context,
                    $function_param,
                    $param_stmts[$offset]->attrGroups,
                    AttributesAnalyzer::TARGET_PARAMETER
                        | ($function_param->promoted_property ? AttributesAnalyzer::TARGET_PROPERTY : 0),
                    $storage->suppressed_issues + $this->getSuppressedIssues(),
                );
            }
        }

        return $check_stmts;
    }

    /**
     * @param FunctionLikeParameter[] $params
     */
    private function alterParams(
        Codebase $codebase,
        FunctionLikeStorage $storage,
        array $params,
        Context $context,
    ): void {
        foreach ($this->function->params as $param) {
            $param_name_node = null;

            if ($param->type instanceof PhpParser\Node\Name) {
                $param_name_node = $param->type;
            } elseif ($param->type instanceof PhpParser\Node\NullableType
                && $param->type->type instanceof PhpParser\Node\Name
            ) {
                $param_name_node = $param->type->type;
            }

            if ($param_name_node) {
                $resolved_name = ClassLikeAnalyzer::getFQCLNFromNameObject($param_name_node, $this->getAliases());

                $parent_fqcln = $this->getParentFQCLN();

                if ($resolved_name === 'self' && $context->self) {
                    $resolved_name = $context->self;
                } elseif ($resolved_name === 'parent' && $parent_fqcln) {
                    $resolved_name = $parent_fqcln;
                }

                $codebase->classlikes->handleClassLikeReferenceInMigration(
                    $codebase,
                    $this,
                    $param_name_node,
                    $resolved_name,
                    $context->calling_method_id,
                    false,
                    true,
                );
            }
        }

        if ($this->function->returnType) {
            $return_name_node = null;

            if ($this->function->returnType instanceof PhpParser\Node\Name) {
                $return_name_node = $this->function->returnType;
            } elseif ($this->function->returnType instanceof PhpParser\Node\NullableType
                && $this->function->returnType->type instanceof PhpParser\Node\Name
            ) {
                $return_name_node = $this->function->returnType->type;
            }

            if ($return_name_node) {
                $resolved_name = ClassLikeAnalyzer::getFQCLNFromNameObject($return_name_node, $this->getAliases());

                $parent_fqcln = $this->getParentFQCLN();

                if ($resolved_name === 'self' && $context->self) {
                    $resolved_name = $context->self;
                } elseif ($resolved_name === 'parent' && $parent_fqcln) {
                    $resolved_name = $parent_fqcln;
                }

                $codebase->classlikes->handleClassLikeReferenceInMigration(
                    $codebase,
                    $this,
                    $return_name_node,
                    $resolved_name,
                    $context->calling_method_id,
                    false,
                    true,
                );
            }
        }

        if ($storage->return_type
            && $storage->return_type_location
            && $storage->return_type_location !== $storage->signature_return_type_location
        ) {
            $replace_type = TypeExpander::expandUnion(
                $codebase,
                $storage->return_type,
                $context->self,
                'static',
                $this->getParentFQCLN(),
                false,
            );

            $codebase->classlikes->handleDocblockTypeInMigration(
                $codebase,
                $this,
                $replace_type,
                $storage->return_type_location,
                $context->calling_method_id,
            );
        }

        foreach ($params as $function_param) {
            if ($function_param->type
                && $function_param->type_location
                && $function_param->type_location !== $function_param->signature_type_location
                && $function_param->type_location->file_path === $this->getFilePath()
            ) {
                $replace_type = TypeExpander::expandUnion(
                    $codebase,
                    $function_param->type,
                    $context->self,
                    'static',
                    $this->getParentFQCLN(),
                    false,
                );

                $codebase->classlikes->handleDocblockTypeInMigration(
                    $codebase,
                    $this,
                    $replace_type,
                    $function_param->type_location,
                    $context->calling_method_id,
                );
            }
        }
    }

    /**
     * @param array<PhpParser\Node\Stmt> $function_stmts
     */
    public function verifyReturnType(
        array $function_stmts,
        StatementsAnalyzer $statements_analyzer,
        ?Union $return_type = null,
        ?string $fq_class_name = null,
        ?CodeLocation $return_type_location = null,
        bool $did_explicitly_return = false,
        bool $closure_inside_call = false,
    ): void {
        ReturnTypeAnalyzer::verifyReturnType(
            $this->function,
            $function_stmts,
            $statements_analyzer,
            $statements_analyzer->node_data,
            $this,
            $return_type,
            $fq_class_name,
            $fq_class_name,
            $return_type_location,
            [],
            $did_explicitly_return,
            $closure_inside_call,
        );
    }

    public function addOrUpdateParamType(
        ProjectAnalyzer $project_analyzer,
        string $param_name,
        Union $inferred_return_type,
        bool $docblock_only = false,
    ): void {
        $manipulator = FunctionDocblockManipulator::getForFunction(
            $project_analyzer,
            $this->source->getFilePath(),
            $this->function,
        );

        $codebase = $project_analyzer->getCodebase();
        $is_final = true;
        $fqcln = $this->source->getFQCLN();

        if ($fqcln !== null && $this instanceof MethodAnalyzer) {
            $class_storage = $codebase->classlike_storage_provider->get($fqcln);
            $is_final = $this->function->isFinal() || $class_storage->final;
        }

        $allow_native_type = !$docblock_only
            && $codebase->analysis_php_version_id >= 7_00_00
            && (
                $codebase->allow_backwards_incompatible_changes
                || $is_final
                || !$this instanceof MethodAnalyzer
            );

        $manipulator->setParamType(
            $param_name,
            $allow_native_type
                ? $inferred_return_type->toPhpString(
                    $this->source->getNamespace(),
                    $this->source->getAliasedClassesFlipped(),
                    $this->source->getFQCLN(),
                    $project_analyzer->getCodebase()->analysis_php_version_id,
                ) : null,
            $inferred_return_type->toNamespacedString(
                $this->source->getNamespace(),
                $this->source->getAliasedClassesFlipped(),
                $this->source->getFQCLN(),
                false,
            ),
            $inferred_return_type->toNamespacedString(
                $this->source->getNamespace(),
                $this->source->getAliasedClassesFlipped(),
                $this->source->getFQCLN(),
                true,
            ),
        );
    }

    /**
     * Adds return types for the given function
     */
    public function addReturnTypes(Context $context): void
    {
        if ($this->return_vars_in_scope !== null) {
            $this->return_vars_in_scope = TypeAnalyzer::combineKeyedTypes(
                $context->vars_in_scope,
                $this->return_vars_in_scope,
            );
        } else {
            $this->return_vars_in_scope = $context->vars_in_scope;
        }

        if ($this->return_vars_possibly_in_scope !== null) {
            $this->return_vars_possibly_in_scope = array_merge(
                $context->vars_possibly_in_scope,
                $this->return_vars_possibly_in_scope,
            );
        } else {
            $this->return_vars_possibly_in_scope = $context->vars_possibly_in_scope;
        }
    }

    public function examineParamTypes(
        StatementsAnalyzer $statements_analyzer,
        Context $context,
        Codebase $codebase,
        PhpParser\Node $stmt = null,
    ): void {
        $storage = $this->getFunctionLikeStorage($statements_analyzer);

        foreach ($storage->params as $param) {
            if ($param->by_ref && isset($context->vars_in_scope['$' . $param->name]) && !$param->is_variadic) {
                $actual_type = $context->vars_in_scope['$' . $param->name];
                $param_out_type = $param->out_type ?: $param->type;

                if ($param_out_type && !$actual_type->hasMixed() && $param->location) {
                    if (!UnionTypeComparator::isContainedBy(
                        $codebase,
                        $actual_type,
                        $param_out_type,
                        $actual_type->ignore_nullable_issues,
                        $actual_type->ignore_falsable_issues,
                    )
                    ) {
                        IssueBuffer::maybeAdd(
                            new ReferenceConstraintViolation(
                                'Variable ' . '$' . $param->name . ' is limited to values of type '
                                    . $param_out_type->getId()
                                    . ' because it is passed by reference, '
                                    . $actual_type->getId() . ' type found. Use @param-out to specify '
                                    . 'a different output type',
                                $stmt
                                    ? new CodeLocation($this, $stmt)
                                    : $param->location,
                            ),
                            $statements_analyzer->getSuppressedIssues(),
                        );
                    }
                }
            }
        }
    }

    public function getMethodName(): ?string
    {
        if ($this->function instanceof ClassMethod) {
            return (string)$this->function->name;
        }

        return null;
    }

    public function getCorrectlyCasedMethodId(?string $context_self = null): string
    {
        if ($this->function instanceof ClassMethod) {
            $function_name = (string)$this->function->name;

            return ($context_self ?: $this->source->getFQCLN()) . '::' . $function_name;
        }

        if ($this->function instanceof Function_) {
            $namespace = $this->source->getNamespace();

            return ($namespace ? $namespace . '\\' : '') . $this->function->name;
        }

        if (!$this instanceof ClosureAnalyzer) {
            throw new UnexpectedValueException('This is weird');
        }

        return $this->getClosureId();
    }

    public function getFunctionLikeStorage(?StatementsAnalyzer $statements_analyzer = null): FunctionLikeStorage
    {
        $codebase = $this->codebase;

        if ($this->function instanceof ClassMethod && $this instanceof MethodAnalyzer) {
            $method_id = $this->getMethodId();
            $codebase_methods = $codebase->methods;

            try {
                return $codebase_methods->getStorage($method_id);
            } catch (UnexpectedValueException $e) {
                $declaring_method_id = $codebase_methods->getDeclaringMethodId($method_id);

                if ($declaring_method_id === null) {
                    throw new UnexpectedValueException('Cannot get storage for function that doesn‘t exist');
                }

                // happens for fake constructors
                return $codebase_methods->getStorage($declaring_method_id);
            }
        }

        if ($this instanceof FunctionAnalyzer) {
            $function_id = $this->getFunctionId();
        } elseif ($this instanceof ClosureAnalyzer) {
            $function_id = $this->getClosureId();
        } else {
            throw new UnexpectedValueException('This is weird');
        }

        return $codebase->functions->getStorage($statements_analyzer, $function_id);
    }

    /** @return non-empty-string */
    public function getId(): string
    {
        if ($this instanceof MethodAnalyzer) {
            return (string) $this->getMethodId();
        }

        if ($this instanceof FunctionAnalyzer) {
            return $this->getFunctionId();
        }

        if ($this instanceof ClosureAnalyzer) {
            return $this->getClosureId();
        }

        throw new UnexpectedValueException('This is weird');
    }

    /**
     * @psalm-mutation-free
     * @return array<lowercase-string, string>
     */
    public function getAliasedClassesFlipped(): array
    {
        if ($this->source instanceof NamespaceAnalyzer ||
            $this->source instanceof FileAnalyzer ||
            $this->source instanceof ClassLikeAnalyzer
        ) {
            return $this->source->getAliasedClassesFlipped();
        }

        return [];
    }

    /**
     * @psalm-mutation-free
     * @return array<string, string>
     */
    public function getAliasedClassesFlippedReplaceable(): array
    {
        if ($this->source instanceof NamespaceAnalyzer ||
            $this->source instanceof FileAnalyzer ||
            $this->source instanceof ClassLikeAnalyzer
        ) {
            return $this->source->getAliasedClassesFlippedReplaceable();
        }

        return [];
    }

    /**
     * @psalm-mutation-free
     * @return array<string, array<string, Union>>|null
     */
    public function getTemplateTypeMap(): ?array
    {
        if ($this->source instanceof ClassLikeAnalyzer) {
            return ($this->source->getTemplateTypeMap() ?: [])
                + ($this->storage->template_types ?: []);
        }

        return $this->storage->template_types;
    }

    public function isStatic(): bool
    {
        return $this->is_static;
    }

    public function getCodebase(): Codebase
    {
        return $this->codebase;
    }

    /**
     * Get a list of suppressed issues
     *
     * @return array<string>
     */
    public function getSuppressedIssues(): array
    {
        return $this->suppressed_issues;
    }

    /**
     * @param array<int, string> $new_issues
     */
    public function addSuppressedIssues(array $new_issues): void
    {
        if (isset($new_issues[0])) {
            $new_issues = array_combine($new_issues, $new_issues);
        }

        $this->suppressed_issues = $new_issues + $this->suppressed_issues;
    }

    /**
     * @param array<int, string> $new_issues
     */
    public function removeSuppressedIssues(array $new_issues): void
    {
        if (isset($new_issues[0])) {
            $new_issues = array_combine($new_issues, $new_issues);
        }

        $this->suppressed_issues = array_diff_key($this->suppressed_issues, $new_issues);
    }

    /**
     * Adds a suppressed issue, useful when creating a method checker from scratch
     */
    public function addSuppressedIssue(string $issue_name): void
    {
        $this->suppressed_issues[] = $issue_name;
    }

    public static function clearCache(): void
    {
        self::$no_effects_hashes = [];
    }

    public function getLocalReturnType(Union $storage_return_type, bool $final = false): Union
    {
        if ($this->local_return_type) {
            return $this->local_return_type;
        }

        $this->local_return_type = TypeExpander::expandUnion(
            $this->codebase,
            $storage_return_type,
            $this->getFQCLN(),
            $this->getFQCLN(),
            $this->getParentFQCLN(),
            true,
            true,
            $final,
        );

        return $this->local_return_type;
    }

    /**
     * @return array{
     *        MethodIdentifier|null,
     *        MethodIdentifier|null,
     *        ClassLikeStorage|null,
     *        ?string,
     *        ?string,
     *        array<string, MethodIdentifier>
     * }|null
     */
    private function getFunctionInformation(
        Context $context,
        Codebase $codebase,
        NodeDataProvider $type_provider,
        FunctionLikeStorage $storage,
        bool $add_mutations,
    ): ?array {
        $classlike_storage_provider = $codebase->classlike_storage_provider;
        $real_method_id = null;
        $method_id = null;

        $cased_method_id = null;
        $hash = null;
        $appearing_class_storage = null;
        $overridden_method_ids = [];

        if ($this instanceof MethodAnalyzer) {
            if (!$storage instanceof MethodStorage) {
                throw new UnexpectedValueException('$storage must be MethodStorage');
            }

            $real_method_id = $this->getMethodId();

            $method_id = $this->getMethodId($context->self);

            $fq_class_name = (string)$context->self;
            $appearing_class_storage = $classlike_storage_provider->get($fq_class_name);

            if ($add_mutations) {
                if (!$context->collect_initializations) {
                    $hash = md5($real_method_id . '::' . $context->getScopeSummary());

                    // if we know that the function has no effects on vars, we don't bother rechecking
                    if (isset(self::$no_effects_hashes[$hash])) {
                        return null;
                    }
                }
            } elseif ($context->self) {
                if ($appearing_class_storage->template_types) {
                    $template_params = [];

                    foreach ($appearing_class_storage->template_types as $param_name => $template_map) {
                        $key = array_keys($template_map)[0];

                        $template_params[] = new Union([
                            new TTemplateParam(
                                $param_name,
                                reset($template_map),
                                $key,
                            ),
                        ]);
                    }

                    $this_object_type = new TGenericObject(
                        $context->self,
                        $template_params,
                        false,
                        !$storage->final,
                    );
                } else {
                    $this_object_type = new TNamedObject(
                        $context->self,
                        !$storage->final,
                    );
                }

                $props = [];
                if ($storage->external_mutation_free
                    && !$storage->mutation_free_inferred
                ) {
                    $props = ['reference_free' => true];
                    if ($this->function->name->name !== '__construct') {
                        $props['allow_mutations'] = false;
                    }
                }

                if ($codebase->taint_flow_graph
                    && $storage->specialize_call
                    && $storage->location
                ) {
                    $new_parent_node = DataFlowNode::getForAssignment('$this in ' . $method_id, $storage->location);

                    $codebase->taint_flow_graph->addNode($new_parent_node);
                    $props['parent_nodes'] = [$new_parent_node->id => $new_parent_node];
                }

                if ($this->storage instanceof MethodStorage && $this->storage->if_this_is_type) {
                    $template_result = new TemplateResult($this->getTemplateTypeMap() ?? [], []);

                    TemplateStandinTypeReplacer::fillTemplateResult(
                        new Union([$this_object_type]),
                        $template_result,
                        $codebase,
                        null,
                        $this->storage->if_this_is_type,
                    );

                    foreach ($context->vars_in_scope as $var_name => &$var_type) {
                        if (0 === mb_strpos($var_name, '$this->')) {
                            $var_type = TemplateInferredTypeReplacer::replace($var_type, $template_result, $codebase);
                        }
                    }

                    $context->vars_in_scope['$this'] = $this->storage->if_this_is_type
                        ->setProperties($props);
                } else {
                    $context->vars_in_scope['$this'] = new Union([$this_object_type], $props);
                }

                $context->vars_possibly_in_scope['$this'] = true;
            }

            if ($appearing_class_storage->has_visitor_issues) {
                return null;
            }

            $cased_method_id = $fq_class_name . '::' . $storage->cased_name;

            $overridden_method_ids = $codebase->methods->getOverriddenMethodIds($method_id);

            $codeLocation = new CodeLocation(
                $this,
                $this->function,
                null,
                true,
            );

            if ($overridden_method_ids
                && !$context->collect_initializations
                && !$context->collect_mutations
            ) {
                foreach ($overridden_method_ids as $overridden_method_id) {
                    $parent_method_storage = $codebase->methods->getStorage($overridden_method_id);

                    $overridden_fq_class_name = $overridden_method_id->fq_class_name;

                    $parent_storage = $classlike_storage_provider->get($overridden_fq_class_name);

                    if ($this->function->name->name === '__construct'
                        && !$parent_storage->preserve_constructor_signature
                    ) {
                        continue;
                    }

                    $implementer_visibility = $storage->visibility;

                    $implementer_appearing_method_id = $codebase->methods->getAppearingMethodId($method_id);
                    $implementer_declaring_method_id = $real_method_id;

                    $declaring_class_storage = $appearing_class_storage;

                    if ($implementer_appearing_method_id
                        && $implementer_appearing_method_id !== $implementer_declaring_method_id
                    ) {
                        $appearing_fq_class_name = $implementer_appearing_method_id->fq_class_name;
                        $appearing_method_name = $implementer_appearing_method_id->method_name;

                        $declaring_fq_class_name = $implementer_declaring_method_id->fq_class_name;

                        $appearing_class_storage = $classlike_storage_provider->get(
                            $appearing_fq_class_name,
                        );

                        $declaring_class_storage = $classlike_storage_provider->get(
                            $declaring_fq_class_name,
                        );

                        if (isset($appearing_class_storage->trait_visibility_map[$appearing_method_name])) {
                            $implementer_visibility
                                = $appearing_class_storage->trait_visibility_map[$appearing_method_name];
                        }
                    }

                    // we've already checked this in the class checker
                    if (!isset($appearing_class_storage->class_implements[strtolower($overridden_fq_class_name)])) {
                        MethodComparator::compare(
                            $codebase,
                            count($overridden_method_ids) === 1 ? $this->function : null,
                            $declaring_class_storage,
                            $parent_storage,
                            $storage,
                            $parent_method_storage,
                            $fq_class_name,
                            $implementer_visibility,
                            $codeLocation,
                            $storage->suppressed_issues,
                        );
                    }
                }
            }

            MethodAnalyzer::checkMethodSignatureMustOmitReturnType($storage, $codeLocation);

            if ($appearing_class_storage->is_enum) {
                MethodAnalyzer::checkForbiddenEnumMethod($storage, $appearing_class_storage);
            }

            if (!$context->calling_method_id || !$context->collect_initializations) {
                $context->calling_method_id = strtolower((string)$method_id);
            }
        } elseif ($this instanceof FunctionAnalyzer) {
            $function_name = $this->function->name->name;
            $namespace_prefix = $this->getNamespace();
            $cased_method_id = ($namespace_prefix !== null ? $namespace_prefix . '\\' : '') . $function_name;
            $context->calling_function_id = strtolower($cased_method_id);
        } elseif ($this instanceof ClosureAnalyzer) {
            if ($storage->return_type) {
                $closure_return_type = TypeExpander::expandUnion(
                    $codebase,
                    $storage->return_type,
                    $context->self,
                    $context->self,
                    $this->getParentFQCLN(),
                );
            } else {
                $closure_return_type = Type::getMixed();
            }

            $closure_type = new TClosure(
                'Closure',
                $storage->params,
                $closure_return_type,
                $storage instanceof FunctionStorage ? $storage->pure : null,
                $storage instanceof FunctionStorage ? $storage->byref_uses : [],
            );

            $type_provider->setType(
                $this->function,
                new Union([
                    $closure_type,
                ]),
            );
        } else {
            throw new UnexpectedValueException('Impossible');
        }

        return [
            $real_method_id,
            $method_id,
            $appearing_class_storage,
            $hash,
            $cased_method_id,
            $overridden_method_ids,
        ];
    }

    /**
     * @return array<int,CodeLocation>
     */
    private function detectUnusedParameters(
        StatementsAnalyzer $statements_analyzer,
        FunctionLikeStorage $storage,
        Context $context,
    ): array {
        $codebase = $statements_analyzer->getCodebase();

        $unused_params = [];

        foreach ($statements_analyzer->getUnusedVarLocations() as [$var_name, $original_location]) {
            if (!array_key_exists(substr($var_name, 1), $storage->param_lookup)) {
                continue;
            }

            if ($this->isIgnoredForUnusedParam($var_name)) {
                continue;
            }

            $position = array_search(substr($var_name, 1), array_keys($storage->param_lookup), true);

            if ($position === false) {
                throw new UnexpectedValueException('$position should not be false here');
            }

            if ($storage->params[$position]->promoted_property) {
                continue;
            }

            $did_match_param = false;

            foreach ($this->function->params as $param) {
                if ($param->var->getAttribute('endFilePos') === $original_location->raw_file_end) {
                    $did_match_param = true;
                    break;
                }
            }

            if (!$did_match_param) {
                continue;
            }

            $assignment_node = DataFlowNode::getForAssignment($var_name, $original_location);

            if ($statements_analyzer->data_flow_graph instanceof VariableUseGraph
                && $statements_analyzer->data_flow_graph->isVariableUsed($assignment_node)
            ) {
                continue;
            }

            if (!$storage instanceof MethodStorage
                || !$storage->cased_name
                || $storage->visibility === ClassLikeAnalyzer::VISIBILITY_PRIVATE
            ) {
                $unused_params[$position] = $original_location;
                continue;
            }

            $fq_class_name = (string)$context->self;

            $class_storage = $codebase->classlike_storage_provider->get($fq_class_name);

            $method_name_lc = strtolower($storage->cased_name);

            if ($storage->abstract) {
                continue;
            }

            if (isset($class_storage->overridden_method_ids[$method_name_lc])) {
                $parent_method_id = end($class_storage->overridden_method_ids[$method_name_lc]);

                if ($parent_method_id) {
                    $parent_method_storage = $codebase->methods->getStorage($parent_method_id);

                    // if the parent method has a param at that position and isn't abstract
                    if (!$parent_method_storage->abstract
                        && isset($parent_method_storage->params[$position])
                    ) {
                        continue;
                    }
                }
            }

            $unused_params[$position] = $original_location;
        }

        return $unused_params;
    }

    private function detectPreviousUnusedArgumentPosition(FunctionLikeStorage $function, int $position): int
    {
        $params = $function->params;
        krsort($params, SORT_NUMERIC);

        foreach ($params as $index => $param) {
            if ($index > $position) {
                continue;
            }

            if ($this->isIgnoredForUnusedParam($param->name)) {
                continue;
            }

            return $index;
        }

        return 0;
    }

    private function isIgnoredForUnusedParam(string $var_name): bool
    {
        return strpos($var_name, '$_') === 0 || (strpos($var_name, '$unused') === 0 && $var_name !== '$unused');
    }
}<|MERGE_RESOLUTION|>--- conflicted
+++ resolved
@@ -164,10 +164,7 @@
         NodeDataProvider $type_provider,
         ?Context $global_context = null,
         bool $add_mutations = false,
-<<<<<<< HEAD
-=======
-        array &$byref_vars = []
->>>>>>> 06b71be0
+        array &$byref_vars = [],
     ): ?bool {
         $storage = $this->storage;
 
