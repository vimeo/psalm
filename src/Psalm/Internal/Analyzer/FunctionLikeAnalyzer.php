<?php

declare(strict_types=1);

namespace Psalm\Internal\Analyzer;

use PhpParser;
use PhpParser\Node\Expr\ArrowFunction;
use PhpParser\Node\Expr\Closure;
use PhpParser\Node\Param;
use PhpParser\Node\Stmt\ClassMethod;
use PhpParser\Node\Stmt\Function_;
use Psalm\CodeLocation;
use Psalm\Codebase;
use Psalm\Context;
use Psalm\Exception\UnresolvableConstantException;
use Psalm\FileManipulation;
use Psalm\Internal\Analyzer\FunctionLike\ReturnTypeAnalyzer;
use Psalm\Internal\Analyzer\FunctionLike\ReturnTypeCollector;
use Psalm\Internal\Analyzer\Statements\ExpressionAnalyzer;
use Psalm\Internal\Codebase\TaintFlowGraph;
use Psalm\Internal\Codebase\VariableUseGraph;
use Psalm\Internal\DataFlow\DataFlowNode;
use Psalm\Internal\FileManipulation\FileManipulationBuffer;
use Psalm\Internal\FileManipulation\FunctionDocblockManipulator;
use Psalm\Internal\MethodIdentifier;
use Psalm\Internal\PhpVisitor\NodeCounterVisitor;
use Psalm\Internal\Provider\NodeDataProvider;
use Psalm\Internal\Type\Comparator\TypeComparisonResult;
use Psalm\Internal\Type\Comparator\UnionTypeComparator;
use Psalm\Internal\Type\TemplateInferredTypeReplacer;
use Psalm\Internal\Type\TemplateResult;
use Psalm\Internal\Type\TemplateStandinTypeReplacer;
use Psalm\Internal\Type\TypeExpander;
use Psalm\Issue\InvalidDocblockParamName;
use Psalm\Issue\InvalidParamDefault;
use Psalm\Issue\InvalidThrow;
use Psalm\Issue\MethodSignatureMismatch;
use Psalm\Issue\MismatchingDocblockParamType;
use Psalm\Issue\MissingClosureParamType;
use Psalm\Issue\MissingParamType;
use Psalm\Issue\MissingThrowsDocblock;
use Psalm\Issue\ReferenceConstraintViolation;
use Psalm\Issue\ReservedWord;
use Psalm\Issue\UnresolvableConstant;
use Psalm\Issue\UnusedClosureParam;
use Psalm\Issue\UnusedDocblockParam;
use Psalm\Issue\UnusedParam;
use Psalm\IssueBuffer;
use Psalm\Node\Expr\VirtualVariable;
use Psalm\Node\Stmt\VirtualWhile;
use Psalm\Plugin\EventHandler\Event\AfterFunctionLikeAnalysisEvent;
use Psalm\Storage\ClassLikeStorage;
use Psalm\Storage\FunctionLikeParameter;
use Psalm\Storage\FunctionLikeStorage;
use Psalm\Storage\FunctionStorage;
use Psalm\Storage\MethodStorage;
use Psalm\Type;
use Psalm\Type\Atomic\TArray;
use Psalm\Type\Atomic\TClosure;
use Psalm\Type\Atomic\TGenericObject;
use Psalm\Type\Atomic\TMixed;
use Psalm\Type\Atomic\TNamedObject;
use Psalm\Type\Atomic\TTemplateParam;
use Psalm\Type\Union;
use UnexpectedValueException;

use function array_combine;
use function array_diff_key;
use function array_key_exists;
use function array_keys;
use function array_merge;
use function array_search;
use function array_values;
use function count;
use function end;
use function in_array;
use function is_string;
use function krsort;
use function mb_strpos;
use function md5;
use function microtime;
use function reset;
use function strpos;
use function strtolower;
use function substr;

use const SORT_NUMERIC;

/**
 * @internal
 * @template-covariant TFunction as Closure|Function_|ClassMethod|ArrowFunction
 */
abstract class FunctionLikeAnalyzer extends SourceAnalyzer
{
    /**
     * @var TFunction
     */
    protected Closure|Function_|ClassMethod|ArrowFunction $function;

    protected Codebase $codebase;

    /**
     * @var array<string>
     */
    protected array $suppressed_issues;

    protected bool $is_static = false;

    /**
     * @var ?array<string, Union>
     */
    protected ?array $return_vars_in_scope = [];

    /**
     * @var ?array<string, bool>
     */
    protected ?array $return_vars_possibly_in_scope = [];

    private ?Union $local_return_type = null;

    /**
     * @var array<string, bool>
     */
    protected static array $no_effects_hashes = [];

    public bool $track_mutations = false;

    public bool $inferred_impure = false;

    public bool $inferred_has_mutation = false;

    /**
     * Holds param nodes for functions with func_get_args calls
     *
     * @var array<string, DataFlowNode>
     */
    public array $param_nodes = [];

    protected FunctionLikeStorage $storage;

    /**
     * @param TFunction $function
     */
    public function __construct($function, SourceAnalyzer $source, FunctionLikeStorage $storage)
    {
        $this->function = $function;
        $this->source = $source;
        $this->suppressed_issues = $source->getSuppressedIssues();
        $this->codebase = $source->getCodebase();
        $this->storage = $storage;
    }

    /**
     * @param bool          $add_mutations  whether or not to add mutations to this method
     * @param array<string, Union> $byref_vars
     * @param-out array<string, Union> $byref_vars
     * @return false|null
     * @psalm-suppress PossiblyUnusedReturnValue unused but seems important
     * @psalm-suppress ComplexMethod Unavoidably complex
     */
    public function analyze(
        Context $context,
        NodeDataProvider $type_provider,
        ?Context $global_context = null,
        bool $add_mutations = false,
<<<<<<< HEAD
=======
        array &$byref_vars = []
>>>>>>> b38530ed
    ): ?bool {
        $storage = $this->storage;

        $function_stmts = $this->function->getStmts() ?: [];

        if ($this->function instanceof ArrowFunction
            && isset($function_stmts[0])
            && $function_stmts[0] instanceof PhpParser\Node\Stmt\Return_
            && $function_stmts[0]->expr
        ) {
            $function_stmts[0]->setAttributes($function_stmts[0]->expr->getAttributes());
        }

        if ($global_context) {
            foreach ($global_context->constants as $const_name => $var_type) {
                if (!$context->hasVariable($const_name)) {
                    $context->vars_in_scope[$const_name] = $var_type;
                }
            }
        }

        $codebase = $this->codebase;
        $project_analyzer = $this->getProjectAnalyzer();

        if ($codebase->track_unused_suppressions && !isset($storage->suppressed_issues[0])) {
            if (count($storage->suppressed_issues) === 1 // UnusedPsalmSuppress by itself should be marked as unused
                || !in_array("UnusedPsalmSuppress", $storage->suppressed_issues)
            ) {
                foreach ($storage->suppressed_issues as $offset => $issue_name) {
                    IssueBuffer::addUnusedSuppression(
                        $storage->location !== null
                            ? $storage->location->file_path
                            : $this->getFilePath(),
                        $offset,
                        $issue_name,
                    );
                }
            }
        }

        foreach ($storage->docblock_issues as $docblock_issue) {
            IssueBuffer::maybeAdd($docblock_issue);
        }

        $function_information = $this->getFunctionInformation(
            $context,
            $codebase,
            $type_provider,
            $storage,
            $add_mutations,
        );

        if ($function_information === null) {
            return null;
        }

        [
            $real_method_id,
            $method_id,
            $appearing_class_storage,
            $hash,
            $cased_method_id,
            $overridden_method_ids,
        ] = $function_information;

        $this->suppressed_issues = $this->getSource()->getSuppressedIssues() + $storage->suppressed_issues;
        if ($appearing_class_storage) {
            $this->suppressed_issues += $appearing_class_storage->suppressed_issues;
        }

        if (($storage instanceof MethodStorage || $storage instanceof FunctionStorage)
            && $storage->is_static
        ) {
            $this->is_static = true;
        }

        $statements_analyzer = new StatementsAnalyzer($this, $type_provider);

        $byref_uses = [];
        if ($this instanceof ClosureAnalyzer && $this->function instanceof Closure) {
            foreach ($this->function->uses as $use) {
                if (!is_string($use->var->name)) {
                    continue;
                }

                $use_var_id = '$' . $use->var->name;

                $use_location = new CodeLocation($this, $use);

                $use_assignment = null;

                if ($statements_analyzer->data_flow_graph) {
                    $use_assignment = DataFlowNode::getForAssignment(
                        $use_var_id,
                        $use_location,
                    );

                    $statements_analyzer->data_flow_graph->addNode($use_assignment);

                    $context->vars_in_scope[$use_var_id] =
                        $context->vars_in_scope[$use_var_id]->addParentNodes(
                            [$use_assignment->id => $use_assignment],
                        );
                }

                if ($use->byRef) {
                    $byref_uses[$use_var_id] = true;

                    if ($statements_analyzer->data_flow_graph && $use_assignment) {
                        $statements_analyzer->data_flow_graph->addPath(
                            $use_assignment,
                            new DataFlowNode('closure-use', 'closure use', null),
                            'closure-use',
                        );
                    }
                } else {
                    $statements_analyzer->registerVariable($use_var_id, $use_location, null);
                }
            }

            $statements_analyzer->setByRefUses($byref_uses);
        }

        if ($storage->template_types) {
            foreach ($storage->template_types as $param_name => $_) {
                $fq_classlike_name = Type::getFQCLNFromString(
                    $param_name,
                    $this->getAliases(),
                );

                if ($codebase->classOrInterfaceExists($fq_classlike_name)) {
                    IssueBuffer::maybeAdd(
                        new ReservedWord(
                            'Cannot use ' . $param_name . ' as template name since the class already exists',
                            new CodeLocation($this, $this->function),
                            'resource',
                        ),
                        $this->getSuppressedIssues(),
                    );
                }
            }
        }

        $template_types = $storage->template_types;

        if ($appearing_class_storage && $appearing_class_storage->template_types) {
            $template_types = array_merge($template_types ?: [], $appearing_class_storage->template_types);
        }

        $params = $storage->params;

        if ($codebase->alter_code) {
            $this->alterParams($codebase, $storage, $params, $context);
        }

        foreach ($codebase->methods_to_rename as $original_method_id => $new_method_name) {
            if ($this instanceof MethodAnalyzer
                && strtolower((string) $this->getMethodId()) === $original_method_id
            ) {
                $file_manipulations = [
                    new FileManipulation(
                        (int) $this->function->name->getAttribute('startFilePos'),
                        (int) $this->function->name->getAttribute('endFilePos') + 1,
                        $new_method_name,
                    ),
                ];

                FileManipulationBuffer::add(
                    $this->getFilePath(),
                    $file_manipulations,
                );
            }
        }

        if ($storage instanceof MethodStorage
            && $method_id instanceof MethodIdentifier
            && $overridden_method_ids
        ) {
            $params = $codebase->methods->getMethodParams(
                $method_id,
                $this,
            );
        }

        $check_stmts = $this->processParams(
            $statements_analyzer,
            $storage,
            $cased_method_id,
            $params,
            array_values($this->function->params),
            $context,
            (bool) $template_types,
        );

        if ($byref_uses) {
            $ref_context = clone $context;
            $var = '$__tmp_byref_closure_if__' . (int) $this->function->getAttribute('startFilePos');

            $ref_context->vars_in_scope[$var] = Type::getBool();

            $var = new VirtualVariable(
                substr($var, 1),
            );
            $virtual_while = new VirtualWhile(
                $var,
                $function_stmts,
            );

            $statements_analyzer->analyze(
                [$virtual_while],
                $ref_context,
            );

            foreach ($byref_uses as $var_id => $_) {
                $byref_vars[$var_id] = $ref_context->vars_in_scope[$var_id];
                $context->vars_in_scope[$var_id] = $ref_context->vars_in_scope[$var_id];
            }
        }

        if ($storage->pure) {
            $context->pure = true;
        }

        if ($storage->mutation_free
            && $cased_method_id
            && !strpos($cased_method_id, '__construct')
            && !($storage instanceof MethodStorage && $storage->mutation_free_inferred)
        ) {
            $context->mutation_free = true;
        }

        if ($storage instanceof MethodStorage
            && $storage->external_mutation_free
            && !$storage->mutation_free_inferred
        ) {
            $context->external_mutation_free = true;
        }

        foreach ($storage->unused_docblock_parameters as $param_name => $param_location) {
            if ($storage->has_undertyped_native_parameters) {
                IssueBuffer::maybeAdd(
                    new InvalidDocblockParamName(
                        'Incorrect param name $' . $param_name . ' in docblock for ' . $cased_method_id,
                        $param_location,
                    ),
                );
            } elseif ($codebase->find_unused_code) {
                 IssueBuffer::maybeAdd(
                     new UnusedDocblockParam(
                         'Docblock parameter $' . $param_name . ' in docblock for ' . $cased_method_id
                         . ' does not have a counterpart in signature parameter list',
                         $param_location,
                     ),
                 );
            }
        }

        if ($storage->signature_return_type && $storage->signature_return_type_location) {
            [$start, $end] = $storage->signature_return_type_location->getSelectionBounds();

            $codebase->analyzer->addOffsetReference(
                $this->getFilePath(),
                $start,
                $end,
                (string) $storage->signature_return_type,
            );
        }

        if ($storage instanceof MethodStorage && $storage->location && !$storage->allow_named_arg_calls) {
            foreach ($overridden_method_ids as $overridden_method_id) {
                $overridden_storage = $codebase->methods->getStorage($overridden_method_id);
                if ($overridden_storage->allow_named_arg_calls) {
                    IssueBuffer::maybeAdd(new MethodSignatureMismatch(
                        'Method ' . (string) $method_id . ' should accept named arguments '
                            . ' as ' . (string) $overridden_method_id . ' does',
                        $storage->location,
                    ));
                }
            }
        }

        if (ReturnTypeAnalyzer::checkReturnType(
            $this->function,
            $project_analyzer,
            $this,
            $storage,
            $context,
        ) === false) {
            $check_stmts = false;
        }

        if (!$check_stmts) {
            return false;
        }

        if ($context->collect_initializations || $context->collect_mutations) {
            $statements_analyzer->addSuppressedIssues([
                'DocblockTypeContradiction',
                'InvalidReturnStatement',
                'RedundantCondition',
                'RedundantConditionGivenDocblockType',
                'TypeDoesNotContainNull',
                'TypeDoesNotContainType',
                'LoopInvalidation',
            ]);

            if ($context->collect_initializations) {
                $statements_analyzer->addSuppressedIssues([
                    'UndefinedInterfaceMethod',
                    'UndefinedMethod',
                    'PossiblyUndefinedMethod',
                ]);
            }
        } elseif ($cased_method_id && strpos($cased_method_id, '__destruct')) {
            $statements_analyzer->addSuppressedIssues([
                'InvalidPropertyAssignmentValue',
                'PossiblyNullPropertyAssignmentValue',
            ]);
        }

        $time = microtime(true);

        $project_analyzer = $statements_analyzer->getProjectAnalyzer();

        if ($codebase->alter_code
            && (isset($project_analyzer->getIssuesToFix()['MissingPureAnnotation'])
                || isset($project_analyzer->getIssuesToFix()['MissingImmutableAnnotation']))
        ) {
            $this->track_mutations = true;
        } elseif ($this->function instanceof Closure
            || $this->function instanceof ArrowFunction
        ) {
            $this->track_mutations = true;
        }

        if ($this->function instanceof ArrowFunction && (!$storage->return_type || $storage->return_type->isNever())) {
            // ArrowFunction perform a return implicitly so if the return type is never, we have to suppress the error
            // note: the never can only come from phpdoc. PHP will refuse short closures with never in signature
            $statements_analyzer->addSuppressedIssues(['NoValue']);
        }

        $statements_analyzer->analyze($function_stmts, $context, $global_context, true);

        if ($codebase->alter_code
            && isset($project_analyzer->getIssuesToFix()['MissingPureAnnotation'])
            && !$this->inferred_impure
            && ($this->function instanceof Function_
                || $this->function instanceof ClassMethod)
            && $storage->params
            && !$overridden_method_ids
        ) {
            $manipulator = FunctionDocblockManipulator::getForFunction(
                $project_analyzer,
                $this->source->getFilePath(),
                $this->function,
            );

            $yield_types = [];

            $inferred_return_types = ReturnTypeCollector::getReturnTypes(
                $codebase,
                $type_provider,
                $function_stmts,
                $yield_types,
                true,
            );

            $inferred_return_type = $inferred_return_types
                ? Type::combineUnionTypeArray(
                    $inferred_return_types,
                    $codebase,
                )
                : Type::getVoid();

            if (!$inferred_return_type->isVoid()
                && !$inferred_return_type->isFalse()
                && !$inferred_return_type->isNull()
                && !$inferred_return_type->isSingleIntLiteral()
                && !$inferred_return_type->isSingleStringLiteral()
                && !$inferred_return_type->isTrue()
                && !$inferred_return_type->isEmptyArray()
            ) {
                $manipulator->makePure();
            }
        }

        if ($this->inferred_has_mutation && $context->self) {
            $this->codebase->analyzer->addMutableClass($context->self);
        }

        if (!$context->collect_initializations
            && !$context->collect_mutations
            && $project_analyzer->debug_performance
            && $cased_method_id
        ) {
            $traverser = new PhpParser\NodeTraverser;

            $node_counter = new NodeCounterVisitor();
            $traverser->addVisitor($node_counter);
            $traverser->traverse($function_stmts);

            if ($node_counter->count > 5) {
                $time_taken = microtime(true) - $time;
                $codebase->analyzer->addFunctionTiming($cased_method_id, $time_taken / $node_counter->count);
            }
        }

        $final_actions = ScopeAnalyzer::getControlActions(
            $this->function->getStmts() ?: [],
            null,
            [],
        );

        if ($final_actions !== [ScopeAnalyzer::ACTION_END]) {
            $this->examineParamTypes($statements_analyzer, $context, $codebase);
        }

        foreach ($params as $function_param) {
            // only complain if there's no type defined by a parent type
            if (!$function_param->type
                && $function_param->location
            ) {
                if ($this->function instanceof Closure
                    || $this->function instanceof ArrowFunction
                ) {
                    IssueBuffer::maybeAdd(
                        new MissingClosureParamType(
                            'Parameter $' . $function_param->name . ' has no provided type',
                            $function_param->location,
                        ),
                        $storage->suppressed_issues + $this->getSuppressedIssues(),
                    );
                } else {
                    IssueBuffer::maybeAdd(
                        new MissingParamType(
                            'Parameter $' . $function_param->name . ' has no provided type',
                            $function_param->location,
                        ),
                        $storage->suppressed_issues + $this->getSuppressedIssues(),
                    );
                }
            }
        }

        if ($this->function instanceof Closure
            || $this->function instanceof ArrowFunction
        ) {
            $this->verifyReturnType(
                $function_stmts,
                $statements_analyzer,
                $storage->return_type,
                $this->source->getFQCLN(),
                $storage->return_type_location,
                $context->has_returned,
                $global_context && ($global_context->inside_call || $global_context->inside_return),
            );

            $closure_yield_types = [];

            $closure_return_types = ReturnTypeCollector::getReturnTypes(
                $codebase,
                $type_provider,
                $function_stmts,
                $closure_yield_types,
                true,
            );

            $closure_return_type = $closure_return_types
                ? Type::combineUnionTypeArray(
                    $closure_return_types,
                    $codebase,
                )
                : Type::getVoid();

            $closure_yield_type = $closure_yield_types
                ? Type::combineUnionTypeArray(
                    $closure_yield_types,
                    $codebase,
                )
                : null;

            if ($closure_yield_type) {
                $closure_return_type = $closure_yield_type;
            }

            if ($function_type = $statements_analyzer->node_data->getType($this->function)) {
                /**
                 * @var TClosure
                 */
                $closure_atomic = $function_type->getSingleAtomic();

                $new_closure_return_type = $closure_atomic->return_type;
                if (($storage->return_type === $storage->signature_return_type)
                    && (!$storage->return_type
                        || $storage->return_type->hasMixed()
                        || UnionTypeComparator::isContainedBy(
                            $codebase,
                            $closure_return_type,
                            $storage->return_type,
                        ))
                ) {
                    $new_closure_return_type = $closure_return_type;
                }

                $new_closure_is_pure = !$this->inferred_impure;

                $statements_analyzer->node_data->setType(
                    $this->function,
                    new Union([
                        new TClosure(
                            $closure_atomic->value,
                            $closure_atomic->params,
                            $new_closure_return_type,
                            $new_closure_is_pure,
                            $closure_atomic->byref_uses,
                            $closure_atomic->extra_types,
                            $closure_atomic->from_docblock,
                        ),
                    ]),
                );
            }
        }

        if ($codebase->collect_references
            && !$context->collect_initializations
            && !$context->collect_mutations
            && $codebase->find_unused_variables
            && $context->check_variables
        ) {
            $this->checkParamReferences(
                $statements_analyzer,
                $storage,
                $appearing_class_storage,
                $context,
            );
        }

        foreach ($storage->throws as $expected_exception => $_) {
            if (($expected_exception === 'self'
                    || $expected_exception === 'static')
                && $context->self
            ) {
                $expected_exception = $context->self;
            }

            if (isset($storage->throw_locations[$expected_exception])) {
                if (ClassLikeAnalyzer::checkFullyQualifiedClassLikeName(
                    $statements_analyzer,
                    $expected_exception,
                    $storage->throw_locations[$expected_exception],
                    $context->self,
                    $context->calling_method_id,
                    $statements_analyzer->getSuppressedIssues(),
                    new ClassLikeNameOptions(
                        false,
                        false,
                        true,
                        true,
                        true,
                    ),
                )) {
                    $input_type = new Union([new TNamedObject($expected_exception)]);
                    $container_type = new Union([new TNamedObject('Exception'), new TNamedObject('Throwable')]);

                    if (!UnionTypeComparator::isContainedBy($codebase, $input_type, $container_type)) {
                        IssueBuffer::maybeAdd(
                            new InvalidThrow(
                                'Class supplied for @throws ' . $expected_exception
                                    . ' does not implement Throwable',
                                $storage->throw_locations[$expected_exception],
                                $expected_exception,
                            ),
                            $statements_analyzer->getSuppressedIssues(),
                        );
                    }

                    if ($codebase->alter_code) {
                        $codebase->classlikes->handleDocblockTypeInMigration(
                            $codebase,
                            $this,
                            $input_type,
                            $storage->throw_locations[$expected_exception],
                            $context->calling_method_id,
                        );
                    }
                }
            }
        }

        $missingThrowsDocblockErrors = [];
        foreach ($statements_analyzer->getUncaughtThrows($context) as $possibly_thrown_exception => $codelocations) {
            $is_expected = false;

            foreach ($storage->throws as $expected_exception => $_) {
                if ($expected_exception === $possibly_thrown_exception
                    || (
                        $codebase->classOrInterfaceExists($possibly_thrown_exception)
                        && (
                            $codebase->interfaceExtends($possibly_thrown_exception, $expected_exception)
                            || $codebase->classExtendsOrImplements($possibly_thrown_exception, $expected_exception)
                        )
                    )
                ) {
                    $is_expected = true;
                    break;
                }
            }

            if (!$is_expected) {
                $missing_docblock_exception = new TNamedObject($possibly_thrown_exception);
                $missingThrowsDocblockErrors[] = $missing_docblock_exception->toNamespacedString(
                    $this->source->getNamespace(),
                    $this->source->getAliasedClassesFlipped(),
                    $this->source->getFQCLN(),
                    true,
                );

                foreach ($codelocations as $codelocation) {
                    // issues are suppressed in ThrowAnalyzer, CallAnalyzer, etc.
                    IssueBuffer::maybeAdd(
                        new MissingThrowsDocblock(
                            $possibly_thrown_exception . ' is thrown but not caught - please either catch'
                                . ' or add a @throws annotation',
                            $codelocation,
                            $possibly_thrown_exception,
                        ),
                    );
                }
            }
        }

        if ($codebase->alter_code
            && isset($project_analyzer->getIssuesToFix()['MissingThrowsDocblock'])
        ) {
            $manipulator = FunctionDocblockManipulator::getForFunction(
                $project_analyzer,
                $this->source->getFilePath(),
                $this->function,
            );
            $manipulator->addThrowsDocblock($missingThrowsDocblockErrors);
        }

        if ($codebase->taint_flow_graph
            && $this->function instanceof ClassMethod
            && $cased_method_id
            && $storage->specialize_call
            && isset($context->vars_in_scope['$this'])
            && $context->vars_in_scope['$this']->parent_nodes
        ) {
            $method_source = DataFlowNode::getForMethodReturn(
                (string) $method_id,
                $cased_method_id,
                $storage->location,
            );

            $codebase->taint_flow_graph->addNode($method_source);

            foreach ($context->vars_in_scope['$this']->parent_nodes as $parent_node) {
                $codebase->taint_flow_graph->addPath(
                    $parent_node,
                    $method_source,
                    '$this',
                );
            }
        }

        if ($add_mutations) {
            if ($this->return_vars_in_scope !== null) {
                $context->vars_in_scope = TypeAnalyzer::combineKeyedTypes(
                    $context->vars_in_scope,
                    $this->return_vars_in_scope,
                );
            }

            if ($this->return_vars_possibly_in_scope !== null) {
                $context->vars_possibly_in_scope = array_merge(
                    $context->vars_possibly_in_scope,
                    $this->return_vars_possibly_in_scope,
                );
            }

            foreach ($context->vars_in_scope as $var => $_) {
                if (strpos($var, '$this->') !== 0 && $var !== '$this') {
                    $context->removePossibleReference($var);
                }
            }

            foreach ($context->vars_possibly_in_scope as $var => $_) {
                if (strpos($var, '$this->') !== 0 && $var !== '$this') {
                    unset($context->vars_possibly_in_scope[$var]);
                }
            }

            if ($hash
                && $real_method_id
                && $this instanceof MethodAnalyzer
                && !$context->collect_initializations
            ) {
                $new_hash = md5($real_method_id . '::' . $context->getScopeSummary());

                if ($new_hash === $hash) {
                    self::$no_effects_hashes[$hash] = true;
                }
            }
        }

        $event = new AfterFunctionLikeAnalysisEvent(
            $this->function,
            $storage,
            $this,
            $codebase,
            [],
            $type_provider,
            $context,
        );

        if ($codebase->config->eventDispatcher->dispatchAfterFunctionLikeAnalysis($event) === false) {
            return false;
        }

        $file_manipulations = $event->getFileReplacements();

        if ($file_manipulations) {
            FileManipulationBuffer::add(
                $this->getFilePath(),
                $file_manipulations,
            );
        }

        AttributesAnalyzer::analyze(
            $this,
            $context,
            $storage,
            $this->function->attrGroups,
            $storage instanceof MethodStorage ? AttributesAnalyzer::TARGET_METHOD : AttributesAnalyzer::TARGET_FUNCTION,
            $storage->suppressed_issues + $this->getSuppressedIssues(),
        );

        return null;
    }

    private function checkParamReferences(
        StatementsAnalyzer $statements_analyzer,
        FunctionLikeStorage $storage,
        ?ClassLikeStorage $class_storage,
        Context $context,
    ): void {
        $codebase = $statements_analyzer->getCodebase();

        $unused_params = $this->detectUnusedParameters($statements_analyzer, $storage, $context);

        if (!$storage instanceof MethodStorage
            || !$storage->cased_name
            || $storage->visibility === ClassLikeAnalyzer::VISIBILITY_PRIVATE
        ) {
            $last_unused_argument_position = $this->detectPreviousUnusedArgumentPosition(
                $storage,
                count($storage->params) - 1,
            );

            // Sort parameters in reverse order so that we can start from the end of parameters
            krsort($unused_params, SORT_NUMERIC);

            foreach ($unused_params as $unused_param_position => $unused_param_code_location) {
                $unused_param_var_name = $storage->params[$unused_param_position]->name;
                $unused_param_message = 'Param ' . $unused_param_var_name . ' is never referenced in this method';

                // Remove the key as we already report the issue
                unset($unused_params[$unused_param_position]);

                // Do not report unused required parameters
                if ($unused_param_position !== $last_unused_argument_position) {
                    break;
                }

                $last_unused_argument_position = $this->detectPreviousUnusedArgumentPosition(
                    $storage,
                    $unused_param_position - 1,
                );

                if ($this instanceof ClosureAnalyzer) {
                    IssueBuffer::maybeAdd(
                        new UnusedClosureParam(
                            $unused_param_message,
                            $unused_param_code_location,
                        ),
                        $this->getSuppressedIssues(),
                    );
                    continue;
                }

                IssueBuffer::maybeAdd(
                    new UnusedParam(
                        $unused_param_message,
                        $unused_param_code_location,
                    ),
                    $this->getSuppressedIssues(),
                );
            }
        }

        if ($storage instanceof MethodStorage
            && $this instanceof MethodAnalyzer
            && $class_storage
            && $storage->cased_name
            && $storage->visibility !== ClassLikeAnalyzer::VISIBILITY_PRIVATE
        ) {
            $method_id_lc = strtolower((string) $this->getMethodId());

            foreach ($storage->params as $i => $_) {
                if (!isset($unused_params[$i])) {
                    $codebase->file_reference_provider->addMethodParamUse(
                        $method_id_lc,
                        $i,
                        $method_id_lc,
                    );

                    $method_name_lc = strtolower($storage->cased_name);

                    if (!isset($class_storage->overridden_method_ids[$method_name_lc])) {
                        continue;
                    }

                    foreach ($class_storage->overridden_method_ids[$method_name_lc] as $parent_method_id) {
                        $codebase->file_reference_provider->addMethodParamUse(
                            strtolower((string) $parent_method_id),
                            $i,
                            $method_id_lc,
                        );
                    }
                }
            }
        }
    }

    /**
     * @param list<FunctionLikeParameter> $params
     * @param list<Param> $param_stmts
     */
    private function processParams(
        StatementsAnalyzer $statements_analyzer,
        FunctionLikeStorage $storage,
        ?string $cased_method_id,
        array $params,
        array $param_stmts,
        Context $context,
        bool $has_template_types,
    ): bool {
        $check_stmts = true;
        $codebase = $statements_analyzer->getCodebase();
        $project_analyzer = $statements_analyzer->getProjectAnalyzer();

        foreach ($params as $offset => $function_param) {
            $function_param_id = '$' . $function_param->name;
            $signature_type = $function_param->signature_type;
            $signature_type_location = $function_param->signature_type_location;

            if ($signature_type && $signature_type_location && $signature_type->hasObjectType()) {
                $referenced_type = $signature_type;
                if ($referenced_type->isNullable()) {
                    $referenced_type = $referenced_type->getBuilder();
                    $referenced_type->removeType('null');
                    $referenced_type = $referenced_type->freeze();
                }
                [$start, $end] = $signature_type_location->getSelectionBounds();
                $codebase->analyzer->addOffsetReference(
                    $this->getFilePath(),
                    $start,
                    $end,
                    (string) $referenced_type,
                );
            }

            if ($signature_type) {
                $signature_type = TypeExpander::expandUnion(
                    $codebase,
                    $signature_type,
                    $context->self,
                    $context->self,
                    $this->getParentFQCLN(),
                );
            }


            $parent_nodes = [];
            if ($statements_analyzer->data_flow_graph
                && $function_param->location
            ) {
                //don't add to taint flow graph if the type can't transmit taints
                if (!$statements_analyzer->data_flow_graph instanceof TaintFlowGraph
                    || $function_param->type === null
                    || !$function_param->type->isSingle()
                    || (!$function_param->type->isInt()
                        && !$function_param->type->isFloat()
                        && !$function_param->type->isBool())
                ) {
                    $param_assignment = DataFlowNode::getForAssignment(
                        $function_param_id,
                        $function_param->location,
                    );

                    $statements_analyzer->data_flow_graph->addNode($param_assignment);

                    if ($cased_method_id) {
                        $type_source = DataFlowNode::getForMethodArgument(
                            $cased_method_id,
                            $cased_method_id,
                            $offset,
                            $function_param->location,
                            null,
                        );

                        $statements_analyzer->data_flow_graph->addPath($type_source, $param_assignment, 'param');
                    }

                    if ($storage->variadic) {
                        $this->param_nodes += [$param_assignment->id => $param_assignment];
                    }

                    $parent_nodes = [$param_assignment->id => $param_assignment];
                }
            }

            if ($function_param->type) {
                $param_type = $function_param->type;

                try {
                    $param_type = TypeExpander::expandUnion(
                        $codebase,
                        $param_type,
                        $context->self,
                        $context->self,
                        $this->getParentFQCLN(),
                        true,
                        false,
                        false,
                        true,
                        false,
                        true,
                    );
                } catch (UnresolvableConstantException $e) {
                    if ($function_param->type_location !== null) {
                        IssueBuffer::maybeAdd(
                            new UnresolvableConstant(
                                "Could not resolve constant {$e->class_name}::{$e->const_name}",
                                $function_param->type_location,
                            ),
                            $storage->suppressed_issues,
                            true,
                        );
                    }
                }

                if ($function_param->type_location) {
                    if ($param_type->check(
                        $this,
                        $function_param->type_location,
                        $storage->suppressed_issues,
                        [],
                        false,
                        false,
                        $this->function instanceof ClassMethod
                            && strtolower($this->function->name->name) !== '__construct',
                        $context->calling_method_id,
                    ) === false) {
                        $check_stmts = false;
                    }
                }

                $param_type = $param_type->addParentNodes($parent_nodes);
            } else {
                $param_type = new Union([new TMixed()], [
                    'by_ref' => $function_param->by_ref,
                    'parent_nodes' => $parent_nodes,
                ]);
            }

            $var_type = $param_type;

            if ($function_param->is_variadic) {
                if ($storage->allow_named_arg_calls) {
                    $var_type = new Union([
                        new TArray([Type::getArrayKey(), $param_type]),
                    ], [
                        'by_ref' => $function_param->by_ref,
                        'parent_nodes' => $parent_nodes,
                    ]);
                } else {
                    $var_type = new Union([
                        Type::getListAtomic($param_type),
                    ], [
                        'by_ref' => $function_param->by_ref,
                        'parent_nodes' => $parent_nodes,
                    ]);
                }
            }

            $context->vars_in_scope[$function_param_id] = $var_type;
            $context->vars_possibly_in_scope[$function_param_id] = true;

            if ($function_param->by_ref) {
                $context->vars_in_scope[$function_param_id] =
                    $context->vars_in_scope[$function_param_id]->setProperties(['by_ref' => true]);
                $context->references_to_external_scope[$function_param_id] = true;
            }

            $parser_param = $this->function->getParams()[$offset] ?? null;

            if ($function_param->location) {
                $statements_analyzer->registerVariable(
                    $function_param_id,
                    $function_param->location,
                    null,
                );
            }

            if (!$function_param->type_location || !$function_param->location) {
                if ($parser_param && $parser_param->default) {
                    ExpressionAnalyzer::analyze($statements_analyzer, $parser_param->default, $context);
                }

                continue;
            }

            if ($signature_type) {
                $union_comparison_result = new TypeComparisonResult();

                if (!UnionTypeComparator::isContainedBy(
                    $codebase,
                    $param_type,
                    $signature_type,
                    false,
                    false,
                    $union_comparison_result,
                ) && !$union_comparison_result->type_coerced_from_mixed
                ) {
                    if ($codebase->alter_code
                        && isset($project_analyzer->getIssuesToFix()['MismatchingDocblockParamType'])
                    ) {
                        $this->addOrUpdateParamType($project_analyzer, $function_param->name, $signature_type, true);

                        continue;
                    }

                    IssueBuffer::maybeAdd(
                        new MismatchingDocblockParamType(
                            'Parameter ' . $function_param_id . ' has wrong type \'' . $param_type .
                                '\', should be \'' . $signature_type . '\'',
                            $function_param->type_location,
                        ),
                        $storage->suppressed_issues,
                        true,
                    );

                    if ($signature_type->check(
                        $this,
                        $function_param->type_location,
                        $storage->suppressed_issues,
                        [],
                        false,
                    ) === false) {
                        $check_stmts = false;
                    }

                    continue;
                }
            }

            if ($parser_param && $parser_param->default) {
                ExpressionAnalyzer::analyze($statements_analyzer, $parser_param->default, $context);

                $default_type = $statements_analyzer->node_data->getType($parser_param->default);

                if ($default_type
                    && !$default_type->hasMixed()
                    && !UnionTypeComparator::isContainedBy(
                        $codebase,
                        $default_type,
                        $param_type,
                        false,
                        false,
                        null,
                        true,
                    )
                ) {
                    IssueBuffer::maybeAdd(
                        new InvalidParamDefault(
                            'Default value type ' . $default_type->getId() . ' for argument ' . ($offset + 1)
                                . ' of method ' . $cased_method_id
                                . ' does not match the given type ' . $param_type->getId(),
                            $function_param->type_location,
                        ),
                    );
                }

                if ($default_type
                    && !$default_type->isNull()
                    && $param_type->isSingleAndMaybeNullable()
                    && $param_type->getCallableTypes()
                ) {
                    IssueBuffer::maybeAdd(
                        new InvalidParamDefault(
                            'Default value type for ' . $param_type->getId() . ' argument ' . ($offset + 1)
                                . ' of method ' . $cased_method_id
                                . ' can only be null, ' . $default_type->getId() . ' specified',
                            $function_param->type_location,
                        ),
                    );
                }
            }

            if ($has_template_types) {
                if ($param_type->check(
                    $this->source,
                    $function_param->type_location,
                    $this->suppressed_issues,
                    [],
                    false,
                ) === false) {
                    $check_stmts = false;
                }
            } else {
                if ($param_type->isVoid()) {
                    IssueBuffer::maybeAdd(
                        new ReservedWord(
                            'Parameter cannot be void',
                            $function_param->type_location,
                            'void',
                        ),
                        $this->suppressed_issues,
                    );
                }

                if ($param_type->isNever()) {
                    IssueBuffer::maybeAdd(
                        new ReservedWord(
                            'Parameter cannot be never',
                            $function_param->type_location,
                            'never',
                        ),
                        $this->suppressed_issues,
                    );
                }

                if ($param_type->check(
                    $this->source,
                    $function_param->type_location,
                    $this->suppressed_issues,
                    [],
                    false,
                ) === false) {
                    $check_stmts = false;
                }
            }

            if ($codebase->collect_locations) {
                if ($function_param->type_location !== $function_param->signature_type_location &&
                    $function_param->signature_type_location &&
                    $function_param->signature_type
                ) {
                    if ($function_param->signature_type->check(
                        $this->source,
                        $function_param->signature_type_location,
                        $this->suppressed_issues,
                        [],
                        false,
                    ) === false) {
                        $check_stmts = false;
                    }
                }
            }

            if ($function_param->by_ref) {
                // register by ref params as having been used, to avoid false positives
                // @todo change the assignment analysis *just* for byref params
                // so that we don't have to do this
                $context->hasVariable('$' . $function_param->name);
            }

            if (count($param_stmts) === count($params)) {
                AttributesAnalyzer::analyze(
                    $this,
                    $context,
                    $function_param,
                    $param_stmts[$offset]->attrGroups,
                    AttributesAnalyzer::TARGET_PARAMETER
                        | ($function_param->promoted_property ? AttributesAnalyzer::TARGET_PROPERTY : 0),
                    $storage->suppressed_issues + $this->getSuppressedIssues(),
                );
            }
        }

        return $check_stmts;
    }

    /**
     * @param FunctionLikeParameter[] $params
     */
    private function alterParams(
        Codebase $codebase,
        FunctionLikeStorage $storage,
        array $params,
        Context $context,
    ): void {
        foreach ($this->function->params as $param) {
            $param_name_node = null;

            if ($param->type instanceof PhpParser\Node\Name) {
                $param_name_node = $param->type;
            } elseif ($param->type instanceof PhpParser\Node\NullableType
                && $param->type->type instanceof PhpParser\Node\Name
            ) {
                $param_name_node = $param->type->type;
            }

            if ($param_name_node) {
                $resolved_name = ClassLikeAnalyzer::getFQCLNFromNameObject($param_name_node, $this->getAliases());

                $parent_fqcln = $this->getParentFQCLN();

                if ($resolved_name === 'self' && $context->self) {
                    $resolved_name = $context->self;
                } elseif ($resolved_name === 'parent' && $parent_fqcln) {
                    $resolved_name = $parent_fqcln;
                }

                $codebase->classlikes->handleClassLikeReferenceInMigration(
                    $codebase,
                    $this,
                    $param_name_node,
                    $resolved_name,
                    $context->calling_method_id,
                    false,
                    true,
                );
            }
        }

        if ($this->function->returnType) {
            $return_name_node = null;

            if ($this->function->returnType instanceof PhpParser\Node\Name) {
                $return_name_node = $this->function->returnType;
            } elseif ($this->function->returnType instanceof PhpParser\Node\NullableType
                && $this->function->returnType->type instanceof PhpParser\Node\Name
            ) {
                $return_name_node = $this->function->returnType->type;
            }

            if ($return_name_node) {
                $resolved_name = ClassLikeAnalyzer::getFQCLNFromNameObject($return_name_node, $this->getAliases());

                $parent_fqcln = $this->getParentFQCLN();

                if ($resolved_name === 'self' && $context->self) {
                    $resolved_name = $context->self;
                } elseif ($resolved_name === 'parent' && $parent_fqcln) {
                    $resolved_name = $parent_fqcln;
                }

                $codebase->classlikes->handleClassLikeReferenceInMigration(
                    $codebase,
                    $this,
                    $return_name_node,
                    $resolved_name,
                    $context->calling_method_id,
                    false,
                    true,
                );
            }
        }

        if ($storage->return_type
            && $storage->return_type_location
            && $storage->return_type_location !== $storage->signature_return_type_location
        ) {
            $replace_type = TypeExpander::expandUnion(
                $codebase,
                $storage->return_type,
                $context->self,
                'static',
                $this->getParentFQCLN(),
                false,
            );

            $codebase->classlikes->handleDocblockTypeInMigration(
                $codebase,
                $this,
                $replace_type,
                $storage->return_type_location,
                $context->calling_method_id,
            );
        }

        foreach ($params as $function_param) {
            if ($function_param->type
                && $function_param->type_location
                && $function_param->type_location !== $function_param->signature_type_location
                && $function_param->type_location->file_path === $this->getFilePath()
            ) {
                $replace_type = TypeExpander::expandUnion(
                    $codebase,
                    $function_param->type,
                    $context->self,
                    'static',
                    $this->getParentFQCLN(),
                    false,
                );

                $codebase->classlikes->handleDocblockTypeInMigration(
                    $codebase,
                    $this,
                    $replace_type,
                    $function_param->type_location,
                    $context->calling_method_id,
                );
            }
        }
    }

    /**
     * @param array<PhpParser\Node\Stmt> $function_stmts
     */
    public function verifyReturnType(
        array $function_stmts,
        StatementsAnalyzer $statements_analyzer,
        ?Union $return_type = null,
        ?string $fq_class_name = null,
        ?CodeLocation $return_type_location = null,
        bool $did_explicitly_return = false,
        bool $closure_inside_call = false,
    ): void {
        ReturnTypeAnalyzer::verifyReturnType(
            $this->function,
            $function_stmts,
            $statements_analyzer,
            $statements_analyzer->node_data,
            $this,
            $return_type,
            $fq_class_name,
            $fq_class_name,
            $return_type_location,
            [],
            $did_explicitly_return,
            $closure_inside_call,
        );
    }

    public function addOrUpdateParamType(
        ProjectAnalyzer $project_analyzer,
        string $param_name,
        Union $inferred_return_type,
        bool $docblock_only = false,
    ): void {
        $manipulator = FunctionDocblockManipulator::getForFunction(
            $project_analyzer,
            $this->source->getFilePath(),
            $this->function,
        );

        $codebase = $project_analyzer->getCodebase();
        $is_final = true;
        $fqcln = $this->source->getFQCLN();

        if ($fqcln !== null && $this instanceof MethodAnalyzer) {
            $class_storage = $codebase->classlike_storage_provider->get($fqcln);
            $is_final = $this->function->isFinal() || $class_storage->final;
        }

        $allow_native_type = !$docblock_only
            && $codebase->analysis_php_version_id >= 7_00_00
            && (
                $codebase->allow_backwards_incompatible_changes
                || $is_final
                || !$this instanceof MethodAnalyzer
            );

        $manipulator->setParamType(
            $param_name,
            $allow_native_type
                ? $inferred_return_type->toPhpString(
                    $this->source->getNamespace(),
                    $this->source->getAliasedClassesFlipped(),
                    $this->source->getFQCLN(),
                    $project_analyzer->getCodebase()->analysis_php_version_id,
                ) : null,
            $inferred_return_type->toNamespacedString(
                $this->source->getNamespace(),
                $this->source->getAliasedClassesFlipped(),
                $this->source->getFQCLN(),
                false,
            ),
            $inferred_return_type->toNamespacedString(
                $this->source->getNamespace(),
                $this->source->getAliasedClassesFlipped(),
                $this->source->getFQCLN(),
                true,
            ),
        );
    }

    /**
     * Adds return types for the given function
     */
    public function addReturnTypes(Context $context): void
    {
        if ($this->return_vars_in_scope !== null) {
            $this->return_vars_in_scope = TypeAnalyzer::combineKeyedTypes(
                $context->vars_in_scope,
                $this->return_vars_in_scope,
            );
        } else {
            $this->return_vars_in_scope = $context->vars_in_scope;
        }

        if ($this->return_vars_possibly_in_scope !== null) {
            $this->return_vars_possibly_in_scope = array_merge(
                $context->vars_possibly_in_scope,
                $this->return_vars_possibly_in_scope,
            );
        } else {
            $this->return_vars_possibly_in_scope = $context->vars_possibly_in_scope;
        }
    }

    public function examineParamTypes(
        StatementsAnalyzer $statements_analyzer,
        Context $context,
        Codebase $codebase,
        PhpParser\Node $stmt = null,
    ): void {
        $storage = $this->getFunctionLikeStorage($statements_analyzer);

        foreach ($storage->params as $param) {
            if ($param->by_ref && isset($context->vars_in_scope['$' . $param->name]) && !$param->is_variadic) {
                $actual_type = $context->vars_in_scope['$' . $param->name];
                $param_out_type = $param->out_type ?: $param->type;

                if ($param_out_type && !$actual_type->hasMixed() && $param->location) {
                    if (!UnionTypeComparator::isContainedBy(
                        $codebase,
                        $actual_type,
                        $param_out_type,
                        $actual_type->ignore_nullable_issues,
                        $actual_type->ignore_falsable_issues,
                    )
                    ) {
                        IssueBuffer::maybeAdd(
                            new ReferenceConstraintViolation(
                                'Variable ' . '$' . $param->name . ' is limited to values of type '
                                    . $param_out_type->getId()
                                    . ' because it is passed by reference, '
                                    . $actual_type->getId() . ' type found. Use @param-out to specify '
                                    . 'a different output type',
                                $stmt
                                    ? new CodeLocation($this, $stmt)
                                    : $param->location,
                            ),
                            $statements_analyzer->getSuppressedIssues(),
                        );
                    }
                }
            }
        }
    }

    public function getMethodName(): ?string
    {
        if ($this->function instanceof ClassMethod) {
            return (string)$this->function->name;
        }

        return null;
    }

    public function getCorrectlyCasedMethodId(?string $context_self = null): string
    {
        if ($this->function instanceof ClassMethod) {
            $function_name = (string)$this->function->name;

            return ($context_self ?: $this->source->getFQCLN()) . '::' . $function_name;
        }

        if ($this->function instanceof Function_) {
            $namespace = $this->source->getNamespace();

            return ($namespace ? $namespace . '\\' : '') . $this->function->name;
        }

        if (!$this instanceof ClosureAnalyzer) {
            throw new UnexpectedValueException('This is weird');
        }

        return $this->getClosureId();
    }

    public function getFunctionLikeStorage(?StatementsAnalyzer $statements_analyzer = null): FunctionLikeStorage
    {
        $codebase = $this->codebase;

        if ($this->function instanceof ClassMethod && $this instanceof MethodAnalyzer) {
            $method_id = $this->getMethodId();
            $codebase_methods = $codebase->methods;

            try {
                return $codebase_methods->getStorage($method_id);
            } catch (UnexpectedValueException $e) {
                $declaring_method_id = $codebase_methods->getDeclaringMethodId($method_id);

                if ($declaring_method_id === null) {
                    throw new UnexpectedValueException('Cannot get storage for function that doesn‘t exist');
                }

                // happens for fake constructors
                return $codebase_methods->getStorage($declaring_method_id);
            }
        }

        if ($this instanceof FunctionAnalyzer) {
            $function_id = $this->getFunctionId();
        } elseif ($this instanceof ClosureAnalyzer) {
            $function_id = $this->getClosureId();
        } else {
            throw new UnexpectedValueException('This is weird');
        }

        return $codebase->functions->getStorage($statements_analyzer, $function_id);
    }

    /** @return non-empty-string */
    public function getId(): string
    {
        if ($this instanceof MethodAnalyzer) {
            return (string) $this->getMethodId();
        }

        if ($this instanceof FunctionAnalyzer) {
            return $this->getFunctionId();
        }

        if ($this instanceof ClosureAnalyzer) {
            return $this->getClosureId();
        }

        throw new UnexpectedValueException('This is weird');
    }

    /**
     * @psalm-mutation-free
     * @return array<lowercase-string, string>
     */
    public function getAliasedClassesFlipped(): array
    {
        if ($this->source instanceof NamespaceAnalyzer ||
            $this->source instanceof FileAnalyzer ||
            $this->source instanceof ClassLikeAnalyzer
        ) {
            return $this->source->getAliasedClassesFlipped();
        }

        return [];
    }

    /**
     * @psalm-mutation-free
     * @return array<string, string>
     */
    public function getAliasedClassesFlippedReplaceable(): array
    {
        if ($this->source instanceof NamespaceAnalyzer ||
            $this->source instanceof FileAnalyzer ||
            $this->source instanceof ClassLikeAnalyzer
        ) {
            return $this->source->getAliasedClassesFlippedReplaceable();
        }

        return [];
    }

    /**
     * @psalm-mutation-free
     * @return array<string, array<string, Union>>|null
     */
    public function getTemplateTypeMap(): ?array
    {
        if ($this->source instanceof ClassLikeAnalyzer) {
            return ($this->source->getTemplateTypeMap() ?: [])
                + ($this->storage->template_types ?: []);
        }

        return $this->storage->template_types;
    }

    public function isStatic(): bool
    {
        return $this->is_static;
    }

    public function getCodebase(): Codebase
    {
        return $this->codebase;
    }

    /**
     * Get a list of suppressed issues
     *
     * @return array<string>
     */
    public function getSuppressedIssues(): array
    {
        return $this->suppressed_issues;
    }

    /**
     * @param array<int, string> $new_issues
     */
    public function addSuppressedIssues(array $new_issues): void
    {
        if (isset($new_issues[0])) {
            $new_issues = array_combine($new_issues, $new_issues);
        }

        $this->suppressed_issues = $new_issues + $this->suppressed_issues;
    }

    /**
     * @param array<int, string> $new_issues
     */
    public function removeSuppressedIssues(array $new_issues): void
    {
        if (isset($new_issues[0])) {
            $new_issues = array_combine($new_issues, $new_issues);
        }

        $this->suppressed_issues = array_diff_key($this->suppressed_issues, $new_issues);
    }

    /**
     * Adds a suppressed issue, useful when creating a method checker from scratch
     */
    public function addSuppressedIssue(string $issue_name): void
    {
        $this->suppressed_issues[] = $issue_name;
    }

    public static function clearCache(): void
    {
        self::$no_effects_hashes = [];
    }

    public function getLocalReturnType(Union $storage_return_type, bool $final = false): Union
    {
        if ($this->local_return_type) {
            return $this->local_return_type;
        }

        $this->local_return_type = TypeExpander::expandUnion(
            $this->codebase,
            $storage_return_type,
            $this->getFQCLN(),
            $this->getFQCLN(),
            $this->getParentFQCLN(),
            true,
            true,
            $final,
        );

        return $this->local_return_type;
    }

    /**
     * @return array{
     *        MethodIdentifier|null,
     *        MethodIdentifier|null,
     *        ClassLikeStorage|null,
     *        ?string,
     *        ?string,
     *        array<string, MethodIdentifier>
     * }|null
     */
    private function getFunctionInformation(
        Context $context,
        Codebase $codebase,
        NodeDataProvider $type_provider,
        FunctionLikeStorage $storage,
        bool $add_mutations,
    ): ?array {
        $classlike_storage_provider = $codebase->classlike_storage_provider;
        $real_method_id = null;
        $method_id = null;

        $cased_method_id = null;
        $hash = null;
        $appearing_class_storage = null;
        $overridden_method_ids = [];

        if ($this instanceof MethodAnalyzer) {
            if (!$storage instanceof MethodStorage) {
                throw new UnexpectedValueException('$storage must be MethodStorage');
            }

            $real_method_id = $this->getMethodId();

            $method_id = $this->getMethodId($context->self);

            $fq_class_name = (string)$context->self;
            $appearing_class_storage = $classlike_storage_provider->get($fq_class_name);

            if ($add_mutations) {
                if (!$context->collect_initializations) {
                    $hash = md5($real_method_id . '::' . $context->getScopeSummary());

                    // if we know that the function has no effects on vars, we don't bother rechecking
                    if (isset(self::$no_effects_hashes[$hash])) {
                        return null;
                    }
                }
            } elseif ($context->self) {
                if ($appearing_class_storage->template_types) {
                    $template_params = [];

                    foreach ($appearing_class_storage->template_types as $param_name => $template_map) {
                        $key = array_keys($template_map)[0];

                        $template_params[] = new Union([
                            new TTemplateParam(
                                $param_name,
                                reset($template_map),
                                $key,
                            ),
                        ]);
                    }

                    $this_object_type = new TGenericObject(
                        $context->self,
                        $template_params,
                        false,
                        !$storage->final,
                    );
                } else {
                    $this_object_type = new TNamedObject(
                        $context->self,
                        !$storage->final,
                    );
                }

                $props = [];
                if ($storage->external_mutation_free
                    && !$storage->mutation_free_inferred
                ) {
                    $props = ['reference_free' => true];
                    if ($this->function->name->name !== '__construct') {
                        $props['allow_mutations'] = false;
                    }
                }

                if ($codebase->taint_flow_graph
                    && $storage->specialize_call
                    && $storage->location
                ) {
                    $new_parent_node = DataFlowNode::getForAssignment('$this in ' . $method_id, $storage->location);

                    $codebase->taint_flow_graph->addNode($new_parent_node);
                    $props['parent_nodes'] = [$new_parent_node->id => $new_parent_node];
                }

                if ($this->storage instanceof MethodStorage && $this->storage->if_this_is_type) {
                    $template_result = new TemplateResult($this->getTemplateTypeMap() ?? [], []);

                    TemplateStandinTypeReplacer::fillTemplateResult(
                        new Union([$this_object_type]),
                        $template_result,
                        $codebase,
                        null,
                        $this->storage->if_this_is_type,
                    );

                    foreach ($context->vars_in_scope as $var_name => &$var_type) {
                        if (0 === mb_strpos($var_name, '$this->')) {
                            $var_type = TemplateInferredTypeReplacer::replace($var_type, $template_result, $codebase);
                        }
                    }

                    $context->vars_in_scope['$this'] = $this->storage->if_this_is_type
                        ->setProperties($props);
                } else {
                    $context->vars_in_scope['$this'] = new Union([$this_object_type], $props);
                }

                $context->vars_possibly_in_scope['$this'] = true;
            }

            if ($appearing_class_storage->has_visitor_issues) {
                return null;
            }

            $cased_method_id = $fq_class_name . '::' . $storage->cased_name;

            $overridden_method_ids = $codebase->methods->getOverriddenMethodIds($method_id);

            $codeLocation = new CodeLocation(
                $this,
                $this->function,
                null,
                true,
            );

            if ($overridden_method_ids
                && !$context->collect_initializations
                && !$context->collect_mutations
            ) {
                foreach ($overridden_method_ids as $overridden_method_id) {
                    $parent_method_storage = $codebase->methods->getStorage($overridden_method_id);

                    $overridden_fq_class_name = $overridden_method_id->fq_class_name;

                    $parent_storage = $classlike_storage_provider->get($overridden_fq_class_name);

                    if ($this->function->name->name === '__construct'
                        && !$parent_storage->preserve_constructor_signature
                    ) {
                        continue;
                    }

                    $implementer_visibility = $storage->visibility;

                    $implementer_appearing_method_id = $codebase->methods->getAppearingMethodId($method_id);
                    $implementer_declaring_method_id = $real_method_id;

                    $declaring_class_storage = $appearing_class_storage;

                    if ($implementer_appearing_method_id
                        && $implementer_appearing_method_id !== $implementer_declaring_method_id
                    ) {
                        $appearing_fq_class_name = $implementer_appearing_method_id->fq_class_name;
                        $appearing_method_name = $implementer_appearing_method_id->method_name;

                        $declaring_fq_class_name = $implementer_declaring_method_id->fq_class_name;

                        $appearing_class_storage = $classlike_storage_provider->get(
                            $appearing_fq_class_name,
                        );

                        $declaring_class_storage = $classlike_storage_provider->get(
                            $declaring_fq_class_name,
                        );

                        if (isset($appearing_class_storage->trait_visibility_map[$appearing_method_name])) {
                            $implementer_visibility
                                = $appearing_class_storage->trait_visibility_map[$appearing_method_name];
                        }
                    }

                    // we've already checked this in the class checker
                    if (!isset($appearing_class_storage->class_implements[strtolower($overridden_fq_class_name)])) {
                        MethodComparator::compare(
                            $codebase,
                            count($overridden_method_ids) === 1 ? $this->function : null,
                            $declaring_class_storage,
                            $parent_storage,
                            $storage,
                            $parent_method_storage,
                            $fq_class_name,
                            $implementer_visibility,
                            $codeLocation,
                            $storage->suppressed_issues,
                        );
                    }
                }
            }

            MethodAnalyzer::checkMethodSignatureMustOmitReturnType($storage, $codeLocation);

            if ($appearing_class_storage->is_enum) {
                MethodAnalyzer::checkForbiddenEnumMethod($storage, $appearing_class_storage);
            }

            if (!$context->calling_method_id || !$context->collect_initializations) {
                $context->calling_method_id = strtolower((string)$method_id);
            }
        } elseif ($this instanceof FunctionAnalyzer) {
            $function_name = $this->function->name->name;
            $namespace_prefix = $this->getNamespace();
            $cased_method_id = ($namespace_prefix !== null ? $namespace_prefix . '\\' : '') . $function_name;
            $context->calling_function_id = strtolower($cased_method_id);
        } elseif ($this instanceof ClosureAnalyzer) {
            if ($storage->return_type) {
                $closure_return_type = TypeExpander::expandUnion(
                    $codebase,
                    $storage->return_type,
                    $context->self,
                    $context->self,
                    $this->getParentFQCLN(),
                );
            } else {
                $closure_return_type = Type::getMixed();
            }

            $closure_type = new TClosure(
                'Closure',
                $storage->params,
                $closure_return_type,
                $storage instanceof FunctionStorage ? $storage->pure : null,
                $storage instanceof FunctionStorage ? $storage->byref_uses : [],
            );

            $type_provider->setType(
                $this->function,
                new Union([
                    $closure_type,
                ]),
            );
        } else {
            throw new UnexpectedValueException('Impossible');
        }

        return [
            $real_method_id,
            $method_id,
            $appearing_class_storage,
            $hash,
            $cased_method_id,
            $overridden_method_ids,
        ];
    }

    /**
     * @return array<int,CodeLocation>
     */
    private function detectUnusedParameters(
        StatementsAnalyzer $statements_analyzer,
        FunctionLikeStorage $storage,
        Context $context,
    ): array {
        $codebase = $statements_analyzer->getCodebase();

        $unused_params = [];

        foreach ($statements_analyzer->getUnusedVarLocations() as [$var_name, $original_location]) {
            if (!array_key_exists(substr($var_name, 1), $storage->param_lookup)) {
                continue;
            }

            if ($this->isIgnoredForUnusedParam($var_name)) {
                continue;
            }

            $position = array_search(substr($var_name, 1), array_keys($storage->param_lookup), true);

            if ($position === false) {
                throw new UnexpectedValueException('$position should not be false here');
            }

            if ($storage->params[$position]->promoted_property) {
                continue;
            }

            $did_match_param = false;

            foreach ($this->function->params as $param) {
                if ($param->var->getAttribute('endFilePos') === $original_location->raw_file_end) {
                    $did_match_param = true;
                    break;
                }
            }

            if (!$did_match_param) {
                continue;
            }

            $assignment_node = DataFlowNode::getForAssignment($var_name, $original_location);

            if ($statements_analyzer->data_flow_graph instanceof VariableUseGraph
                && $statements_analyzer->data_flow_graph->isVariableUsed($assignment_node)
            ) {
                continue;
            }

            if (!$storage instanceof MethodStorage
                || !$storage->cased_name
                || $storage->visibility === ClassLikeAnalyzer::VISIBILITY_PRIVATE
            ) {
                $unused_params[$position] = $original_location;
                continue;
            }

            $fq_class_name = (string)$context->self;

            $class_storage = $codebase->classlike_storage_provider->get($fq_class_name);

            $method_name_lc = strtolower($storage->cased_name);

            if ($storage->abstract) {
                continue;
            }

            if (isset($class_storage->overridden_method_ids[$method_name_lc])) {
                $parent_method_id = end($class_storage->overridden_method_ids[$method_name_lc]);

                if ($parent_method_id) {
                    $parent_method_storage = $codebase->methods->getStorage($parent_method_id);

                    // if the parent method has a param at that position and isn't abstract
                    if (!$parent_method_storage->abstract
                        && isset($parent_method_storage->params[$position])
                    ) {
                        continue;
                    }
                }
            }

            $unused_params[$position] = $original_location;
        }

        return $unused_params;
    }

    private function detectPreviousUnusedArgumentPosition(FunctionLikeStorage $function, int $position): int
    {
        $params = $function->params;
        krsort($params, SORT_NUMERIC);

        foreach ($params as $index => $param) {
            if ($index > $position) {
                continue;
            }

            if ($this->isIgnoredForUnusedParam($param->name)) {
                continue;
            }

            return $index;
        }

        return 0;
    }

    private function isIgnoredForUnusedParam(string $var_name): bool
    {
        return strpos($var_name, '$_') === 0 || (strpos($var_name, '$unused') === 0 && $var_name !== '$unused');
    }
}<|MERGE_RESOLUTION|>--- conflicted
+++ resolved
@@ -164,10 +164,7 @@
         NodeDataProvider $type_provider,
         ?Context $global_context = null,
         bool $add_mutations = false,
-<<<<<<< HEAD
-=======
         array &$byref_vars = []
->>>>>>> b38530ed
     ): ?bool {
         $storage = $this->storage;
 
