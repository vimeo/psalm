--- conflicted
+++ resolved
@@ -817,27 +817,6 @@
                 && $function_param->location
                 && !isset($implemented_docblock_param_types[$offset])
             ) {
-<<<<<<< HEAD
-                if ($codebase->alter_code
-                    && isset($project_analyzer->getIssuesToFix()['MissingParamType'])
-                ) {
-                    $possible_type = $this->possible_param_types[$function_param->name] ?? null;
-
-                    if (!$possible_type || $possible_type->hasMixed() || $possible_type->isNull()) {
-                        continue;
-                    }
-
-                    $this->addOrUpdateParamType(
-                        $project_analyzer,
-                        $function_param->name,
-                        $possible_type
-                    );
-
-                    continue;
-                }
-
-=======
->>>>>>> 352f18b1
                 if ($this->function instanceof Closure) {
                     IssueBuffer::accepts(
                         new MissingClosureParamType(
@@ -1199,61 +1178,28 @@
     ) {
         $storage = $this->getFunctionLikeStorage($statements_analyzer);
 
-<<<<<<< HEAD
-            foreach ($storage->params as $i => $param) {
-                if (
+        foreach ($storage->params as $i => $param) {
+            if (
                     $param->by_ref
                     &&
                     !$param->is_variadic
                     &&
                     isset($context->vars_in_scope['$' . $param->name])
                 ) {
-                    $actual_type = $context->vars_in_scope['$' . $param->name];
-                    $param_out_type = $param->type;
-=======
-        foreach ($storage->params as $i => $param) {
-            if ($param->by_ref && isset($context->vars_in_scope['$' . $param->name]) && !$param->is_variadic) {
                 $actual_type = $context->vars_in_scope['$' . $param->name];
                 $param_out_type = $param->type;
->>>>>>> 352f18b1
 
                 if (isset($storage->param_out_types[$i])) {
                     $param_out_type = $storage->param_out_types[$i];
                 }
 
-<<<<<<< HEAD
-                    if (
+                if (
                         $param->location
                         &&
                         $param_out_type
                         &&
                         !$actual_type->hasMixed()
                     ) {
-                        if (!TypeAnalyzer::isContainedBy(
-                            $codebase,
-                            $actual_type,
-                            $param_out_type,
-                            $actual_type->ignore_nullable_issues,
-                            $actual_type->ignore_falsable_issues
-                        )
-                        ) {
-                            if (IssueBuffer::accepts(
-                                new ReferenceConstraintViolation(
-                                    'Variable ' . '$' . $param->name . ' is limited to values of type '
-                                        . $param_out_type->getId()
-                                        . ' because it is passed by reference, '
-                                        . $actual_type->getId() . ' type found. Use @param-out to specify '
-                                        . 'a different output type',
-                                    $stmt
-                                        ? new CodeLocation($this, $stmt)
-                                        : $param->location
-                                ),
-                                $statements_analyzer->getSuppressedIssues()
-                            )) {
-                                // fall through
-                            }
-=======
-                if ($param_out_type && !$actual_type->hasMixed() && $param->location) {
                     if (!TypeAnalyzer::isContainedBy(
                         $codebase,
                         $actual_type,
@@ -1276,7 +1222,6 @@
                             $statements_analyzer->getSuppressedIssues()
                         )) {
                             // fall through
->>>>>>> 352f18b1
                         }
                     }
                 }
@@ -1458,131 +1403,6 @@
     }
 
     /**
-<<<<<<< HEAD
-     * @param  string                           $method_id
-     * @param  array<int, PhpParser\Node\Arg>   $args
-     *
-     * @return array<int, FunctionLikeParameter>
-     */
-    public static function getFunctionParamsFromCallMapById(Codebase $codebase, $method_id, array $args)
-    {
-        $function_param_options = CallMap::getParamsFromCallMap($method_id);
-
-        if ($function_param_options === null) {
-            throw new \UnexpectedValueException(
-                'Not expecting $function_param_options to be null for ' . $method_id
-            );
-        }
-
-        return self::getMatchingParamsFromCallMapOptions($codebase, $function_param_options, $args);
-    }
-
-    /**
-     * @param  array<int, array<int, FunctionLikeParameter>>  $function_param_options
-     * @param  array<int, PhpParser\Node\Arg>                 $args
-     *
-     * @return array<int, FunctionLikeParameter>
-     */
-    public static function getMatchingParamsFromCallMapOptions(
-        Codebase $codebase,
-        array $function_param_options,
-        array $args
-    ) {
-        if (count($function_param_options) === 1) {
-            return $function_param_options[0];
-        }
-
-        foreach ($function_param_options as $possible_function_params) {
-            $all_args_match = true;
-
-            $last_param = count($possible_function_params)
-                ? $possible_function_params[count($possible_function_params) - 1]
-                : null;
-
-            $mandatory_param_count = count($possible_function_params);
-
-            foreach ($possible_function_params as $i => $possible_function_param) {
-                if ($possible_function_param->is_optional) {
-                    $mandatory_param_count = $i;
-                    break;
-                }
-            }
-
-            if (
-                !($last_param && $last_param->is_variadic)
-                &&
-                $mandatory_param_count > count($args)
-            ) {
-                continue;
-            }
-
-            foreach ($args as $argument_offset => $arg) {
-                if ($argument_offset >= count($possible_function_params)) {
-                    if (!$last_param || !$last_param->is_variadic) {
-                        $all_args_match = false;
-                        break;
-                    }
-
-                    $function_param = $last_param;
-                } else {
-                    $function_param = $possible_function_params[$argument_offset];
-                }
-
-                $param_type = $function_param->type;
-
-                if (!$param_type) {
-                    continue;
-                }
-
-                if (!isset($arg->value->inferredType)) {
-                    continue;
-                }
-
-                $arg_type = $arg->value->inferredType;
-
-                if ($arg_type->hasMixed()) {
-                    continue;
-                }
-
-                if ($arg->unpack && !$function_param->is_variadic) {
-                    if ($arg_type->hasArray()) {
-                        /** @var Type\Atomic\TArray|Type\Atomic\ObjectLike */
-                        $array_atomic_type = $arg_type->getTypes()['array'];
-
-                        if ($array_atomic_type instanceof Type\Atomic\ObjectLike) {
-                            $array_atomic_type = $array_atomic_type->getGenericArrayType();
-                        }
-
-                        $arg_type = $array_atomic_type->type_params[1];
-                    }
-                }
-
-                if (TypeAnalyzer::isContainedBy(
-                    $codebase,
-                    $arg_type,
-                    $param_type,
-                    true,
-                    true
-                )) {
-                    continue;
-                }
-
-                $all_args_match = false;
-                break;
-            }
-
-            if ($all_args_match) {
-                return $possible_function_params;
-            }
-        }
-
-        // if we don't succeed in finding a match, set to the first possible and wait for issues below
-        return $function_param_options[0];
-    }
-
-    /**
-=======
->>>>>>> 352f18b1
      * Get a list of suppressed issues
      *
      * @return array<string>
