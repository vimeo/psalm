<?php

declare(strict_types=1);

namespace Psalm\Internal\Analyzer;

use PhpParser;
use PhpParser\Node\Expr\ArrowFunction;
use PhpParser\Node\Expr\Closure;
use PhpParser\Node\Param;
use PhpParser\Node\Stmt\ClassMethod;
use PhpParser\Node\Stmt\Function_;
use Psalm\CodeLocation;
use Psalm\Codebase;
use Psalm\Context;
use Psalm\Exception\UnresolvableConstantException;
use Psalm\FileManipulation;
use Psalm\Internal\Analyzer\FunctionLike\ReturnTypeAnalyzer;
use Psalm\Internal\Analyzer\FunctionLike\ReturnTypeCollector;
use Psalm\Internal\Analyzer\Statements\ExpressionAnalyzer;
use Psalm\Internal\Codebase\TaintFlowGraph;
use Psalm\Internal\Codebase\VariableUseGraph;
use Psalm\Internal\DataFlow\DataFlowNode;
use Psalm\Internal\FileManipulation\FileManipulationBuffer;
use Psalm\Internal\FileManipulation\FunctionDocblockManipulator;
use Psalm\Internal\MethodIdentifier;
use Psalm\Internal\PhpVisitor\NodeCounterVisitor;
use Psalm\Internal\Provider\NodeDataProvider;
use Psalm\Internal\Type\Comparator\TypeComparisonResult;
use Psalm\Internal\Type\Comparator\UnionTypeComparator;
use Psalm\Internal\Type\TemplateInferredTypeReplacer;
use Psalm\Internal\Type\TemplateResult;
use Psalm\Internal\Type\TemplateStandinTypeReplacer;
use Psalm\Internal\Type\TypeExpander;
use Psalm\Issue\InvalidDocblockParamName;
use Psalm\Issue\InvalidOverride;
use Psalm\Issue\InvalidParamDefault;
use Psalm\Issue\InvalidThrow;
use Psalm\Issue\MethodSignatureMismatch;
use Psalm\Issue\MismatchingDocblockParamType;
use Psalm\Issue\MissingClosureParamType;
use Psalm\Issue\MissingOverrideAttribute;
use Psalm\Issue\MissingParamType;
use Psalm\Issue\MissingThrowsDocblock;
use Psalm\Issue\ReferenceConstraintViolation;
use Psalm\Issue\ReservedWord;
use Psalm\Issue\UnresolvableConstant;
use Psalm\Issue\UnusedClosureParam;
use Psalm\Issue\UnusedDocblockParam;
use Psalm\Issue\UnusedParam;
use Psalm\IssueBuffer;
use Psalm\Node\Expr\VirtualVariable;
use Psalm\Node\Stmt\VirtualWhile;
use Psalm\Plugin\EventHandler\Event\AfterFunctionLikeAnalysisEvent;
use Psalm\Storage\AttributeStorage;
use Psalm\Storage\ClassLikeStorage;
use Psalm\Storage\FunctionLikeParameter;
use Psalm\Storage\FunctionLikeStorage;
use Psalm\Storage\FunctionStorage;
use Psalm\Storage\MethodStorage;
use Psalm\Type;
use Psalm\Type\Atomic\TArray;
use Psalm\Type\Atomic\TClosure;
use Psalm\Type\Atomic\TGenericObject;
use Psalm\Type\Atomic\TMixed;
use Psalm\Type\Atomic\TNamedObject;
use Psalm\Type\Atomic\TTemplateParam;
use Psalm\Type\Union;
use UnexpectedValueException;

use function array_combine;
use function array_diff_key;
use function array_filter;
use function array_key_exists;
use function array_keys;
use function array_merge;
use function array_search;
use function array_values;
use function count;
use function end;
use function in_array;
use function is_string;
use function krsort;
use function mb_strpos;
use function md5;
use function microtime;
use function reset;
use function str_starts_with;
use function strpos;
use function strtolower;
use function substr;

use const SORT_NUMERIC;

/**
 * @internal
 * @template-covariant TFunction as Closure|Function_|ClassMethod|ArrowFunction
 */
abstract class FunctionLikeAnalyzer extends SourceAnalyzer
{
    protected Codebase $codebase;

    /**
     * @var array<string>
     */
    protected array $suppressed_issues;

    protected bool $is_static = false;

    /**
     * @var ?array<string, Union>
     */
    protected ?array $return_vars_in_scope = [];

    /**
     * @var ?array<string, bool>
     */
    protected ?array $return_vars_possibly_in_scope = [];

    private ?Union $local_return_type = null;

    /**
     * @var array<string, bool>
     */
    protected static array $no_effects_hashes = [];

    public bool $track_mutations = false;

    public bool $inferred_impure = false;

    public bool $inferred_has_mutation = false;

    /**
     * Holds param nodes for functions with func_get_args calls
     *
     * @var array<string, DataFlowNode>
     */
    public array $param_nodes = [];

    /**
     * @param TFunction $function
     */
    public function __construct(
        protected Closure|Function_|ClassMethod|ArrowFunction $function,
        SourceAnalyzer $source,
        protected FunctionLikeStorage $storage,
    ) {
        $this->source = $source;
        $this->suppressed_issues = $source->getSuppressedIssues();
        $this->codebase = $source->getCodebase();
    }

    /**
     * @param bool          $add_mutations  whether or not to add mutations to this method
     * @param array<string, Union> $byref_vars
     * @param-out array<string, Union> $byref_vars
     * @return false|null
     * @psalm-suppress PossiblyUnusedReturnValue unused but seems important
     * @psalm-suppress ComplexMethod Unavoidably complex
     */
    public function analyze(
        Context $context,
        NodeDataProvider $type_provider,
        ?Context $global_context = null,
        bool $add_mutations = false,
        array &$byref_vars = [],
    ): ?bool {
        $storage = $this->storage;

        $function_stmts = $this->function->getStmts() ?: [];

        if ($this->function instanceof ArrowFunction
            && isset($function_stmts[0])
            && $function_stmts[0] instanceof PhpParser\Node\Stmt\Return_
            && $function_stmts[0]->expr
        ) {
            $function_stmts[0]->setAttributes($function_stmts[0]->expr->getAttributes());
        }

        if ($global_context) {
            foreach ($global_context->constants as $const_name => $var_type) {
                if (!$context->hasVariable($const_name)) {
                    $context->vars_in_scope[$const_name] = $var_type;
                }
            }
        }

        $codebase = $this->codebase;
        $project_analyzer = $this->getProjectAnalyzer();

        if ($codebase->track_unused_suppressions && !isset($storage->suppressed_issues[0])) {
            if (count($storage->suppressed_issues) === 1 // UnusedPsalmSuppress by itself should be marked as unused
                || !in_array("UnusedPsalmSuppress", $storage->suppressed_issues)
            ) {
                foreach ($storage->suppressed_issues as $offset => $issue_name) {
                    IssueBuffer::addUnusedSuppression(
                        $storage->location !== null
                            ? $storage->location->file_path
                            : $this->getFilePath(),
                        $offset,
                        $issue_name,
                    );
                }
            }
        }

        foreach ($storage->docblock_issues as $docblock_issue) {
            IssueBuffer::maybeAdd($docblock_issue);
        }

        $function_information = $this->getFunctionInformation(
            $context,
            $codebase,
            $type_provider,
            $storage,
            $add_mutations,
        );

        if ($function_information === null) {
            return null;
        }

        [
            $real_method_id,
            $method_id,
            $appearing_class_storage,
            $hash,
            $cased_method_id,
            $overridden_method_ids,
        ] = $function_information;

        $this->suppressed_issues = $this->getSource()->getSuppressedIssues() + $storage->suppressed_issues;
        if ($appearing_class_storage) {
            $this->suppressed_issues += $appearing_class_storage->suppressed_issues;
        }

        if (($storage instanceof MethodStorage || $storage instanceof FunctionStorage)
            && $storage->is_static
        ) {
            $this->is_static = true;
        }

        $statements_analyzer = new StatementsAnalyzer($this, $type_provider);

        $byref_uses = [];
        if ($this instanceof ClosureAnalyzer && $this->function instanceof Closure) {
            foreach ($this->function->uses as $use) {
                if (!is_string($use->var->name)) {
                    continue;
                }

                $use_var_id = '$' . $use->var->name;

                $use_location = new CodeLocation($this, $use);

                $use_assignment = null;

                if ($statements_analyzer->data_flow_graph) {
                    $use_assignment = DataFlowNode::getForAssignment(
                        $use_var_id,
                        $use_location,
                    );

                    $statements_analyzer->data_flow_graph->addNode($use_assignment);

                    $context->vars_in_scope[$use_var_id] =
                        $context->vars_in_scope[$use_var_id]->addParentNodes(
                            [$use_assignment->id => $use_assignment],
                        );
                }

                if ($use->byRef) {
                    $byref_uses[$use_var_id] = true;

                    if ($statements_analyzer->data_flow_graph && $use_assignment) {
                        $statements_analyzer->data_flow_graph->addPath(
                            $use_assignment,
                            new DataFlowNode('closure-use', 'closure use', null),
                            'closure-use',
                        );
                    }
                } else {
                    $statements_analyzer->registerVariable($use_var_id, $use_location, null);
                }
            }

            $statements_analyzer->setByRefUses($byref_uses);
        }

        if ($storage->template_types) {
            foreach ($storage->template_types as $param_name => $_) {
                $fq_classlike_name = Type::getFQCLNFromString(
                    $param_name,
                    $this->getAliases(),
                );

                if ($codebase->classOrInterfaceExists($fq_classlike_name)) {
                    IssueBuffer::maybeAdd(
                        new ReservedWord(
                            'Cannot use ' . $param_name . ' as template name since the class already exists',
                            new CodeLocation($this, $this->function),
                            'resource',
                        ),
                        $this->getSuppressedIssues(),
                    );
                }
            }
        }

        $template_types = $storage->template_types;

        if ($appearing_class_storage && $appearing_class_storage->template_types) {
            $template_types = array_merge($template_types ?: [], $appearing_class_storage->template_types);
        }

        $params = $storage->params;

        if ($codebase->alter_code) {
            $this->alterParams($codebase, $storage, $params, $context);
        }

        foreach ($codebase->methods_to_rename as $original_method_id => $new_method_name) {
            if ($this instanceof MethodAnalyzer
                && strtolower((string) $this->getMethodId()) === $original_method_id
            ) {
                $file_manipulations = [
                    new FileManipulation(
                        (int) $this->function->name->getAttribute('startFilePos'),
                        (int) $this->function->name->getAttribute('endFilePos') + 1,
                        $new_method_name,
                    ),
                ];

                FileManipulationBuffer::add(
                    $this->getFilePath(),
                    $file_manipulations,
                );
            }
        }

        if ($storage instanceof MethodStorage
            && $method_id instanceof MethodIdentifier
            && $overridden_method_ids
        ) {
            $params = $codebase->methods->getMethodParams(
                $method_id,
                $this,
            );
        }

        $check_stmts = $this->processParams(
            $statements_analyzer,
            $storage,
            $cased_method_id,
            $params,
            array_values($this->function->params),
            $context,
            (bool) $template_types,
        );

        if ($byref_uses) {
            $ref_context = clone $context;
            $var = '$__tmp_byref_closure_if__' . (int) $this->function->getAttribute('startFilePos');

            $ref_context->vars_in_scope[$var] = Type::getBool();

            $var = new VirtualVariable(
                substr($var, 1),
            );
            $virtual_while = new VirtualWhile(
                $var,
                $function_stmts,
            );

            $statements_analyzer->analyze(
                [$virtual_while],
                $ref_context,
            );

            foreach ($byref_uses as $var_id => $_) {
                $byref_vars[$var_id] = $ref_context->vars_in_scope[$var_id];
                $context->vars_in_scope[$var_id] = $ref_context->vars_in_scope[$var_id];
            }
        }

        if ($storage->pure) {
            $context->pure = true;
        }

        if ($storage->mutation_free
            && $cased_method_id
            && !strpos($cased_method_id, '__construct')
            && !($storage instanceof MethodStorage && $storage->mutation_free_inferred)
        ) {
            $context->mutation_free = true;
        }

        if ($storage instanceof MethodStorage
            && $storage->external_mutation_free
            && !$storage->mutation_free_inferred
        ) {
            $context->external_mutation_free = true;
        }

        foreach ($storage->unused_docblock_parameters as $param_name => $param_location) {
            if ($storage->has_undertyped_native_parameters) {
                IssueBuffer::maybeAdd(
                    new InvalidDocblockParamName(
                        'Incorrect param name $' . $param_name . ' in docblock for ' . $cased_method_id,
                        $param_location,
                    ),
                );
            } elseif ($codebase->find_unused_code) {
                 IssueBuffer::maybeAdd(
                     new UnusedDocblockParam(
                         'Docblock parameter $' . $param_name . ' in docblock for ' . $cased_method_id
                         . ' does not have a counterpart in signature parameter list',
                         $param_location,
                     ),
                 );
            }
        }

        if ($storage->signature_return_type && $storage->signature_return_type_location) {
            [$start, $end] = $storage->signature_return_type_location->getSelectionBounds();

            $codebase->analyzer->addOffsetReference(
                $this->getFilePath(),
                $start,
                $end,
                (string) $storage->signature_return_type,
            );
        }

        if ($storage instanceof MethodStorage && $storage->location && !$storage->allow_named_arg_calls) {
            foreach ($overridden_method_ids as $overridden_method_id) {
                $overridden_storage = $codebase->methods->getStorage($overridden_method_id);
                if ($overridden_storage->allow_named_arg_calls) {
                    IssueBuffer::maybeAdd(new MethodSignatureMismatch(
                        'Method ' . (string) $method_id . ' should accept named arguments '
                            . ' as ' . (string) $overridden_method_id . ' does',
                        $storage->location,
                    ));
                }
            }
        }

        if (ReturnTypeAnalyzer::checkReturnType(
            $this->function,
            $project_analyzer,
            $this,
            $storage,
            $context,
        ) === false) {
            $check_stmts = false;
        }

        if (!$check_stmts) {
            return false;
        }

        if ($context->collect_initializations || $context->collect_mutations) {
            $statements_analyzer->addSuppressedIssues([
                'DocblockTypeContradiction',
                'InvalidReturnStatement',
                'RedundantCondition',
                'RedundantConditionGivenDocblockType',
                'TypeDoesNotContainNull',
                'TypeDoesNotContainType',
                'LoopInvalidation',
            ]);

            if ($context->collect_initializations) {
                $statements_analyzer->addSuppressedIssues([
                    'UndefinedInterfaceMethod',
                    'UndefinedMethod',
                    'PossiblyUndefinedMethod',
                ]);
            }
        } elseif ($cased_method_id && strpos($cased_method_id, '__destruct')) {
            $statements_analyzer->addSuppressedIssues([
                'InvalidPropertyAssignmentValue',
                'PossiblyNullPropertyAssignmentValue',
            ]);
        }

        $time = microtime(true);

        $project_analyzer = $statements_analyzer->getProjectAnalyzer();

        if ($codebase->alter_code
            && (isset($project_analyzer->getIssuesToFix()['MissingPureAnnotation'])
                || isset($project_analyzer->getIssuesToFix()['MissingImmutableAnnotation']))
        ) {
            $this->track_mutations = true;
        } elseif ($this->function instanceof Closure
            || $this->function instanceof ArrowFunction
        ) {
            $this->track_mutations = true;
        }

        if ($this->function instanceof ArrowFunction && (!$storage->return_type || $storage->return_type->isNever())) {
            // ArrowFunction perform a return implicitly so if the return type is never, we have to suppress the error
            // note: the never can only come from phpdoc. PHP will refuse short closures with never in signature
            $statements_analyzer->addSuppressedIssues(['NoValue']);
        }

        $statements_analyzer->analyze($function_stmts, $context, $global_context, true);

        if ($codebase->alter_code
            && isset($project_analyzer->getIssuesToFix()['MissingPureAnnotation'])
            && !$this->inferred_impure
            && ($this->function instanceof Function_
                || $this->function instanceof ClassMethod)
            && $storage->params
            && !$overridden_method_ids
        ) {
            $manipulator = FunctionDocblockManipulator::getForFunction(
                $project_analyzer,
                $this->source->getFilePath(),
                $this->function,
            );

            $yield_types = [];

            $inferred_return_types = ReturnTypeCollector::getReturnTypes(
                $codebase,
                $type_provider,
                $function_stmts,
                $yield_types,
                true,
            );

            $inferred_return_type = $inferred_return_types
                ? Type::combineUnionTypeArray(
                    $inferred_return_types,
                    $codebase,
                )
                : Type::getVoid();

            if (!$inferred_return_type->isVoid()
                && !$inferred_return_type->isFalse()
                && !$inferred_return_type->isNull()
                && !$inferred_return_type->isSingleIntLiteral()
                && !$inferred_return_type->isSingleStringLiteral()
                && !$inferred_return_type->isTrue()
                && !$inferred_return_type->isEmptyArray()
            ) {
                $manipulator->makePure();
            }
        }

        if ($this->inferred_has_mutation && $context->self) {
            $this->codebase->analyzer->addMutableClass($context->self);
        }

        if (!$context->collect_initializations
            && !$context->collect_mutations
            && $project_analyzer->debug_performance
            && $cased_method_id
        ) {
            $traverser = new PhpParser\NodeTraverser;

            $node_counter = new NodeCounterVisitor();
            $traverser->addVisitor($node_counter);
            $traverser->traverse($function_stmts);

            if ($node_counter->count > 5) {
                $time_taken = microtime(true) - $time;
                $codebase->analyzer->addFunctionTiming($cased_method_id, $time_taken / $node_counter->count);
            }
        }

        $final_actions = ScopeAnalyzer::getControlActions(
            $this->function->getStmts() ?: [],
            null,
            [],
        );

        if ($final_actions !== [ScopeAnalyzer::ACTION_END]) {
            $this->examineParamTypes($statements_analyzer, $context, $codebase);
        }

        foreach ($params as $function_param) {
            // only complain if there's no type defined by a parent type
            if (!$function_param->type
                && $function_param->location
            ) {
                if ($this->function instanceof Closure
                    || $this->function instanceof ArrowFunction
                ) {
                    IssueBuffer::maybeAdd(
                        new MissingClosureParamType(
                            'Parameter $' . $function_param->name . ' has no provided type',
                            $function_param->location,
                        ),
                        $storage->suppressed_issues + $this->getSuppressedIssues(),
                    );
                } else {
                    IssueBuffer::maybeAdd(
                        new MissingParamType(
                            'Parameter $' . $function_param->name . ' has no provided type',
                            $function_param->location,
                        ),
                        $storage->suppressed_issues + $this->getSuppressedIssues(),
                    );
                }
            }
        }

        if ($this->function instanceof Closure
            || $this->function instanceof ArrowFunction
        ) {
            $this->verifyReturnType(
                $function_stmts,
                $statements_analyzer,
                $storage->return_type,
                $this->source->getFQCLN(),
                $storage->return_type_location,
                $context->has_returned,
                $global_context && ($global_context->inside_call || $global_context->inside_return),
            );

            $closure_yield_types = [];

            $closure_return_types = ReturnTypeCollector::getReturnTypes(
                $codebase,
                $type_provider,
                $function_stmts,
                $closure_yield_types,
                true,
            );

            $closure_return_type = $closure_return_types
                ? Type::combineUnionTypeArray(
                    $closure_return_types,
                    $codebase,
                )
                : Type::getVoid();

            $closure_yield_type = $closure_yield_types
                ? Type::combineUnionTypeArray(
                    $closure_yield_types,
                    $codebase,
                )
                : null;

            if ($closure_yield_type) {
                $closure_return_type = $closure_yield_type;
            }

            if ($function_type = $statements_analyzer->node_data->getType($this->function)) {
                /**
                 * @var TClosure
                 */
                $closure_atomic = $function_type->getSingleAtomic();

                $new_closure_return_type = $closure_atomic->return_type;
                if (($storage->return_type === $storage->signature_return_type)
                    && (!$storage->return_type
                        || $storage->return_type->hasMixed()
                        || UnionTypeComparator::isContainedBy(
                            $codebase,
                            $closure_return_type,
                            $storage->return_type,
                        ))
                ) {
                    $new_closure_return_type = $closure_return_type;
                }

                $new_closure_is_pure = !$this->inferred_impure;

                $statements_analyzer->node_data->setType(
                    $this->function,
                    new Union([
                        new TClosure(
                            $closure_atomic->value,
                            $closure_atomic->params,
                            $new_closure_return_type,
                            $new_closure_is_pure,
                            $closure_atomic->byref_uses,
                            $closure_atomic->extra_types,
                            $closure_atomic->from_docblock,
                        ),
                    ]),
                );
            }
        }

        if ($codebase->collect_references
            && !$context->collect_initializations
            && !$context->collect_mutations
            && $codebase->find_unused_variables
            && $context->check_variables
        ) {
            $this->checkParamReferences(
                $statements_analyzer,
                $storage,
                $appearing_class_storage,
                $context,
            );
        }

        foreach ($storage->throws as $expected_exception => $_) {
            if (($expected_exception === 'self'
                    || $expected_exception === 'static')
                && $context->self
            ) {
                $expected_exception = $context->self;
            }

            if (isset($storage->throw_locations[$expected_exception])) {
                if (ClassLikeAnalyzer::checkFullyQualifiedClassLikeName(
                    $statements_analyzer,
                    $expected_exception,
                    $storage->throw_locations[$expected_exception],
                    $context->self,
                    $context->calling_method_id,
                    $statements_analyzer->getSuppressedIssues(),
                    new ClassLikeNameOptions(
                        false,
                        false,
                        true,
                        true,
                        true,
                    ),
                )) {
                    $input_type = new Union([new TNamedObject($expected_exception)]);
                    $container_type = new Union([new TNamedObject('Exception'), new TNamedObject('Throwable')]);

                    if (!UnionTypeComparator::isContainedBy($codebase, $input_type, $container_type)) {
                        IssueBuffer::maybeAdd(
                            new InvalidThrow(
                                'Class supplied for @throws ' . $expected_exception
                                    . ' does not implement Throwable',
                                $storage->throw_locations[$expected_exception],
                                $expected_exception,
                            ),
                            $statements_analyzer->getSuppressedIssues(),
                        );
                    }

                    if ($codebase->alter_code) {
                        $codebase->classlikes->handleDocblockTypeInMigration(
                            $codebase,
                            $this,
                            $input_type,
                            $storage->throw_locations[$expected_exception],
                            $context->calling_method_id,
                        );
                    }
                }
            }
        }

        $missingThrowsDocblockErrors = [];
        foreach ($statements_analyzer->getUncaughtThrows($context) as $possibly_thrown_exception => $codelocations) {
            $is_expected = false;

            foreach ($storage->throws as $expected_exception => $_) {
                if ($expected_exception === $possibly_thrown_exception
                    || (
                        $codebase->classOrInterfaceExists($possibly_thrown_exception)
                        && (
                            $codebase->interfaceExtends($possibly_thrown_exception, $expected_exception)
                            || $codebase->classExtendsOrImplements($possibly_thrown_exception, $expected_exception)
                        )
                    )
                ) {
                    $is_expected = true;
                    break;
                }
            }

            if (!$is_expected) {
                $missing_docblock_exception = new TNamedObject($possibly_thrown_exception);
                $missingThrowsDocblockErrors[] = $missing_docblock_exception->toNamespacedString(
                    $this->source->getNamespace(),
                    $this->source->getAliasedClassesFlipped(),
                    $this->source->getFQCLN(),
                    true,
                );

                foreach ($codelocations as $codelocation) {
                    // issues are suppressed in ThrowAnalyzer, CallAnalyzer, etc.
                    IssueBuffer::maybeAdd(
                        new MissingThrowsDocblock(
                            $possibly_thrown_exception . ' is thrown but not caught - please either catch'
                                . ' or add a @throws annotation',
                            $codelocation,
                            $possibly_thrown_exception,
                        ),
                    );
                }
            }
        }

        if ($codebase->alter_code
            && isset($project_analyzer->getIssuesToFix()['MissingThrowsDocblock'])
        ) {
            $manipulator = FunctionDocblockManipulator::getForFunction(
                $project_analyzer,
                $this->source->getFilePath(),
                $this->function,
            );
            $manipulator->addThrowsDocblock($missingThrowsDocblockErrors);
        }

        if ($codebase->taint_flow_graph
            && $this->function instanceof ClassMethod
            && $cased_method_id
            && $storage->specialize_call
            && isset($context->vars_in_scope['$this'])
            && $context->vars_in_scope['$this']->parent_nodes
        ) {
            $method_source = DataFlowNode::getForMethodReturn(
                (string) $method_id,
                $cased_method_id,
                $storage->location,
            );

            $codebase->taint_flow_graph->addNode($method_source);

            foreach ($context->vars_in_scope['$this']->parent_nodes as $parent_node) {
                $codebase->taint_flow_graph->addPath(
                    $parent_node,
                    $method_source,
                    '$this',
                );
            }
        }

        if ($add_mutations) {
            if ($this->return_vars_in_scope !== null) {
                $context->vars_in_scope = TypeAnalyzer::combineKeyedTypes(
                    $context->vars_in_scope,
                    $this->return_vars_in_scope,
                );
            }

            if ($this->return_vars_possibly_in_scope !== null) {
                $context->vars_possibly_in_scope = [
                    ...$context->vars_possibly_in_scope,
                    ...$this->return_vars_possibly_in_scope,
                ];
            }

            foreach ($context->vars_in_scope as $var => $_) {
                if (!str_starts_with($var, '$this->') && $var !== '$this') {
                    $context->removePossibleReference($var);
                }
            }

            foreach ($context->vars_possibly_in_scope as $var => $_) {
                if (!str_starts_with($var, '$this->') && $var !== '$this') {
                    unset($context->vars_possibly_in_scope[$var]);
                }
            }

            if ($hash
                && $real_method_id
                && $this instanceof MethodAnalyzer
                && !$context->collect_initializations
            ) {
                $new_hash = md5($real_method_id . '::' . $context->getScopeSummary());

                if ($new_hash === $hash) {
                    self::$no_effects_hashes[$hash] = true;
                }
            }
        }

        $event = new AfterFunctionLikeAnalysisEvent(
            $this->function,
            $storage,
            $this,
            $codebase,
            [],
            $type_provider,
            $context,
        );

        if ($codebase->config->eventDispatcher->dispatchAfterFunctionLikeAnalysis($event) === false) {
            return false;
        }

        $file_manipulations = $event->getFileReplacements();

        if ($file_manipulations) {
            FileManipulationBuffer::add(
                $this->getFilePath(),
                $file_manipulations,
            );
        }

        AttributesAnalyzer::analyze(
            $this,
            $context,
            $storage,
            $this->function->attrGroups,
            $storage instanceof MethodStorage ? AttributesAnalyzer::TARGET_METHOD : AttributesAnalyzer::TARGET_FUNCTION,
            $storage->suppressed_issues + $this->getSuppressedIssues(),
        );

        return null;
    }

    private function checkParamReferences(
        StatementsAnalyzer $statements_analyzer,
        FunctionLikeStorage $storage,
        ?ClassLikeStorage $class_storage,
        Context $context,
    ): void {
        $codebase = $statements_analyzer->getCodebase();

        $unused_params = $this->detectUnusedParameters($statements_analyzer, $storage, $context);

        if (!$storage instanceof MethodStorage
            || !$storage->cased_name
            || $storage->visibility === ClassLikeAnalyzer::VISIBILITY_PRIVATE
        ) {
            $last_unused_argument_position = $this->detectPreviousUnusedArgumentPosition(
                $storage,
                count($storage->params) - 1,
            );

            // Sort parameters in reverse order so that we can start from the end of parameters
            krsort($unused_params, SORT_NUMERIC);

            foreach ($unused_params as $unused_param_position => $unused_param_code_location) {
                $unused_param_var_name = $storage->params[$unused_param_position]->name;
                $unused_param_message = 'Param ' . $unused_param_var_name . ' is never referenced in this method';

                // Remove the key as we already report the issue
                unset($unused_params[$unused_param_position]);

                // Do not report unused required parameters
                if ($unused_param_position !== $last_unused_argument_position) {
                    break;
                }

                $last_unused_argument_position = $this->detectPreviousUnusedArgumentPosition(
                    $storage,
                    $unused_param_position - 1,
                );

                if ($this instanceof ClosureAnalyzer) {
                    IssueBuffer::maybeAdd(
                        new UnusedClosureParam(
                            $unused_param_message,
                            $unused_param_code_location,
                        ),
                        $this->getSuppressedIssues(),
                    );
                    continue;
                }

                IssueBuffer::maybeAdd(
                    new UnusedParam(
                        $unused_param_message,
                        $unused_param_code_location,
                    ),
                    $this->getSuppressedIssues(),
                );
            }
        }

        if ($storage instanceof MethodStorage
            && $this instanceof MethodAnalyzer
            && $class_storage
            && $storage->cased_name
            && $storage->visibility !== ClassLikeAnalyzer::VISIBILITY_PRIVATE
        ) {
            $method_id_lc = strtolower((string) $this->getMethodId());

            foreach ($storage->params as $i => $_) {
                if (!isset($unused_params[$i])) {
                    $codebase->file_reference_provider->addMethodParamUse(
                        $method_id_lc,
                        $i,
                        $method_id_lc,
                    );

                    $method_name_lc = strtolower($storage->cased_name);

                    if (!isset($class_storage->overridden_method_ids[$method_name_lc])) {
                        continue;
                    }

                    foreach ($class_storage->overridden_method_ids[$method_name_lc] as $parent_method_id) {
                        $codebase->file_reference_provider->addMethodParamUse(
                            strtolower((string) $parent_method_id),
                            $i,
                            $method_id_lc,
                        );
                    }
                }
            }
        }
    }

    /**
     * @param list<FunctionLikeParameter> $params
     * @param list<Param> $param_stmts
     */
    private function processParams(
        StatementsAnalyzer $statements_analyzer,
        FunctionLikeStorage $storage,
        ?string $cased_method_id,
        array $params,
        array $param_stmts,
        Context $context,
        bool $has_template_types,
    ): bool {
        $check_stmts = true;
        $codebase = $statements_analyzer->getCodebase();
        $project_analyzer = $statements_analyzer->getProjectAnalyzer();

        foreach ($params as $offset => $function_param) {
            $function_param_id = '$' . $function_param->name;
            $signature_type = $function_param->signature_type;
            $signature_type_location = $function_param->signature_type_location;

            if ($signature_type && $signature_type_location && $signature_type->hasObjectType()) {
                $referenced_type = $signature_type;
                if ($referenced_type->isNullable()) {
                    $referenced_type = $referenced_type->getBuilder();
                    $referenced_type->removeType('null');
                    $referenced_type = $referenced_type->freeze();
                }
                [$start, $end] = $signature_type_location->getSelectionBounds();
                $codebase->analyzer->addOffsetReference(
                    $this->getFilePath(),
                    $start,
                    $end,
                    (string) $referenced_type,
                );
            }

            if ($signature_type) {
                $signature_type = TypeExpander::expandUnion(
                    $codebase,
                    $signature_type,
                    $context->self,
                    $context->self,
                    $this->getParentFQCLN(),
                );
            }


            $parent_nodes = [];
            if ($statements_analyzer->data_flow_graph
                && $function_param->location
            ) {
                //don't add to taint flow graph if the type can't transmit taints
                if (!$statements_analyzer->data_flow_graph instanceof TaintFlowGraph
                    || $function_param->type === null
                    || !$function_param->type->isSingle()
                    || (!$function_param->type->isInt()
                        && !$function_param->type->isFloat()
                        && !$function_param->type->isBool())
                ) {
                    $param_assignment = DataFlowNode::getForAssignment(
                        $function_param_id,
                        $function_param->location,
                    );

                    $statements_analyzer->data_flow_graph->addNode($param_assignment);

                    if ($cased_method_id) {
                        $type_source = DataFlowNode::getForMethodArgument(
                            $cased_method_id,
                            $cased_method_id,
                            $offset,
                            $function_param->location,
                            null,
                        );

                        $statements_analyzer->data_flow_graph->addPath($type_source, $param_assignment, 'param');
                    }

                    if ($storage->variadic) {
                        $this->param_nodes += [$param_assignment->id => $param_assignment];
                    }

                    $parent_nodes = [$param_assignment->id => $param_assignment];
                }
            }

            if ($function_param->type) {
                $param_type = $function_param->type;

                try {
                    $param_type = TypeExpander::expandUnion(
                        $codebase,
                        $param_type,
                        $context->self,
                        $context->self,
                        $this->getParentFQCLN(),
                        true,
                        false,
                        false,
                        true,
                        false,
                        true,
                    );
                } catch (UnresolvableConstantException $e) {
                    if ($function_param->type_location !== null) {
                        IssueBuffer::maybeAdd(
                            new UnresolvableConstant(
                                "Could not resolve constant {$e->class_name}::{$e->const_name}",
                                $function_param->type_location,
                            ),
                            $storage->suppressed_issues,
                            true,
                        );
                    }
                }

                if ($function_param->type_location) {
                    if ($param_type->check(
                        $this,
                        $function_param->type_location,
                        $storage->suppressed_issues,
                        [],
                        false,
                        false,
                        $this->function instanceof ClassMethod
                            && strtolower($this->function->name->name) !== '__construct',
                        $context->calling_method_id,
                    ) === false) {
                        $check_stmts = false;
                    }
                }

                $param_type = $param_type->addParentNodes($parent_nodes);
            } else {
                $param_type = new Union([new TMixed()], [
                    'by_ref' => $function_param->by_ref,
                    'parent_nodes' => $parent_nodes,
                ]);
            }

            $var_type = $param_type;

            if ($function_param->is_variadic) {
                if ($storage->allow_named_arg_calls) {
                    $var_type = new Union([
                        new TArray([Type::getArrayKey(), $param_type]),
                    ], [
                        'by_ref' => $function_param->by_ref,
                        'parent_nodes' => $parent_nodes,
                    ]);
                } else {
                    $var_type = new Union([
                        Type::getListAtomic($param_type),
                    ], [
                        'by_ref' => $function_param->by_ref,
                        'parent_nodes' => $parent_nodes,
                    ]);
                }
            }

            $context->vars_in_scope[$function_param_id] = $var_type;
            $context->vars_possibly_in_scope[$function_param_id] = true;

            if ($function_param->by_ref) {
                $context->vars_in_scope[$function_param_id] =
                    $context->vars_in_scope[$function_param_id]->setProperties(['by_ref' => true]);
                $context->references_to_external_scope[$function_param_id] = true;
            }

            $parser_param = $this->function->getParams()[$offset] ?? null;

            if ($function_param->location) {
                $statements_analyzer->registerVariable(
                    $function_param_id,
                    $function_param->location,
                    null,
                );
            }

            if (!$function_param->type_location || !$function_param->location) {
                if ($parser_param && $parser_param->default) {
                    ExpressionAnalyzer::analyze($statements_analyzer, $parser_param->default, $context);
                }

                continue;
            }

            if ($signature_type) {
                $union_comparison_result = new TypeComparisonResult();

                if (!UnionTypeComparator::isContainedBy(
                    $codebase,
                    $param_type,
                    $signature_type,
                    false,
                    false,
                    $union_comparison_result,
                ) && !$union_comparison_result->type_coerced_from_mixed
                ) {
                    if ($codebase->alter_code
                        && isset($project_analyzer->getIssuesToFix()['MismatchingDocblockParamType'])
                    ) {
                        $this->addOrUpdateParamType($project_analyzer, $function_param->name, $signature_type, true);

                        continue;
                    }

                    IssueBuffer::maybeAdd(
                        new MismatchingDocblockParamType(
                            'Parameter ' . $function_param_id . ' has wrong type \'' . $param_type .
                                '\', should be \'' . $signature_type . '\'',
                            $function_param->type_location,
                        ),
                        $storage->suppressed_issues,
                        true,
                    );

                    if ($signature_type->check(
                        $this,
                        $function_param->type_location,
                        $storage->suppressed_issues,
                        [],
                        false,
                    ) === false) {
                        $check_stmts = false;
                    }

                    continue;
                }
            }

            if ($parser_param && $parser_param->default) {
                ExpressionAnalyzer::analyze($statements_analyzer, $parser_param->default, $context);

                $default_type = $statements_analyzer->node_data->getType($parser_param->default);

                if ($default_type
                    && !$default_type->hasMixed()
                    && !UnionTypeComparator::isContainedBy(
                        $codebase,
                        $default_type,
                        $param_type,
                        false,
                        false,
                        null,
                        true,
                    )
                ) {
                    IssueBuffer::maybeAdd(
                        new InvalidParamDefault(
                            'Default value type ' . $default_type->getId() . ' for argument ' . ($offset + 1)
                                . ' of method ' . $cased_method_id
                                . ' does not match the given type ' . $param_type->getId(),
                            $function_param->type_location,
                        ),
                    );
                }

                if ($default_type
                    && !$default_type->isNull()
                    && $param_type->isSingleAndMaybeNullable()
                    && $param_type->getCallableTypes()
                ) {
                    IssueBuffer::maybeAdd(
                        new InvalidParamDefault(
                            'Default value type for ' . $param_type->getId() . ' argument ' . ($offset + 1)
                                . ' of method ' . $cased_method_id
                                . ' can only be null, ' . $default_type->getId() . ' specified',
                            $function_param->type_location,
                        ),
                    );
                }
            }

            if ($has_template_types) {
                if ($param_type->check(
                    $this->source,
                    $function_param->type_location,
                    $this->suppressed_issues,
                    [],
                    false,
                ) === false) {
                    $check_stmts = false;
                }
            } else {
                if ($param_type->isVoid()) {
                    IssueBuffer::maybeAdd(
                        new ReservedWord(
                            'Parameter cannot be void',
                            $function_param->type_location,
                            'void',
                        ),
                        $this->suppressed_issues,
                    );
                }

                if ($param_type->isNever()) {
                    IssueBuffer::maybeAdd(
                        new ReservedWord(
                            'Parameter cannot be never',
                            $function_param->type_location,
                            'never',
                        ),
                        $this->suppressed_issues,
                    );
                }

                if ($param_type->check(
                    $this->source,
                    $function_param->type_location,
                    $this->suppressed_issues,
                    [],
                    false,
                ) === false) {
                    $check_stmts = false;
                }
            }

            if ($codebase->collect_locations) {
                if ($function_param->type_location !== $function_param->signature_type_location &&
                    $function_param->signature_type_location &&
                    $function_param->signature_type
                ) {
                    if ($function_param->signature_type->check(
                        $this->source,
                        $function_param->signature_type_location,
                        $this->suppressed_issues,
                        [],
                        false,
                    ) === false) {
                        $check_stmts = false;
                    }
                }
            }

            if ($function_param->by_ref) {
                // register by ref params as having been used, to avoid false positives
                // @todo change the assignment analysis *just* for byref params
                // so that we don't have to do this
                $context->hasVariable('$' . $function_param->name);
            }

            if (count($param_stmts) === count($params)) {
                AttributesAnalyzer::analyze(
                    $this,
                    $context,
                    $function_param,
                    $param_stmts[$offset]->attrGroups,
                    AttributesAnalyzer::TARGET_PARAMETER
                        | ($function_param->promoted_property ? AttributesAnalyzer::TARGET_PROPERTY : 0),
                    $storage->suppressed_issues + $this->getSuppressedIssues(),
                );
            }
        }

        return $check_stmts;
    }

    /**
     * @param FunctionLikeParameter[] $params
     */
    private function alterParams(
        Codebase $codebase,
        FunctionLikeStorage $storage,
        array $params,
        Context $context,
    ): void {
        foreach ($this->function->params as $param) {
            $param_name_node = null;

            if ($param->type instanceof PhpParser\Node\Name) {
                $param_name_node = $param->type;
            } elseif ($param->type instanceof PhpParser\Node\NullableType
                && $param->type->type instanceof PhpParser\Node\Name
            ) {
                $param_name_node = $param->type->type;
            }

            if ($param_name_node) {
                $resolved_name = ClassLikeAnalyzer::getFQCLNFromNameObject($param_name_node, $this->getAliases());

                $parent_fqcln = $this->getParentFQCLN();

                if ($resolved_name === 'self' && $context->self) {
                    $resolved_name = $context->self;
                } elseif ($resolved_name === 'parent' && $parent_fqcln) {
                    $resolved_name = $parent_fqcln;
                }

                $codebase->classlikes->handleClassLikeReferenceInMigration(
                    $codebase,
                    $this,
                    $param_name_node,
                    $resolved_name,
                    $context->calling_method_id,
                    false,
                    true,
                );
            }
        }

        if ($this->function->returnType) {
            $return_name_node = null;

            if ($this->function->returnType instanceof PhpParser\Node\Name) {
                $return_name_node = $this->function->returnType;
            } elseif ($this->function->returnType instanceof PhpParser\Node\NullableType
                && $this->function->returnType->type instanceof PhpParser\Node\Name
            ) {
                $return_name_node = $this->function->returnType->type;
            }

            if ($return_name_node) {
                $resolved_name = ClassLikeAnalyzer::getFQCLNFromNameObject($return_name_node, $this->getAliases());

                $parent_fqcln = $this->getParentFQCLN();

                if ($resolved_name === 'self' && $context->self) {
                    $resolved_name = $context->self;
                } elseif ($resolved_name === 'parent' && $parent_fqcln) {
                    $resolved_name = $parent_fqcln;
                }

                $codebase->classlikes->handleClassLikeReferenceInMigration(
                    $codebase,
                    $this,
                    $return_name_node,
                    $resolved_name,
                    $context->calling_method_id,
                    false,
                    true,
                );
            }
        }

        if ($storage->return_type
            && $storage->return_type_location
            && $storage->return_type_location !== $storage->signature_return_type_location
        ) {
            $replace_type = TypeExpander::expandUnion(
                $codebase,
                $storage->return_type,
                $context->self,
                'static',
                $this->getParentFQCLN(),
                false,
            );

            $codebase->classlikes->handleDocblockTypeInMigration(
                $codebase,
                $this,
                $replace_type,
                $storage->return_type_location,
                $context->calling_method_id,
            );
        }

        foreach ($params as $function_param) {
            if ($function_param->type
                && $function_param->type_location
                && $function_param->type_location !== $function_param->signature_type_location
                && $function_param->type_location->file_path === $this->getFilePath()
            ) {
                $replace_type = TypeExpander::expandUnion(
                    $codebase,
                    $function_param->type,
                    $context->self,
                    'static',
                    $this->getParentFQCLN(),
                    false,
                );

                $codebase->classlikes->handleDocblockTypeInMigration(
                    $codebase,
                    $this,
                    $replace_type,
                    $function_param->type_location,
                    $context->calling_method_id,
                );
            }
        }
    }

    /**
     * @param array<PhpParser\Node\Stmt> $function_stmts
     */
    public function verifyReturnType(
        array $function_stmts,
        StatementsAnalyzer $statements_analyzer,
        ?Union $return_type = null,
        ?string $fq_class_name = null,
        ?CodeLocation $return_type_location = null,
        bool $did_explicitly_return = false,
        bool $closure_inside_call = false,
    ): void {
        ReturnTypeAnalyzer::verifyReturnType(
            $this->function,
            $function_stmts,
            $statements_analyzer,
            $statements_analyzer->node_data,
            $this,
            $return_type,
            $fq_class_name,
            $fq_class_name,
            $return_type_location,
            [],
            $did_explicitly_return,
            $closure_inside_call,
        );
    }

    public function addOrUpdateParamType(
        ProjectAnalyzer $project_analyzer,
        string $param_name,
        Union $inferred_return_type,
        bool $docblock_only = false,
    ): void {
        $manipulator = FunctionDocblockManipulator::getForFunction(
            $project_analyzer,
            $this->source->getFilePath(),
            $this->function,
        );

        $codebase = $project_analyzer->getCodebase();
        $is_final = true;
        $fqcln = $this->source->getFQCLN();

        if ($fqcln !== null && $this instanceof MethodAnalyzer) {
            $class_storage = $codebase->classlike_storage_provider->get($fqcln);
            $is_final = $this->function->isFinal() || $class_storage->final;
        }

        $allow_native_type = !$docblock_only
            && $codebase->analysis_php_version_id >= 7_00_00
            && (
                $codebase->allow_backwards_incompatible_changes
                || $is_final
                || !$this instanceof MethodAnalyzer
            );

        $manipulator->setParamType(
            $param_name,
            $allow_native_type
                ? $inferred_return_type->toPhpString(
                    $this->source->getNamespace(),
                    $this->source->getAliasedClassesFlipped(),
                    $this->source->getFQCLN(),
                    $project_analyzer->getCodebase()->analysis_php_version_id,
                ) : null,
            $inferred_return_type->toNamespacedString(
                $this->source->getNamespace(),
                $this->source->getAliasedClassesFlipped(),
                $this->source->getFQCLN(),
                false,
            ),
            $inferred_return_type->toNamespacedString(
                $this->source->getNamespace(),
                $this->source->getAliasedClassesFlipped(),
                $this->source->getFQCLN(),
                true,
            ),
        );
    }

    /**
     * Adds return types for the given function
     */
    public function addReturnTypes(Context $context): void
    {
        if ($this->return_vars_in_scope !== null) {
            $this->return_vars_in_scope = TypeAnalyzer::combineKeyedTypes(
                $context->vars_in_scope,
                $this->return_vars_in_scope,
            );
        } else {
            $this->return_vars_in_scope = $context->vars_in_scope;
        }

        if ($this->return_vars_possibly_in_scope !== null) {
            $this->return_vars_possibly_in_scope = [
                ...$context->vars_possibly_in_scope,
                ...$this->return_vars_possibly_in_scope,
            ];
        } else {
            $this->return_vars_possibly_in_scope = $context->vars_possibly_in_scope;
        }
    }

    public function examineParamTypes(
        StatementsAnalyzer $statements_analyzer,
        Context $context,
        Codebase $codebase,
<<<<<<< HEAD
        PhpParser\Node $stmt = null,
=======
        ?PhpParser\Node $stmt = null
>>>>>>> 63ea4de7
    ): void {
        $storage = $this->getFunctionLikeStorage($statements_analyzer);

        foreach ($storage->params as $param) {
            if ($param->by_ref && isset($context->vars_in_scope['$' . $param->name]) && !$param->is_variadic) {
                $actual_type = $context->vars_in_scope['$' . $param->name];
                $param_out_type = $param->out_type ?: $param->type;

                if ($param_out_type && !$actual_type->hasMixed() && $param->location) {
                    if (!UnionTypeComparator::isContainedBy(
                        $codebase,
                        $actual_type,
                        $param_out_type,
                        $actual_type->ignore_nullable_issues,
                        $actual_type->ignore_falsable_issues,
                    )
                    ) {
                        IssueBuffer::maybeAdd(
                            new ReferenceConstraintViolation(
                                'Variable ' . '$' . $param->name . ' is limited to values of type '
                                    . $param_out_type->getId()
                                    . ' because it is passed by reference, '
                                    . $actual_type->getId() . ' type found. Use @param-out to specify '
                                    . 'a different output type',
                                $stmt
                                    ? new CodeLocation($this, $stmt)
                                    : $param->location,
                            ),
                            $statements_analyzer->getSuppressedIssues(),
                        );
                    }
                }
            }
        }
    }

    public function getMethodName(): ?string
    {
        if ($this->function instanceof ClassMethod) {
            return (string)$this->function->name;
        }

        return null;
    }

    public function getCorrectlyCasedMethodId(?string $context_self = null): string
    {
        if ($this->function instanceof ClassMethod) {
            $function_name = (string)$this->function->name;

            return ($context_self ?: $this->source->getFQCLN()) . '::' . $function_name;
        }

        if ($this->function instanceof Function_) {
            $namespace = $this->source->getNamespace();

            return ($namespace ? $namespace . '\\' : '') . $this->function->name;
        }

        if (!$this instanceof ClosureAnalyzer) {
            throw new UnexpectedValueException('This is weird');
        }

        return $this->getClosureId();
    }

    public function getFunctionLikeStorage(?StatementsAnalyzer $statements_analyzer = null): FunctionLikeStorage
    {
        $codebase = $this->codebase;

        if ($this->function instanceof ClassMethod && $this instanceof MethodAnalyzer) {
            $method_id = $this->getMethodId();
            $codebase_methods = $codebase->methods;

            try {
                return $codebase_methods->getStorage($method_id);
            } catch (UnexpectedValueException) {
                $declaring_method_id = $codebase_methods->getDeclaringMethodId($method_id);

                if ($declaring_method_id === null) {
                    throw new UnexpectedValueException('Cannot get storage for function that doesn‘t exist');
                }

                // happens for fake constructors
                return $codebase_methods->getStorage($declaring_method_id);
            }
        }

        if ($this instanceof FunctionAnalyzer) {
            $function_id = $this->getFunctionId();
        } elseif ($this instanceof ClosureAnalyzer) {
            $function_id = $this->getClosureId();
        } else {
            throw new UnexpectedValueException('This is weird');
        }

        return $codebase->functions->getStorage($statements_analyzer, $function_id);
    }

    /** @return non-empty-string */
    public function getId(): string
    {
        if ($this instanceof MethodAnalyzer) {
            return (string) $this->getMethodId();
        }

        if ($this instanceof FunctionAnalyzer) {
            return $this->getFunctionId();
        }

        if ($this instanceof ClosureAnalyzer) {
            return $this->getClosureId();
        }

        throw new UnexpectedValueException('This is weird');
    }

    /**
     * @psalm-mutation-free
     * @return array<lowercase-string, string>
     */
    public function getAliasedClassesFlipped(): array
    {
        if ($this->source instanceof NamespaceAnalyzer ||
            $this->source instanceof FileAnalyzer ||
            $this->source instanceof ClassLikeAnalyzer
        ) {
            return $this->source->getAliasedClassesFlipped();
        }

        return [];
    }

    /**
     * @psalm-mutation-free
     * @return array<string, string>
     */
    public function getAliasedClassesFlippedReplaceable(): array
    {
        if ($this->source instanceof NamespaceAnalyzer ||
            $this->source instanceof FileAnalyzer ||
            $this->source instanceof ClassLikeAnalyzer
        ) {
            return $this->source->getAliasedClassesFlippedReplaceable();
        }

        return [];
    }

    /**
     * @psalm-mutation-free
     * @return array<string, array<string, Union>>|null
     */
    public function getTemplateTypeMap(): ?array
    {
        if ($this->source instanceof ClassLikeAnalyzer) {
            return ($this->source->getTemplateTypeMap() ?: [])
                + ($this->storage->template_types ?: []);
        }

        return $this->storage->template_types;
    }

    public function isStatic(): bool
    {
        return $this->is_static;
    }

    public function getCodebase(): Codebase
    {
        return $this->codebase;
    }

    /**
     * Get a list of suppressed issues
     *
     * @return array<string>
     */
    public function getSuppressedIssues(): array
    {
        return $this->suppressed_issues;
    }

    /**
     * @param array<int, string> $new_issues
     */
    public function addSuppressedIssues(array $new_issues): void
    {
        if (isset($new_issues[0])) {
            $new_issues = array_combine($new_issues, $new_issues);
        }

        $this->suppressed_issues = $new_issues + $this->suppressed_issues;
    }

    /**
     * @param array<int, string> $new_issues
     */
    public function removeSuppressedIssues(array $new_issues): void
    {
        if (isset($new_issues[0])) {
            $new_issues = array_combine($new_issues, $new_issues);
        }

        $this->suppressed_issues = array_diff_key($this->suppressed_issues, $new_issues);
    }

    /**
     * Adds a suppressed issue, useful when creating a method checker from scratch
     */
    public function addSuppressedIssue(string $issue_name): void
    {
        $this->suppressed_issues[] = $issue_name;
    }

    public static function clearCache(): void
    {
        self::$no_effects_hashes = [];
    }

    public function getLocalReturnType(Union $storage_return_type, bool $final = false): Union
    {
        if ($this->local_return_type) {
            return $this->local_return_type;
        }

        $this->local_return_type = TypeExpander::expandUnion(
            $this->codebase,
            $storage_return_type,
            $this->getFQCLN(),
            $this->getFQCLN(),
            $this->getParentFQCLN(),
            true,
            true,
            $final,
        );

        return $this->local_return_type;
    }

    /**
     * @return array{
     *        MethodIdentifier|null,
     *        MethodIdentifier|null,
     *        ClassLikeStorage|null,
     *        ?string,
     *        ?string,
     *        array<string, MethodIdentifier>
     * }|null
     */
    private function getFunctionInformation(
        Context $context,
        Codebase $codebase,
        NodeDataProvider $type_provider,
        FunctionLikeStorage $storage,
        bool $add_mutations,
    ): ?array {
        $classlike_storage_provider = $codebase->classlike_storage_provider;
        $real_method_id = null;
        $method_id = null;

        $cased_method_id = null;
        $hash = null;
        $appearing_class_storage = null;
        $overridden_method_ids = [];

        if ($this instanceof MethodAnalyzer) {
            if (!$storage instanceof MethodStorage) {
                throw new UnexpectedValueException('$storage must be MethodStorage');
            }

            $real_method_id = $this->getMethodId();

            $method_id = $this->getMethodId($context->self);

            $fq_class_name = (string)$context->self;
            $appearing_class_storage = $classlike_storage_provider->get($fq_class_name);

            if ($add_mutations) {
                if (!$context->collect_initializations) {
                    $hash = md5($real_method_id . '::' . $context->getScopeSummary());

                    // if we know that the function has no effects on vars, we don't bother rechecking
                    if (isset(self::$no_effects_hashes[$hash])) {
                        return null;
                    }
                }
            } elseif ($context->self) {
                if ($appearing_class_storage->template_types) {
                    $template_params = [];

                    foreach ($appearing_class_storage->template_types as $param_name => $template_map) {
                        $key = array_keys($template_map)[0];

                        $template_params[] = new Union([
                            new TTemplateParam(
                                $param_name,
                                reset($template_map),
                                $key,
                            ),
                        ]);
                    }

                    $this_object_type = new TGenericObject(
                        $context->self,
                        $template_params,
                        false,
                        !$storage->final,
                    );
                } else {
                    $this_object_type = new TNamedObject(
                        $context->self,
                        !$storage->final,
                    );
                }

                $props = [];
                if ($storage->external_mutation_free
                    && !$storage->mutation_free_inferred
                ) {
                    $props = ['reference_free' => true];
                    if ($this->function->name->name !== '__construct') {
                        $props['allow_mutations'] = false;
                    }
                }

                if ($codebase->taint_flow_graph
                    && $storage->specialize_call
                    && $storage->location
                ) {
                    $new_parent_node = DataFlowNode::getForAssignment('$this in ' . $method_id, $storage->location);

                    $codebase->taint_flow_graph->addNode($new_parent_node);
                    $props['parent_nodes'] = [$new_parent_node->id => $new_parent_node];
                }

                if ($this->storage instanceof MethodStorage && $this->storage->if_this_is_type) {
                    $template_result = new TemplateResult($this->getTemplateTypeMap() ?? [], []);

                    TemplateStandinTypeReplacer::fillTemplateResult(
                        new Union([$this_object_type]),
                        $template_result,
                        $codebase,
                        null,
                        $this->storage->if_this_is_type,
                    );

                    foreach ($context->vars_in_scope as $var_name => &$var_type) {
                        if (0 === mb_strpos($var_name, '$this->')) {
                            $var_type = TemplateInferredTypeReplacer::replace($var_type, $template_result, $codebase);
                        }
                    }

                    $context->vars_in_scope['$this'] = $this->storage->if_this_is_type
                        ->setProperties($props);
                } else {
                    $context->vars_in_scope['$this'] = new Union([$this_object_type], $props);
                }

                $context->vars_possibly_in_scope['$this'] = true;
            }

            if ($appearing_class_storage->has_visitor_issues) {
                return null;
            }

            $cased_method_id = $fq_class_name . '::' . $storage->cased_name;

            $overridden_method_ids = $codebase->methods->getOverriddenMethodIds($method_id);

            $codeLocation = new CodeLocation(
                $this,
                $this->function,
                null,
                true,
            );

            if ($codebase->analysis_php_version_id >= 8_03_00) {
                $has_override_attribute = array_filter(
                    $storage->attributes,
                    static fn(AttributeStorage $s): bool => $s->fq_class_name === 'Override',
                );

                if ($has_override_attribute
                    && (!$overridden_method_ids || $storage->cased_name === '__construct')
                ) {
                    IssueBuffer::maybeAdd(
                        new InvalidOverride(
                            'Method ' . $storage->cased_name . ' does not match any parent method',
                            $codeLocation,
                        ),
                        $this->getSuppressedIssues(),
                    );
                }

                if (!$has_override_attribute
                    && $codebase->config->ensure_override_attribute
                    && $overridden_method_ids
                    && $storage->cased_name !== '__construct'
                ) {
                    IssueBuffer::maybeAdd(
                        new MissingOverrideAttribute(
                            'Method ' . $storage->cased_name . ' should have the "Override" attribute',
                            $codeLocation,
                        ),
                        $this->getSuppressedIssues(),
                    );
                }
            }

            if ($overridden_method_ids
                && !$context->collect_initializations
                && !$context->collect_mutations
            ) {
                foreach ($overridden_method_ids as $overridden_method_id) {
                    $parent_method_storage = $codebase->methods->getStorage($overridden_method_id);

                    $overridden_fq_class_name = $overridden_method_id->fq_class_name;

                    $parent_storage = $classlike_storage_provider->get($overridden_fq_class_name);

                    if ($this->function->name->name === '__construct'
                        && !$parent_storage->preserve_constructor_signature
                    ) {
                        continue;
                    }

                    $implementer_visibility = $storage->visibility;

                    $implementer_appearing_method_id = $codebase->methods->getAppearingMethodId($method_id);
                    $implementer_declaring_method_id = $real_method_id;

                    $declaring_class_storage = $appearing_class_storage;

                    if ($implementer_appearing_method_id
                        && $implementer_appearing_method_id !== $implementer_declaring_method_id
                    ) {
                        $appearing_fq_class_name = $implementer_appearing_method_id->fq_class_name;
                        $appearing_method_name = $implementer_appearing_method_id->method_name;

                        $declaring_fq_class_name = $implementer_declaring_method_id->fq_class_name;

                        $appearing_class_storage = $classlike_storage_provider->get(
                            $appearing_fq_class_name,
                        );

                        $declaring_class_storage = $classlike_storage_provider->get(
                            $declaring_fq_class_name,
                        );

                        if (isset($appearing_class_storage->trait_visibility_map[$appearing_method_name])) {
                            $implementer_visibility
                                = $appearing_class_storage->trait_visibility_map[$appearing_method_name];
                        }
                    }

                    // we've already checked this in the class checker
                    if (!isset($appearing_class_storage->class_implements[strtolower($overridden_fq_class_name)])) {
                        MethodComparator::compare(
                            $codebase,
                            count($overridden_method_ids) === 1 ? $this->function : null,
                            $declaring_class_storage,
                            $parent_storage,
                            $storage,
                            $parent_method_storage,
                            $fq_class_name,
                            $implementer_visibility,
                            $codeLocation,
                            $storage->suppressed_issues,
                        );
                    }
                }
            }

            MethodAnalyzer::checkMethodSignatureMustOmitReturnType($storage, $codeLocation);

            if ($appearing_class_storage->is_enum) {
                MethodAnalyzer::checkForbiddenEnumMethod($storage, $appearing_class_storage);
            }

            if (!$context->calling_method_id || !$context->collect_initializations) {
                $context->calling_method_id = strtolower((string)$method_id);
            }
        } elseif ($this instanceof FunctionAnalyzer) {
            $function_name = $this->function->name->name;
            $namespace_prefix = $this->getNamespace();
            $cased_method_id = ($namespace_prefix !== null ? $namespace_prefix . '\\' : '') . $function_name;
            $context->calling_function_id = strtolower($cased_method_id);
        } elseif ($this instanceof ClosureAnalyzer) {
            if ($storage->return_type) {
                $closure_return_type = TypeExpander::expandUnion(
                    $codebase,
                    $storage->return_type,
                    $context->self,
                    $context->self,
                    $this->getParentFQCLN(),
                );
            } else {
                $closure_return_type = Type::getMixed();
            }

            $closure_type = new TClosure(
                'Closure',
                $storage->params,
                $closure_return_type,
                $storage instanceof FunctionStorage ? $storage->pure : null,
                $storage instanceof FunctionStorage ? $storage->byref_uses : [],
            );

            $type_provider->setType(
                $this->function,
                new Union([
                    $closure_type,
                ]),
            );
        } else {
            throw new UnexpectedValueException('Impossible');
        }

        return [
            $real_method_id,
            $method_id,
            $appearing_class_storage,
            $hash,
            $cased_method_id,
            $overridden_method_ids,
        ];
    }

    /**
     * @return array<int,CodeLocation>
     */
    private function detectUnusedParameters(
        StatementsAnalyzer $statements_analyzer,
        FunctionLikeStorage $storage,
        Context $context,
    ): array {
        $codebase = $statements_analyzer->getCodebase();

        $unused_params = [];

        foreach ($statements_analyzer->getUnusedVarLocations() as [$var_name, $original_location]) {
            if (!array_key_exists(substr($var_name, 1), $storage->param_lookup)) {
                continue;
            }

            if ($this->isIgnoredForUnusedParam($var_name)) {
                continue;
            }

            $position = array_search(substr($var_name, 1), array_keys($storage->param_lookup), true);

            if ($position === false) {
                throw new UnexpectedValueException('$position should not be false here');
            }

            if ($storage->params[$position]->promoted_property) {
                continue;
            }

            $did_match_param = false;

            foreach ($this->function->params as $param) {
                if ($param->var->getAttribute('endFilePos') === $original_location->raw_file_end) {
                    $did_match_param = true;
                    break;
                }
            }

            if (!$did_match_param) {
                continue;
            }

            $assignment_node = DataFlowNode::getForAssignment($var_name, $original_location);

            if ($statements_analyzer->data_flow_graph instanceof VariableUseGraph
                && $statements_analyzer->data_flow_graph->isVariableUsed($assignment_node)
            ) {
                continue;
            }

            if (!$storage instanceof MethodStorage
                || !$storage->cased_name
                || $storage->visibility === ClassLikeAnalyzer::VISIBILITY_PRIVATE
            ) {
                $unused_params[$position] = $original_location;
                continue;
            }

            $fq_class_name = (string)$context->self;

            $class_storage = $codebase->classlike_storage_provider->get($fq_class_name);

            $method_name_lc = strtolower($storage->cased_name);

            if ($storage->abstract) {
                continue;
            }

            if (isset($class_storage->overridden_method_ids[$method_name_lc])) {
                $parent_method_id = end($class_storage->overridden_method_ids[$method_name_lc]);

                if ($parent_method_id) {
                    $parent_method_storage = $codebase->methods->getStorage($parent_method_id);

                    // if the parent method has a param at that position and isn't abstract
                    if (!$parent_method_storage->abstract
                        && isset($parent_method_storage->params[$position])
                    ) {
                        continue;
                    }
                }
            }

            $unused_params[$position] = $original_location;
        }

        return $unused_params;
    }

    private function detectPreviousUnusedArgumentPosition(FunctionLikeStorage $function, int $position): int
    {
        $params = $function->params;
        krsort($params, SORT_NUMERIC);

        foreach ($params as $index => $param) {
            if ($index > $position) {
                continue;
            }

            if ($this->isIgnoredForUnusedParam($param->name)) {
                continue;
            }

            return $index;
        }

        return 0;
    }

    private function isIgnoredForUnusedParam(string $var_name): bool
    {
        return str_starts_with($var_name, '$_') || (str_starts_with($var_name, '$unused') && $var_name !== '$unused');
    }
}<|MERGE_RESOLUTION|>--- conflicted
+++ resolved
@@ -1593,11 +1593,7 @@
         StatementsAnalyzer $statements_analyzer,
         Context $context,
         Codebase $codebase,
-<<<<<<< HEAD
-        PhpParser\Node $stmt = null,
-=======
-        ?PhpParser\Node $stmt = null
->>>>>>> 63ea4de7
+        ?PhpParser\Node $stmt = null,
     ): void {
         $storage = $this->getFunctionLikeStorage($statements_analyzer);
 
