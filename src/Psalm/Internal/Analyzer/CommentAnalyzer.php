--- conflicted
+++ resolved
@@ -391,12 +391,7 @@
             }
         }
 
-<<<<<<< HEAD
-        if (isset($comments['specials']['inheritdoc'])) {
-=======
-        if (strpos(strtolower($comments['description']), '@inheritdoc') !== false
-            || isset($comments['specials']['inheritdoc']) || isset($comments['specials']['inheritDoc'])) {
->>>>>>> 806ce145
+        if (isset($comments['specials']['inheritdoc']) || isset($comments['specials']['inheritDoc'])) {
             $info->inheritdoc = true;
         }
 
