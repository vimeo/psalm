<?php
namespace Psalm\Internal\Analyzer;

use PhpParser;
use Psalm\Aliases;
use Psalm\DocComment;
use Psalm\Exception\DocblockParseException;
use Psalm\Exception\IncorrectDocblockException;
use Psalm\Exception\TypeParseTreeException;
use Psalm\FileSource;
use Psalm\Internal\Scanner\ClassLikeDocblockComment;
use Psalm\Internal\Scanner\FunctionDocblockComment;
use Psalm\Internal\Scanner\VarDocblockComment;
use Psalm\Internal\Type\ParseTree;
use Psalm\Type;
use function trim;
use function substr_count;
use function strlen;
use function preg_replace;
use function str_replace;
use function preg_match;
use function count;
use function reset;
use function preg_split;
use const PREG_SPLIT_DELIM_CAPTURE;
use const PREG_SPLIT_NO_EMPTY;
use function array_shift;
use function implode;
use function substr;
use function strpos;
use function strtolower;
use function in_array;
use function explode;
use function array_merge;
use const PREG_OFFSET_CAPTURE;
use function rtrim;

/**
 * @internal
 */
class CommentAnalyzer
{
    const TYPE_REGEX = '(\??\\\?[\(\)A-Za-z0-9_&\<\.=,\>\[\]\-\{\}:|?\\\\]*|\$[a-zA-Z_0-9_]+)';

    /**
     * @param  array<string, array<string, array{Type\Union}>>|null   $template_type_map
     * @param  array<string, array<int, array{0: string, 1: int}>> $type_aliases
     *
     * @throws DocblockParseException if there was a problem parsing the docblock
     *
     * @return VarDocblockComment[]
     * @psalm-suppress MixedArrayAccess
     */
    public static function getTypeFromComment(
        PhpParser\Comment\Doc $comment,
        FileSource $source,
        Aliases $aliases,
        array $template_type_map = null,
        ?array $type_aliases = null
    ) {
        $parsed_docblock = DocComment::parsePreservingLength($comment);

        return self::arrayToDocblocks(
            $comment,
            $parsed_docblock,
            $source,
            $aliases,
            $template_type_map,
            $type_aliases
        );
    }

    /**
     * @param  array<string, array<string, array{Type\Union}>>|null   $template_type_map
     * @param  array<string, array<int, array{0: string, 1: int}>> $type_aliases
     * @param array{description:string, specials:array<string, array<int, string>>} $parsed_docblock
     *
     * @return VarDocblockComment[]
     *
     * @throws DocblockParseException if there was a problem parsing the docblock
     */
    public static function arrayToDocblocks(
        PhpParser\Comment\Doc $comment,
        array $parsed_docblock,
        FileSource $source,
        Aliases $aliases,
        array $template_type_map = null,
        ?array $type_aliases = null
    ) : array {
        $var_id = null;

        $var_type_tokens = null;
        $original_type = null;

        $var_comments = [];

        $comment_text = $comment->getText();

        if (!isset($parsed_docblock['specials']['var']) && !isset($parsed_docblock['specials']['psalm-var'])) {
            return [];
        }

<<<<<<< HEAD
        if ($comments) {
            $all_vars = ($comments['specials']['var'] ?? [])
                + ($comments['specials']['psalm-var'] ?? []);
=======
        $var_line_number = $comment->getLine();

        if ($parsed_docblock) {
            $all_vars = (isset($parsed_docblock['specials']['var']) ? $parsed_docblock['specials']['var'] : [])
                + (isset($parsed_docblock['specials']['psalm-var']) ? $parsed_docblock['specials']['psalm-var'] : []);
>>>>>>> 352f18b1

            foreach ($all_vars as $offset => $var_line) {
                $var_line = trim($var_line);

                if (!$var_line) {
                    continue;
                }

                $type_start = null;
                $type_end = null;

                $line_parts = self::splitDocLine($var_line);

                $line_number = $comment->getLine() + substr_count($comment_text, "\n", 0, $offset);

                if ($line_parts && $line_parts[0]) {
<<<<<<< HEAD
                    if ($line_parts[0] !== '$this' && $line_parts[0][0] === '$') {
=======
                    $type_start = $offset + $comment->getFilePos();
                    $type_end = $type_start + strlen($line_parts[0]);

                    $line_parts[0] = preg_replace('@^[ \t]*\*@m', '', $line_parts[0]);
                    $line_parts[0] = preg_replace('/,\n\s+\}/', '}', $line_parts[0]);
                    $line_parts[0] = str_replace("\n", '', $line_parts[0]);

                    if ($line_parts[0] === ''
                        || ($line_parts[0][0] === '$'
                            && !preg_match('/^\$this(\||$)/', $line_parts[0]))
                    ) {
>>>>>>> 352f18b1
                        throw new IncorrectDocblockException('Misplaced variable');
                    }

                    try {
                        $var_type_tokens = Type::fixUpLocalType(
                            $line_parts[0],
                            $aliases,
                            $template_type_map,
                            $type_aliases
                        );
                    } catch (TypeParseTreeException $e) {
                        throw new DocblockParseException($line_parts[0] . ' is not a valid type');
                    }

                    $original_type = $line_parts[0];

                    $var_line_number = $line_number;

                    if (count($line_parts) > 1 && $line_parts[1][0] === '$') {
                        $var_id = $line_parts[1];
                    }
                }

                if (!$var_type_tokens || !$original_type) {
                    continue;
                }

                try {
                    $defined_type = Type::parseTokens($var_type_tokens, null, $template_type_map ?: []);
                } catch (TypeParseTreeException $e) {
                    throw new DocblockParseException(
                        $line_parts[0] .
                        ' is not a valid type' .
                        ' (from ' .
                        $source->getFilePath() .
                        ':' .
                        $comment->getLine() .
                        ')'
                    );
                }

                $defined_type->setFromDocblock();

                $var_comment = new VarDocblockComment();
                $var_comment->type = $defined_type;
                $var_comment->original_type = $original_type;
                $var_comment->var_id = $var_id;
                $var_comment->line_number = $var_line_number;
                $var_comment->type_start = $type_start;
                $var_comment->type_end = $type_end;
                $var_comment->deprecated = isset($parsed_docblock['specials']['deprecated']);
                $var_comment->internal = isset($parsed_docblock['specials']['internal']);
                if (isset($parsed_docblock['specials']['psalm-internal'])) {
                    $psalm_internal = reset($parsed_docblock['specials']['psalm-internal']);
                    if ($psalm_internal) {
                        $var_comment->psalm_internal = $psalm_internal;
                    } else {
                        throw new DocblockParseException('psalm-internal annotation used without specifying namespace');
                    }
                    $var_comment->psalm_internal = reset($parsed_docblock['specials']['psalm-internal']);

                    if (!$var_comment->internal) {
                            throw new DocblockParseException('@psalm-internal annotation used without @internal');
                    }
                }

                $var_comments[] = $var_comment;
            }
        }

        return $var_comments;
    }

    /**
     * @param  Aliases          $aliases
     * @param  array<string, array<int, array{0: string, 1: int}>> $type_aliases
     *
     * @throws DocblockParseException if there was a problem parsing the docblock
     *
     * @return array<string, array<int, array{0: string, 1: int}>>
     */
    public static function getTypeAliasesFromComment(
        PhpParser\Comment\Doc $comment,
        Aliases $aliases,
        array $type_aliases = null
    ) {
        $parsed_docblock = DocComment::parsePreservingLength($comment);

        if (!isset($parsed_docblock['specials']['psalm-type'])) {
            return [];
        }

        return self::getTypeAliasesFromCommentLines(
            $parsed_docblock['specials']['psalm-type'],
            $aliases,
            $type_aliases
        );
    }

    /**
     * @param  array<string>    $type_alias_comment_lines
     * @param  Aliases          $aliases
     * @param  array<string, array<int, array{0: string, 1: int}>> $type_aliases
     *
     * @throws DocblockParseException if there was a problem parsing the docblock
     *
     * @return array<string, array<int, array{0: string, 1: int}>>
     */
    private static function getTypeAliasesFromCommentLines(
        array $type_alias_comment_lines,
        Aliases $aliases,
        array $type_aliases = null
    ) {
        $type_alias_tokens = [];

        foreach ($type_alias_comment_lines as $var_line) {
            $var_line = trim($var_line);

            if (!$var_line) {
                continue;
            }

            $var_line = preg_replace('/[ \t]+/', ' ', preg_replace('@^[ \t]*\*@m', '', $var_line));

            $var_line_parts = preg_split('/( |=)/', $var_line, -1, PREG_SPLIT_DELIM_CAPTURE | PREG_SPLIT_NO_EMPTY);

            if (!$var_line_parts) {
                continue;
            }

            $type_alias = array_shift($var_line_parts);

            if (!isset($var_line_parts[0])) {
                continue;
            }

            if ($var_line_parts[0] === ' ') {
                array_shift($var_line_parts);
            }

            if ($var_line_parts[0] === '=') {
                array_shift($var_line_parts);
            }

            if (!isset($var_line_parts[0])) {
                continue;
            }

            if ($var_line_parts[0] === ' ') {
                array_shift($var_line_parts);
            }

            $type_string = str_replace("\n", '', implode('', $var_line_parts));

            $type_string = preg_replace('/>[^>^\}]*$/', '>', $type_string);
            $type_string = preg_replace('/\}[^>^\}]*$/', '}', $type_string);

            try {
                $type_tokens = Type::fixUpLocalType(
                    $type_string,
                    $aliases,
                    null,
                    $type_alias_tokens + $type_aliases
                );
            } catch (TypeParseTreeException $e) {
                throw new DocblockParseException($type_string . ' is not a valid type');
            }

            $type_alias_tokens[$type_alias] = $type_tokens;
        }

        return $type_alias_tokens;
    }

    /**
     * @param  int     $line_number
     *
     * @throws DocblockParseException if there was a problem parsing the docblock
     *
     * @return FunctionDocblockComment
     * @psalm-suppress MixedArrayAccess
     */
    public static function extractFunctionDocblockInfo(PhpParser\Comment\Doc $comment)
    {
        $parsed_docblock = DocComment::parsePreservingLength($comment);

        $comment_text = $comment->getText();

        $info = new FunctionDocblockComment();

        if (isset($parsed_docblock['specials']['return']) || isset($parsed_docblock['specials']['psalm-return'])) {
            /** @var array<int, string> */
<<<<<<< HEAD
            $return_specials = $comments['specials']['psalm-return'] ?? $comments['specials']['return'];

            self::extractReturnType((string) reset($return_specials), array_keys($return_specials)[0], $info);
        }

        if (isset($comments['specials']['param']) || isset($comments['specials']['psalm-param'])) {
            $all_params = ($comments['specials']['param'] ?? [])
                + ($comments['specials']['psalm-param'] ?? []);
=======
            $return_specials = isset($parsed_docblock['specials']['psalm-return'])
                ? $parsed_docblock['specials']['psalm-return']
                : $parsed_docblock['specials']['return'];

            self::extractReturnType(
                $comment,
                $return_specials,
                $info
            );
        }

        if (isset($parsed_docblock['specials']['param']) || isset($parsed_docblock['specials']['psalm-param'])) {
            $all_params =
                (isset($parsed_docblock['specials']['param'])
                    ? $parsed_docblock['specials']['param']
                    : [])
                + (isset($parsed_docblock['specials']['psalm-param'])
                    ? $parsed_docblock['specials']['psalm-param']
                    : []);
>>>>>>> 352f18b1

            /** @var string $param */
            foreach ($all_params as $offset => $param) {
                $line_parts = self::splitDocLine($param);

                if (count($line_parts) === 1 && isset($line_parts[0][0]) && $line_parts[0][0] === '$') {
                    continue;
                }

                if (count($line_parts) > 1) {
<<<<<<< HEAD
                    if ($line_parts[0][0] !== '{'
                        && !preg_match('/\[[^\]]+\]/', $line_parts[0])
                        && preg_match('/^&?(\.\.\.)?&?\$[A-Za-z0-9_]+,?$/', $line_parts[1])
=======
                    if (preg_match('/^&?(\.\.\.)?&?\$[A-Za-z0-9_]+,?$/', $line_parts[1])
                        && $line_parts[0][0] !== '{'
>>>>>>> 352f18b1
                    ) {
                        $line_parts[1] = str_replace('&', '', $line_parts[1]);

                        $line_parts[1] = preg_replace('/,$/', '', $line_parts[1]);

                        $start = $offset + $comment->getFilePos();
                        $end = $start + strlen($line_parts[0]);

                        $line_parts[0] = preg_replace('@^[ \t]*\*@m', '', $line_parts[0]);
                        $line_parts[0] = preg_replace('/,\n\s+\}/', '}', $line_parts[0]);
                        $line_parts[0] = str_replace("\n", '', $line_parts[0]);

                        if ($line_parts[0] === ''
                            || ($line_parts[0][0] === '$'
                                && !preg_match('/^\$this(\||$)/', $line_parts[0]))
                        ) {
                            throw new IncorrectDocblockException('Misplaced variable');
                        }

                        $info->params[] = [
                            'name' => trim($line_parts[1]),
                            'type' => $line_parts[0],
                            'line_number' => $comment->getLine() + substr_count($comment_text, "\n", 0, $offset),
                            'start' => $start,
                            'end' => $end,
                        ];
                    }
                } else {
                    throw new DocblockParseException('Badly-formatted @param');
                }
            }
        }

        if (isset($parsed_docblock['specials']['param-out'])) {
            /** @var string $param */
            foreach ($parsed_docblock['specials']['param-out'] as $offset => $param) {
                $line_parts = self::splitDocLine($param);

                if (count($line_parts) === 1 && isset($line_parts[0][0]) && $line_parts[0][0] === '$') {
                    continue;
                }

                if (count($line_parts) > 1) {
                    if ($line_parts[0][0] !== '{'
                        && !preg_match('/\[[^\]]+\]/', $line_parts[0])
                        && preg_match('/^(\.\.\.)?&?\$[A-Za-z0-9_]+,?$/', $line_parts[1])
                    ) {
                        if ($line_parts[1][0] === '&') {
                            $line_parts[1] = substr($line_parts[1], 1);
                        }

                        $line_parts[0] = str_replace("\n", '', preg_replace('@^[ \t]*\*@m', '', $line_parts[0]));

                        if ($line_parts[0] === ''
                            || ($line_parts[0][0] === '$'
                                && !preg_match('/^\$this(\||$)/', $line_parts[0]))
                        ) {
                            throw new IncorrectDocblockException('Misplaced variable');
                        }

                        $line_parts[1] = preg_replace('/,$/', '', $line_parts[1]);

                        $info->params_out[] = [
                            'name' => trim($line_parts[1]),
                            'type' => str_replace("\n", '', $line_parts[0]),
                            'line_number' => $comment->getLine() + substr_count($comment_text, "\n", 0, $offset),
                        ];
                    }
                } else {
                    throw new DocblockParseException('Badly-formatted @param');
                }
            }
        }

        if (isset($parsed_docblock['specials']['global'])) {
            foreach ($parsed_docblock['specials']['global'] as $offset => $global) {
                $line_parts = self::splitDocLine($global);

                if (
                    isset($line_parts[0][0])
                    &&
                    $line_parts[0][0] === '$'
                    &&
                    count($line_parts) === 1
                ) {
                    continue;
                }

                if (count($line_parts) > 1) {
                    if ($line_parts[0][0] !== '{'
                        && !preg_match('/\[[^\]]+\]/', $line_parts[0])
                        && preg_match('/^(\.\.\.)?&?\$[A-Za-z0-9_]+,?$/', $line_parts[1])
                    ) {
                        if ($line_parts[1][0] === '&') {
                            $line_parts[1] = substr($line_parts[1], 1);
                        }

                        if ($line_parts[0][0] === '$' && !preg_match('/^\$this(\||$)/', $line_parts[0])) {
                            throw new IncorrectDocblockException('Misplaced variable');
                        }

                        $line_parts[1] = preg_replace('/,$/', '', $line_parts[1]);

                        $info->globals[] = [
                            'name' => $line_parts[1],
                            'type' => $line_parts[0],
                            'line_number' => $comment->getLine() + substr_count($comment_text, "\n", 0, $offset),
                        ];
                    }
                } else {
                    throw new DocblockParseException('Badly-formatted @param');
                }
            }
        }

        if (isset($parsed_docblock['specials']['deprecated'])) {
            $info->deprecated = true;
        }

        if (isset($parsed_docblock['specials']['internal'])) {
            $info->internal = true;
        }

        if (isset($parsed_docblock['specials']['psalm-internal'])) {
            $psalm_internal = reset($parsed_docblock['specials']['psalm-internal']);
            if ($psalm_internal) {
                $info->psalm_internal = $psalm_internal;
            } else {
                throw new DocblockParseException('@psalm-internal annotation used without specifying namespace');
            }
            $info->psalm_internal = reset($parsed_docblock['specials']['psalm-internal']);

            if (! $info->internal) {
                throw new DocblockParseException('@psalm-internal annotation used without @internal');
            }
        }



        if (isset($parsed_docblock['specials']['psalm-suppress'])) {
            foreach ($parsed_docblock['specials']['psalm-suppress'] as $suppress_entry) {
                $info->suppress[] = preg_split('/[\s]+/', $suppress_entry)[0];
            }
        }

        if (isset($parsed_docblock['specials']['throws'])) {
            foreach ($parsed_docblock['specials']['throws'] as $throws_entry) {
                $throws_class = preg_split('/[\s]+/', $throws_entry)[0];

                if (!$throws_class) {
                    throw new IncorrectDocblockException('Unexpectedly empty @throws');
                }

                $info->throws[] = $throws_class;
            }
        }

<<<<<<< HEAD
        if (
            isset($comments['specials']['inheritdoc'])
            ||
            isset($comments['specials']['inheritDoc'])
            ||
            stripos($comments['description'], '@inheritdoc') !== false
        ) {
            $info->inheritdoc = true;
        }

        if (isset($comments['specials']['template']) || isset($comments['specials']['psalm-template'])) {
            $all_templates = ($comments['specials']['template'] ?? [])
                + ($comments['specials']['psalm-template'] ?? []);
=======
        if (strpos(strtolower($parsed_docblock['description']), '@inheritdoc') !== false
            || isset($parsed_docblock['specials']['inheritdoc']) || isset($parsed_docblock['specials']['inheritDoc'])) {
            $info->inheritdoc = true;
        }

        if (isset($parsed_docblock['specials']['template']) || isset($parsed_docblock['specials']['psalm-template'])) {
            $all_templates
                = (isset($parsed_docblock['specials']['template'])
                    ? $parsed_docblock['specials']['template']
                    : [])
                + (isset($parsed_docblock['specials']['psalm-template'])
                    ? $parsed_docblock['specials']['psalm-template']
                    : []);
>>>>>>> 352f18b1

            foreach ($all_templates as $template_line) {
                $template_type = preg_split('/[\s]+/', preg_replace('@^[ \t]*\*@m', '', $template_line));

                $template_name = array_shift($template_type);

                if (count($template_type) > 1
                    && in_array(strtolower($template_type[0]), ['as', 'super', 'of'], true)
                ) {
                    $template_modifier = strtolower(array_shift($template_type));
                    $info->templates[] = [
                        $template_name,
                        $template_modifier,
                        implode(' ', $template_type),
                        false
                    ];
                } else {
                    $info->templates[] = [$template_name, null, null, false];
                }
            }
        }

        if (isset($parsed_docblock['specials']['template-covariant'])
            || isset($parsed_docblock['specials']['psalm-template-covariant'])
        ) {
            $all_templates =
                (isset($parsed_docblock['specials']['template-covariant'])
                    ? $parsed_docblock['specials']['template-covariant']
                    : [])
                + (isset($parsed_docblock['specials']['psalm-template-covariant'])
                    ? $parsed_docblock['specials']['psalm-template-covariant']
                    : []);

            foreach ($all_templates as $template_line) {
                $template_type = preg_split('/[\s]+/', preg_replace('@^[ \t]*\*@m', '', $template_line));

                $template_name = array_shift($template_type);

                if (count($template_type) > 1
                    && in_array(strtolower($template_type[0]), ['as', 'super', 'of'], true)
                ) {
                    $template_modifier = strtolower(array_shift($template_type));
                    $info->templates[] = [
                        $template_name,
                        $template_modifier,
                        implode(' ', $template_type),
                        true
                    ];
                } else {
                    $info->templates[] = [$template_name, null, null, true];
                }
            }
        }

        if (isset($parsed_docblock['specials']['template-typeof'])) {
            foreach ($parsed_docblock['specials']['template-typeof'] as $template_typeof) {
                $typeof_parts = preg_split('/[\s]+/', preg_replace('@^[ \t]*\*@m', '', $template_typeof));

                if (count($typeof_parts) < 2 || $typeof_parts[1][0] !== '$') {
                    throw new IncorrectDocblockException('Misplaced variable');
                }

                $info->template_typeofs[] = [
                    'template_type' => $typeof_parts[0],
                    'param_name' => substr($typeof_parts[1], 1),
                ];
            }
        }

        if (isset($parsed_docblock['specials']['psalm-assert'])) {
            foreach ($parsed_docblock['specials']['psalm-assert'] as $assertion) {
                $assertion_parts = preg_split('/[\s]+/', preg_replace('@^[ \t]*\*@m', '', $assertion));

                if (count($assertion_parts) < 2 || $assertion_parts[1][0] !== '$') {
                    throw new IncorrectDocblockException('Misplaced variable');
                }

                $info->assertions[] = [
                    'type' => $assertion_parts[0],
                    'param_name' => substr($assertion_parts[1], 1),
                ];
            }
        }

        if (isset($parsed_docblock['specials']['psalm-assert-if-true'])) {
            foreach ($parsed_docblock['specials']['psalm-assert-if-true'] as $assertion) {
                $assertion_parts = preg_split('/[\s]+/', preg_replace('@^[ \t]*\*@m', '', $assertion));

                if (count($assertion_parts) < 2 || $assertion_parts[1][0] !== '$') {
                    throw new IncorrectDocblockException('Misplaced variable');
                }

                $info->if_true_assertions[] = [
                    'type' => $assertion_parts[0],
                    'param_name' => substr($assertion_parts[1], 1),
                ];
            }
        }

        if (isset($parsed_docblock['specials']['psalm-assert-if-false'])) {
            foreach ($parsed_docblock['specials']['psalm-assert-if-false'] as $assertion) {
                $assertion_parts = preg_split('/[\s]+/', preg_replace('@^[ \t]*\*@m', '', $assertion));

                if (count($assertion_parts) < 2 || $assertion_parts[1][0] !== '$') {
                    throw new IncorrectDocblockException('Misplaced variable');
                }

                $info->if_false_assertions[] = [
                    'type' => $assertion_parts[0],
                    'param_name' => substr($assertion_parts[1], 1),
                ];
            }
        }

        $info->variadic = isset($parsed_docblock['specials']['psalm-variadic']);
        $info->pure = isset($parsed_docblock['specials']['psalm-pure'])
            || isset($parsed_docblock['specials']['pure']);
        $info->ignore_nullable_return = isset($parsed_docblock['specials']['psalm-ignore-nullable-return']);
        $info->ignore_falsable_return = isset($parsed_docblock['specials']['psalm-ignore-falsable-return']);

        return $info;
    }

    /**
     * @param array<int, string> $return_specials
     * @return void
     */
    private static function extractReturnType(
        PhpParser\Comment\Doc $comment,
        array $return_specials,
        FunctionDocblockComment $info
    ) {
        foreach ($return_specials as $offset => $return_block) {
            $return_lines = explode("\n", $return_block);

            if (!trim($return_lines[0])) {
                return;
            }

            $return_block = trim($return_block);

            if (!$return_block) {
                return;
            }

            $line_parts = self::splitDocLine($return_block);

            if ($line_parts[0][0] !== '{') {
                if ($line_parts[0][0] === '$' && !preg_match('/^\$this(\||$)/', $line_parts[0])) {
                    throw new IncorrectDocblockException('Misplaced variable');
                }

                $start = $offset + $comment->getFilePos();
                $end = $start + strlen($line_parts[0]);

                $line_parts[0] = str_replace("\n", '', preg_replace('@^[ \t]*\*@m', '', $line_parts[0]));

                $info->return_type = str_replace("\n", '', array_shift($line_parts));
                $info->return_type_description = $line_parts ? implode(' ', $line_parts) : null;

                $info->return_type_line_number
                    = $comment->getLine() + substr_count($comment->getText(), "\n", 0, $offset);
                $info->return_type_start = $start;
                $info->return_type_end = $end;
            } else {
                throw new DocblockParseException('Badly-formatted @return type');
            }

            break;
        }
    }

    /**
     * @throws DocblockParseException if there was a problem parsing the docblock
     *
     * @return ClassLikeDocblockComment
     * @psalm-suppress MixedArrayAccess
     */
    public static function extractClassLikeDocblockInfo(\PhpParser\Node $node, PhpParser\Comment\Doc $comment)
    {
        $parsed_docblock = DocComment::parsePreservingLength($comment);

        $info = new ClassLikeDocblockComment();

<<<<<<< HEAD
        if (isset($comments['specials']['template']) || isset($comments['specials']['psalm-template'])) {
            $all_templates = ($comments['specials']['template'] ?? [])
                + ($comments['specials']['psalm-template'] ?? []);
=======
        if (isset($parsed_docblock['specials']['template']) || isset($parsed_docblock['specials']['psalm-template'])) {
            $all_templates
                = (isset($parsed_docblock['specials']['template'])
                    ? $parsed_docblock['specials']['template']
                    : [])
                + (isset($parsed_docblock['specials']['psalm-template'])
                    ? $parsed_docblock['specials']['psalm-template']
                    : []);

            foreach ($all_templates as $template_line) {
                $template_type = preg_split('/[\s]+/', preg_replace('@^[ \t]*\*@m', '', $template_line));

                $template_name = array_shift($template_type);

                if (count($template_type) > 1
                    && in_array(strtolower($template_type[0]), ['as', 'super', 'of'], true)
                ) {
                    $template_modifier = strtolower(array_shift($template_type));
                    $info->templates[] = [
                        $template_name,
                        $template_modifier,
                        implode(' ', $template_type),
                        false
                    ];
                } else {
                    $info->templates[] = [$template_name, null, null, false];
                }
            }
        }

        if (isset($parsed_docblock['specials']['template-covariant'])
            || isset($parsed_docblock['specials']['psalm-template-covariant'])
        ) {
            $all_templates =
                (isset($parsed_docblock['specials']['template-covariant'])
                    ? $parsed_docblock['specials']['template-covariant']
                    : [])
                + (isset($parsed_docblock['specials']['psalm-template-covariant'])
                    ? $parsed_docblock['specials']['psalm-template-covariant']
                    : []);
>>>>>>> 352f18b1

            foreach ($all_templates as $template_line) {
                $template_type = preg_split('/[\s]+/', preg_replace('@^[ \t]*\*@m', '', $template_line));

                $template_name = array_shift($template_type);

                if (count($template_type) > 1
                    && in_array(strtolower($template_type[0]), ['as', 'super', 'of'], true)
                ) {
                    $template_modifier = strtolower(array_shift($template_type));
                    $info->templates[] = [
                        $template_name,
                        $template_modifier,
                        implode(' ', $template_type),
                        true
                    ];
                } else {
                    $info->templates[] = [$template_name, null, null, true];
                }
            }
        }

        if (isset($parsed_docblock['specials']['template-extends'])
            || isset($parsed_docblock['specials']['inherits'])
            || isset($parsed_docblock['specials']['extends'])
        ) {
            $all_inheritance = array_merge(
                $parsed_docblock['specials']['template-extends'] ?? [],
                $parsed_docblock['specials']['inherits'] ?? [],
                $parsed_docblock['specials']['extends'] ?? []
            );

            foreach ($all_inheritance as $template_line) {
                $info->template_extends[] = trim(preg_replace('@^[ \t]*\*@m', '', $template_line));
            }
        }

        if (isset($parsed_docblock['specials']['template-implements'])
            || isset($parsed_docblock['specials']['implements'])
        ) {
            $all_inheritance = array_merge(
                $parsed_docblock['specials']['template-implements'] ?? [],
                $parsed_docblock['specials']['implements'] ?? []
            );

            foreach ($all_inheritance as $template_line) {
                $info->template_implements[] = trim(preg_replace('@^[ \t]*\*@m', '', $template_line));
            }
        }

        if (isset($parsed_docblock['specials']['deprecated'])) {
            $info->deprecated = true;
        }

        if (isset($parsed_docblock['specials']['internal'])) {
            $info->internal = true;
        }

        if (isset($parsed_docblock['specials']['psalm-internal'])) {
            $psalm_internal = reset($parsed_docblock['specials']['psalm-internal']);
            if ($psalm_internal) {
                $info->psalm_internal = $psalm_internal;
            } else {
                throw new DocblockParseException('psalm-internal annotation used without specifying namespace');
            }

            if (! $info->internal) {
                throw new DocblockParseException('@psalm-internal annotation used without @internal');
            }
        }

        if (isset($parsed_docblock['specials']['psalm-seal-properties'])) {
            $info->sealed_properties = true;
        }

        if (isset($parsed_docblock['specials']['psalm-seal-methods'])) {
            $info->sealed_methods = true;
        }

        if (isset($parsed_docblock['specials']['psalm-override-property-visibility'])) {
            $info->override_property_visibility = true;
        }

        if (isset($parsed_docblock['specials']['psalm-override-method-visibility'])) {
            $info->override_method_visibility = true;
        }

        if (isset($parsed_docblock['specials']['psalm-suppress'])) {
            foreach ($parsed_docblock['specials']['psalm-suppress'] as $suppress_entry) {
                $info->suppressed_issues[] = preg_split('/[\s]+/', $suppress_entry)[0];
            }
        }

<<<<<<< HEAD
        if (isset($comments['specials']['method']) || isset($comments['specials']['psalm-method'])) {
            $all_methods = ($comments['specials']['method'] ?? [])
                + ($comments['specials']['psalm-method'] ?? []);
=======
        if (isset($parsed_docblock['specials']['method']) || isset($parsed_docblock['specials']['psalm-method'])) {
            $all_methods
                = (isset($parsed_docblock['specials']['method'])
                    ? $parsed_docblock['specials']['method']
                    : [])
                + (isset($parsed_docblock['specials']['psalm-method'])
                    ? $parsed_docblock['specials']['psalm-method']
                    : []);
>>>>>>> 352f18b1

            foreach ($all_methods as $offset => $method_entry) {
                $method_entry = preg_replace('/[ \t]+/', ' ', trim($method_entry));

                $docblock_lines = [];

                $is_static = false;

                if (!preg_match('/^([a-z_A-Z][a-z_0-9A-Z]+) *\(/', $method_entry, $matches)) {
                    $doc_line_parts = self::splitDocLine($method_entry);

                    if ($doc_line_parts[0] === 'static' && !strpos($doc_line_parts[1], '(')) {
                        $is_static = true;
                        array_shift($doc_line_parts);
                    }

                    $docblock_lines[] = '@return ' . array_shift($doc_line_parts);

                    $method_entry = implode(' ', $doc_line_parts);
                }

                $method_entry = trim(preg_replace('/\/\/.*/', '', $method_entry));

                $end_of_method_regex = '/(?<!array\()\) ?(\: ?(\??[\\\\a-zA-Z0-9_]+))?/';

                if (preg_match($end_of_method_regex, $method_entry, $matches, PREG_OFFSET_CAPTURE)) {
                    $method_entry = substr($method_entry, 0, (int) $matches[0][1] + strlen((string) $matches[0][0]));
                }

                $method_entry = str_replace([', ', '( '], [',', '('], $method_entry);
                $method_entry = preg_replace('/ (?!(\$|\.\.\.|&))/', '', trim($method_entry));

                try {
                    $method_tree = ParseTree::createFromTokens(Type::tokenize($method_entry, false));
                } catch (TypeParseTreeException $e) {
                    throw new DocblockParseException($method_entry . ' is not a valid method');
                }

                if (!$method_tree instanceof ParseTree\MethodWithReturnTypeTree
                    && !$method_tree instanceof ParseTree\MethodTree) {
                    throw new DocblockParseException($method_entry . ' is not a valid method');
                }

                if ($method_tree instanceof ParseTree\MethodWithReturnTypeTree) {
                    $docblock_lines[] = '@return ' . Type::getTypeFromTree($method_tree->children[1]);
                    $method_tree = $method_tree->children[0];
                }

                if (!$method_tree instanceof ParseTree\MethodTree) {
                    throw new DocblockParseException($method_entry . ' is not a valid method');
                }

                $args = [];

                foreach ($method_tree->children as $method_tree_child) {
                    if (!$method_tree_child instanceof ParseTree\MethodParamTree) {
                        throw new DocblockParseException($method_entry . ' is not a valid method');
                    }

                    $args[] = ($method_tree_child->byref ? '&' : '')
                        . ($method_tree_child->variadic ? '...' : '')
                        . $method_tree_child->name
                        . ($method_tree_child->default != '' ? ' = ' . $method_tree_child->default : '');


                    if ($method_tree_child->children) {
                        $param_type = Type::getTypeFromTree($method_tree_child->children[0]);
                        $docblock_lines[] = '@param ' . $param_type . ' '
                            . ($method_tree_child->variadic ? '...' : '')
                            . $method_tree_child->name;
                    }
                }

                $function_string = 'function ' . $method_tree->value . '(' . implode(', ', $args) . ')';

                if ($is_static) {
                    $function_string = 'static ' . $function_string;
                }

                $function_docblock = $docblock_lines ? "/**\n * " . implode("\n * ", $docblock_lines) . "\n*/\n" : "";

                $php_string = '<?php class A { ' . $function_docblock . ' public ' . $function_string . '{} }';

                try {
                    $statements = \Psalm\Internal\Provider\StatementsProvider::parseStatements($php_string);
                } catch (\Exception $e) {
                    throw new DocblockParseException('Badly-formatted @method string ' . $method_entry);
                }

                if (!$statements[0] instanceof \PhpParser\Node\Stmt\Class_
                    || !isset($statements[0]->stmts[0])
                    || !$statements[0]->stmts[0] instanceof \PhpParser\Node\Stmt\ClassMethod
                ) {
                    throw new DocblockParseException('Badly-formatted @method string ' . $method_entry);
                }

                /** @var \PhpParser\Comment\Doc $node_doc_comment */
                $node_doc_comment = $node->getDocComment();

                $statements[0]->stmts[0]->setAttribute('startLine', $node_doc_comment->getLine());
                $statements[0]->stmts[0]->setAttribute('startFilePos', $node_doc_comment->getFilePos());
                $statements[0]->stmts[0]->setAttribute('endFilePos', $node->getAttribute('startFilePos'));

                $doc_comment = $statements[0]->stmts[0]->getDocComment();
                if ($doc_comment) {
                    $statements[0]->stmts[0]->setDocComment(
                        new \PhpParser\Comment\Doc(
                            $doc_comment->getText(),
                            $comment->getLine() + substr_count($comment->getText(), "\n", 0, $offset),
                            $node_doc_comment->getFilePos()
                        )
                    );
                }

                $info->methods[] = $statements[0]->stmts[0];
            }
        }

        self::addMagicPropertyToInfo($comment, $info, $parsed_docblock['specials'], 'property');
        self::addMagicPropertyToInfo($comment, $info, $parsed_docblock['specials'], 'psalm-property');
        self::addMagicPropertyToInfo($comment, $info, $parsed_docblock['specials'], 'property-read');
        self::addMagicPropertyToInfo($comment, $info, $parsed_docblock['specials'], 'property-write');

        return $info;
    }

    /**
     * @param ClassLikeDocblockComment $info
     * @param array<string, array<int, string>> $specials
     * @param 'property'|'psalm-property'|'property-read'|'property-write' $property_tag
     *
     * @throws DocblockParseException
     *
     * @return void
     */
<<<<<<< HEAD
    protected static function addMagicPropertyToInfo(ClassLikeDocblockComment $info, array $specials, $property_tag)
    {
        $magic_property_comments = $specials[$property_tag] ?? [];
        foreach ($magic_property_comments as $line_number => $property) {
=======
    protected static function addMagicPropertyToInfo(
        PhpParser\Comment\Doc $comment,
        ClassLikeDocblockComment $info,
        array $specials,
        string $property_tag
    ) : void {
        $magic_property_comments = isset($specials[$property_tag]) ? $specials[$property_tag] : [];

        foreach ($magic_property_comments as $offset => $property) {
>>>>>>> 352f18b1
            $line_parts = self::splitDocLine($property);

            if (count($line_parts) === 1 && isset($line_parts[0][0]) && $line_parts[0][0] === '$') {
                continue;
            }

            if (count($line_parts) > 1) {
                if (preg_match('/^&?\$[A-Za-z0-9_]+,?$/', $line_parts[1])
                    && $line_parts[0][0] !== '{'
                ) {
                    $line_parts[1] = str_replace('&', '', $line_parts[1]);

                    $line_parts[1] = preg_replace('/,$/', '', $line_parts[1]);

                    $start = $offset + $comment->getFilePos();
                    $end = $start + strlen($line_parts[0]);

                    $line_parts[0] = str_replace("\n", '', preg_replace('@^[ \t]*\*@m', '', $line_parts[0]));

                    if ($line_parts[0] === ''
                        || ($line_parts[0][0] === '$'
                            && !preg_match('/^\$this(\||$)/', $line_parts[0]))
                    ) {
                        throw new IncorrectDocblockException('Misplaced variable');
                    }

                    $info->properties[] = [
                        'name' => trim($line_parts[1]),
                        'type' => $line_parts[0],
                        'line_number' => $comment->getLine() + substr_count($comment->getText(), "\n", 0, $offset),
                        'tag' => $property_tag,
                        'start' => $start,
                        'end' => $end,
                    ];
                }
            } else {
                throw new DocblockParseException('Badly-formatted @property');
            }
        }
    }

    /**
     * @param  string $return_block
     *
     * @throws DocblockParseException if an invalid string is found
     *
     * @return array<string>
     */
    public static function splitDocLine($return_block)
    {
        $brackets = '';

        $type = '';

        $expects_callable_return = false;

        $return_block = str_replace("\t", ' ', $return_block);

        $quote_char = null;
        $escaped = false;

        for ($i = 0, $l = strlen($return_block); $i < $l; ++$i) {
            $char = $return_block[$i];
            $next_char = $i < $l - 1 ? $return_block[$i + 1] : null;
            $last_char = $i > 0 ? $return_block[$i - 1] : null;

            if ($quote_char) {
                if ($char === $quote_char && $i > 1 && !$escaped) {
                    $quote_char = null;

                    $type .= $char;

                    continue;
                }

                if ($char === '\\' && !$escaped && ($next_char === $quote_char || $next_char === '\\')) {
                    $escaped = true;

                    $type .= $char;

                    continue;
                }

                $escaped = false;

                $type .= $char;

                continue;
            }

            if ($char === '"' || $char === '\'') {
                $quote_char = $char;

                $type .= $char;

                continue;
            }

            if ($char === ':' && $last_char === ')') {
                $expects_callable_return = true;

                $type .= $char;

                continue;
            }

            if ($char === '[' || $char === '{' || $char === '(' || $char === '<') {
                $brackets .= $char;
            } elseif ($char === ']' || $char === '}' || $char === ')' || $char === '>') {
                $last_bracket = substr($brackets, -1);
                $brackets = substr($brackets, 0, -1);

                if (($char === ']' && $last_bracket !== '[')
                    || ($char === '}' && $last_bracket !== '{')
                    || ($char === ')' && $last_bracket !== '(')
                    || ($char === '>' && $last_bracket !== '<')
                ) {
                    throw new DocblockParseException('Invalid string ' . $return_block);
                }
            } elseif ($char === ' ') {
                if ($brackets) {
                    $expects_callable_return = false;
                    $type .= ' ';
                    continue;
                }

                if ($next_char === '|' || $next_char === '&') {
                    $nexter_char = $i < $l - 2 ? $return_block[$i + 2] : null;

                    if ($nexter_char === ' ') {
                        ++$i;
                        $type .= $next_char . ' ';
                        continue;
                    }
                }

                if ($last_char === '|' || $last_char === '&') {
                    $type .= ' ';
                    continue;
                }

                if ($next_char === ':') {
                    ++$i;
                    $type .= ' :';
                    $expects_callable_return = true;
                    continue;
                }

                if ($expects_callable_return) {
                    $type .= ' ';
                    $expects_callable_return = false;
                    continue;
                }

                $remaining = trim(preg_replace('@^[ \t]*\* *@m', ' ', substr($return_block, $i + 1)));

                if ($remaining) {
                    /** @var array<string> */
                    return array_merge([rtrim($type)], preg_split('/[ \s]+/', $remaining));
                }

                return [$type];
            }

            $expects_callable_return = false;

            $type .= $char;
        }

        return [$type];
    }
}<|MERGE_RESOLUTION|>--- conflicted
+++ resolved
@@ -100,17 +100,11 @@
             return [];
         }
 
-<<<<<<< HEAD
-        if ($comments) {
-            $all_vars = ($comments['specials']['var'] ?? [])
-                + ($comments['specials']['psalm-var'] ?? []);
-=======
         $var_line_number = $comment->getLine();
 
         if ($parsed_docblock) {
             $all_vars = (isset($parsed_docblock['specials']['var']) ? $parsed_docblock['specials']['var'] : [])
                 + (isset($parsed_docblock['specials']['psalm-var']) ? $parsed_docblock['specials']['psalm-var'] : []);
->>>>>>> 352f18b1
 
             foreach ($all_vars as $offset => $var_line) {
                 $var_line = trim($var_line);
@@ -127,9 +121,6 @@
                 $line_number = $comment->getLine() + substr_count($comment_text, "\n", 0, $offset);
 
                 if ($line_parts && $line_parts[0]) {
-<<<<<<< HEAD
-                    if ($line_parts[0] !== '$this' && $line_parts[0][0] === '$') {
-=======
                     $type_start = $offset + $comment->getFilePos();
                     $type_end = $type_start + strlen($line_parts[0]);
 
@@ -141,7 +132,6 @@
                         || ($line_parts[0][0] === '$'
                             && !preg_match('/^\$this(\||$)/', $line_parts[0]))
                     ) {
->>>>>>> 352f18b1
                         throw new IncorrectDocblockException('Misplaced variable');
                     }
 
@@ -334,16 +324,6 @@
 
         if (isset($parsed_docblock['specials']['return']) || isset($parsed_docblock['specials']['psalm-return'])) {
             /** @var array<int, string> */
-<<<<<<< HEAD
-            $return_specials = $comments['specials']['psalm-return'] ?? $comments['specials']['return'];
-
-            self::extractReturnType((string) reset($return_specials), array_keys($return_specials)[0], $info);
-        }
-
-        if (isset($comments['specials']['param']) || isset($comments['specials']['psalm-param'])) {
-            $all_params = ($comments['specials']['param'] ?? [])
-                + ($comments['specials']['psalm-param'] ?? []);
-=======
             $return_specials = isset($parsed_docblock['specials']['psalm-return'])
                 ? $parsed_docblock['specials']['psalm-return']
                 : $parsed_docblock['specials']['return'];
@@ -363,7 +343,6 @@
                 + (isset($parsed_docblock['specials']['psalm-param'])
                     ? $parsed_docblock['specials']['psalm-param']
                     : []);
->>>>>>> 352f18b1
 
             /** @var string $param */
             foreach ($all_params as $offset => $param) {
@@ -374,14 +353,8 @@
                 }
 
                 if (count($line_parts) > 1) {
-<<<<<<< HEAD
-                    if ($line_parts[0][0] !== '{'
-                        && !preg_match('/\[[^\]]+\]/', $line_parts[0])
-                        && preg_match('/^&?(\.\.\.)?&?\$[A-Za-z0-9_]+,?$/', $line_parts[1])
-=======
                     if (preg_match('/^&?(\.\.\.)?&?\$[A-Za-z0-9_]+,?$/', $line_parts[1])
                         && $line_parts[0][0] !== '{'
->>>>>>> 352f18b1
                     ) {
                         $line_parts[1] = str_replace('&', '', $line_parts[1]);
 
@@ -539,23 +512,13 @@
             }
         }
 
-<<<<<<< HEAD
         if (
-            isset($comments['specials']['inheritdoc'])
+            isset($parsed_docblock['specials']['inheritdoc'])
             ||
-            isset($comments['specials']['inheritDoc'])
+            isset($parsed_docblock['specials']['inheritDoc'])
             ||
-            stripos($comments['description'], '@inheritdoc') !== false
+            strpos(strtolower($parsed_docblock['description']), '@inheritdoc') !== false
         ) {
-            $info->inheritdoc = true;
-        }
-
-        if (isset($comments['specials']['template']) || isset($comments['specials']['psalm-template'])) {
-            $all_templates = ($comments['specials']['template'] ?? [])
-                + ($comments['specials']['psalm-template'] ?? []);
-=======
-        if (strpos(strtolower($parsed_docblock['description']), '@inheritdoc') !== false
-            || isset($parsed_docblock['specials']['inheritdoc']) || isset($parsed_docblock['specials']['inheritDoc'])) {
             $info->inheritdoc = true;
         }
 
@@ -567,7 +530,6 @@
                 + (isset($parsed_docblock['specials']['psalm-template'])
                     ? $parsed_docblock['specials']['psalm-template']
                     : []);
->>>>>>> 352f18b1
 
             foreach ($all_templates as $template_line) {
                 $template_type = preg_split('/[\s]+/', preg_replace('@^[ \t]*\*@m', '', $template_line));
@@ -752,11 +714,6 @@
 
         $info = new ClassLikeDocblockComment();
 
-<<<<<<< HEAD
-        if (isset($comments['specials']['template']) || isset($comments['specials']['psalm-template'])) {
-            $all_templates = ($comments['specials']['template'] ?? [])
-                + ($comments['specials']['psalm-template'] ?? []);
-=======
         if (isset($parsed_docblock['specials']['template']) || isset($parsed_docblock['specials']['psalm-template'])) {
             $all_templates
                 = (isset($parsed_docblock['specials']['template'])
@@ -797,7 +754,6 @@
                 + (isset($parsed_docblock['specials']['psalm-template-covariant'])
                     ? $parsed_docblock['specials']['psalm-template-covariant']
                     : []);
->>>>>>> 352f18b1
 
             foreach ($all_templates as $template_line) {
                 $template_type = preg_split('/[\s]+/', preg_replace('@^[ \t]*\*@m', '', $template_line));
@@ -891,11 +847,6 @@
             }
         }
 
-<<<<<<< HEAD
-        if (isset($comments['specials']['method']) || isset($comments['specials']['psalm-method'])) {
-            $all_methods = ($comments['specials']['method'] ?? [])
-                + ($comments['specials']['psalm-method'] ?? []);
-=======
         if (isset($parsed_docblock['specials']['method']) || isset($parsed_docblock['specials']['psalm-method'])) {
             $all_methods
                 = (isset($parsed_docblock['specials']['method'])
@@ -904,7 +855,6 @@
                 + (isset($parsed_docblock['specials']['psalm-method'])
                     ? $parsed_docblock['specials']['psalm-method']
                     : []);
->>>>>>> 352f18b1
 
             foreach ($all_methods as $offset => $method_entry) {
                 $method_entry = preg_replace('/[ \t]+/', ' ', trim($method_entry));
@@ -1040,22 +990,15 @@
      *
      * @return void
      */
-<<<<<<< HEAD
-    protected static function addMagicPropertyToInfo(ClassLikeDocblockComment $info, array $specials, $property_tag)
-    {
-        $magic_property_comments = $specials[$property_tag] ?? [];
-        foreach ($magic_property_comments as $line_number => $property) {
-=======
     protected static function addMagicPropertyToInfo(
         PhpParser\Comment\Doc $comment,
         ClassLikeDocblockComment $info,
         array $specials,
         string $property_tag
     ) : void {
-        $magic_property_comments = isset($specials[$property_tag]) ? $specials[$property_tag] : [];
+        $magic_property_comments = $specials[$property_tag] ?? [];
 
         foreach ($magic_property_comments as $offset => $property) {
->>>>>>> 352f18b1
             $line_parts = self::splitDocLine($property);
 
             if (count($line_parts) === 1 && isset($line_parts[0][0]) && $line_parts[0][0] === '$') {
