--- conflicted
+++ resolved
@@ -206,10 +206,7 @@
         ?string $calling_method_id,
         array $suppressed_issues,
         ?ClassLikeNameOptions $options = null,
-<<<<<<< HEAD
-=======
         bool $check_classes = true
->>>>>>> c7d7b48b
     ): ?bool {
         if ($options === null) {
             $options = new ClassLikeNameOptions();
