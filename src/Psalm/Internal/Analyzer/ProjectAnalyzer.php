<?php

namespace Psalm\Internal\Analyzer;

<<<<<<< HEAD
=======
use Amp\Loop;
use Fidry\CpuCoreCounter\CpuCoreCounter;
use Fidry\CpuCoreCounter\NumberOfCpuCoreNotFound;
>>>>>>> 62db5d4f
use InvalidArgumentException;
use Psalm\Codebase;
use Psalm\Config;
use Psalm\Context;
use Psalm\Exception\RefactorException;
use Psalm\Exception\UnsupportedIssueToFixException;
use Psalm\FileManipulation;
use Psalm\Internal\Codebase\TaintFlowGraph;
use Psalm\Internal\FileManipulation\FileManipulationBuffer;
use Psalm\Internal\LanguageServer\LanguageServer;
use Psalm\Internal\MethodIdentifier;
use Psalm\Internal\Provider\ClassLikeStorageProvider;
use Psalm\Internal\Provider\FileProvider;
use Psalm\Internal\Provider\FileReferenceProvider;
use Psalm\Internal\Provider\ParserCacheProvider;
use Psalm\Internal\Provider\ProjectCacheProvider;
use Psalm\Internal\Provider\Providers;
use Psalm\Internal\Provider\StatementsProvider;
use Psalm\Issue\CodeIssue;
use Psalm\Issue\InvalidFalsableReturnType;
use Psalm\Issue\InvalidNullableReturnType;
use Psalm\Issue\InvalidReturnType;
use Psalm\Issue\LessSpecificReturnType;
use Psalm\Issue\MismatchingDocblockParamType;
use Psalm\Issue\MismatchingDocblockReturnType;
use Psalm\Issue\MissingClosureReturnType;
use Psalm\Issue\MissingParamType;
use Psalm\Issue\MissingPropertyType;
use Psalm\Issue\MissingReturnType;
use Psalm\Issue\ParamNameMismatch;
use Psalm\Issue\PossiblyUndefinedGlobalVariable;
use Psalm\Issue\PossiblyUndefinedVariable;
use Psalm\Issue\PossiblyUnusedMethod;
use Psalm\Issue\PossiblyUnusedProperty;
use Psalm\Issue\RedundantCast;
use Psalm\Issue\RedundantCastGivenDocblockType;
use Psalm\Issue\UnnecessaryVarAnnotation;
use Psalm\Issue\UnusedMethod;
use Psalm\Issue\UnusedProperty;
use Psalm\Issue\UnusedVariable;
use Psalm\Plugin\EventHandler\Event\AfterCodebasePopulatedEvent;
use Psalm\Progress\Progress;
use Psalm\Progress\VoidProgress;
use Psalm\Report;
use Psalm\Report\ReportOptions;
use Psalm\Type;
use ReflectionProperty;
use UnexpectedValueException;

use function array_combine;
use function array_diff;
use function array_fill_keys;
use function array_filter;
use function array_keys;
use function array_map;
use function array_merge;
use function array_shift;
<<<<<<< HEAD
=======
use function clearstatcache;
use function cli_set_process_title;
>>>>>>> 62db5d4f
use function count;
use function defined;
use function dirname;
use function end;
use function explode;
use function extension_loaded;
use function file_exists;
use function fwrite;
use function implode;
use function in_array;
use function ini_get;
use function is_dir;
use function is_file;
use function microtime;
use function mkdir;
use function number_format;
use function preg_match;
use function rename;
<<<<<<< HEAD
use function shell_exec;
=======
use function stream_set_blocking;
use function stream_socket_accept;
use function stream_socket_client;
use function stream_socket_server;
>>>>>>> 62db5d4f
use function strlen;
use function strpos;
use function strtolower;
use function substr;
use function usort;
use function version_compare;

use const PHP_EOL;
use const PHP_OS;
use const PHP_VERSION;
use const PSALM_VERSION;
use const STDERR;

/**
 * @internal
 */
class ProjectAnalyzer
{
    /**
     * Cached config
     */
    private Config $config;

    public static ProjectAnalyzer $instance;

    /**
     * An object representing everything we know about the code
     */
    private Codebase $codebase;

    private FileProvider $file_provider;

    private ClassLikeStorageProvider $classlike_storage_provider;

    private ?ParserCacheProvider $parser_cache_provider = null;

    public ?ProjectCacheProvider $project_cache_provider = null;

    private FileReferenceProvider $file_reference_provider;

    public Progress $progress;

    public bool $debug_lines = false;

    public bool $debug_performance = false;

    public bool $show_issues = true;

    public int $threads;

    /**
     * @var array<string, bool>
     */
    private array $issues_to_fix = [];

    public bool $dry_run = false;

    public bool $full_run = false;

    public bool $only_replace_php_types_with_non_docblock_types = false;

    public ?int $onchange_line_limit = null;

    public bool $provide_completion = false;

    /**
     * @var list<string>
     */
    public array $check_paths_files = [];

    /**
     * @var array<string,string>
     */
    private array $project_files = [];

    /**
     * @var array<string,string>
     */
    private array $extra_files = [];

    /**
     * @var array<string, string>
     */
    private array $to_refactor = [];

    public ?ReportOptions $stdout_report_options = null;

    /**
     * @var array<ReportOptions>
     */
    public array $generated_report_options;

    /**
     * @var array<int, class-string<CodeIssue>>
     */
    private const SUPPORTED_ISSUES_TO_FIX = [
        InvalidFalsableReturnType::class,
        InvalidNullableReturnType::class,
        InvalidReturnType::class,
        LessSpecificReturnType::class,
        MismatchingDocblockParamType::class,
        MismatchingDocblockReturnType::class,
        MissingClosureReturnType::class,
        MissingParamType::class,
        MissingPropertyType::class,
        MissingReturnType::class,
        ParamNameMismatch::class,
        PossiblyUndefinedGlobalVariable::class,
        PossiblyUndefinedVariable::class,
        PossiblyUnusedMethod::class,
        PossiblyUnusedProperty::class,
        RedundantCast::class,
        RedundantCastGivenDocblockType::class,
        UnusedMethod::class,
        UnusedProperty::class,
        UnusedVariable::class,
        UnnecessaryVarAnnotation::class,
    ];

    /**
<<<<<<< HEAD
=======
     * When this is true, the language server will send the diagnostic code with a help link.
     */
    public bool $language_server_use_extended_diagnostic_codes = false;

    /**
     * If this is true then the language server will send log messages to the client with additional information.
     */
    public bool $language_server_verbose = false;

    /**
>>>>>>> 62db5d4f
     * @param array<ReportOptions> $generated_report_options
     */
    public function __construct(
        Config $config,
        Providers $providers,
        ?ReportOptions $stdout_report_options = null,
        array $generated_report_options = [],
        int $threads = 1,
        ?Progress $progress = null,
        ?Codebase $codebase = null
    ) {
        if ($progress === null) {
            $progress = new VoidProgress();
        }

        if ($codebase === null) {
            $codebase = new Codebase(
                $config,
                $providers,
                $progress
            );
        }

        $this->parser_cache_provider = $providers->parser_cache_provider;
        $this->project_cache_provider = $providers->project_cache_provider;
        $this->file_provider = $providers->file_provider;
        $this->classlike_storage_provider = $providers->classlike_storage_provider;
        $this->file_reference_provider = $providers->file_reference_provider;

        $this->progress = $progress;
        $this->threads = $threads;
        $this->config = $config;

        $this->clearCacheDirectoryIfConfigOrComposerLockfileChanged();

<<<<<<< HEAD
        $this->codebase = $codebase;
=======
        $this->codebase = new Codebase(
            $config,
            $providers,
            $progress,
        );
>>>>>>> 62db5d4f

        $this->stdout_report_options = $stdout_report_options;
        $this->generated_report_options = $generated_report_options;

        $this->config->processPluginFileExtensions($this);
        $file_extensions = $this->config->getFileExtensions();

        foreach ($this->config->getProjectDirectories() as $dir_name) {
            $file_paths = $this->file_provider->getFilesInDir(
                $dir_name,
                $file_extensions,
                [$this->config, 'isInProjectDirs'],
            );

            foreach ($file_paths as $file_path) {
                $this->addProjectFile($file_path);
            }
        }

        foreach ($this->config->getExtraDirectories() as $dir_name) {
            $file_paths = $this->file_provider->getFilesInDir(
                $dir_name,
                $file_extensions,
                [$this->config, 'isInExtraDirs'],
            );

            foreach ($file_paths as $file_path) {
                $this->addExtraFile($file_path);
            }
        }

        foreach ($this->config->getProjectFiles() as $file_path) {
            $this->addProjectFile($file_path);
        }

        self::$instance = $this;
    }

    private function clearCacheDirectoryIfConfigOrComposerLockfileChanged(): void
    {
        $cache_directory = $this->config->getCacheDirectory();
        if ($cache_directory === null) {
            return;
        }

        if ($this->project_cache_provider
            && $this->project_cache_provider->hasLockfileChanged()
        ) {
            // we only clear the cache if it actually exists
            // if it's not populated yet, we don't clear anything but populate the cache instead
            clearstatcache(true, $cache_directory);
            if (is_dir($cache_directory)) {
                $this->progress->debug(
                    'Composer lockfile change detected, clearing cache directory ' . $cache_directory . "\n",
                );

                Config::removeCacheDirectory($cache_directory);
            }

            if ($this->file_reference_provider->cache) {
                $this->file_reference_provider->cache->setConfigHashCache();
            }

            $this->project_cache_provider->updateComposerLockHash();
        } elseif ($this->file_reference_provider->cache
            && $this->file_reference_provider->cache->hasConfigChanged()
        ) {
            clearstatcache(true, $cache_directory);
            if (is_dir($cache_directory)) {
                $this->progress->debug(
                    'Config change detected, clearing cache directory ' . $cache_directory . "\n",
                );

                Config::removeCacheDirectory($cache_directory);
            }

            $this->file_reference_provider->cache->setConfigHashCache();

            if ($this->project_cache_provider) {
                $this->project_cache_provider->updateComposerLockHash();
            }
        }
    }

    /**
     * @param  array<string>  $report_file_paths
     * @return list<ReportOptions>
     */
    public static function getFileReportOptions(array $report_file_paths, bool $show_info = true): array
    {
        $report_options = [];

        $mapping = [
            'checkstyle.xml' => Report::TYPE_CHECKSTYLE,
            'sonarqube.json' => Report::TYPE_SONARQUBE,
            'codeclimate.json' => Report::TYPE_CODECLIMATE,
            'summary.json' => Report::TYPE_JSON_SUMMARY,
            'junit.xml' => Report::TYPE_JUNIT,
            '.xml' => Report::TYPE_XML,
            '.json' => Report::TYPE_JSON,
            '.txt' => Report::TYPE_TEXT,
            '.emacs' => Report::TYPE_EMACS,
            '.pylint' => Report::TYPE_PYLINT,
            '.console' => Report::TYPE_CONSOLE,
            '.sarif' => Report::TYPE_SARIF,
            'count.txt' => Report::TYPE_COUNT,
        ];

        foreach ($report_file_paths as $report_file_path) {
            foreach ($mapping as $extension => $type) {
                if (substr($report_file_path, -strlen($extension)) === $extension) {
                    $o = new ReportOptions();

                    $o->format = $type;
                    $o->show_info = $show_info;
                    $o->output_path = $report_file_path;
                    $o->use_color = false;
                    $report_options[] = $o;
                    continue 2;
                }
            }

            throw new UnexpectedValueException('Unknown report format ' . $report_file_path);
        }

        return $report_options;
    }

    private function visitAutoloadFiles(): void
    {
        $start_time = microtime(true);

        $this->config->visitComposerAutoloadFiles($this, $this->progress);

        $now_time = microtime(true);

        $this->progress->debug(
            'Visiting autoload files took ' . number_format($now_time - $start_time, 3) . 's' . "\n",
        );
    }

    public function serverMode(LanguageServer $server): void
    {
        $server->logInfo("Initializing: Visiting Autoload Files...");
        $this->visitAutoloadFiles();
        $this->codebase->diff_methods = true;
        $server->logInfo("Initializing: Loading Reference Cache...");
        $this->file_reference_provider->loadReferenceCache();
        $this->codebase->enterServerMode();

        if (ini_get('pcre.jit') === '1'
            && PHP_OS === 'Darwin'
            && version_compare(PHP_VERSION, '7.3.0') >= 0
            && version_compare(PHP_VERSION, '7.4.0') < 0
        ) {
            // do nothing
        } else {
            $cpu_count = self::getCpuCount();

            // let's not go crazy
            $usable_cpus = $cpu_count - 2;

            if ($usable_cpus > 1) {
                $this->threads = $usable_cpus;
            }
        }

        $server->logInfo("Initializing: Initialize Plugins...");
        $this->config->initializePlugins($this);

        foreach ($this->config->getProjectDirectories() as $dir_name) {
            $this->checkDirWithConfig($dir_name, $this->config);
        }
<<<<<<< HEAD
=======

        @cli_set_process_title('Psalm ' . PSALM_VERSION . ' - PHP Language Server');

        if (!$socket_server_mode && $address) {
            // Connect to a TCP server
            $socket = stream_socket_client('tcp://' . $address, $errno, $errstr);
            if ($socket === false) {
                fwrite(STDERR, "Could not connect to language client. Error $errno\n$errstr");
                exit(1);
            }
            stream_set_blocking($socket, false);
            new LanguageServer(
                new ProtocolStreamReader($socket),
                new ProtocolStreamWriter($socket),
                $this,
            );
            Loop::run();
        } elseif ($socket_server_mode && $address) {
            // Run a TCP Server
            $tcpServer = stream_socket_server('tcp://' . $address, $errno, $errstr);
            if ($tcpServer === false) {
                fwrite(STDERR, "Could not listen on $address. Error $errno\n$errstr");
                exit(1);
            }
            fwrite(STDOUT, "Server listening on $address\n");

            $fork_available = true;
            if (!extension_loaded('pcntl')) {
                fwrite(STDERR, "PCNTL is not available. Only a single connection will be accepted\n");
                $fork_available = false;
            }

            $disabled_functions = array_map('trim', explode(',', ini_get('disable_functions')));
            if (in_array('pcntl_fork', $disabled_functions)) {
                fwrite(
                    STDERR,
                    "pcntl_fork() is disabled by php configuration (disable_functions directive)."
                    . " Only a single connection will be accepted\n",
                );
                $fork_available = false;
            }

            while ($socket = stream_socket_accept($tcpServer, -1)) {
                fwrite(STDOUT, "Connection accepted\n");
                stream_set_blocking($socket, false);
                if ($fork_available) {
                    // If PCNTL is available, fork a child process for the connection
                    // An exit notification will only terminate the child process
                    $pid = pcntl_fork();
                    if ($pid === -1) {
                        fwrite(STDERR, "Could not fork\n");
                        exit(1);
                    }

                    if ($pid === 0) {
                        // Child process
                        $reader = new ProtocolStreamReader($socket);
                        $reader->on(
                            'close',
                            static function (): void {
                                fwrite(STDOUT, "Connection closed\n");
                            },
                        );
                        new LanguageServer(
                            $reader,
                            new ProtocolStreamWriter($socket),
                            $this,
                        );
                        // Just for safety
                        exit(0);
                    }
                } else {
                    // If PCNTL is not available, we only accept one connection.
                    // An exit notification will terminate the server
                    new LanguageServer(
                        new ProtocolStreamReader($socket),
                        new ProtocolStreamWriter($socket),
                        $this,
                    );
                    Loop::run();
                }
            }
        } else {
            // Use STDIO
            stream_set_blocking(STDIN, false);
            new LanguageServer(
                new ProtocolStreamReader(STDIN),
                new ProtocolStreamWriter(STDOUT),
                $this,
            );
            Loop::run();
        }
>>>>>>> 62db5d4f
    }

    /** @psalm-mutation-free */
    public static function getInstance(): ProjectAnalyzer
    {
        /** @psalm-suppress ImpureStaticProperty */
        return self::$instance;
    }

    /** @psalm-mutation-free */
    public function canReportIssues(string $file_path): bool
    {
        return isset($this->project_files[$file_path]);
    }

    private function generatePHPVersionMessage(): string
    {
        $codebase = $this->codebase;

        $version = $codebase->getMajorAnalysisPhpVersion() . '.' . $codebase->getMinorAnalysisPhpVersion();

        switch ($codebase->php_version_source) {
            case 'cli':
                $source = '(set by CLI argument)';
                break;
            case 'config':
                $source = '(set by config file)';
                break;
            case 'composer':
                $source = '(inferred from composer.json)';
                break;
            case 'tests':
                $source = '(set by tests)';
                break;
            case 'runtime':
                $source = '(inferred from current PHP version)';
                break;
        }

        return "Target PHP version: $version $source Extensions enabled: "
            . implode(", ", array_keys(array_filter($codebase->config->php_extensions))) . " (unsupported extensions: "
            . implode(", ", array_keys($codebase->config->php_extensions_not_supported)) . ")\n";
    }

    public function check(string $base_dir, bool $is_diff = false): void
    {
        $start_checks = (int)microtime(true);

        if (!$base_dir) {
            throw new InvalidArgumentException('Cannot work with empty base_dir');
        }

        $diff_files = null;
        $deleted_files = null;

        $this->full_run = true;

        $reference_cache = $this->file_reference_provider->loadReferenceCache(true);

        $this->codebase->diff_methods = $is_diff;

        if ($is_diff
            && $reference_cache
            && $this->project_cache_provider
            && $this->project_cache_provider->canDiffFiles()
        ) {
            $deleted_files = $this->file_reference_provider->getDeletedReferencedFiles();
            $diff_files = [...$deleted_files, ...$this->getDiffFiles()];
        }

        $this->progress->write($this->generatePHPVersionMessage());
        $this->progress->startScanningFiles();

        $diff_no_files = false;

        if ($diff_files === null
            || $deleted_files === null
            || count($diff_files) > 200
        ) {
            $this->config->visitPreloadedStubFiles($this->codebase, $this->progress);
            $this->visitAutoloadFiles();

            $this->codebase->scanner->addFilesToShallowScan($this->extra_files);
            $this->codebase->scanner->addFilesToDeepScan($this->project_files);
            $this->codebase->analyzer->addFilesToAnalyze($this->project_files);

            $this->config->initializePlugins($this);

            $this->codebase->scanFiles($this->threads);

            $this->codebase->infer_types_from_usage = true;
        } else {
            $this->progress->debug(count($diff_files) . ' changed files: ' . "\n");
            $this->progress->debug('    ' . implode("\n    ", $diff_files) . "\n");

            $this->codebase->analyzer->addFilesToShowResults($this->project_files);

            if ($diff_files) {
                $file_list = $this->getReferencedFilesFromDiff($diff_files);

                // strip out deleted files
                $file_list = array_diff($file_list, $deleted_files);

                if ($file_list) {
                    $this->config->visitPreloadedStubFiles($this->codebase, $this->progress);
                    $this->visitAutoloadFiles();

                    $this->checkDiffFilesWithConfig($this->config, $file_list);

                    $this->config->initializePlugins($this);

                    $this->codebase->scanFiles($this->threads);
                } else {
                    $diff_no_files = true;
                }
            } else {
                $diff_no_files = true;
            }
        }

        if (!$diff_no_files) {
            $this->config->visitStubFiles($this->codebase, $this->progress);

            $event = new AfterCodebasePopulatedEvent($this->codebase);

            $this->config->eventDispatcher->dispatchAfterCodebasePopulated($event);
        }

        $this->progress->startAnalyzingFiles();

        $this->codebase->analyzer->analyzeFiles(
            $this,
            $this->threads,
            $this->codebase->alter_code,
            true,
        );

        if ($this->parser_cache_provider && !$is_diff) {
            $removed_parser_files = $this->parser_cache_provider->deleteOldParserCaches($start_checks);

            if ($removed_parser_files) {
                $this->progress->debug('Removed ' . $removed_parser_files . ' old parser caches' . "\n");
            }
        }
    }

    public function consolidateAnalyzedData(): void
    {
        $this->codebase->classlikes->consolidateAnalyzedData(
            $this->codebase->methods,
            $this->progress,
            (bool)$this->codebase->find_unused_code,
        );
    }

    public function trackTaintedInputs(): void
    {
        $this->codebase->taint_flow_graph = new TaintFlowGraph();
    }

    public function trackUnusedSuppressions(): void
    {
        $this->codebase->track_unused_suppressions = true;
    }

    public function interpretRefactors(): void
    {
        if (!$this->codebase->alter_code) {
            throw new UnexpectedValueException('Should not be checking references');
        }

        // interpret wildcards
        foreach ($this->to_refactor as $source => $destination) {
            if (($source_pos = strpos($source, '*'))
                && ($destination_pos = strpos($destination, '*'))
                && $source_pos === (strlen($source) - 1)
                && $destination_pos === (strlen($destination) - 1)
            ) {
                foreach ($this->codebase->classlike_storage_provider->getAll() as $class_storage) {
                    if (strpos($source, substr($class_storage->name, 0, $source_pos)) === 0) {
                        $this->to_refactor[$class_storage->name]
                            = substr($destination, 0, -1) . substr($class_storage->name, $source_pos);
                    }
                }

                unset($this->to_refactor[$source]);
            }
        }

        foreach ($this->to_refactor as $source => $destination) {
            $source_parts = explode('::', $source);
            $destination_parts = explode('::', $destination);

            if (!$this->codebase->classlikes->hasFullyQualifiedClassName($source_parts[0])) {
                throw new RefactorException(
                    'Source class ' . $source_parts[0] . ' doesn’t exist',
                );
            }

            if (count($source_parts) === 1 && count($destination_parts) === 1) {
                if ($this->codebase->classlikes->hasFullyQualifiedClassName($destination_parts[0])) {
                    throw new RefactorException(
                        'Destination class ' . $destination_parts[0] . ' already exists',
                    );
                }

                $source_class_storage = $this->codebase->classlike_storage_provider->get($source_parts[0]);

                $destination_parts = explode('\\', $destination, -1);
                $destination_ns = implode('\\', $destination_parts);

                $this->codebase->classes_to_move[strtolower($source)] = $destination;

                $destination_class_storage = $this->codebase->classlike_storage_provider->create($destination);

                $destination_class_storage->name = $destination;

                if ($source_class_storage->aliases) {
                    $destination_class_storage->aliases = clone $source_class_storage->aliases;
                    $destination_class_storage->aliases->namespace = $destination_ns;
                }

                $destination_class_storage->location = $source_class_storage->location;
                $destination_class_storage->stmt_location = $source_class_storage->stmt_location;
                $destination_class_storage->populated = true;

                $this->codebase->class_transforms[strtolower($source)] = $destination;

                continue;
            }

            $source_method_id = new MethodIdentifier(
                $source_parts[0],
                strtolower($source_parts[1]),
            );

            if ($this->codebase->methods->methodExists($source_method_id)) {
                if ($this->codebase->methods->methodExists(
                    new MethodIdentifier(
                        $destination_parts[0],
                        strtolower($destination_parts[1]),
                    ),
                )) {
                    throw new RefactorException(
                        'Destination method ' . $destination . ' already exists',
                    );
                }

                if (!$this->codebase->classlikes->classExists($destination_parts[0])) {
                    throw new RefactorException(
                        'Destination class ' . $destination_parts[0] . ' doesn’t exist',
                    );
                }

                $source_lc = strtolower($source);
                if (strtolower($source_parts[0]) !== strtolower($destination_parts[0])) {
                    $source_method_storage = $this->codebase->methods->getStorage($source_method_id);
                    $destination_class_storage
                        = $this->codebase->classlike_storage_provider->get($destination_parts[0]);

                    if (!$source_method_storage->is_static
                        && !isset(
                            $destination_class_storage->parent_classes[strtolower($source_method_id->fq_class_name)],
                        )
                    ) {
                        throw new RefactorException(
                            'Cannot move non-static method ' . $source
                                . ' into unrelated class ' . $destination_parts[0],
                        );
                    }

                    $this->codebase->methods_to_move[$source_lc]= $destination;
                } else {
                    $this->codebase->methods_to_rename[$source_lc] = $destination_parts[1];
                }

                $this->codebase->call_transforms[$source_lc . '\((.*\))'] = $destination . '($1)';
                continue;
            }

            if ($source_parts[1][0] === '$') {
                if ($destination_parts[1][0] !== '$') {
                    throw new RefactorException(
                        'Destination property must be of the form Foo::$bar',
                    );
                }

                if (!$this->codebase->properties->propertyExists($source, true)) {
                    throw new RefactorException(
                        'Property ' . $source . ' does not exist',
                    );
                }

                if ($this->codebase->properties->propertyExists($destination, true)) {
                    throw new RefactorException(
                        'Destination property ' . $destination . ' already exists',
                    );
                }

                if (!$this->codebase->classlikes->classExists($destination_parts[0])) {
                    throw new RefactorException(
                        'Destination class ' . $destination_parts[0] . ' doesn’t exist',
                    );
                }

                $source_id = strtolower($source_parts[0]) . '::' . $source_parts[1];

                if (strtolower($source_parts[0]) !== strtolower($destination_parts[0])) {
                    $source_storage = $this->codebase->properties->getStorage($source);

                    if (!$source_storage->is_static) {
                        throw new RefactorException(
                            'Cannot move non-static property ' . $source,
                        );
                    }

                    $this->codebase->properties_to_move[$source_id] = $destination;
                } else {
                    $this->codebase->properties_to_rename[$source_id] = substr($destination_parts[1], 1);
                }

                $this->codebase->property_transforms[$source_id] = $destination;
                continue;
            }

            $source_class_constants = $this->codebase->classlikes->getConstantsForClass(
                $source_parts[0],
                ReflectionProperty::IS_PRIVATE,
            );

            if (isset($source_class_constants[$source_parts[1]])) {
                if (!$this->codebase->classlikes->hasFullyQualifiedClassName($destination_parts[0])) {
                    throw new RefactorException(
                        'Destination class ' . $destination_parts[0] . ' doesn’t exist',
                    );
                }

                $destination_class_constants = $this->codebase->classlikes->getConstantsForClass(
                    $destination_parts[0],
                    ReflectionProperty::IS_PRIVATE,
                );

                if (isset($destination_class_constants[$destination_parts[1]])) {
                    throw new RefactorException(
                        'Destination constant ' . $destination . ' already exists',
                    );
                }

                $source_id = strtolower($source_parts[0]) . '::' . $source_parts[1];

                if (strtolower($source_parts[0]) !== strtolower($destination_parts[0])) {
                    $this->codebase->class_constants_to_move[$source_id] = $destination;
                } else {
                    $this->codebase->class_constants_to_rename[$source_id] = $destination_parts[1];
                }

                $this->codebase->class_constant_transforms[$source_id] = $destination;
                continue;
            }

            throw new RefactorException(
                'Psalm cannot locate ' . $source,
            );
        }
    }

    public function prepareMigration(): void
    {
        if (!$this->codebase->alter_code) {
            throw new UnexpectedValueException('Should not be checking references');
        }

        $this->codebase->classlikes->moveMethods(
            $this->codebase->methods,
            $this->progress,
        );

        $this->codebase->classlikes->moveProperties(
            $this->codebase->properties,
            $this->progress,
        );

        $this->codebase->classlikes->moveClassConstants(
            $this->progress,
        );
    }

    public function migrateCode(): void
    {
        if (!$this->codebase->alter_code) {
            throw new UnexpectedValueException('Should not be checking references');
        }

        $migration_manipulations = FileManipulationBuffer::getMigrationManipulations(
            $this->codebase->file_provider,
        );

        if ($migration_manipulations) {
            foreach ($migration_manipulations as $file_path => $file_manipulations) {
                usort(
                    $file_manipulations,
                    static function (FileManipulation $a, FileManipulation $b): int {
                        if ($a->start === $b->start) {
                            if ($b->end === $a->end) {
                                return $b->insertion_text > $a->insertion_text ? 1 : -1;
                            }

                            return $b->end > $a->end ? 1 : -1;
                        }

                        return $b->start > $a->start ? 1 : -1;
                    },
                );

                $existing_contents = $this->codebase->file_provider->getContents($file_path);

                foreach ($file_manipulations as $manipulation) {
                    $existing_contents = $manipulation->transform($existing_contents);
                }

                $this->codebase->file_provider->setContents($file_path, $existing_contents);
            }
        }

        if ($this->codebase->classes_to_move) {
            foreach ($this->codebase->classes_to_move as $source => $destination) {
                $source_class_storage = $this->codebase->classlike_storage_provider->get($source);

                if (!$source_class_storage->location) {
                    continue;
                }

                $potential_file_path = $this->config->getPotentialComposerFilePathForClassLike($destination);

                if ($potential_file_path && !file_exists($potential_file_path)) {
                    $containing_dir = dirname($potential_file_path);

                    if (!file_exists($containing_dir)) {
                        mkdir($containing_dir, 0777, true);
                    }

                    rename($source_class_storage->location->file_path, $potential_file_path);
                }
            }
        }
    }

    public function findReferencesTo(string $symbol): void
    {
        if (!$this->stdout_report_options) {
            throw new UnexpectedValueException('Not expecting to emit output');
        }

        $locations = $this->codebase->findReferencesToSymbol($symbol);

        foreach ($locations as $location) {
            $snippet = $location->getSnippet();

            $snippet_bounds = $location->getSnippetBounds();
            $selection_bounds = $location->getSelectionBounds();

            $selection_start = $selection_bounds[0] - $snippet_bounds[0];
            $selection_length = $selection_bounds[1] - $selection_bounds[0];

            echo $location->file_name . ':' . $location->getLineNumber() . "\n" .
                (
                    $this->stdout_report_options->use_color
                    ? substr($snippet, 0, $selection_start) .
                    "\e[97;42m" . substr($snippet, $selection_start, $selection_length) .
                    "\e[0m" . substr($snippet, $selection_length + $selection_start)
                    : $snippet
                ) . "\n" . "\n";
        }
    }

    public function checkDir(string $dir_name): void
    {
        $this->file_reference_provider->loadReferenceCache();

        $this->config->visitPreloadedStubFiles($this->codebase, $this->progress);

        $this->checkDirWithConfig($dir_name, $this->config, true);

        $this->progress->write($this->generatePHPVersionMessage());
        $this->progress->startScanningFiles();

        $this->config->initializePlugins($this);

        $this->codebase->scanFiles($this->threads);

        $this->config->visitStubFiles($this->codebase, $this->progress);

        $this->progress->startAnalyzingFiles();

        $this->codebase->analyzer->analyzeFiles(
            $this,
            $this->threads,
            $this->codebase->alter_code,
            $this->codebase->find_unused_code === 'always',
        );
    }

    private function checkDirWithConfig(string $dir_name, Config $config, bool $allow_non_project_files = false): void
    {
        $file_extensions = $config->getFileExtensions();
        $filter = $allow_non_project_files ? null : [$this->config, 'isInProjectDirs'];

        $file_paths = $this->file_provider->getFilesInDir(
            $dir_name,
            $file_extensions,
            $filter,
        );

        $files_to_scan = [];

        foreach ($file_paths as $file_path) {
            $files_to_scan[$file_path] = $file_path;
        }

        $this->codebase->addFilesToAnalyze($files_to_scan);
    }

    public function addProjectFile(string $file_path): void
    {
        $this->project_files[$file_path] = $file_path;
    }

    public function addExtraFile(string $file_path): void
    {
        $this->extra_files[$file_path] = $file_path;
    }

    /**
     * @return list<string>
     */
    protected function getDiffFiles(): array
    {
        if (!$this->parser_cache_provider || !$this->project_cache_provider) {
            throw new UnexpectedValueException('Parser cache provider cannot be null here');
        }

        $diff_files = [];

        $last_run = $this->project_cache_provider->getLastRun(PSALM_VERSION);

        foreach ($this->project_files as $file_path) {
            if ($this->file_provider->getModifiedTime($file_path) >= $last_run
                && $this->parser_cache_provider->loadExistingFileContentsFromCache($file_path)
                    !== $this->file_provider->getContents($file_path)
            ) {
                $diff_files[] = $file_path;
            }
        }

        return $diff_files;
    }

    /**
     * @param  array<string>    $file_list
     */
    private function checkDiffFilesWithConfig(Config $config, array $file_list = []): void
    {
        $files_to_scan = [];

        foreach ($file_list as $file_path) {
            if (!$this->file_provider->fileExists($file_path)) {
                continue;
            }

            if (!$config->isInProjectDirs($file_path)) {
                $this->progress->debug('skipping ' . $file_path . "\n");

                continue;
            }

            $files_to_scan[$file_path] = $file_path;
        }

        $this->codebase->addFilesToAnalyze($files_to_scan);
    }

    public function checkFile(string $file_path): void
    {
        $this->progress->debug('Checking ' . $file_path . "\n");

        $this->config->visitPreloadedStubFiles($this->codebase, $this->progress);

        $this->config->hide_external_errors = $this->config->isInProjectDirs($file_path);

        $this->codebase->addFilesToAnalyze([$file_path => $file_path]);

        $this->file_reference_provider->loadReferenceCache();

        $this->progress->write($this->generatePHPVersionMessage());
        $this->progress->startScanningFiles();

        $this->config->initializePlugins($this);

        $this->codebase->scanFiles($this->threads);

        $this->config->visitStubFiles($this->codebase, $this->progress);

        $this->progress->startAnalyzingFiles();

        $this->codebase->analyzer->analyzeFiles(
            $this,
            $this->threads,
            $this->codebase->alter_code,
            $this->codebase->find_unused_code === 'always',
        );
    }

    /**
     * @param string[] $paths_to_check
     */
    public function checkPaths(array $paths_to_check): void
    {
        $this->config->visitPreloadedStubFiles($this->codebase, $this->progress);
        $this->visitAutoloadFiles();

        $this->codebase->scanner->addFilesToShallowScan($this->extra_files);

        foreach ($paths_to_check as $path) {
            $this->progress->debug('Checking ' . $path . "\n");

            if (is_dir($path)) {
                $this->checkDirWithConfig($path, $this->config, true);
            } elseif (is_file($path)) {
                $this->check_paths_files[] = $path;
                $this->codebase->addFilesToAnalyze([$path => $path]);
                $this->config->hide_external_errors = $this->config->isInProjectDirs($path);
            }
        }

        $this->file_reference_provider->loadReferenceCache();

        $this->progress->write($this->generatePHPVersionMessage());
        $this->progress->startScanningFiles();

        $this->config->initializePlugins($this);


        $this->codebase->scanFiles($this->threads);

        $this->config->visitStubFiles($this->codebase, $this->progress);

        $this->progress->startAnalyzingFiles();

        $this->codebase->analyzer->analyzeFiles(
            $this,
            $this->threads,
            $this->codebase->alter_code,
            $this->codebase->find_unused_code === 'always',
        );

        if ($this->stdout_report_options
            && in_array(
                $this->stdout_report_options->format,
                [Report::TYPE_CONSOLE, Report::TYPE_PHP_STORM],
            )
            && $this->codebase->collect_references
        ) {
            fwrite(
                STDERR,
                PHP_EOL . 'To whom it may concern: Psalm cannot detect unused classes, methods and properties'
                . PHP_EOL . 'when analyzing individual files and folders. Run on the full project to enable'
                . PHP_EOL . 'complete unused code detection.' . PHP_EOL,
            );
        }
    }

    public function getConfig(): Config
    {
        return $this->config;
    }

    /**
     * @param  array<string>  $diff_files
     * @return array<string, string>
     */
    public function getReferencedFilesFromDiff(array $diff_files, bool $include_referencing_files = true): array
    {
        $all_inherited_files_to_check = $diff_files;

        while ($diff_files) {
            $diff_file = array_shift($diff_files);

            $dependent_files = $this->file_reference_provider->getFilesInheritingFromFile($diff_file);

            $new_dependent_files = array_diff($dependent_files, $all_inherited_files_to_check);

            $all_inherited_files_to_check = array_merge($all_inherited_files_to_check, $new_dependent_files);
            $diff_files = array_merge($diff_files, $new_dependent_files);
        }

        $all_files_to_check = $all_inherited_files_to_check;

        if ($include_referencing_files) {
            foreach ($all_inherited_files_to_check as $file_name) {
                $dependent_files = $this->file_reference_provider->getFilesReferencingFile($file_name);
                $all_files_to_check = array_merge($dependent_files, $all_files_to_check);
            }
        }

        return array_combine($all_files_to_check, $all_files_to_check);
    }

    public function fileExists(string $file_path): bool
    {
        return $this->file_provider->fileExists($file_path);
    }

    public function alterCodeAfterCompletion(
        bool $dry_run = false,
        bool $safe_types = false
    ): void {
        $this->codebase->alter_code = true;
        $this->codebase->infer_types_from_usage = true;
        $this->show_issues = false;
        $this->dry_run = $dry_run;
        $this->only_replace_php_types_with_non_docblock_types = $safe_types;
    }

    /**
     * @param array<string, string> $to_refactor
     */
    public function refactorCodeAfterCompletion(array $to_refactor): void
    {
        $this->to_refactor = $to_refactor;
        $this->codebase->alter_code = true;
        $this->show_issues = false;
    }

    /**
     * @param 'cli'|'config'|'composer'|'tests' $source
     */
    public function setPhpVersion(string $version, string $source): void
    {
        if (!preg_match('/^(5\.[456]|7\.[01234]|8\.[012])(\..*)?$/', $version)) {
            throw new UnexpectedValueException('Expecting a version number in the format x.y');
        }

        [$php_major_version, $php_minor_version] = explode('.', $version);

        $php_major_version = (int) $php_major_version;
        $php_minor_version = (int) $php_minor_version;

        $analysis_php_version_id = $php_major_version * 10_000 + $php_minor_version * 100;

        if ($this->codebase->analysis_php_version_id !== $analysis_php_version_id) {
            // reset lexer and parser when php version changes
            StatementsProvider::clearLexer();
            StatementsProvider::clearParser();
        }

        $this->codebase->analysis_php_version_id = $analysis_php_version_id;
        $this->codebase->php_version_source = $source;
    }

    /**
     * @param array<string, bool> $issues
     * @throws UnsupportedIssueToFixException
     */
    public function setIssuesToFix(array $issues): void
    {
        $supported_issues_to_fix = static::getSupportedIssuesToFix();

        $supported_issues_to_fix[] = 'MissingImmutableAnnotation';
        $supported_issues_to_fix[] = 'MissingPureAnnotation';
        $supported_issues_to_fix[] = 'MissingThrowsDocblock';

        $unsupportedIssues = array_diff(array_keys($issues), $supported_issues_to_fix);

        if (! empty($unsupportedIssues)) {
            throw new UnsupportedIssueToFixException(
                'Psalm doesn\'t know how to fix issue(s): ' . implode(', ', $unsupportedIssues) . PHP_EOL
                . 'Supported issues to fix are: ' . implode(',', $supported_issues_to_fix),
            );
        }

        $this->issues_to_fix = $issues;
    }

    public function setAllIssuesToFix(): void
    {
        $keyed_issues = array_fill_keys(static::getSupportedIssuesToFix(), true);

        $this->setIssuesToFix($keyed_issues);
    }

    /**
     * @return array<string, bool>
     */
    public function getIssuesToFix(): array
    {
        return $this->issues_to_fix;
    }

    public function getCodebase(): Codebase
    {
        return $this->codebase;
    }

    public function getFileAnalyzerForClassLike(string $fq_class_name): FileAnalyzer
    {
        $fq_class_name_lc = strtolower($fq_class_name);

        $file_path = $this->codebase->scanner->getClassLikeFilePath($fq_class_name_lc);

        return new FileAnalyzer(
            $this,
            $file_path,
            $this->config->shortenFileName($file_path),
        );
    }

    public function getMethodMutations(
        MethodIdentifier $original_method_id,
        Context $this_context,
        string $root_file_path,
        string $root_file_name
    ): void {
        $fq_class_name = $original_method_id->fq_class_name;

        $appearing_method_id = $this->codebase->methods->getAppearingMethodId($original_method_id);

        if (!$appearing_method_id) {
            // this can happen for some abstract classes implementing (but not fully) interfaces
            return;
        }

        $appearing_fq_class_name = $appearing_method_id->fq_class_name;

        $appearing_class_storage = $this->classlike_storage_provider->get($appearing_fq_class_name);

        if (!$appearing_class_storage->user_defined) {
            return;
        }

        $file_analyzer = $this->getFileAnalyzerForClassLike($fq_class_name);

        $file_analyzer->setRootFilePath($root_file_path, $root_file_name);

        if ($appearing_fq_class_name !== $fq_class_name) {
            $file_analyzer = $this->getFileAnalyzerForClassLike($appearing_fq_class_name);
        }

        $stmts = $this->codebase->getStatementsForFile(
            $file_analyzer->getFilePath(),
        );

        $file_analyzer->populateCheckers($stmts);

        if (!$this_context->self) {
            $this_context->self = $fq_class_name;
            $this_context->vars_in_scope['$this'] = Type::parseString($fq_class_name);
        }

        $file_analyzer->getMethodMutations($appearing_method_id, $this_context, true);

        $file_analyzer->class_analyzers_to_analyze = [];
        $file_analyzer->interface_analyzers_to_analyze = [];
        $file_analyzer->clearSourceBeforeDestruction();
    }

    public function getFunctionLikeAnalyzer(
        MethodIdentifier $method_id,
        string $file_path
    ): ?FunctionLikeAnalyzer {
        $file_analyzer = new FileAnalyzer(
            $this,
            $file_path,
            $this->config->shortenFileName($file_path),
        );

        $stmts = $this->codebase->getStatementsForFile(
            $file_analyzer->getFilePath(),
        );

        $file_analyzer->populateCheckers($stmts);

        $function_analyzer = $file_analyzer->getFunctionLikeAnalyzer($method_id);

        $file_analyzer->class_analyzers_to_analyze = [];
        $file_analyzer->interface_analyzers_to_analyze = [];

        return $function_analyzer;
    }

    /**
     * Adapted from https://gist.github.com/divinity76/01ef9ca99c111565a72d3a8a6e42f7fb
     * returns number of cpu cores
     * Copyleft 2018, license: WTFPL
     *
     * @throws NumberOfCpuCoreNotFound
     */
    public static function getCpuCount(): int
    {
        if (defined('PHP_WINDOWS_VERSION_MAJOR')) {
            // No support desired for Windows at the moment
            return 1;
        }

        // PHP 7.3 with JIT on OSX is screwed for multi-threads
        if (ini_get('pcre.jit') === '1'
            && PHP_OS === 'Darwin'
            && version_compare(PHP_VERSION, '7.3.0') >= 0
            && version_compare(PHP_VERSION, '7.4.0') < 0
        ) {
            return 1;
        }

        if (!extension_loaded('pcntl')) {
            // Psalm requires pcntl for multi-threads support
            return 1;
        }

        return (new CpuCoreCounter())->getCount();
    }

    /**
     * @return array<int, string>
     * @psalm-pure
     */
    public static function getSupportedIssuesToFix(): array
    {
        return array_map(
            /** @param class-string $issue_class */
            static function (string $issue_class): string {
                $parts = explode('\\', $issue_class);
                return end($parts);
            },
            self::SUPPORTED_ISSUES_TO_FIX,
        );
    }
}<|MERGE_RESOLUTION|>--- conflicted
+++ resolved
@@ -2,12 +2,8 @@
 
 namespace Psalm\Internal\Analyzer;
 
-<<<<<<< HEAD
-=======
-use Amp\Loop;
 use Fidry\CpuCoreCounter\CpuCoreCounter;
 use Fidry\CpuCoreCounter\NumberOfCpuCoreNotFound;
->>>>>>> 62db5d4f
 use InvalidArgumentException;
 use Psalm\Codebase;
 use Psalm\Config;
@@ -65,11 +61,7 @@
 use function array_map;
 use function array_merge;
 use function array_shift;
-<<<<<<< HEAD
-=======
 use function clearstatcache;
-use function cli_set_process_title;
->>>>>>> 62db5d4f
 use function count;
 use function defined;
 use function dirname;
@@ -88,14 +80,6 @@
 use function number_format;
 use function preg_match;
 use function rename;
-<<<<<<< HEAD
-use function shell_exec;
-=======
-use function stream_set_blocking;
-use function stream_socket_accept;
-use function stream_socket_client;
-use function stream_socket_server;
->>>>>>> 62db5d4f
 use function strlen;
 use function strpos;
 use function strtolower;
@@ -216,19 +200,6 @@
     ];
 
     /**
-<<<<<<< HEAD
-=======
-     * When this is true, the language server will send the diagnostic code with a help link.
-     */
-    public bool $language_server_use_extended_diagnostic_codes = false;
-
-    /**
-     * If this is true then the language server will send log messages to the client with additional information.
-     */
-    public bool $language_server_verbose = false;
-
-    /**
->>>>>>> 62db5d4f
      * @param array<ReportOptions> $generated_report_options
      */
     public function __construct(
@@ -248,7 +219,7 @@
             $codebase = new Codebase(
                 $config,
                 $providers,
-                $progress
+                $progress,
             );
         }
 
@@ -264,15 +235,7 @@
 
         $this->clearCacheDirectoryIfConfigOrComposerLockfileChanged();
 
-<<<<<<< HEAD
         $this->codebase = $codebase;
-=======
-        $this->codebase = new Codebase(
-            $config,
-            $providers,
-            $progress,
-        );
->>>>>>> 62db5d4f
 
         $this->stdout_report_options = $stdout_report_options;
         $this->generated_report_options = $generated_report_options;
@@ -446,101 +409,6 @@
         foreach ($this->config->getProjectDirectories() as $dir_name) {
             $this->checkDirWithConfig($dir_name, $this->config);
         }
-<<<<<<< HEAD
-=======
-
-        @cli_set_process_title('Psalm ' . PSALM_VERSION . ' - PHP Language Server');
-
-        if (!$socket_server_mode && $address) {
-            // Connect to a TCP server
-            $socket = stream_socket_client('tcp://' . $address, $errno, $errstr);
-            if ($socket === false) {
-                fwrite(STDERR, "Could not connect to language client. Error $errno\n$errstr");
-                exit(1);
-            }
-            stream_set_blocking($socket, false);
-            new LanguageServer(
-                new ProtocolStreamReader($socket),
-                new ProtocolStreamWriter($socket),
-                $this,
-            );
-            Loop::run();
-        } elseif ($socket_server_mode && $address) {
-            // Run a TCP Server
-            $tcpServer = stream_socket_server('tcp://' . $address, $errno, $errstr);
-            if ($tcpServer === false) {
-                fwrite(STDERR, "Could not listen on $address. Error $errno\n$errstr");
-                exit(1);
-            }
-            fwrite(STDOUT, "Server listening on $address\n");
-
-            $fork_available = true;
-            if (!extension_loaded('pcntl')) {
-                fwrite(STDERR, "PCNTL is not available. Only a single connection will be accepted\n");
-                $fork_available = false;
-            }
-
-            $disabled_functions = array_map('trim', explode(',', ini_get('disable_functions')));
-            if (in_array('pcntl_fork', $disabled_functions)) {
-                fwrite(
-                    STDERR,
-                    "pcntl_fork() is disabled by php configuration (disable_functions directive)."
-                    . " Only a single connection will be accepted\n",
-                );
-                $fork_available = false;
-            }
-
-            while ($socket = stream_socket_accept($tcpServer, -1)) {
-                fwrite(STDOUT, "Connection accepted\n");
-                stream_set_blocking($socket, false);
-                if ($fork_available) {
-                    // If PCNTL is available, fork a child process for the connection
-                    // An exit notification will only terminate the child process
-                    $pid = pcntl_fork();
-                    if ($pid === -1) {
-                        fwrite(STDERR, "Could not fork\n");
-                        exit(1);
-                    }
-
-                    if ($pid === 0) {
-                        // Child process
-                        $reader = new ProtocolStreamReader($socket);
-                        $reader->on(
-                            'close',
-                            static function (): void {
-                                fwrite(STDOUT, "Connection closed\n");
-                            },
-                        );
-                        new LanguageServer(
-                            $reader,
-                            new ProtocolStreamWriter($socket),
-                            $this,
-                        );
-                        // Just for safety
-                        exit(0);
-                    }
-                } else {
-                    // If PCNTL is not available, we only accept one connection.
-                    // An exit notification will terminate the server
-                    new LanguageServer(
-                        new ProtocolStreamReader($socket),
-                        new ProtocolStreamWriter($socket),
-                        $this,
-                    );
-                    Loop::run();
-                }
-            }
-        } else {
-            // Use STDIO
-            stream_set_blocking(STDIN, false);
-            new LanguageServer(
-                new ProtocolStreamReader(STDIN),
-                new ProtocolStreamWriter(STDOUT),
-                $this,
-            );
-            Loop::run();
-        }
->>>>>>> 62db5d4f
     }
 
     /** @psalm-mutation-free */
