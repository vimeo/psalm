<?php
namespace Psalm\Internal\Analyzer;

use PhpParser;
use Psalm\Internal\Codebase\CallMap;
use Psalm\Context;
use Psalm\Type;
use function strtolower;
use function array_values;
use function count;

/**
 * @internal
 */
class FunctionAnalyzer extends FunctionLikeAnalyzer
{
    public function __construct(PhpParser\Node\Stmt\Function_ $function, SourceAnalyzer $source)
    {
        $codebase = $source->getCodebase();

        $file_storage_provider = $codebase->file_storage_provider;

        $file_storage = $file_storage_provider->get($source->getFilePath());

        $namespace = $source->getNamespace();

        $function_id = ($namespace ? strtolower($namespace) . '\\' : '') . strtolower($function->name->name);

        if (!isset($file_storage->functions[$function_id])) {
            throw new \UnexpectedValueException(
                'Function ' . $function_id . ' should be defined in ' . $source->getFilePath()
            );
        }

        $storage = $file_storage->functions[$function_id];

        parent::__construct($function, $source, $storage);
    }

    /**
     * @param  string                      $function_id
     * @param  array<PhpParser\Node\Arg>   $call_args
     *
     * @return Type\Union
     */
    public static function getReturnTypeFromCallMapWithArgs(
        StatementsAnalyzer $statements_analyzer,
        $function_id,
        array $call_args,
        Context $context
    ) {
        $call_map_key = strtolower($function_id);

        $call_map = CallMap::getCallMap();

        if (!isset($call_map[$call_map_key])) {
            throw new \InvalidArgumentException('Function ' . $function_id . ' was not found in callmap');
        }

        if (!$call_args) {
            switch ($call_map_key) {
                case 'getenv':
                    return new Type\Union([new Type\Atomic\TArray([Type::getArrayKey(), Type::getString()])]);

                case 'gettimeofday':
                    return new Type\Union([
                        new Type\Atomic\TArray([
                            Type::getString(),
                            Type::getInt()
                        ])
                    ]);

                case 'microtime':
                    return Type::getString();

                case 'hrtime':
                    return new Type\Union([
                        new Type\Atomic\ObjectLike([
                            Type::getInt(),
                            Type::getInt()
                        ])
                    ]);

                case 'get_called_class':
                    return new Type\Union([new Type\Atomic\TClassString($context->self ?: 'object')]);

                case 'get_parent_class':
                    $codebase = $statements_analyzer->getCodebase();

                    if ($context->self && $codebase->classExists($context->self)) {
                        $classlike_storage = $codebase->classlike_storage_provider->get($context->self);

                        if ($classlike_storage->parent_classes) {
                            return new Type\Union([
                                new Type\Atomic\TClassString(
                                    array_values($classlike_storage->parent_classes)[0]
                                )
                            ]);
                        }
                    }
            }
        } else {
            switch ($call_map_key) {
                case 'pathinfo':
                    if (isset($call_args[1])) {
                        return Type::getString();
                    }

                    return Type::getArray();

                case 'count':
                    if (isset($call_args[0]->value->inferredType)) {
                        $atomic_types = $call_args[0]->value->inferredType->getTypes();

                        if (count($atomic_types) === 1 && isset($atomic_types['array'])) {
                            if ($atomic_types['array'] instanceof Type\Atomic\TNonEmptyArray) {
                                return new Type\Union([
                                    $atomic_types['array']->count !== null
                                        ? new Type\Atomic\TLiteralInt($atomic_types['array']->count)
                                        : new Type\Atomic\TInt
                                ]);
                            } elseif ($atomic_types['array'] instanceof Type\Atomic\ObjectLike
                                && $atomic_types['array']->sealed
                            ) {
                                return new Type\Union([
                                    new Type\Atomic\TLiteralInt(count($atomic_types['array']->properties))
                                ]);
                            }
                        }
                    }

                    break;

                case 'var_export':
                case 'highlight_string':
                case 'highlight_file':
                    if (isset($call_args[1]->value->inferredType)) {
                        $subject_type = $call_args[1]->value->inferredType;

                        if ((string) $subject_type === 'true') {
                            return Type::getString();
                        }

                        return new Type\Union([
                            new Type\Atomic\TString,
                            $call_map_key === 'var_export' ? new Type\Atomic\TNull : new Type\Atomic\TBool
                        ]);
                    }

                    return $call_map_key === 'var_export' ? Type::getVoid() : Type::getBool();

                case 'print_r':
                    if (isset($call_args[1]->value->inferredType)) {
                        $subject_type = $call_args[1]->value->inferredType;

                        if ((string) $subject_type === 'true') {
                            return Type::getString();
                        }
                    }

                    return new Type\Union([
                        new Type\Atomic\TString,
                        new Type\Atomic\TTrue
                    ]);

                case 'microtime':
                    if (isset($call_args[0]->value->inferredType)) {
                        $subject_type = $call_args[0]->value->inferredType;

                        if ((string) $subject_type === 'true') {
                            return Type::getFloat();
                        }

                        if ((string) $subject_type === 'false') {
                            return Type::getString();
                        }
                    }

                    return new Type\Union([
                        new Type\Atomic\TFloat,
                        new Type\Atomic\TString
                    ]);

                case 'hrtime':
                    if (isset($call_args[0]->value->inferredType)) {
                        $subject_type = $call_args[0]->value->inferredType;

                        if ((string) $subject_type === 'true') {
                            $int = Type::getInt();
                            $int->from_calculation = true;
                            return $int;
                        }

                        if ((string) $subject_type === 'false') {
                            return new Type\Union([
                                new Type\Atomic\ObjectLike([
                                    Type::getInt(),
                                    Type::getInt()
                                ])
                            ]);
                        }

                        return new Type\Union([
                            new Type\Atomic\ObjectLike([
                                Type::getInt(),
                                Type::getInt()
                            ]),
                            new Type\Atomic\TInt()
                        ]);
                    }

                    $int = Type::getInt();
                    $int->from_calculation = true;
                    return $int;

                case 'getenv':
                    return new Type\Union([new Type\Atomic\TString, new Type\Atomic\TFalse]);

                case 'gettimeofday':
                    if (isset($call_args[0]->value->inferredType)) {
                        $subject_type = $call_args[0]->value->inferredType;

                        if ((string) $subject_type === 'true') {
                            return Type::getFloat();
                        }

                        if ((string) $subject_type === 'false') {
                            return new Type\Union([
                                new Type\Atomic\TArray([
                                    Type::getString(),
                                    Type::getInt()
                                ])
                            ]);
                        }
                    }

                    break;

                case 'explode':
                    if (count($call_args) === 2) {
                        if ($call_args[0]->value instanceof PhpParser\Node\Scalar\String_) {
                            if ($call_args[0]->value->value === '') {
                                return Type::getFalse();
                            }

                            return new Type\Union([
                                new Type\Atomic\TNonEmptyArray([
                                    Type::getInt(),
                                    Type::getString()
                                ])
                            ]);
                        } elseif (isset($call_args[0]->value->inferredType)
                            && $call_args[0]->value->inferredType->hasString()
                        ) {
                            $falsable_array = new Type\Union([
                                new Type\Atomic\TNonEmptyArray([
                                    Type::getInt(),
                                    Type::getString()
                                ]),
                                new Type\Atomic\TFalse
                            ]);

                            $codebase = $statements_analyzer->getCodebase();

                            if ($codebase->config->ignore_internal_falsable_issues) {
                                $falsable_array->ignore_falsable_issues = true;
                            }

                            return $falsable_array;
                        }
                    }

                    break;

                case 'abs':
                    if (isset($call_args[0]->value)) {
                        $first_arg = $call_args[0]->value;

                        if (isset($first_arg->inferredType)) {
                            $numeric_types = [];

                            foreach ($first_arg->inferredType->getTypes() as $inner_type) {
                                if ($inner_type->isNumericType()) {
                                    $numeric_types[] = $inner_type;
                                }
                            }

                            if ($numeric_types) {
                                return new Type\Union($numeric_types);
                            }
                        }
                    }

                    break;

                case 'min':
                case 'max':
                    if (isset($call_args[0])) {
                        $first_arg = $call_args[0]->value;

                        if (isset($first_arg->inferredType)) {
                            if ($first_arg->inferredType->hasArray()) {
                                $array_type = $first_arg->inferredType->getTypes()['array'];
                                if ($array_type instanceof Type\Atomic\ObjectLike) {
                                    return $array_type->getGenericValueType();
                                }

                                if ($array_type instanceof Type\Atomic\TArray) {
                                    return clone $array_type->type_params[1];
                                }
<<<<<<< HEAD
                            } elseif (
                                ($second_arg = $call_args[1]->value)
                                &&
                                isset($second_arg->inferredType)
                                &&
                                $first_arg->inferredType->hasScalarType()
                                &&
=======
                            } elseif ($first_arg->inferredType->hasScalarType() &&
                                isset($call_args[1]) &&
                                ($second_arg = $call_args[1]->value) &&
                                isset($second_arg->inferredType) &&
>>>>>>> 352f18b1
                                $second_arg->inferredType->hasScalarType()
                            ) {
                                return Type::combineUnionTypes($first_arg->inferredType, $second_arg->inferredType);
                            }
                        }
                    }

                    break;

                case 'round':
                    if (isset($call_args[1])) {
                        $second_arg = $call_args[1]->value;

                        if (isset($second_arg->inferredType)
                            && $second_arg->inferredType->isSingleIntLiteral()
                        ) {
                            switch ($second_arg->inferredType->getSingleIntLiteral()->value) {
                                case 0:
                                    return Type::getInt(true);
                                default:
                                    return Type::getFloat();
                            }
                        }

                        return new Type\Union([new Type\Atomic\TInt, new Type\Atomic\TFloat]);
                    }

                    return Type::getInt(true);

                case 'get_parent_class':
                    // this is unreliable, as it's hard to know exactly what's wanted - attempted this in
                    // https://github.com/vimeo/psalm/commit/355ed831e1c69c96bbf9bf2654ef64786cbe9fd7
                    // but caused problems where it didn’t know exactly what level of child we
                    // were receiving.
                    //
                    // Really this should only work on instances we've created with new Foo(),
                    // but that requires more work
                    break;
            }
        }

        if (!$call_map[$call_map_key][0]) {
            return Type::getMixed();
        }

        $call_map_return_type = Type::parseString($call_map[$call_map_key][0]);

        switch ($call_map_key) {
            case 'mb_strpos':
            case 'mb_strrpos':
            case 'mb_stripos':
            case 'mb_strripos':
            case 'strpos':
            case 'strrpos':
            case 'stripos':
            case 'strripos':
            case 'strstr':
            case 'stristr':
            case 'strrchr':
            case 'strpbrk':
            case 'array_search':
                break;

            default:
                $codebase = $statements_analyzer->getCodebase();

                if ($codebase->config->ignore_internal_falsable_issues
                    && $call_map_return_type->isFalsable()
                ) {
                    $call_map_return_type->ignore_falsable_issues = true;
                }
        }

        return $call_map_return_type;
    }
}<|MERGE_RESOLUTION|>--- conflicted
+++ resolved
@@ -308,20 +308,14 @@
                                 if ($array_type instanceof Type\Atomic\TArray) {
                                     return clone $array_type->type_params[1];
                                 }
-<<<<<<< HEAD
                             } elseif (
+                                isset($call_args[1]) &&
                                 ($second_arg = $call_args[1]->value)
                                 &&
                                 isset($second_arg->inferredType)
                                 &&
                                 $first_arg->inferredType->hasScalarType()
                                 &&
-=======
-                            } elseif ($first_arg->inferredType->hasScalarType() &&
-                                isset($call_args[1]) &&
-                                ($second_arg = $call_args[1]->value) &&
-                                isset($second_arg->inferredType) &&
->>>>>>> 352f18b1
                                 $second_arg->inferredType->hasScalarType()
                             ) {
                                 return Type::combineUnionTypes($first_arg->inferredType, $second_arg->inferredType);
