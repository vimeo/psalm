<?php
namespace Psalm\Internal\Analyzer;

use PhpParser;
use Psalm\Aliases;
use Psalm\Internal\Analyzer\Statements\Block\DoAnalyzer;
use Psalm\Internal\Analyzer\Statements\Block\ForAnalyzer;
use Psalm\Internal\Analyzer\Statements\Block\ForeachAnalyzer;
use Psalm\Internal\Analyzer\Statements\Block\IfAnalyzer;
use Psalm\Internal\Analyzer\Statements\Block\SwitchAnalyzer;
use Psalm\Internal\Analyzer\Statements\Block\TryAnalyzer;
use Psalm\Internal\Analyzer\Statements\Block\WhileAnalyzer;
use Psalm\Internal\Analyzer\Statements\Expression\Assignment\PropertyAssignmentAnalyzer;
use Psalm\Internal\Analyzer\Statements\Expression\BinaryOpAnalyzer;
use Psalm\Internal\Analyzer\Statements\Expression\CallAnalyzer;
use Psalm\Internal\Analyzer\Statements\Expression\Fetch\ConstFetchAnalyzer;
use Psalm\Internal\Analyzer\Statements\ExpressionAnalyzer;
use Psalm\Internal\Analyzer\Statements\ReturnAnalyzer;
use Psalm\Internal\Analyzer\Statements\ThrowAnalyzer;
use Psalm\Internal\Provider\FileProvider;
use Psalm\Internal\Visitor\CheckTrivialExprVisitor;
use Psalm\Codebase;
use Psalm\CodeLocation;
use Psalm\Config;
use Psalm\Context;
use Psalm\DocComment;
use Psalm\Exception\DocblockParseException;
use Psalm\FileManipulation;
use Psalm\Internal\FileManipulation\FileManipulationBuffer;
use Psalm\Issue\ContinueOutsideLoop;
use Psalm\Issue\ForbiddenCode;
use Psalm\Issue\ForbiddenEcho;
use Psalm\Issue\InvalidDocblock;
use Psalm\Issue\InvalidGlobal;
use Psalm\Issue\UnevaluatedCode;
use Psalm\Issue\UnrecognizedStatement;
use Psalm\Issue\UnusedVariable;
use Psalm\IssueBuffer;
use Psalm\StatementsSource;
use Psalm\Type;
use function strtolower;
use function fwrite;
use const STDERR;
use function array_filter;
use function array_map;
use function preg_split;
use function array_diff;
use function is_string;
use function get_class;
use function in_array;
use function strrpos;
use function strlen;
use function substr;
use function array_key_exists;
use function count;
use function array_shift;
use function explode;
use function array_pop;
use function implode;
use function array_change_key_case;
use function token_get_all;
use function token_name;
use function array_slice;
use function array_reverse;
use function is_array;
use function trim;
use function is_null;
use function array_column;
use function array_combine;

/**
 * @internal
 */
class StatementsAnalyzer extends SourceAnalyzer implements StatementsSource
{
    /**
     * @var SourceAnalyzer
     */
    protected $source;

    /**
     * @var FileAnalyzer
     */
    protected $file_analyzer;

    /**
     * @var Codebase
     */
    protected $codebase;

    /**
     * @var array<string, CodeLocation>
     */
    private $all_vars = [];

    /**
     * @var array<string, int>
     */
    private $var_branch_points = [];

    /**
     * Possibly undefined variables should be initialised if we're altering code
     *
     * @var array<string, int>|null
     */
    private $vars_to_initialize;

    /**
     * @var array<string, FunctionAnalyzer>
     */
    private $function_analyzers = [];

    /**
     * @var array<string, array{0: string, 1: CodeLocation}>
     */
    private $unused_var_locations = [];

    /**
     * @var array<string, bool>
     */
    private $used_var_locations = [];

    /**
     * @var ?array<string, bool>
     */
    private $byref_uses;

    /**
     * @var array{description:string, specials:array<string, array<int, string>>}|null
     */
    private $parsed_docblock = null;

    /**
     * @var array<string, CodeLocation>
     */
    private $removed_unref_vars = [];

    /**
     * @param SourceAnalyzer $source
     */
    public function __construct(SourceAnalyzer $source)
    {
        $this->source = $source;
        $this->file_analyzer = $source->getFileAnalyzer();
        $this->codebase = $source->getCodebase();
    }

    /**
     * Checks an array of statements for validity
     *
     * @param  array<PhpParser\Node\Stmt>   $stmts
     * @param  Context                                          $context
     * @param  Context|null                                     $global_context
     * @param  bool                                             $root_scope
     *
     * @return null|false
     */
    public function analyze(
        array $stmts,
        Context $context,
        Context $global_context = null,
        $root_scope = false
    ) {
        $has_returned = false;

        // hoist functions to the top
        foreach ($stmts as $stmt) {
            if ($stmt instanceof PhpParser\Node\Stmt\Function_) {
                try {
                    $function_analyzer = new FunctionAnalyzer($stmt, $this->source);
                    $this->function_analyzers[strtolower($stmt->name->name)] = $function_analyzer;
                } catch (\UnexpectedValueException $e) {
                    // do nothing
                }
            }
        }

        $project_analyzer = $this->getFileAnalyzer()->project_analyzer;
        $codebase = $project_analyzer->getCodebase();

        if ($codebase->config->hoist_constants) {
            foreach ($stmts as $stmt) {
                if ($stmt instanceof PhpParser\Node\Stmt\Const_) {
                    foreach ($stmt->consts as $const) {
                        $this->setConstType(
                            $const->name->name,
                            self::getSimpleType($codebase, $const->value, $this->getAliases(), $this)
                                ?: Type::getMixed(),
                            $context
                        );
                    }
                } elseif ($stmt instanceof PhpParser\Node\Stmt\Expression
                    && $stmt->expr instanceof PhpParser\Node\Expr\FuncCall
                    && $stmt->expr->name instanceof PhpParser\Node\Name
                    && $stmt->expr->name->parts === ['define']
                    && isset($stmt->expr->args[1])
                ) {
                    $const_name = static::getConstName($stmt->expr->args[0]->value, $codebase, $this->getAliases());
                    if ($const_name !== null) {
                        $this->setConstType(
                            $const_name,
                            self::getSimpleType($codebase, $stmt->expr->args[1]->value, $this->getAliases(), $this)
                                ?: Type::getMixed(),
                            $context
                        );
                    }
                }
            }
        }

        $original_context = null;

        if ($context->loop_scope) {
            $original_context = clone $context->loop_scope->loop_parent_context;
        }

        $plugin_classes = $codebase->config->after_statement_checks;

        foreach ($stmts as $stmt) {
            $ignore_variable_property = false;
            $ignore_variable_method = false;

            if ($has_returned && !($stmt instanceof PhpParser\Node\Stmt\Nop) &&
                !($stmt instanceof PhpParser\Node\Stmt\InlineHTML)
            ) {
                if ($context->collect_references) {
                    if (IssueBuffer::accepts(
                        new UnevaluatedCode(
                            'Expressions after return/throw/continue',
                            new CodeLocation($this->source, $stmt)
                        ),
                        $this->source->getSuppressedIssues()
                    )) {
                        return false;
                    }
                }
                break;
            }

            if ($project_analyzer->debug_lines) {
                fwrite(STDERR, $this->getFilePath() . ':' . $stmt->getLine() . "\n");
            }

            /*
            if (isset($context->vars_in_scope['$array']) && !$stmt instanceof PhpParser\Node\Stmt\Nop) {
                var_dump($stmt->getLine(), $context->vars_in_scope['$array']);
            }
            */

            $new_issues = null;

            $docblock = $stmt->getDocComment();
            if ($docblock) {
                try {
                    $this->parsed_docblock = DocComment::parsePreservingLength($docblock);
                } catch (DocblockParseException $e) {
                    if (IssueBuffer::accepts(
                        new InvalidDocblock(
                            (string)$e->getMessage(),
                            new CodeLocation($this->getSource(), $stmt, null, true)
                        )
                    )) {
                        // fall through
                    }

                    $this->parsed_docblock = null;
                }

                $comments = $this->parsed_docblock;

                if (isset($comments['specials']['psalm-suppress'])) {
                    $suppressed = array_filter(
                        array_map(
                            /**
                             * @param string $line
                             *
                             * @return string
                             */
                            function ($line) {
                                return preg_split('/[\s]+/', $line)[0];
                            },
                            $comments['specials']['psalm-suppress']
                        )
                    );

                    if ($suppressed) {
                        $new_issues = array_diff($suppressed, $this->source->getSuppressedIssues());
                        /** @psalm-suppress MixedTypeCoercion */
                        $this->addSuppressedIssues($new_issues);
                    }
                }

                if (isset($comments['specials']['psalm-ignore-variable-method'])) {
                    $context->ignore_variable_method = $ignore_variable_method = true;
                }

                if (isset($comments['specials']['psalm-ignore-variable-property'])) {
                    $context->ignore_variable_property = $ignore_variable_property = true;
                }
            } else {
                $this->parsed_docblock = null;
            }

            if ($stmt instanceof PhpParser\Node\Stmt\If_) {
                if (IfAnalyzer::analyze($this, $stmt, $context) === false) {
                    return false;
                }
            } elseif ($stmt instanceof PhpParser\Node\Stmt\TryCatch) {
                if (TryAnalyzer::analyze($this, $stmt, $context) === false) {
                    return false;
                }
            } elseif ($stmt instanceof PhpParser\Node\Stmt\For_) {
                if (ForAnalyzer::analyze($this, $stmt, $context) === false) {
                    return false;
                }
            } elseif ($stmt instanceof PhpParser\Node\Stmt\Foreach_) {
                if (ForeachAnalyzer::analyze($this, $stmt, $context) === false) {
                    return false;
                }
            } elseif ($stmt instanceof PhpParser\Node\Stmt\While_) {
                if (WhileAnalyzer::analyze($this, $stmt, $context) === false) {
                    return false;
                }
            } elseif ($stmt instanceof PhpParser\Node\Stmt\Do_) {
                DoAnalyzer::analyze($this, $stmt, $context);
            } elseif ($stmt instanceof PhpParser\Node\Stmt\Const_) {
                $this->analyzeConstAssignment($stmt, $context);
            } elseif ($stmt instanceof PhpParser\Node\Stmt\Unset_) {
                $this->analyzeUnset($stmt, $context);
            } elseif ($stmt instanceof PhpParser\Node\Stmt\Return_) {
                $has_returned = true;
                ReturnAnalyzer::analyze($this, $stmt, $context);
            } elseif ($stmt instanceof PhpParser\Node\Stmt\Throw_) {
                $has_returned = true;
                ThrowAnalyzer::analyze($this, $stmt, $context);
            } elseif ($stmt instanceof PhpParser\Node\Stmt\Switch_) {
                SwitchAnalyzer::analyze($this, $stmt, $context);
            } elseif ($stmt instanceof PhpParser\Node\Stmt\Break_) {
                $loop_scope = $context->loop_scope;
                if ($loop_scope && $original_context) {
                    if ($context->inside_case && !$stmt->num) {
                        $loop_scope->final_actions[] = ScopeAnalyzer::ACTION_LEAVE_SWITCH;
                    } else {
                        $loop_scope->final_actions[] = ScopeAnalyzer::ACTION_BREAK;
                    }

                    $redefined_vars = $context->getRedefinedVars($loop_scope->loop_parent_context->vars_in_scope);

                    if ($loop_scope->possibly_redefined_loop_parent_vars === null) {
                        $loop_scope->possibly_redefined_loop_parent_vars = $redefined_vars;
                    } else {
                        foreach ($redefined_vars as $var => $type) {
                            if ($type->hasMixed()) {
                                $loop_scope->possibly_redefined_loop_parent_vars[$var] = $type;
                            } elseif (isset($loop_scope->possibly_redefined_loop_parent_vars[$var])) {
                                $loop_scope->possibly_redefined_loop_parent_vars[$var] = Type::combineUnionTypes(
                                    $type,
                                    $loop_scope->possibly_redefined_loop_parent_vars[$var]
                                );
                            } else {
                                $loop_scope->possibly_redefined_loop_parent_vars[$var] = $type;
                            }
                        }
                    }

                    if ($loop_scope->iteration_count === 0) {
                        foreach ($context->vars_in_scope as $var_id => $type) {
                            if (!isset($loop_scope->loop_parent_context->vars_in_scope[$var_id])) {
                                if (isset($loop_scope->possibly_defined_loop_parent_vars[$var_id])) {
                                    $loop_scope->possibly_defined_loop_parent_vars[$var_id] = Type::combineUnionTypes(
                                        $type,
                                        $loop_scope->possibly_defined_loop_parent_vars[$var_id]
                                    );
                                } else {
                                    $loop_scope->possibly_defined_loop_parent_vars[$var_id] = $type;
                                }
                            }
                        }
                    }

                    if ($context->collect_references && (!$context->case_scope || $stmt->num)) {
                        foreach ($context->unreferenced_vars as $var_id => $locations) {
                            if (isset($loop_scope->unreferenced_vars[$var_id])) {
                                $loop_scope->unreferenced_vars[$var_id] += $locations;
                            } else {
                                $loop_scope->unreferenced_vars[$var_id] = $locations;
                            }
                        }
                    }
                }

                $case_scope = $context->case_scope;
                if ($case_scope) {
                    foreach ($context->vars_in_scope as $var_id => $type) {
                        if ($case_scope->parent_context !== $context) {
                            if ($case_scope->break_vars === null) {
                                $case_scope->break_vars = [];
                            }

                            if (isset($case_scope->break_vars[$var_id])) {
                                $case_scope->break_vars[$var_id] = Type::combineUnionTypes(
                                    $type,
                                    $case_scope->break_vars[$var_id]
                                );
                            } else {
                                $case_scope->break_vars[$var_id] = $type;
                            }
                        }
                    }
                    if ($context->collect_references) {
                        foreach ($context->unreferenced_vars as $var_id => $locations) {
                            if (isset($case_scope->unreferenced_vars[$var_id])) {
                                $case_scope->unreferenced_vars[$var_id] += $locations;
                            } else {
                                $case_scope->unreferenced_vars[$var_id] = $locations;
                            }
                        }
                    }
                }

                $has_returned = true;
            } elseif ($stmt instanceof PhpParser\Node\Stmt\Continue_) {
                $loop_scope = $context->loop_scope;
                if ($loop_scope === null) {
                    if (!$context->inside_case) {
                        if (IssueBuffer::accepts(
                            new ContinueOutsideLoop(
                                'Continue call outside loop context',
                                new CodeLocation($this->source, $stmt)
                            ),
                            $this->source->getSuppressedIssues()
                        )) {
                            return false;
                        }
                    }
                } elseif ($original_context) {
                    if ($context->inside_case && !$stmt->num) {
                        $loop_scope->final_actions[] = ScopeAnalyzer::ACTION_LEAVE_SWITCH;
                    } else {
                        $loop_scope->final_actions[] = ScopeAnalyzer::ACTION_CONTINUE;
                    }

                    $redefined_vars = $context->getRedefinedVars($original_context->vars_in_scope);

                    if ($loop_scope->redefined_loop_vars === null) {
                        $loop_scope->redefined_loop_vars = $redefined_vars;
                    } else {
                        foreach ($loop_scope->redefined_loop_vars as $redefined_var => $type) {
                            if (!isset($redefined_vars[$redefined_var])) {
                                unset($loop_scope->redefined_loop_vars[$redefined_var]);
                            } else {
                                $loop_scope->redefined_loop_vars[$redefined_var] = Type::combineUnionTypes(
                                    $redefined_vars[$redefined_var],
                                    $type
                                );
                            }
                        }
                    }

                    foreach ($redefined_vars as $var => $type) {
                        if ($type->hasMixed()) {
                            $loop_scope->possibly_redefined_loop_vars[$var] = $type;
                        } elseif (isset($loop_scope->possibly_redefined_loop_vars[$var])) {
                            $loop_scope->possibly_redefined_loop_vars[$var] = Type::combineUnionTypes(
                                $type,
                                $loop_scope->possibly_redefined_loop_vars[$var]
                            );
                        } else {
                            $loop_scope->possibly_redefined_loop_vars[$var] = $type;
                        }
                    }

                    if ($context->collect_references && (!$context->case_scope || $stmt->num)) {
                        foreach ($context->unreferenced_vars as $var_id => $locations) {
                            if (isset($loop_scope->possibly_unreferenced_vars[$var_id])) {
                                $loop_scope->possibly_unreferenced_vars[$var_id] += $locations;
                            } else {
                                $loop_scope->possibly_unreferenced_vars[$var_id] = $locations;
                            }
                        }
                    }
                }

                $case_scope = $context->case_scope;
                if ($case_scope && $context->collect_references) {
                    foreach ($context->unreferenced_vars as $var_id => $locations) {
                        if (isset($case_scope->unreferenced_vars[$var_id])) {
                            $case_scope->unreferenced_vars[$var_id] += $locations;
                        } else {
                            $case_scope->unreferenced_vars[$var_id] = $locations;
                        }
                    }
                }

                $has_returned = true;
            } elseif ($stmt instanceof PhpParser\Node\Stmt\Static_) {
                $this->analyzeStatic($stmt, $context);
            } elseif ($stmt instanceof PhpParser\Node\Stmt\Echo_) {
                foreach ($stmt->exprs as $i => $expr) {
                    ExpressionAnalyzer::analyze($this, $expr, $context);

                    if (isset($expr->inferredType)) {
                        if (CallAnalyzer::checkFunctionArgumentType(
                            $this,
                            $expr->inferredType,
                            Type::getString(),
                            null,
                            'echo',
                            (int)$i,
                            new CodeLocation($this->getSource(), $expr),
                            $expr,
                            $context
                        ) === false) {
                            return false;
                        }
                    }
                }

                if ($codebase->config->forbid_echo) {
                    if (IssueBuffer::accepts(
                        new ForbiddenEcho(
                            'Use of echo',
                            new CodeLocation($this->source, $stmt)
                        ),
                        $this->source->getSuppressedIssues()
                    )) {
                        return false;
                    }
                } elseif (isset($codebase->config->forbidden_functions['echo'])) {
                    if (IssueBuffer::accepts(
                        new ForbiddenCode(
                            'Use of echo',
                            new CodeLocation($this->source, $stmt)
                        ),
                        $this->source->getSuppressedIssues()
                    )) {
                        // continue
                    }
                }
            } elseif ($stmt instanceof PhpParser\Node\Stmt\Function_) {
                foreach ($stmt->stmts as $function_stmt) {
                    if ($function_stmt instanceof PhpParser\Node\Stmt\Global_) {
                        foreach ($function_stmt->vars as $var) {
                            if ($var instanceof PhpParser\Node\Expr\Variable) {
                                if (is_string($var->name)) {
                                    $var_id = '$' . $var->name;

                                    // registers variable in global context
                                    $context->hasVariable($var_id, $this);
                                }
                            }
                        }
                    } elseif (!$function_stmt instanceof PhpParser\Node\Stmt\Nop) {
                        break;
                    }
                }

                if (!$codebase->register_stub_files
                    && !$codebase->register_autoload_files
                ) {
                    $function_id = strtolower($stmt->name->name);
                    $function_context = new Context($context->self);
                    $config = Config::getInstance();
                    $function_context->collect_references = $codebase->collect_references;
                    $function_context->collect_exceptions = $config->check_for_throws_docblock;

                    if (isset($this->function_analyzers[$function_id])) {
                        $this->function_analyzers[$function_id]->analyze($function_context, $context);

                        if ($config->reportIssueInFile('InvalidReturnType', $this->getFilePath())) {
                            $method_id = $this->function_analyzers[$function_id]->getMethodId();

                            $function_storage = $codebase->functions->getStorage(
                                $this,
                                $method_id
                            );

                            $return_type = $function_storage->return_type;
                            $return_type_location = $function_storage->return_type_location;

                            $this->function_analyzers[$function_id]->verifyReturnType(
                                $this,
                                $return_type,
                                $this->getFQCLN(),
                                $return_type_location
                            );
                        }
                    }
                }
            } elseif ($stmt instanceof PhpParser\Node\Stmt\Expression) {
                if (ExpressionAnalyzer::analyze($this, $stmt->expr, $context, false, $global_context) === false) {
                    return false;
                }
            } elseif ($stmt instanceof PhpParser\Node\Stmt\InlineHTML) {
                // do nothing
            } elseif ($stmt instanceof PhpParser\Node\Stmt\Global_) {
                if (!$context->collect_initializations && !$global_context) {
                    if (IssueBuffer::accepts(
                        new InvalidGlobal(
                            'Cannot use global scope here',
                            new CodeLocation($this->source, $stmt)
                        ),
                        $this->source->getSuppressedIssues()
                    )) {
                        // fall through
                    }
                }

                $source = $this->getSource();
                $function_storage = $source instanceof FunctionLikeAnalyzer
                    ? $source->getFunctionLikeStorage($this)
                    : null;

                foreach ($stmt->vars as $var) {
                    if ($var instanceof PhpParser\Node\Expr\Variable) {
                        if (is_string($var->name)) {
                            $var_id = '$' . $var->name;

                            if ($var->name === 'argv' || $var->name === 'argc') {
                                $context->vars_in_scope[$var_id] = $this->getGlobalType($var_id);
                            } elseif (isset($function_storage->global_types[$var_id])) {
                                $context->vars_in_scope[$var_id] = clone $function_storage->global_types[$var_id];
                                $context->vars_possibly_in_scope[$var_id] = true;
                            } else {
                                $context->vars_in_scope[$var_id] =
                                    $global_context && $global_context->hasVariable($var_id, $this)
                                        ? clone $global_context->vars_in_scope[$var_id]
                                        : $this->getGlobalType($var_id);

                                $context->vars_possibly_in_scope[$var_id] = true;
                            }
                        }
                    }
                }
            } elseif ($stmt instanceof PhpParser\Node\Stmt\Property) {
                foreach ($stmt->props as $prop) {
                    if ($prop->default) {
                        ExpressionAnalyzer::analyze($this, $prop->default, $context);

                        if (isset($prop->default->inferredType)) {
                            if (!$stmt->isStatic()) {
                                if (PropertyAssignmentAnalyzer::analyzeInstance(
                                    $this,
                                    $prop,
                                    $prop->name->name,
                                    $prop->default,
                                    $prop->default->inferredType,
                                    $context
                                ) === false) {
                                    // fall through
                                }
                            }
                        }
                    }
                }
            } elseif ($stmt instanceof PhpParser\Node\Stmt\ClassConst) {
                $const_visibility = \ReflectionProperty::IS_PUBLIC;

                if ($stmt->isProtected()) {
                    $const_visibility = \ReflectionProperty::IS_PROTECTED;
                }

                if ($stmt->isPrivate()) {
                    $const_visibility = \ReflectionProperty::IS_PRIVATE;
                }

                foreach ($stmt->consts as $const) {
                    ExpressionAnalyzer::analyze($this, $const->value, $context);

                    if (isset($const->value->inferredType) && !$const->value->inferredType->hasMixed()) {
                        $codebase->classlikes->setConstantType(
                            (string)$this->getFQCLN(),
                            $const->name->name,
                            $const->value->inferredType,
                            $const_visibility
                        );
                    }
                }
            } elseif ($stmt instanceof PhpParser\Node\Stmt\Class_) {
                try {
                    $class_analyzer = new ClassAnalyzer($stmt, $this->source, $stmt->name ? $stmt->name->name : null);
                    $class_analyzer->analyze(null, $global_context);
                } catch (\InvalidArgumentException $e) {
                    // disregard this exception, we'll likely see it elsewhere in the form
                    // of an issue
                }
            } elseif ($stmt instanceof PhpParser\Node\Stmt\Nop) {
                if (($doc_comment = $stmt->getDocComment()) && $this->parsed_docblock) {
                    $var_comments = [];

                    try {
                        $var_comments = CommentAnalyzer::arrayToDocblocks(
                            $doc_comment,
                            $this->parsed_docblock,
                            $this->getSource(),
                            $this->getSource()->getAliases(),
                            $this->getSource()->getTemplateTypeMap()
                        );
                    } catch (DocblockParseException $e) {
                        if (IssueBuffer::accepts(
                            new InvalidDocblock(
                                (string)$e->getMessage(),
                                new CodeLocation($this->getSource(), $stmt, null, true)
                            )
                        )) {
                            // fall through
                        }
                    }

                    foreach ($var_comments as $var_comment) {
                        if (!$var_comment->var_id) {
                            continue;
                        }

                        $comment_type = ExpressionAnalyzer::fleshOutType(
                            $codebase,
                            $var_comment->type,
                            $context->self,
                            $context->self,
                            $this->getParentFQCLN()
                        );

                        $context->vars_in_scope[$var_comment->var_id] = $comment_type;
                    }
                }
            } elseif ($stmt instanceof PhpParser\Node\Stmt\Goto_) {
                // do nothing
            } elseif ($stmt instanceof PhpParser\Node\Stmt\Label) {
                // do nothing
            } elseif ($stmt instanceof PhpParser\Node\Stmt\Declare_) {
                foreach ($stmt->declares as $declaration) {
                    if ((string) $declaration->key === 'strict_types'
                        && $declaration->value instanceof PhpParser\Node\Scalar\LNumber
                        && $declaration->value->value === 1
                    ) {
                        $context->strict_types = true;
                    }
                }
            } elseif ($stmt instanceof PhpParser\Node\Stmt\HaltCompiler) {
                $has_returned = true;
            } else {
                if (IssueBuffer::accepts(
                    new UnrecognizedStatement(
                        'Psalm does not understand ' . get_class($stmt),
                        new CodeLocation($this->source, $stmt)
                    ),
                    $this->getSuppressedIssues()
                )) {
                    return false;
                }
            }

            if ($context->loop_scope
                && $context->loop_scope->final_actions
                && !in_array(ScopeAnalyzer::ACTION_NONE, $context->loop_scope->final_actions, true)
            ) {
                //$has_returned = true;
            }

            if ($plugin_classes) {
                $file_manipulations = [];

                foreach ($plugin_classes as $plugin_fq_class_name) {
                    if ($plugin_fq_class_name::afterStatementAnalysis(
                        $stmt,
                        $context,
                        $this->getSource(),
                        $codebase,
                        $file_manipulations
                    ) === false) {
                        return false;
                    }
                }

                if ($file_manipulations) {
                    /** @psalm-suppress MixedTypeCoercion */
                    FileManipulationBuffer::add($this->getFilePath(), $file_manipulations);
                }
            }

            if ($new_issues) {
                /** @psalm-suppress MixedTypeCoercion */
                $this->removeSuppressedIssues($new_issues);
            }

            if ($ignore_variable_property) {
                $context->ignore_variable_property = false;
            }

            if ($ignore_variable_method) {
                $context->ignore_variable_method = false;
            }
        }

        if ($root_scope
            && $context->collect_references
            && !$context->collect_initializations
            && $codebase->find_unused_variables
            && $context->check_variables
        ) {
            $this->checkUnreferencedVars($stmts);
        }

        if ($codebase->alter_code && $root_scope && $this->vars_to_initialize) {
            $file_contents = $codebase->getFileContents($this->getFilePath());

            foreach ($this->vars_to_initialize as $var_id => $branch_point) {
                $newline_pos = (int)strrpos($file_contents, "\n", $branch_point - strlen($file_contents)) + 1;
                $indentation = substr($file_contents, $newline_pos, $branch_point - $newline_pos);
                FileManipulationBuffer::add($this->getFilePath(), [
                    new FileManipulation($branch_point, $branch_point, $var_id . ' = null;' . "\n" . $indentation),
                ]);
            }
        }

        return null;
    }

    /**
     * @param  CodeLocation   $var_loc
     * @param  int  $end_bound
     * @param  bool   $assign_ref
     * @return FileManipulation
     */
    private function getPartialRemovalBounds(
        CodeLocation $var_loc,
        int $end_bound,
        bool $assign_ref = false
    ): FileManipulation {
        $var_start_loc= $var_loc->raw_file_start;
        $stmt_content = $this->getSource()->getCodebase()->file_provider->getContents($var_loc->file_path);
        $str_for_token = "<?php\n" . substr($stmt_content, $var_start_loc, $end_bound - $var_start_loc + 1);
        $token_list = array_slice(token_get_all($str_for_token), 1);   //Ignore "<?php"

        $offset_count = strlen($token_list[0][1]);
        $iter = 1;

        // Check if second token is just whitespace
        if (is_array($token_list[$iter]) && strlen(trim($token_list[$iter][1])) == 0) {
            $offset_count += strlen($token_list[1][1]);
            $iter++;
        }

        // Add offset for assignment operator
        if (is_string($token_list[$iter])) {
            $offset_count += 1;
        } else {
            $offset_count += strlen($token_list[$iter][1]);
        }
        $iter++;

        // Remove any whitespace following assignment operator token (e.g "=", "+=")
        if (is_array($token_list[$iter]) && strlen(trim($token_list[$iter][1])) == 0) {
            $offset_count += strlen($token_list[$iter][1]);
            $iter++;
        }

        // If we are dealing with assignment by reference, we need to handle "&" and any whitespace after
        if ($assign_ref) {
            $offset_count += 1;
            $iter++;
            // Handle any whitespace after "&"
            if (is_array($token_list[$iter]) && strlen(trim($token_list[$iter][1])) == 0) {
                $offset_count += strlen($token_list[$iter][1]);
            }
        }

        $file_man_start = $var_start_loc;
        $file_man_end = $var_start_loc + $offset_count;

        return new FileManipulation($file_man_start, $file_man_end, "", false);
    }

    /**
     * @param  PhpParser\Node\Expr\Assign|PhpParser\Node\Expr\AssignOp|PhpParser\Node\Expr\AssignRef $cur_assign
     * @param  array<string, CodeLocation>    $var_loc_map
     * @return void
     */
    private function markRemovedChainAssignVar(PhpParser\Node\Expr $cur_assign, array $var_loc_map): void
    {
        $var = $cur_assign->var;
        if ($var instanceof PhpParser\Node\Expr\Variable && is_string($var->name)) {
            $var_name = "$" . $var->name;
            $var_loc = $var_loc_map[$var_name];
            $this->removed_unref_vars[$var_name] = $var_loc;

            $rhs_exp = $cur_assign->expr;
            if ($rhs_exp instanceof PhpParser\Node\Expr\Assign
                || $rhs_exp instanceof PhpParser\Node\Expr\AssignOp
                || $rhs_exp instanceof PhpParser\Node\Expr\AssignRef
            ) {
                $this->markRemovedChainAssignVar($rhs_exp, $var_loc_map);
            }
        }
    }

    /**
     * @param  PhpParser\Node\Expr\Assign|PhpParser\Node\Expr\AssignOp|PhpParser\Node\Expr\AssignRef $cur_assign
     * @param  array<string, CodeLocation> $var_loc_map
     * @return bool
     */
    private function checkRemovableChainAssignment(PhpParser\Node\Expr $cur_assign, array $var_loc_map): bool
    {
        // Check if current assignment expr's variable is removable
        $var = $cur_assign->var;
        if ($var instanceof PhpParser\Node\Expr\Variable && is_string($var->name)) {
            $var_loc = $cur_assign->var->getStartFilePos();
            $var_name = "$" . $var->name;

            if (array_key_exists($var_name, $var_loc_map) &&
                $var_loc_map[$var_name]->raw_file_start === $var_loc) {
                $curr_removable = true;
            } else {
                $curr_removable = false;
            }

            if ($curr_removable) {
                $rhs_exp = $cur_assign->expr;

                if ($rhs_exp instanceof PhpParser\Node\Expr\Assign
                    || $rhs_exp instanceof PhpParser\Node\Expr\AssignOp
                    || $rhs_exp instanceof PhpParser\Node\Expr\AssignRef
                ) {
                    $rhs_removable = $this->checkRemovableChainAssignment($rhs_exp, $var_loc_map);
                    return $rhs_removable;
                }
            }
            return $curr_removable;
        } else {
            return false;
        }
    }

    /**
     * @param  array<PhpParser\Node\Stmt>   $stmts
     * @param  string   $var_id
     * @param  CodeLocation   $original_location
     * @return array{
     *          0: PhpParser\Node\Stmt|null,
     *          1: PhpParser\Node\Expr\Assign|PhpParser\Node\Expr\AssignOp|PhpParser\Node\Expr\AssignRef|null
     *          }
     */
    private function findAssignStmt(array $stmts, string $var_id, CodeLocation $original_location)
    {
        $assign_stmt = null;
        $assign_exp = null;
        $assign_exp_found = false;

        $i = 0;
        while ($i<count($stmts) && !$assign_exp_found) {
            $stmt = $stmts[$i];
            if ($stmt instanceof PhpParser\Node\Stmt\Expression) {
                $search_result = $this->findAssignExp($stmt->expr, $var_id, $original_location->raw_file_start);
                $target_exp = $search_result[0];
                $levels_taken = $search_result[1];

                if (!is_null($target_exp)) {
                    $assign_exp_found = true;
                    $assign_exp = $target_exp;
                    $assign_stmt = $levels_taken === 1 ? $stmt : null;
                }
            }
            $i+=1;
        }

        return [$assign_stmt, $assign_exp];
    }

    /**
     * @param  PhpParser\Node\Expr $current_node
     * @param  string   $var_id
     * @param  int      $var_start_loc
     * @param  int     $search_level
     * @return array{
     *          0: PhpParser\Node\Expr\Assign|PhpParser\Node\Expr\AssignOp|PhpParser\Node\Expr\AssignRef|null,
     *          1: int
     *          }
     */
    private function findAssignExp(
        PhpParser\Node\Expr $current_node,
        string $var_id,
        int $var_start_loc,
        int $search_level = 1
    ) {
        if ($current_node instanceof PhpParser\Node\Expr\Assign
            || $current_node instanceof PhpPArser\Node\Expr\AssignOp
            || $current_node instanceof PhpParser\Node\Expr\AssignRef
        ) {
            $var = $current_node->var;

            if ($var instanceof PhpParser\Node\Expr\Variable
                && $var->name === substr($var_id, 1)
                && $var->getStartFilePos() === $var_start_loc
            ) {
                return [$current_node, $search_level];
            }

            $rhs_exp = $current_node->expr;
            $rhs_search_result = $this->findAssignExp($rhs_exp, $var_id, $var_start_loc, $search_level + 1);
            return [$rhs_search_result[0], $rhs_search_result[1]];
        } else {
            return [null, $search_level];
        }
    }

    /**
     * @param  CodeLocation $var_loc
     * @return bool
     */
    private function checkIfVarRemoved(string $var_id, CodeLocation $var_loc): bool
    {
        return array_key_exists($var_id, $this->removed_unref_vars)
                && $this->removed_unref_vars[$var_id] === $var_loc;
    }

    /**
     * @param  array<PhpParser\Node\Stmt>   $stmts
     * @return void
     */
    public function checkUnreferencedVars(array $stmts)
    {
        $source = $this->getSource();
        $codebase = $source->getCodebase();
        $function_storage = $source instanceof FunctionLikeAnalyzer ? $source->getFunctionLikeStorage($this) : null;
        if ($codebase->alter_code) {
            // Reverse array to deal with chain of assignments
            $this->unused_var_locations = array_reverse($this->unused_var_locations);
        }
        $var_list = array_column($this->unused_var_locations, 0);
        $loc_list = array_column($this->unused_var_locations, 1);
        $var_loc_map = array_combine($var_list, $loc_list);

        $project_analyzer = $this->getProjectAnalyzer();

        foreach ($this->unused_var_locations as $hash => list($var_id, $original_location)) {
            if ($var_id === '$_' || isset($this->used_var_locations[$hash])) {
                continue;
            }

<<<<<<< HEAD
            if (
                !isset($this->byref_uses[$var_id])
                &&
                (
                    !$function_storage
                    ||
                    !array_key_exists(substr($var_id, 1), $function_storage->param_types)
                )
=======
            if ((!$function_storage
                || !array_key_exists(substr($var_id, 1), $function_storage->param_types))
                && !isset($this->byref_uses[$var_id])
>>>>>>> 352f18b1
                && !$this->isSuperGlobal($var_id)
            ) {
                $issue = new UnusedVariable(
                    'Variable ' . $var_id . ' is never referenced',
                    $original_location
                );

                if ($codebase->alter_code
                    && !$this->checkIfVarRemoved($var_id, $original_location)
                    && isset($project_analyzer->getIssuesToFix()['UnusedVariable'])
                    && !IssueBuffer::isSuppressed($issue, $this->getSuppressedIssues())
                ) {
                    $search_result = $this->findAssignStmt($stmts, $var_id, $original_location);
                    $assign_stmt = $search_result[0];
                    $assign_exp = $search_result[1];
                    $chain_assignment = false;

                    if (!is_null($assign_stmt) && !is_null($assign_exp)) {
                        // Check if we have to remove assignment statemnt as expression (i.e. just "$var = ")

                        // Consider chain of assignments
                        /** @var PhpParser\Node\Expr\Assign | PhpParser\Node\Expr\AssignOp |
                        PhpParser\Node\Expr\AssignRef $assign_exp */
                        /** @var PhpParser\Node\Expr $rhs_exp */
                        $rhs_exp = $assign_exp->expr;
                        if ($rhs_exp instanceof PhpParser\Node\Expr\Assign
                            || $rhs_exp instanceof PhpParser\Node\Expr\AssignOp
                            || $rhs_exp instanceof PhpParser\Node\Expr\AssignRef
                        ) {
                            $chain_assignment = true;
                            $removable_stmt = $this->checkRemovableChainAssignment($assign_exp, $var_loc_map);
                        } else {
                            $removable_stmt = true;
                        }

                        if ($removable_stmt) {
                            $traverser = new PhpParser\NodeTraverser();
                            $visitor = new CheckTrivialExprVisitor();
                            $traverser->addVisitor($visitor);
                            $traverser->traverse([$rhs_exp]);

                            $rhs_exp_trivial = (count($visitor->getNonTrivialExpr()) == 0);

                            if ($rhs_exp_trivial) {
                                $treat_as_expr = false;
                            } else {
                                $treat_as_expr = true;
                            }
                        } else {
                            $treat_as_expr = true;
                        }

                        if ($treat_as_expr) {
                            $is_assign_ref = $assign_exp instanceof PhpParser\Node\Expr\AssignRef;
                            $new_file_manipulation = $this->getPartialRemovalBounds(
                                $original_location,
                                $assign_stmt->getEndFilePos(),
                                $is_assign_ref
                            );
                            $this->removed_unref_vars[$var_id] = $original_location;
                        } else {
                            // Remove whole assignment statement
                            $new_file_manipulation = new FileManipulation(
                                $assign_stmt->getStartFilePos(),
                                $assign_stmt->getEndFilePos() + 1,
                                "",
                                false,
                                true
                            );

                            // If statement we are removing is a chain of assignments, mark other variables as removed
                            if ($chain_assignment) {
                                $this->markRemovedChainAssignVar($assign_exp, $var_loc_map);
                            } else {
                                $this->removed_unref_vars[$var_id] = $original_location;
                            }
                        }

                        FileManipulationBuffer::add($original_location->file_path, [$new_file_manipulation]);
                    } elseif (!is_null($assign_exp)) {
                        $is_assign_ref = $assign_exp instanceof PhpParser\Node\Expr\AssignRef;
                        $new_file_manipulation = $this->getPartialRemovalBounds(
                            $original_location,
                            $assign_exp->getEndFilePos(),
                            $is_assign_ref
                        );

                        FileManipulationBuffer::add($original_location->file_path, [$new_file_manipulation]);
                        $this->removed_unref_vars[$var_id] = $original_location;
                    }
                }

                if (IssueBuffer::accepts(
                    $issue,
                    $this->getSuppressedIssues()
                )) {
                    // fall through
                }
            }
        }
    }

    /**
     * @return void
     */
    private function analyzeUnset(PhpParser\Node\Stmt\Unset_ $stmt, Context $context)
    {
        $context->inside_unset = true;

        foreach ($stmt->vars as $var) {
            ExpressionAnalyzer::analyze($this, $var, $context);

            $var_id = ExpressionAnalyzer::getArrayVarId(
                $var,
                $this->getFQCLN(),
                $this
            );

            if ($var_id) {
                $context->remove($var_id);
            }

            if ($var instanceof PhpParser\Node\Expr\ArrayDimFetch && $var->dim) {
                $root_var_id = ExpressionAnalyzer::getArrayVarId(
                    $var->var,
                    $this->getFQCLN(),
                    $this
                );

                if ($root_var_id && isset($context->vars_in_scope[$root_var_id])) {
                    $root_type = clone $context->vars_in_scope[$root_var_id];

                    foreach ($root_type->getTypes() as $atomic_root_type) {
                        if ($atomic_root_type instanceof Type\Atomic\ObjectLike) {
                            if ($var->dim instanceof PhpParser\Node\Scalar\String_
                                || $var->dim instanceof PhpParser\Node\Scalar\LNumber
                            ) {
                                if (isset($atomic_root_type->properties[$var->dim->value])) {
                                    unset($atomic_root_type->properties[$var->dim->value]);
                                }

                                if (!$atomic_root_type->properties) {
                                    if ($atomic_root_type->had_mixed_value) {
                                        $root_type->addType(
                                            new Type\Atomic\TArray([
                                                new Type\Union([new Type\Atomic\TArrayKey]),
                                                new Type\Union([new Type\Atomic\TMixed]),
                                            ])
                                        );
                                    } else {
                                        $root_type->addType(
                                            new Type\Atomic\TArray([
                                                new Type\Union([new Type\Atomic\TEmpty]),
                                                new Type\Union([new Type\Atomic\TEmpty]),
                                            ])
                                        );
                                    }
                                }
                            } else {
                                $atomic_root_type->sealed = false;

                                $root_type->addType(
                                    $atomic_root_type->getGenericArrayType()
                                );
                            }
                        } elseif ($atomic_root_type instanceof Type\Atomic\TNonEmptyArray) {
                            $root_type->addType(
                                new Type\Atomic\TArray($atomic_root_type->type_params)
                            );
                        } elseif ($atomic_root_type instanceof Type\Atomic\TNonEmptyMixed) {
                            $root_type->addType(
                                new Type\Atomic\TMixed()
                            );
                        }
                    }

                    $context->vars_in_scope[$root_var_id] = $root_type;

                    $context->removeVarFromConflictingClauses(
                        $root_var_id,
                        $context->vars_in_scope[$root_var_id],
                        $this
                    );
                }
            }
        }

        $context->inside_unset = false;
    }

    /**
     * @param   PhpParser\Node\Stmt\Static_ $stmt
     * @param   Context                     $context
     *
     * @return  false|null
     */
    private function analyzeStatic(PhpParser\Node\Stmt\Static_ $stmt, Context $context)
    {
        $codebase = $this->getCodebase();

        foreach ($stmt->vars as $var) {
            if (!is_string($var->var->name)) {
                continue;
            }

            $var_id = '$' . $var->var->name;

            $doc_comment = $stmt->getDocComment();

            $comment_type = null;

            if ($doc_comment && $this->parsed_docblock) {
                $var_comments = [];

                try {
                    $var_comments = CommentAnalyzer::arrayToDocblocks(
                        $doc_comment,
                        $this->parsed_docblock,
                        $this->getSource(),
                        $this->getSource()->getAliases(),
                        $this->getSource()->getTemplateTypeMap()
                    );
                } catch (\Psalm\Exception\IncorrectDocblockException $e) {
                    if (IssueBuffer::accepts(
                        new \Psalm\Issue\MissingDocblockType(
                            (string)$e->getMessage(),
                            new CodeLocation($this, $var)
                        )
                    )) {
                        // fall through
                    }
                } catch (DocblockParseException $e) {
                    if (IssueBuffer::accepts(
                        new InvalidDocblock(
                            (string)$e->getMessage(),
                            new CodeLocation($this->getSource(), $var)
                        )
                    )) {
                        // fall through
                    }
                }

                foreach ($var_comments as $var_comment) {
                    try {
                        $var_comment_type = ExpressionAnalyzer::fleshOutType(
                            $codebase,
                            $var_comment->type,
                            $context->self,
                            $context->self,
                            $this->getParentFQCLN()
                        );

                        $var_comment_type->setFromDocblock();

                        $var_comment_type->check(
                            $this,
                            new CodeLocation($this->getSource(), $var),
                            $this->getSuppressedIssues()
                        );

                        if ($codebase->alter_code
                            && $var_comment->type_start
                            && $var_comment->type_end
                            && $var_comment->line_number
                        ) {
                            $type_location = new CodeLocation\DocblockTypeLocation(
                                $this,
                                $var_comment->type_start,
                                $var_comment->type_end,
                                $var_comment->line_number
                            );

                            $codebase->classlikes->handleDocblockTypeInMigration(
                                $codebase,
                                $this,
                                $var_comment_type,
                                $type_location,
                                $context->calling_method_id
                            );
                        }

                        if (!$var_comment->var_id || $var_comment->var_id === $var_id) {
                            $comment_type = $var_comment_type;
                            continue;
                        }

                        $context->vars_in_scope[$var_comment->var_id] = $var_comment_type;
                    } catch (\UnexpectedValueException $e) {
                        if (IssueBuffer::accepts(
                            new InvalidDocblock(
                                (string)$e->getMessage(),
                                new CodeLocation($this, $var)
                            )
                        )) {
                            // fall through
                        }
                    }
                }

                if ($comment_type) {
                    $context->byref_constraints[$var_id] = new \Psalm\Internal\ReferenceConstraint($comment_type);
                }
            }

            if ($var->default) {
                if (ExpressionAnalyzer::analyze($this, $var->default, $context) === false) {
                    return false;
                }

                if ($comment_type
                    && isset($var->default->inferredType)
                    && !TypeAnalyzer::isContainedBy(
                        $codebase,
                        $var->default->inferredType,
                        $comment_type
                    )
                ) {
                    if (IssueBuffer::accepts(
                        new \Psalm\Issue\ReferenceConstraintViolation(
                            $var_id . ' of type ' . $comment_type->getId() . ' cannot be assigned type '
                                . $var->default->inferredType->getId(),
                            new CodeLocation($this, $var)
                        )
                    )) {
                        // fall through
                    }
                }
            }

            if ($context->check_variables) {
                $context->vars_in_scope[$var_id] = $comment_type ? clone $comment_type : Type::getMixed();
                $context->vars_possibly_in_scope[$var_id] = true;
                $context->assigned_var_ids[$var_id] = true;
                $this->byref_uses[$var_id] = true;

                $location = new CodeLocation($this, $var);

                if ($context->collect_references) {
                    $context->unreferenced_vars[$var_id] = [$location->getHash() => $location];
                }

                $this->registerVariable(
                    $var_id,
                    $location,
                    $context->branch_point
                );
            }
        }

        return null;
    }

    /**
     * @param   PhpParser\Node\Expr $stmt
     * @param   ?array<string, Type\Union> $existing_class_constants
     * @param   string $fq_classlike_name
     *
     * @return  Type\Union|null
     */
    public static function getSimpleType(
        \Psalm\Codebase $codebase,
        PhpParser\Node\Expr $stmt,
        \Psalm\Aliases $aliases,
        \Psalm\FileSource $file_source = null,
        array $existing_class_constants = null,
        $fq_classlike_name = null
    ) {
        if ($stmt instanceof PhpParser\Node\Expr\BinaryOp) {
            if ($stmt instanceof PhpParser\Node\Expr\BinaryOp\Concat) {
                $left = self::getSimpleType(
                    $codebase,
                    $stmt->left,
                    $aliases,
                    $file_source,
                    $existing_class_constants,
                    $fq_classlike_name
                );
                $right = self::getSimpleType(
                    $codebase,
                    $stmt->right,
                    $aliases,
                    $file_source,
                    $existing_class_constants,
                    $fq_classlike_name
                );

                if ($left
                    && $right
                    && $left->isSingleStringLiteral()
                    && $right->isSingleStringLiteral()
                ) {
                    $result = $left->getSingleStringLiteral()->value . $right->getSingleStringLiteral()->value;

                    if (strlen($result) < 50) {
                        return Type::getString($result);
                    }
                }

                return Type::getString();
            }

            if ($stmt instanceof PhpParser\Node\Expr\BinaryOp\BooleanAnd
                || $stmt instanceof PhpParser\Node\Expr\BinaryOp\BooleanOr
                || $stmt instanceof PhpParser\Node\Expr\BinaryOp\LogicalAnd
                || $stmt instanceof PhpParser\Node\Expr\BinaryOp\LogicalOr
                || $stmt instanceof PhpParser\Node\Expr\BinaryOp\Equal
                || $stmt instanceof PhpParser\Node\Expr\BinaryOp\NotEqual
                || $stmt instanceof PhpParser\Node\Expr\BinaryOp\Identical
                || $stmt instanceof PhpParser\Node\Expr\BinaryOp\NotIdentical
                || $stmt instanceof PhpParser\Node\Expr\BinaryOp\Greater
                || $stmt instanceof PhpParser\Node\Expr\BinaryOp\GreaterOrEqual
                || $stmt instanceof PhpParser\Node\Expr\BinaryOp\Smaller
                || $stmt instanceof PhpParser\Node\Expr\BinaryOp\SmallerOrEqual
            ) {
                return Type::getBool();
            }

            if ($stmt instanceof PhpParser\Node\Expr\BinaryOp\Coalesce) {
                return null;
            }

            if ($stmt instanceof PhpParser\Node\Expr\BinaryOp\Spaceship) {
                return Type::getInt();
            }

            $stmt->left->inferredType = self::getSimpleType(
                $codebase,
                $stmt->left,
                $aliases,
                $file_source,
                $existing_class_constants,
                $fq_classlike_name
            );
            $stmt->right->inferredType = self::getSimpleType(
                $codebase,
                $stmt->right,
                $aliases,
                $file_source,
                $existing_class_constants,
                $fq_classlike_name
            );

            if (!$stmt->left->inferredType || !$stmt->right->inferredType) {
                return null;
            }

            if ($stmt instanceof PhpParser\Node\Expr\BinaryOp\Plus ||
                $stmt instanceof PhpParser\Node\Expr\BinaryOp\Minus ||
                $stmt instanceof PhpParser\Node\Expr\BinaryOp\Mod ||
                $stmt instanceof PhpParser\Node\Expr\BinaryOp\Mul ||
                $stmt instanceof PhpParser\Node\Expr\BinaryOp\Pow
            ) {
                BinaryOpAnalyzer::analyzeNonDivArithmeticOp(
                    $file_source instanceof StatementsSource ? $file_source : null,
                    $stmt->left,
                    $stmt->right,
                    $stmt,
                    $result_type
                );

                if ($result_type) {
                    return $result_type;
                }

                return null;
            }

            if ($stmt instanceof PhpParser\Node\Expr\BinaryOp\Div
                && ($stmt->left->inferredType->hasInt() || $stmt->left->inferredType->hasFloat())
                && ($stmt->right->inferredType->hasInt() || $stmt->right->inferredType->hasFloat())
            ) {
                return Type::combineUnionTypes(Type::getFloat(), Type::getInt());
            }
        }

        if ($stmt instanceof PhpParser\Node\Expr\ConstFetch) {
            if (strtolower($stmt->name->parts[0]) === 'false') {
                return Type::getFalse();
            } elseif (strtolower($stmt->name->parts[0]) === 'true') {
                return Type::getTrue();
            } elseif (strtolower($stmt->name->parts[0]) === 'null') {
                return Type::getNull();
            } elseif ($stmt->name->parts[0] === '__NAMESPACE__') {
                return Type::getString($aliases->namespace);
            }

            return null;
        }

        if ($stmt instanceof PhpParser\Node\Scalar\MagicConst\Namespace_) {
            return Type::getString($aliases->namespace);
        }

        if ($stmt instanceof PhpParser\Node\Expr\ClassConstFetch) {
            if ($stmt->class instanceof PhpParser\Node\Name
                && $stmt->name instanceof PhpParser\Node\Identifier
                && $fq_classlike_name
                && $stmt->class->parts !== ['static']
                && $stmt->class->parts !== ['parent']
            ) {
                if (isset($existing_class_constants[$stmt->name->name])) {
                    if ($stmt->class->parts === ['self']) {
                        return clone $existing_class_constants[$stmt->name->name];
                    }
                }

                if ($stmt->class->parts === ['self']) {
                    $const_fq_class_name = $fq_classlike_name;
                } else {
                    $const_fq_class_name = ClassLikeAnalyzer::getFQCLNFromNameObject(
                        $stmt->class,
                        $aliases
                    );
                }

                if (
                    isset($existing_class_constants[$stmt->name->name])
                    &&
                    strtolower($const_fq_class_name) === strtolower($fq_classlike_name)
                ) {
                    return clone $existing_class_constants[$stmt->name->name];
                }

                if (strtolower($stmt->name->name) === 'class') {
                    return Type::getLiteralClassString($const_fq_class_name);
                }

                if ($existing_class_constants === null) {
                    try {
                        $foreign_class_constants = $codebase->classlikes->getConstantsForClass(
                            $const_fq_class_name,
                            \ReflectionProperty::IS_PRIVATE
                        );

                        if (isset($foreign_class_constants[$stmt->name->name])) {
                            return clone $foreign_class_constants[$stmt->name->name];
                        }

                        return null;
                    } catch (\InvalidArgumentException $e) {
                        return null;
                    }
                }
            }

            if ($stmt->name instanceof PhpParser\Node\Identifier && strtolower($stmt->name->name) === 'class') {
                return Type::getClassString();
            }

            return null;
        }

        if ($stmt instanceof PhpParser\Node\Scalar\String_) {
            return Type::getString(strlen($stmt->value) < 30 ? $stmt->value : null);
        }

        if ($stmt instanceof PhpParser\Node\Scalar\LNumber) {
            return Type::getInt(false, $stmt->value);
        }

        if ($stmt instanceof PhpParser\Node\Scalar\DNumber) {
            return Type::getFloat($stmt->value);
        }

        if ($stmt instanceof PhpParser\Node\Expr\Array_) {
            if (count($stmt->items) === 0) {
                return Type::getEmptyArray();
            }

            $item_key_type = null;
            $item_value_type = null;

            $property_types = [];
            $class_strings = [];

            $can_create_objectlike = true;

            foreach ($stmt->items as $int_offset => $item) {
                if ($item === null) {
                    continue;
                }

                $single_item_key_type = null;

                if ($item->key) {
                    $single_item_key_type = self::getSimpleType(
                        $codebase,
                        $item->key,
                        $aliases,
                        $file_source,
                        $existing_class_constants,
                        $fq_classlike_name
                    );

                    if ($single_item_key_type) {
                        if ($item_key_type) {
                            $item_key_type = Type::combineUnionTypes(
                                $single_item_key_type,
                                $item_key_type,
                                $codebase,
                                false,
                                true,
                                30
                            );
                        } else {
                            $item_key_type = $single_item_key_type;
                        }
                    }
                } else {
                    $item_key_type = Type::getInt();
                }

                if ($item_value_type && !$can_create_objectlike) {
                    continue;
                }

                $single_item_value_type = self::getSimpleType(
                    $codebase,
                    $item->value,
                    $aliases,
                    $file_source,
                    $existing_class_constants,
                    $fq_classlike_name
                );

                if (!$single_item_value_type) {
                    return null;
                }

                if ($item->key instanceof PhpParser\Node\Scalar\String_
                    || $item->key instanceof PhpParser\Node\Scalar\LNumber
                    || !$item->key
                ) {
                    if (count($property_types) <= 50) {
                        $property_types[$item->key ? $item->key->value : $int_offset] = $single_item_value_type;
                    } else {
                        $can_create_objectlike = false;
                    }
                } else {
                    $dim_type = $single_item_key_type;

                    if (!$dim_type) {
                        return null;
                    }

                    $dim_atomic_types = $dim_type->getTypes();

                    if (count($dim_atomic_types) > 1 || $dim_type->hasMixed() || count($property_types) > 50) {
                        $can_create_objectlike = false;
                    } else {
                        $atomic_type = array_shift($dim_atomic_types);

                        if ($atomic_type instanceof Type\Atomic\TLiteralInt
                            || $atomic_type instanceof Type\Atomic\TLiteralString
                        ) {
                            if ($atomic_type instanceof Type\Atomic\TLiteralClassString) {
                                $class_strings[$atomic_type->value] = true;
                            }

                            $property_types[$atomic_type->value] = $single_item_value_type;
                        } else {
                            $can_create_objectlike = false;
                        }
                    }
                }

                if ($item_value_type) {
                    $item_value_type = Type::combineUnionTypes(
                        $single_item_value_type,
                        $item_value_type,
                        $codebase,
                        false,
                        true,
                        30
                    );
                } else {
                    $item_value_type = $single_item_value_type;
                }
            }

            // if this array looks like an object-like array, let's return that instead
            if ($item_value_type
                && $item_key_type
                && $can_create_objectlike
                && ($item_key_type->hasString() || $item_key_type->hasInt())
            ) {
                $objectlike = new Type\Atomic\ObjectLike($property_types, $class_strings);
                $objectlike->sealed = true;
                return new Type\Union([$objectlike]);
            }

            if (!$item_key_type || !$item_value_type) {
                return null;
            }

            return new Type\Union([
                new Type\Atomic\TNonEmptyArray([
                    $item_key_type,
                    $item_value_type,
                ]),
            ]);
        }

        if ($stmt instanceof PhpParser\Node\Expr\Cast\Int_) {
            return Type::getInt();
        }

        if ($stmt instanceof PhpParser\Node\Expr\Cast\Double) {
            return Type::getFloat();
        }

        if ($stmt instanceof PhpParser\Node\Expr\Cast\Bool_) {
            return Type::getBool();
        }

        if ($stmt instanceof PhpParser\Node\Expr\Cast\String_) {
            return Type::getString();
        }

        if ($stmt instanceof PhpParser\Node\Expr\Cast\Object_) {
            return Type::getObject();
        }

        if ($stmt instanceof PhpParser\Node\Expr\Cast\Array_) {
            return Type::getArray();
        }

        if (
            ($stmt_is_expr_unary_minus = $stmt instanceof PhpParser\Node\Expr\UnaryMinus)
            ||
            $stmt instanceof PhpParser\Node\Expr\UnaryPlus
        ) {
            $type_to_invert = self::getSimpleType(
                $codebase,
                $stmt->expr,
                $aliases,
                $file_source,
                $existing_class_constants,
                $fq_classlike_name
            );

            if (!$type_to_invert) {
                return null;
            }

            foreach ($type_to_invert->getTypes() as $type_part) {
                if ($type_part instanceof Type\Atomic\TLiteralInt
                    && $stmt_is_expr_unary_minus
                ) {
                    $type_part->value = -$type_part->value;
                } elseif ($type_part instanceof Type\Atomic\TLiteralFloat
                    && $stmt_is_expr_unary_minus
                ) {
                    $type_part->value = -$type_part->value;
                }
            }

            return $type_to_invert;
        }

        return null;
    }

    /**
     * @param   PhpParser\Node\Stmt\Const_  $stmt
     * @param   Context                     $context
     *
     * @return  void
     */
    private function analyzeConstAssignment(PhpParser\Node\Stmt\Const_ $stmt, Context $context)
    {
        foreach ($stmt->consts as $const) {
            ExpressionAnalyzer::analyze($this, $const->value, $context);

            $this->setConstType(
                $const->name->name,
                $const->value->inferredType ?? Type::getMixed(),
                $context
            );
        }
    }

    /**
     * @param   string  $const_name
     * @param   bool    $is_fully_qualified
     * @param   Context $context
     *
     * @return  Type\Union|null
     */
    public function getConstType(
        $const_name,
        $is_fully_qualified,
        Context $context
    ) {
        $aliased_constants = $this->getAliases()->constants;

        if (isset($aliased_constants[$const_name])) {
            $fq_const_name = $aliased_constants[$const_name];
        } elseif ($is_fully_qualified) {
            $fq_const_name = $const_name;
        } else {
            $fq_const_name = Type::getFQCLNFromString($const_name, $this->getAliases());
        }

        if ($fq_const_name) {
            $const_name_parts = explode('\\', $fq_const_name);
            $const_name = array_pop($const_name_parts);
            $namespace_name = implode('\\', $const_name_parts);
            $namespace_constants = NamespaceAnalyzer::getConstantsForNamespace(
                $namespace_name,
                \ReflectionProperty::IS_PUBLIC
            );

            if (isset($namespace_constants[$const_name])) {
                return $namespace_constants[$const_name];
            }
        }

        if ($context->hasVariable($fq_const_name, $this)) {
            return $context->vars_in_scope[$fq_const_name];
        }

        $file_path = $this->getRootFilePath();
        $codebase = $this->getCodebase();

        $file_storage_provider = $codebase->file_storage_provider;

        $file_storage = $file_storage_provider->get($file_path);

        if (isset($file_storage->declaring_constants[$const_name])) {
            $constant_file_path = $file_storage->declaring_constants[$const_name];

            return $file_storage_provider->get($constant_file_path)->constants[$const_name];
        }

        if (isset($file_storage->declaring_constants[$fq_const_name])) {
            $constant_file_path = $file_storage->declaring_constants[$fq_const_name];

            return $file_storage_provider->get($constant_file_path)->constants[$fq_const_name];
        }

        return ConstFetchAnalyzer::getGlobalConstType($codebase, $fq_const_name, $const_name)
            ?? ConstFetchAnalyzer::getGlobalConstType($codebase, $const_name, $const_name);
    }

    /**
     * @param   string      $const_name
     * @param   Type\Union  $const_type
     * @param   Context     $context
     *
     * @return  void
     */
    public function setConstType($const_name, Type\Union $const_type, Context $context)
    {
        $context->vars_in_scope[$const_name] = $const_type;
        $context->constants[$const_name] = $const_type;

        if ($this->source instanceof NamespaceAnalyzer) {
            $this->source->setConstType($const_name, $const_type);
        }
    }

    /**
     * @param  string       $var_name
     *
     * @return bool
     */
    public function hasVariable($var_name)
    {
        return isset($this->all_vars[$var_name]);
    }

    /**
     * @param  string       $var_id
     * @param  CodeLocation $location
     * @param  int|null     $branch_point
     *
     * @return void
     */
    public function registerVariable($var_id, CodeLocation $location, $branch_point)
    {
        $this->all_vars[$var_id] = $location;

        if ($branch_point) {
            $this->var_branch_points[$var_id] = $branch_point;
        }

        $this->registerVariableAssignment($var_id, $location);
    }

    /**
     * @param  string       $var_id
     * @param  CodeLocation $location
     *
     * @return void
     */
    public function registerVariableAssignment($var_id, CodeLocation $location)
    {
        $this->unused_var_locations[$location->getHash()] = [$var_id, $location];
    }

    /**
     * @param array<string, CodeLocation> $locations
     * @return void
     */
    public function registerVariableUses(array $locations)
    {
        foreach ($locations as $hash => $_) {
            unset($this->unused_var_locations[$hash]);
            $this->used_var_locations[$hash] = true;
        }
    }

    /**
     * @return array<string, array{0: string, 1: CodeLocation}>
     */
    public function getUnusedVarLocations()
    {
        return $this->unused_var_locations;
    }

    /**
     * The first appearance of the variable in this set of statements being evaluated
     *
     * @param  string  $var_id
     *
     * @return CodeLocation|null
     */
    public function getFirstAppearance($var_id)
    {
        return $this->all_vars[$var_id] ?? null;
    }

    /**
     * @param  string $var_id
     *
     * @return int|null
     */
    public function getBranchPoint($var_id)
    {
        return $this->var_branch_points[$var_id] ?? null;
    }

    /**
     * @param string $var_id
     * @param int    $branch_point
     *
     * @return void
     */
    public function addVariableInitialization($var_id, $branch_point)
    {
        $this->vars_to_initialize[$var_id] = $branch_point;
    }

    public function getFileAnalyzer() : FileAnalyzer
    {
        return $this->file_analyzer;
    }

    public function getCodebase() : Codebase
    {
        return $this->codebase;
    }

    /**
     * @return array<string, FunctionAnalyzer>
     */
    public function getFunctionAnalyzers()
    {
        return $this->function_analyzers;
    }

    /**
     * @param  PhpParser\Node\Expr $first_arg_value
     *
     * @return null|string
     */
    public static function getConstName($first_arg_value, Codebase $codebase, Aliases $aliases)
    {
        $const_name = null;

        if ($first_arg_value instanceof PhpParser\Node\Scalar\String_) {
            $const_name = $first_arg_value->value;
        } elseif (isset($first_arg_value->inferredType)) {
            if ($first_arg_value->inferredType->isSingleStringLiteral()) {
                $const_name = $first_arg_value->inferredType->getSingleStringLiteral()->value;
            }
        } else {
            $simple_type = self::getSimpleType($codebase, $first_arg_value, $aliases);
            if ($simple_type && $simple_type->isSingleStringLiteral()) {
                $const_name = $simple_type->getSingleStringLiteral()->value;
            }
        }

        return $const_name;
    }

    public function isSuperGlobal(string $var_id) : bool
    {
        return in_array(
            $var_id,
            [
                '$GLOBALS',
                '$_SERVER',
                '$_GET',
                '$_POST',
                '$_FILES',
                '$_COOKIE',
                '$_SESSION',
                '$_REQUEST',
                '$_ENV',
                '$http_response_header'
            ],
            true
        );
    }

    public function getGlobalType(string $var_id) : Type\Union
    {
        $config = Config::getInstance();

        if (isset($config->globals[$var_id])) {
            return Type::parseString($config->globals[$var_id]);
        }

        if ($var_id === '$argv') {
            return new Type\Union([
                new Type\Atomic\TArray([Type::getInt(), Type::getString()]),
            ]);
        }

        if ($var_id === '$argc') {
            return Type::getInt();
        }

        if ($this->isSuperGlobal($var_id)) {
            return Type::getArray();
        }

        return Type::getMixed();
    }

    /**
     * @param array<string, bool> $byref_uses
     * @return void
     */
    public function setByRefUses(array $byref_uses)
    {
        $this->byref_uses = $byref_uses;
    }

    /**
     * @return array<string, array<array-key, CodeLocation>>
     */
    public function getUncaughtThrows(Context $context)
    {
        $uncaught_throws = [];

        if ($context->collect_exceptions) {
            if ($context->possibly_thrown_exceptions) {
                $config = $this->codebase->config;
                $ignored_exceptions = array_change_key_case(
                    $context->is_global ?
                        $config->ignored_exceptions_in_global_scope :
                        $config->ignored_exceptions
                );
                $ignored_exceptions_and_descendants = array_change_key_case(
                    $context->is_global ?
                        $config->ignored_exceptions_and_descendants_in_global_scope :
                        $config->ignored_exceptions_and_descendants
                );

                foreach ($context->possibly_thrown_exceptions as $possibly_thrown_exception => $codelocations) {
                    if (isset($ignored_exceptions[strtolower($possibly_thrown_exception)])) {
                        continue;
                    }

                    $is_expected = false;

                    foreach ($ignored_exceptions_and_descendants as $expected_exception => $_) {
                        if ($expected_exception === $possibly_thrown_exception
                            || $this->codebase->classExtends($possibly_thrown_exception, $expected_exception)
                        ) {
                            $is_expected = true;
                            break;
                        }
                    }

                    if (!$is_expected) {
                        $uncaught_throws[$possibly_thrown_exception] = $codelocations;
                    }
                }
            }
        }

        return $uncaught_throws;
    }

    /**
     * @return array{description:string, specials:array<string, array<int, string>>}|null
     */
    public function getParsedDocblock() : ?array
    {
        return $this->parsed_docblock;
    }
}<|MERGE_RESOLUTION|>--- conflicted
+++ resolved
@@ -1037,20 +1037,14 @@
                 continue;
             }
 
-<<<<<<< HEAD
             if (
                 !isset($this->byref_uses[$var_id])
                 &&
                 (
                     !$function_storage
-                    ||
+                ||
                     !array_key_exists(substr($var_id, 1), $function_storage->param_types)
                 )
-=======
-            if ((!$function_storage
-                || !array_key_exists(substr($var_id, 1), $function_storage->param_types))
-                && !isset($this->byref_uses[$var_id])
->>>>>>> 352f18b1
                 && !$this->isSuperGlobal($var_id)
             ) {
                 $issue = new UnusedVariable(
