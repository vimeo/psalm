<?php

declare(strict_types=1);

namespace Psalm\Internal\Analyzer;

use PhpParser\Node\Stmt\ClassMethod;
use PhpParser\NodeTraverser;
use Psalm\CodeLocation;
use Psalm\Codebase;
use Psalm\Config;
use Psalm\Internal\Codebase\InternalCallMapHandler;
use Psalm\Internal\FileManipulation\FileManipulationBuffer;
use Psalm\Internal\MethodIdentifier;
use Psalm\Internal\PhpVisitor\ParamReplacementVisitor;
use Psalm\Internal\Type\Comparator\TypeComparisonResult;
use Psalm\Internal\Type\Comparator\UnionTypeComparator;
use Psalm\Internal\Type\TemplateInferredTypeReplacer;
use Psalm\Internal\Type\TemplateResult;
use Psalm\Internal\Type\TypeExpander;
use Psalm\Issue\ConstructorSignatureMismatch;
use Psalm\Issue\ImplementedParamTypeMismatch;
use Psalm\Issue\ImplementedReturnTypeMismatch;
use Psalm\Issue\LessSpecificImplementedReturnType;
use Psalm\Issue\MethodSignatureMismatch;
use Psalm\Issue\MethodSignatureMustProvideReturnType;
use Psalm\Issue\MismatchingDocblockParamType;
use Psalm\Issue\MismatchingDocblockReturnType;
use Psalm\Issue\MissingImmutableAnnotation;
use Psalm\Issue\MoreSpecificImplementedParamType;
use Psalm\Issue\OverriddenMethodAccess;
use Psalm\Issue\ParamNameMismatch;
use Psalm\Issue\TraitMethodSignatureMismatch;
use Psalm\IssueBuffer;
use Psalm\Storage\AttributeStorage;
use Psalm\Storage\ClassLikeStorage;
use Psalm\Storage\FunctionLikeParameter;
use Psalm\Storage\MethodStorage;
use Psalm\Type;
use Psalm\Type\Atomic\TNull;
use Psalm\Type\Atomic\TTemplateParam;
use Psalm\Type\Union;

use function array_filter;
use function in_array;
use function str_starts_with;
use function strtolower;

/**
 * @internal
 */
final class MethodComparator
{
    /**
     * @param  string[]         $suppressed_issues
     * @return false|null
     * @psalm-suppress PossiblyUnusedReturnValue unused but seems important
     */
    public static function compare(
        Codebase $codebase,
        ?ClassMethod $stmt,
        ClassLikeStorage $implementer_classlike_storage,
        ClassLikeStorage $guide_classlike_storage,
        MethodStorage $implementer_method_storage,
        MethodStorage $guide_method_storage,
        string $implementer_called_class_name,
        int $implementer_visibility,
        CodeLocation $code_location,
        array $suppressed_issues,
        bool $prevent_abstract_override = true,
        bool $prevent_method_signature_mismatch = true,
    ): ?bool {
        $implementer_method_id = new MethodIdentifier(
            $implementer_classlike_storage->name,
            strtolower($guide_method_storage->cased_name ?: ''),
        );

        $implementer_declaring_method_id = $codebase->methods->getDeclaringMethodId(
            $implementer_method_id,
        );

        $cased_implementer_method_id = $implementer_classlike_storage->name . '::'
            . $implementer_method_storage->cased_name;

        $cased_guide_method_id = $guide_classlike_storage->name . '::' . $guide_method_storage->cased_name;

        $codebase->methods->file_reference_provider->addMethodDependencyToClassMember(
            strtolower((string)($implementer_declaring_method_id ?? $implementer_method_id)),
            strtolower($guide_classlike_storage->name . '::' . $guide_method_storage->cased_name),
        );

        self::checkForObviousMethodMismatches(
            $guide_classlike_storage,
            $implementer_classlike_storage,
            $guide_method_storage,
            $implementer_method_storage,
            $guide_method_storage->visibility,
            $implementer_visibility,
            $cased_guide_method_id,
            $cased_implementer_method_id,
            $prevent_method_signature_mismatch,
            $prevent_abstract_override,
            $codebase->analysis_php_version_id >= 8_00_00,
            $code_location,
            $suppressed_issues,
        );

        if ($guide_method_storage->signature_return_type && $prevent_method_signature_mismatch) {
            self::compareMethodSignatureReturnTypes(
                $codebase,
                $guide_classlike_storage,
                $implementer_classlike_storage,
                $guide_method_storage,
                $implementer_method_storage,
                $guide_method_storage->signature_return_type,
                $cased_guide_method_id,
                $implementer_called_class_name,
                $cased_implementer_method_id,
                $code_location,
                $suppressed_issues,
            );
        }

        // CallMapHandler needed due to https://github.com/vimeo/psalm/issues/10378
        if (!$guide_classlike_storage->user_defined
            && $implementer_classlike_storage->user_defined
            && $codebase->analysis_php_version_id >= 8_01_00
            && (($guide_method_storage->return_type && InternalCallMapHandler::inCallMap($cased_guide_method_id))
                || $guide_method_storage->signature_return_type
            ) && !$implementer_method_storage->signature_return_type
            && !array_filter(
                $implementer_method_storage->attributes,
                static fn(AttributeStorage $s): bool => $s->fq_class_name === 'ReturnTypeWillChange',
            )
        ) {
            IssueBuffer::maybeAdd(
                new MethodSignatureMustProvideReturnType(
                    'Method ' . $cased_implementer_method_id . ' must have a return type signature',
                    $implementer_method_storage->location ?: $code_location,
                ),
                $suppressed_issues + $implementer_classlike_storage->suppressed_issues,
            );
        }

        if ($guide_method_storage->return_type
            && $implementer_method_storage->return_type
            && !$implementer_method_storage->inherited_return_type
            && ($guide_method_storage->signature_return_type !== $guide_method_storage->return_type
                || $implementer_method_storage->signature_return_type !== $implementer_method_storage->return_type)
            && $implementer_classlike_storage->user_defined
            && (!$guide_classlike_storage->stubbed || $guide_classlike_storage->template_types)
        ) {
            self::compareMethodDocblockReturnTypes(
                $codebase,
                $guide_classlike_storage,
                $implementer_classlike_storage,
                $implementer_method_storage,
                $guide_method_storage->return_type,
                $implementer_method_storage->return_type,
                $cased_guide_method_id,
                $implementer_called_class_name,
                $implementer_declaring_method_id,
                $code_location,
                $suppressed_issues,
            );
        }

        foreach ($guide_method_storage->params as $i => $guide_param) {
            if (!isset($implementer_method_storage->params[$i])) {
                if (!$prevent_abstract_override && $i >= $guide_method_storage->required_param_count) {
                    continue;
                }

                if (IssueBuffer::accepts(
                    new MethodSignatureMismatch(
                        'Method ' . $cased_implementer_method_id . ' has fewer parameters than parent method ' .
                            $cased_guide_method_id,
                        $code_location,
                    ),
                    $suppressed_issues + $implementer_classlike_storage->suppressed_issues,
                )) {
                    return false;
                }

                return null;
            }

            self::compareMethodParams(
                $codebase,
                $stmt,
                $implementer_classlike_storage,
                $guide_classlike_storage,
                $implementer_called_class_name,
                $guide_method_storage,
                $implementer_method_storage,
                $guide_param,
                $implementer_method_storage->params[$i],
                $i,
                $cased_guide_method_id,
                $cased_implementer_method_id,
                $prevent_method_signature_mismatch,
                $code_location,
                $suppressed_issues,
            );
        }

        if (($guide_classlike_storage->is_interface
             || $guide_classlike_storage->preserve_constructor_signature
             || $implementer_method_storage->cased_name !== '__construct')
            && $implementer_method_storage->required_param_count > $guide_method_storage->required_param_count
        ) {
            if ($implementer_method_storage->cased_name !== '__construct') {
                if (IssueBuffer::accepts(
                    new MethodSignatureMismatch(
                        'Method ' . $cased_implementer_method_id . ' has more required parameters than parent method ' .
                            $cased_guide_method_id,
                        $code_location,
                    ),
                    $suppressed_issues + $implementer_classlike_storage->suppressed_issues,
                )) {
                    return false;
                }
            } else {
                if (IssueBuffer::accepts(
                    new ConstructorSignatureMismatch(
                        'Method ' . $cased_implementer_method_id . ' has more required parameters than parent method ' .
                            $cased_guide_method_id,
                        $code_location,
                    ),
                    $suppressed_issues + $implementer_classlike_storage->suppressed_issues,
                )) {
                    return false;
                }
            }


            return null;
        }

        return null;
    }

    /**
     * @param array<lowercase-string, MethodStorage> $pseudo_methods
     */
    public static function comparePseudoMethods(
        array $pseudo_methods,
        string $fq_class_name,
        Codebase $codebase,
        ClassLikeStorage $class_storage,
    ): void {
        foreach ($pseudo_methods as $pseudo_method_name => $pseudo_method_storage) {
            $pseudo_method_id = new MethodIdentifier(
                $fq_class_name,
                $pseudo_method_name,
            );

            $overridden_method_ids = $codebase->methods->getOverriddenMethodIds($pseudo_method_id);
            if (isset($class_storage->methods[$pseudo_method_id->method_name])) {
                $overridden_method_ids[$class_storage->name] = $pseudo_method_id;
            }

            if ($overridden_method_ids
                && $pseudo_method_name !== '__construct'
                && $pseudo_method_storage->location
            ) {
                foreach ($overridden_method_ids as $overridden_method_id) {
                    $parent_method_storage = $codebase->methods->getStorage($overridden_method_id);

                    $overridden_fq_class_name = $overridden_method_id->fq_class_name;

                    $parent_storage = $codebase->classlike_storage_provider->get($overridden_fq_class_name);

                    self::compare(
                        $codebase,
                        null,
                        $class_storage,
                        $parent_storage,
                        $pseudo_method_storage,
                        $parent_method_storage,
                        $fq_class_name,
                        $pseudo_method_storage->visibility ?: 0,
                        $class_storage->location ?: $pseudo_method_storage->location,
                        $class_storage->suppressed_issues,
                        true,
                        false,
                    );
                }
            }
        }
    }

    /**
     * @param  string[]         $suppressed_issues
     */
    private static function checkForObviousMethodMismatches(
        ClassLikeStorage $guide_classlike_storage,
        ClassLikeStorage $implementer_classlike_storage,
        MethodStorage $guide_method_storage,
        MethodStorage $implementer_method_storage,
        int $guide_visibility,
        int $implementer_visibility,
        string $cased_guide_method_id,
        string $cased_implementer_method_id,
        bool $prevent_method_signature_mismatch,
        bool $prevent_abstract_override,
        bool $trait_mismatches_are_fatal,
        CodeLocation $code_location,
        array $suppressed_issues,
    ): void {
        if ($implementer_visibility > $guide_visibility) {
            if ($trait_mismatches_are_fatal
                || $guide_classlike_storage->is_trait === $implementer_classlike_storage->is_trait
                || !in_array($guide_classlike_storage->name, $implementer_classlike_storage->used_traits)
                || $implementer_method_storage->defining_fqcln !== $implementer_classlike_storage->name
                || (!$implementer_method_storage->abstract
                    && !$guide_method_storage->abstract)
            ) {
                IssueBuffer::maybeAdd(
                    new OverriddenMethodAccess(
                        'Method ' . $cased_implementer_method_id . ' has different access level than '
                            . $cased_guide_method_id,
                        $code_location,
                    ),
                    $suppressed_issues + $implementer_classlike_storage->suppressed_issues,
                );
            } else {
                IssueBuffer::maybeAdd(
                    new TraitMethodSignatureMismatch(
                        'Method ' . $cased_implementer_method_id . ' has different access level than '
                        . $cased_guide_method_id,
                        $code_location,
                    ),
                    $suppressed_issues + $implementer_classlike_storage->suppressed_issues,
                );
            }
        }

        if ($guide_method_storage->final
            && $prevent_method_signature_mismatch
            && $prevent_abstract_override
        ) {
            IssueBuffer::maybeAdd(
                new MethodSignatureMismatch(
                    'Method ' . $cased_guide_method_id . ' is declared final and cannot be overridden',
                    $code_location,
                ),
                $guide_method_storage->final_from_docblock ?
                    $suppressed_issues + $implementer_classlike_storage->suppressed_issues :
                    [],
            );
        }

        if ($prevent_abstract_override
            && !$guide_method_storage->abstract
            && $implementer_method_storage->abstract
            && !$guide_classlike_storage->abstract
            && !$guide_classlike_storage->is_interface
        ) {
            IssueBuffer::maybeAdd(
                new MethodSignatureMismatch(
                    'Method ' . $cased_implementer_method_id . ' cannot be abstract when inherited method '
                        . $cased_guide_method_id . ' is non-abstract',
                    $code_location,
                ),
                $suppressed_issues + $implementer_classlike_storage->suppressed_issues,
            );
        }

        if ($guide_method_storage->returns_by_ref && !$implementer_method_storage->returns_by_ref) {
            IssueBuffer::maybeAdd(
                new MethodSignatureMismatch(
                    'Method ' . $cased_implementer_method_id . ' must return by-reference',
                    $code_location,
                ),
                $suppressed_issues + $implementer_classlike_storage->suppressed_issues,
            );
        }

        if ($guide_method_storage->external_mutation_free
            && !$implementer_method_storage->external_mutation_free
            && !$guide_method_storage->mutation_free_inferred
            && $prevent_method_signature_mismatch
        ) {
            IssueBuffer::maybeAdd(
                new MissingImmutableAnnotation(
                    $cased_guide_method_id . ' is marked @psalm-external-mutation-free, but '
                        . $implementer_classlike_storage->name . '::'
                        . ($guide_method_storage->cased_name ?: '')
                        . ' is not marked @psalm-external-mutation-free',
                    $code_location,
                ),
                $suppressed_issues + $implementer_classlike_storage->suppressed_issues,
            );
        }
    }

    /**
     * @param  string[]         $suppressed_issues
     */
    private static function compareMethodParams(
        Codebase $codebase,
        ?ClassMethod $stmt,
        ClassLikeStorage $implementer_classlike_storage,
        ClassLikeStorage $guide_classlike_storage,
        string $implementer_called_class_name,
        MethodStorage $guide_method_storage,
        MethodStorage $implementer_method_storage,
        FunctionLikeParameter $guide_param,
        FunctionLikeParameter $implementer_param,
        int $i,
        string $cased_guide_method_id,
        string $cased_implementer_method_id,
        bool $prevent_method_signature_mismatch,
        CodeLocation $code_location,
        array $suppressed_issues,
    ): void {
        // ignore errors from stubbed/out of project files
        $config = Config::getInstance();
        if (!$implementer_classlike_storage->user_defined
            && (!$implementer_param->location
                || !$config->isInProjectDirs(
                    $implementer_param->location->file_path,
                )
            )) {
            return;
        }

        if ($prevent_method_signature_mismatch) {
            if (!$guide_classlike_storage->user_defined
                && $guide_param->type) {
                $implementer_param_type = $implementer_param->signature_type;

                $guide_param_signature_type = $guide_param->type;

                $or_null_guide_param_signature_type = $guide_param->signature_type
                    ? $guide_param->signature_type->getBuilder()
                    : null;

                if ($or_null_guide_param_signature_type) {
                    $or_null_guide_param_signature_type->addType(new TNull);
                }

                if ($cased_guide_method_id === 'Serializable::unserialize') {
                    $guide_param_signature_type = null;
                    $or_null_guide_param_signature_type = null;
                }

                if (!$guide_param->type->hasMixed()
                    && !$guide_param->type->from_docblock
                    && ($implementer_param_type || $guide_param_signature_type)
                ) {
                    if ($implementer_param_type
                        && (!$guide_param_signature_type
                            || strtolower($implementer_param_type->getId())
                                !== strtolower($guide_param_signature_type->getId()))
                        && (!$or_null_guide_param_signature_type
                            || strtolower($implementer_param_type->getId())
                                !== strtolower($or_null_guide_param_signature_type->getId()))
                    ) {
                        if ($implementer_method_storage->cased_name === '__construct') {
                            IssueBuffer::maybeAdd(
                                new ConstructorSignatureMismatch(
                                    'Argument ' . ($i + 1) . ' of '
                                        . $cased_implementer_method_id . ' has wrong type \''
                                        . $implementer_param_type . '\', expecting \''
                                        . $guide_param_signature_type . '\' as defined by '
                                        . $cased_guide_method_id,
                                    $implementer_param->location
                                        && $config->isInProjectDirs(
                                            $implementer_param->location->file_path,
                                        )
                                        ? $implementer_param->location
                                        : $code_location,
                                ),
                                $suppressed_issues + $implementer_classlike_storage->suppressed_issues,
                            );
                        } else {
                            IssueBuffer::maybeAdd(
                                new MethodSignatureMismatch(
                                    'Argument ' . ($i + 1) . ' of '
                                        . $cased_implementer_method_id . ' has wrong type \''
                                        . $implementer_param_type . '\', expecting \''
                                        . $guide_param_signature_type . '\' as defined by '
                                        . $cased_guide_method_id,
                                    $implementer_param->location
                                        && $config->isInProjectDirs(
                                            $implementer_param->location->file_path,
                                        )
                                        ? $implementer_param->location
                                        : $code_location,
                                ),
                                $suppressed_issues + $implementer_classlike_storage->suppressed_issues,
                            );
                        }


                        return;
                    }
                }
            }

            if ($guide_param->name !== $implementer_param->name
                && $guide_method_storage->allow_named_arg_calls
                && $implementer_classlike_storage->user_defined
                && $implementer_param->location
                && $guide_method_storage->cased_name
<<<<<<< HEAD
                && !str_starts_with($guide_method_storage->cased_name, '__')
=======
                && (strpos($guide_method_storage->cased_name, '__') !== 0
                    || ($guide_classlike_storage->preserve_constructor_signature
                        && $guide_method_storage->cased_name === '__construct'))
>>>>>>> 63ea4de7
                && $config->isInProjectDirs(
                    $implementer_param->location->file_path,
                )
            ) {
                // even if it's just a single arg, it needs to be renamed in case it's called with a single named arg
                if ($config->allow_named_arg_calls
                    || ($guide_classlike_storage->location
                        && !$config->isInProjectDirs($guide_classlike_storage->location->file_path)
                    )
                ) {
                    if ($codebase->alter_code) {
                        $project_analyzer = ProjectAnalyzer::getInstance();

                        if ($stmt && isset($project_analyzer->getIssuesToFix()['ParamNameMismatch'])) {
                            $param_replacer = new ParamReplacementVisitor(
                                $implementer_param->name,
                                $guide_param->name,
                            );

                            $traverser = new NodeTraverser();
                            $traverser->addVisitor($param_replacer);
                            $traverser->traverse([$stmt]);

                            if ($replacements = $param_replacer->getReplacements()) {
                                FileManipulationBuffer::add(
                                    $implementer_param->location->file_path,
                                    $replacements,
                                );
                            }
                        }
                    } else {
                        IssueBuffer::maybeAdd(
                            new ParamNameMismatch(
                                'Argument ' . ($i + 1) . ' of ' . $cased_implementer_method_id . ' has wrong name $'
                                    . $implementer_param->name . ', expecting $'
                                    . $guide_param->name . ' as defined by '
                                    . $cased_guide_method_id,
                                $implementer_param->location,
                            ),
                            $suppressed_issues + $implementer_classlike_storage->suppressed_issues,
                        );
                    }
                }
            }

            if ($guide_classlike_storage->user_defined
                && $implementer_param->signature_type
                && $guide_param->signature_type
            ) {
                self::compareMethodSignatureParams(
                    $codebase,
                    $i,
                    $guide_classlike_storage,
                    $implementer_classlike_storage,
                    $guide_method_storage,
                    $implementer_method_storage,
                    $guide_param,
                    $implementer_param->signature_type,
                    $cased_guide_method_id,
                    $cased_implementer_method_id,
                    $code_location,
                    $suppressed_issues,
                );
            }
        }

        if ($implementer_param->type
            && $guide_param->type
            && $implementer_param->type->getId() !== $guide_param->type->getId()
        ) {
            self::compareMethodDocblockParams(
                $codebase,
                $i,
                $guide_classlike_storage,
                $implementer_classlike_storage,
                $implementer_called_class_name,
                $guide_method_storage,
                $implementer_method_storage,
                $cased_guide_method_id,
                $cased_implementer_method_id,
                $guide_param->type,
                $implementer_param->type,
                $code_location,
                $suppressed_issues,
            );
        }

        if ($implementer_param->by_ref !== $guide_param->by_ref) {
            IssueBuffer::maybeAdd(
                new MethodSignatureMismatch(
                    'Argument ' . ($i + 1) . ' of ' . $cased_implementer_method_id . ' is' .
                        ($implementer_param->by_ref ? '' : ' not') . ' passed by reference, but argument ' .
                        ($i + 1) . ' of ' . $cased_guide_method_id . ' is' . ($guide_param->by_ref ? '' : ' not'),
                    $implementer_param->location
                        && $config->isInProjectDirs(
                            $implementer_param->location->file_path,
                        )
                        ? $implementer_param->location
                        : $code_location,
                ),
                $suppressed_issues + $implementer_classlike_storage->suppressed_issues,
            );
        }
    }

    /**
     * @param  string[]         $suppressed_issues
     */
    private static function compareMethodSignatureParams(
        Codebase $codebase,
        int $i,
        ClassLikeStorage $guide_classlike_storage,
        ClassLikeStorage $implementer_classlike_storage,
        MethodStorage $guide_method_storage,
        MethodStorage $implementer_method_storage,
        FunctionLikeParameter $guide_param,
        Union $implementer_param_signature_type,
        string $cased_guide_method_id,
        string $cased_implementer_method_id,
        CodeLocation $code_location,
        array $suppressed_issues,
    ): void {
        $guide_param_signature_type = $guide_param->signature_type
            ? TypeExpander::expandUnion(
                $codebase,
                $guide_param->signature_type,
                $guide_classlike_storage->is_trait && $guide_method_storage->abstract
                    ? $implementer_classlike_storage->name
                    : $guide_classlike_storage->name,
                $guide_classlike_storage->is_trait && $guide_method_storage->abstract
                    ? $implementer_classlike_storage->name
                    : $guide_classlike_storage->name,
                $guide_classlike_storage->is_trait && $guide_method_storage->abstract
                    ? $implementer_classlike_storage->parent_class
                    : $guide_classlike_storage->parent_class,
            )
            : null;

        // CallMapHandler needed due to https://github.com/vimeo/psalm/issues/10378
        if (!$guide_param->signature_type
            && $guide_param->type
            && InternalCallMapHandler::inCallMap($cased_guide_method_id)) {
            $guide_method_storage_param_type = TypeExpander::expandUnion(
                $codebase,
                $guide_param->type,
                $guide_classlike_storage->is_trait && $guide_method_storage->abstract
                    ? $implementer_classlike_storage->name
                    : $guide_classlike_storage->name,
                $guide_classlike_storage->is_trait && $guide_method_storage->abstract
                    ? $implementer_classlike_storage->name
                    : $guide_classlike_storage->name,
                $guide_classlike_storage->is_trait && $guide_method_storage->abstract
                    ? $implementer_classlike_storage->parent_class
                    : $guide_classlike_storage->parent_class,
            );

            $builder = $guide_method_storage_param_type->getBuilder();
            foreach ($builder->getAtomicTypes() as $k => $t) {
                if ($t instanceof TTemplateParam) {
                    $builder->removeType($k);

                    foreach ($t->as->getAtomicTypes() as $as_t) {
                        $builder->addType($as_t);
                    }
                }
            }

            if ($builder->hasMixed()) {
                foreach ($builder->getAtomicTypes() as $k => $_) {
                    if ($k !== 'mixed') {
                        $builder->removeType($k);
                    }
                }
            }
            $guide_method_storage_param_type = $builder->freeze();
            unset($builder);

            if (!$guide_method_storage_param_type->hasMixed() || $codebase->analysis_php_version_id >= 8_00_00) {
                $guide_param_signature_type = $guide_method_storage_param_type;
            }
        }

        $implementer_param_signature_type = TypeExpander::expandUnion(
            $codebase,
            $implementer_param_signature_type,
            $implementer_classlike_storage->name,
            $implementer_classlike_storage->name,
            $implementer_classlike_storage->parent_class,
        );

        $is_contained_by = $codebase->analysis_php_version_id >= 7_04_00
            && $guide_param_signature_type
            ? UnionTypeComparator::isContainedBy(
                $codebase,
                $guide_param_signature_type,
                $implementer_param_signature_type,
            )
            : UnionTypeComparator::isContainedByInPhp(
                $guide_param_signature_type,
                $implementer_param_signature_type,
            );
        if (!$is_contained_by) {
            $config = Config::getInstance();

            if ($codebase->analysis_php_version_id >= 8_00_00
                || $guide_classlike_storage->is_trait === $implementer_classlike_storage->is_trait
                || !in_array($guide_classlike_storage->name, $implementer_classlike_storage->used_traits)
                || $implementer_method_storage->defining_fqcln !== $implementer_classlike_storage->name
                || (!$implementer_method_storage->abstract
                    && !$guide_method_storage->abstract)
            ) {
                if ($implementer_method_storage->cased_name === '__construct') {
                    IssueBuffer::maybeAdd(
                        new ConstructorSignatureMismatch(
                            'Argument ' . ($i + 1) . ' of '
                                . $cased_implementer_method_id
                                . ' has wrong type \''
                                . $implementer_param_signature_type . '\', expecting \''
                                . $guide_param_signature_type . '\' as defined by '
                                . $cased_guide_method_id,
                            $implementer_method_storage->params[$i]->location
                                && $config->isInProjectDirs(
                                    $implementer_method_storage->params[$i]->location->file_path,
                                )
                                ? $implementer_method_storage->params[$i]->location
                                : $code_location,
                        ),
                        $suppressed_issues + $implementer_classlike_storage->suppressed_issues,
                    );
                } else {
                    IssueBuffer::maybeAdd(
                        new MethodSignatureMismatch(
                            'Argument ' . ($i + 1) . ' of '
                                . $cased_implementer_method_id
                                . ' has wrong type \''
                                . $implementer_param_signature_type . '\', expecting \''
                                . $guide_param_signature_type . '\' as defined by '
                                . $cased_guide_method_id,
                            $implementer_method_storage->params[$i]->location
                                && $config->isInProjectDirs(
                                    $implementer_method_storage->params[$i]->location->file_path,
                                )
                                ? $implementer_method_storage->params[$i]->location
                                : $code_location,
                        ),
                        $suppressed_issues + $implementer_classlike_storage->suppressed_issues,
                    );
                }
            } else {
                IssueBuffer::maybeAdd(
                    new TraitMethodSignatureMismatch(
                        'Argument ' . ($i + 1) . ' of ' . $cased_implementer_method_id . ' has wrong type \'' .
                            $implementer_param_signature_type . '\', expecting \'' .
                            $guide_param_signature_type . '\' as defined by ' .
                            $cased_guide_method_id,
                        $implementer_method_storage->params[$i]->location
                            && $config->isInProjectDirs(
                                $implementer_method_storage->params[$i]->location->file_path,
                            )
                            ? $implementer_method_storage->params[$i]->location
                            : $code_location,
                    ),
                    $suppressed_issues + $implementer_classlike_storage->suppressed_issues,
                );
            }
        }
    }

    /**
     * @param  string[]         $suppressed_issues
     */
    private static function compareMethodDocblockParams(
        Codebase $codebase,
        int $i,
        ClassLikeStorage $guide_classlike_storage,
        ClassLikeStorage $implementer_classlike_storage,
        string $implementer_called_class_name,
        MethodStorage $guide_method_storage,
        MethodStorage $implementer_method_storage,
        string $cased_guide_method_id,
        string $cased_implementer_method_id,
        Union $guide_param_type,
        Union $implementer_param_type,
        CodeLocation $code_location,
        array $suppressed_issues,
    ): void {
        $implementer_method_storage_param_type = TypeExpander::expandUnion(
            $codebase,
            $implementer_param_type,
            $implementer_classlike_storage->name,
            $implementer_called_class_name,
            $implementer_classlike_storage->parent_class,
        );

        $guide_method_storage_param_type = TypeExpander::expandUnion(
            $codebase,
            $guide_param_type,
            $guide_classlike_storage->is_trait && $guide_method_storage->abstract
                ? $implementer_classlike_storage->name
                : $guide_classlike_storage->name,
            $guide_classlike_storage->is_trait && $guide_method_storage->abstract
                ? $implementer_classlike_storage->name
                : $guide_classlike_storage->name,
            $guide_classlike_storage->is_trait && $guide_method_storage->abstract
                ? $implementer_classlike_storage->parent_class
                : $guide_classlike_storage->parent_class,
        );

        $guide_class_name = $guide_classlike_storage->name;

        if ($implementer_classlike_storage->is_trait) {
            $implementer_called_class_storage = $codebase->classlike_storage_provider->get(
                $implementer_called_class_name,
            );

            if (isset(
                $implementer_called_class_storage->template_extended_params[$implementer_classlike_storage->name],
            )) {
                self::transformTemplates(
                    $implementer_called_class_storage->template_extended_params,
                    $implementer_classlike_storage->name,
                    $implementer_method_storage_param_type,
                    $codebase,
                );

                self::transformTemplates(
                    $implementer_called_class_storage->template_extended_params,
                    $guide_class_name,
                    $guide_method_storage_param_type,
                    $codebase,
                );
            }
        }

        $builder = $implementer_method_storage_param_type->getBuilder();
        foreach ($builder->getAtomicTypes() as $k => $t) {
            if ($t instanceof TTemplateParam
                && str_starts_with($t->defining_class, 'fn-')
            ) {
                $builder->removeType($k);

                foreach ($t->as->getAtomicTypes() as $as_t) {
                    $builder->addType($as_t);
                }
            }
        }
        $implementer_method_storage_param_type = $builder->freeze();

        $builder = $guide_method_storage_param_type->getBuilder();
        foreach ($builder->getAtomicTypes() as $k => $t) {
            if ($t instanceof TTemplateParam
                && str_starts_with($t->defining_class, 'fn-')
            ) {
                $builder->removeType($k);

                foreach ($t->as->getAtomicTypes() as $as_t) {
                    $builder->addType($as_t);
                }
            }
        }
        $guide_method_storage_param_type = $builder->freeze();
        unset($builder);

        if ($implementer_classlike_storage->template_extended_params) {
            self::transformTemplates(
                $implementer_classlike_storage->template_extended_params,
                $guide_class_name,
                $guide_method_storage_param_type,
                $codebase,
            );
        }

        $union_comparison_results = new TypeComparisonResult();

        if (!UnionTypeComparator::isContainedBy(
            $codebase,
            $guide_method_storage_param_type,
            $implementer_method_storage_param_type,
            !$guide_classlike_storage->user_defined,
            !$guide_classlike_storage->user_defined,
            $union_comparison_results,
        )) {
            // is the declared return type more specific than the inferred one?
            if ($union_comparison_results->type_coerced) {
                if ($guide_classlike_storage->user_defined) {
                    IssueBuffer::maybeAdd(
                        new MoreSpecificImplementedParamType(
                            'Argument ' . ($i + 1) . ' of ' . $cased_implementer_method_id
                                . ' has the more specific type \'' .
                                $implementer_method_storage_param_type->getId() . '\', expecting \'' .
                                $guide_method_storage_param_type->getId() . '\' as defined by ' .
                                $cased_guide_method_id,
                            $implementer_method_storage->params[$i]->location
                                ?: $code_location,
                        ),
                        $suppressed_issues + $implementer_classlike_storage->suppressed_issues,
                    );
                }
            } else {
                if (UnionTypeComparator::isContainedBy(
                    $codebase,
                    $implementer_method_storage_param_type,
                    $guide_method_storage_param_type,
                    !$guide_classlike_storage->user_defined,
                    !$guide_classlike_storage->user_defined,
                )) {
                    IssueBuffer::maybeAdd(
                        new MoreSpecificImplementedParamType(
                            'Argument ' . ($i + 1) . ' of ' . $cased_implementer_method_id
                            . ' has the more specific type \'' .
                            $implementer_method_storage_param_type->getId() . '\', expecting \'' .
                            $guide_method_storage_param_type->getId() . '\' as defined by ' .
                            $cased_guide_method_id,
                            $implementer_method_storage->params[$i]->location
                                ?: $code_location,
                        ),
                        $suppressed_issues + $implementer_classlike_storage->suppressed_issues,
                    );
                } elseif ($guide_class_name == $implementer_called_class_name) {
                    IssueBuffer::maybeAdd(
                        new MismatchingDocblockParamType(
                            'Argument ' . ($i + 1) . ' of ' . $cased_implementer_method_id
                            . ' has wrong type \'' .
                            $implementer_method_storage_param_type->getId() . '\' in @method annotation, expecting \'' .
                            $guide_method_storage_param_type->getId() . '\'',
                            $implementer_method_storage->params[$i]->location
                                ?: $code_location,
                        ),
                        $suppressed_issues + $implementer_classlike_storage->suppressed_issues,
                    );
                } else {
                    IssueBuffer::maybeAdd(
                        new ImplementedParamTypeMismatch(
                            'Argument ' . ($i + 1) . ' of ' . $cased_implementer_method_id
                            . ' has wrong type \'' .
                            $implementer_method_storage_param_type->getId() . '\', expecting \'' .
                            $guide_method_storage_param_type->getId() . '\' as defined by ' .
                            $cased_guide_method_id,
                            $implementer_method_storage->params[$i]->location
                                ?: $code_location,
                        ),
                        $suppressed_issues + $implementer_classlike_storage->suppressed_issues,
                    );
                }
            }
        }
    }

    /**
     * @param  string[]         $suppressed_issues
     */
    private static function compareMethodSignatureReturnTypes(
        Codebase $codebase,
        ClassLikeStorage $guide_classlike_storage,
        ClassLikeStorage $implementer_classlike_storage,
        MethodStorage $guide_method_storage,
        MethodStorage $implementer_method_storage,
        Union $guide_signature_return_type,
        string $cased_guide_method_id,
        string $implementer_called_class_name,
        string $cased_implementer_method_id,
        CodeLocation $code_location,
        array $suppressed_issues,
    ): void {
        $guide_signature_return_type = TypeExpander::expandUnion(
            $codebase,
            $guide_signature_return_type,
            $guide_classlike_storage->is_trait && $guide_method_storage->abstract
                ? $implementer_classlike_storage->name
                : $guide_classlike_storage->name,
            ($guide_classlike_storage->is_trait && $guide_method_storage->abstract)
                || $guide_classlike_storage->final
                ? $implementer_classlike_storage->name
                : $guide_classlike_storage->name,
            $guide_classlike_storage->is_trait && $guide_method_storage->abstract
                ? $implementer_classlike_storage->parent_class
                : $guide_classlike_storage->parent_class,
            true,
            true,
            $implementer_method_storage->final,
        );

        $implementer_signature_return_type = $implementer_method_storage->signature_return_type
            ? TypeExpander::expandUnion(
                $codebase,
                $implementer_method_storage->signature_return_type,
                $implementer_classlike_storage->is_trait
                    ? $implementer_called_class_name
                    : $implementer_classlike_storage->name,
                $implementer_classlike_storage->is_trait
                    ? $implementer_called_class_name
                    : $implementer_classlike_storage->name,
                $implementer_classlike_storage->parent_class,
            ) : null;

        $is_contained_by = $codebase->analysis_php_version_id >= 7_04_00
            && $implementer_signature_return_type
            ? UnionTypeComparator::isContainedBy(
                $codebase,
                $implementer_signature_return_type,
                $guide_signature_return_type,
            )
            : UnionTypeComparator::isContainedByInPhp($implementer_signature_return_type, $guide_signature_return_type);

        if (!$is_contained_by) {
            if ($implementer_signature_return_type === null
                && array_filter(
                    $implementer_method_storage->attributes,
                    static fn(AttributeStorage $s): bool => $s->fq_class_name === 'ReturnTypeWillChange',
                )) {
                // no error if return type will change and no signature set at all
            } elseif ($codebase->analysis_php_version_id >= 8_00_00
                      || $guide_classlike_storage->is_trait === $implementer_classlike_storage->is_trait
                      || !in_array($guide_classlike_storage->name, $implementer_classlike_storage->used_traits)
                      || $implementer_method_storage->defining_fqcln !== $implementer_classlike_storage->name
                      || (!$implementer_method_storage->abstract
                          && !$guide_method_storage->abstract)
            ) {
                IssueBuffer::maybeAdd(
                    new MethodSignatureMismatch(
                        'Method ' . $cased_implementer_method_id . ' with return type \''
                            . $implementer_signature_return_type . '\' is different to return type \''
                            . $guide_signature_return_type . '\' of inherited method ' . $cased_guide_method_id,
                        $code_location,
                    ),
                    $suppressed_issues + $implementer_classlike_storage->suppressed_issues,
                );
            } else {
                IssueBuffer::maybeAdd(
                    new TraitMethodSignatureMismatch(
                        'Method ' . $cased_implementer_method_id . ' with return type \''
                            . $implementer_signature_return_type . '\' is different to return type \''
                            . $guide_signature_return_type . '\' of inherited method ' . $cased_guide_method_id,
                        $code_location,
                    ),
                    $suppressed_issues + $implementer_classlike_storage->suppressed_issues,
                );
            }
        }
    }

    /**
     * @param  string[]         $suppressed_issues
     */
    private static function compareMethodDocblockReturnTypes(
        Codebase $codebase,
        ClassLikeStorage $guide_classlike_storage,
        ClassLikeStorage $implementer_classlike_storage,
        MethodStorage $implementer_method_storage,
        Union $guide_return_type,
        Union $implementer_return_type,
        string $cased_guide_method_id,
        string $implementer_called_class_name,
        ?MethodIdentifier $implementer_declaring_method_id,
        CodeLocation $code_location,
        array $suppressed_issues,
    ): void {
        $implementer_method_storage_return_type = TypeExpander::expandUnion(
            $codebase,
            $implementer_return_type,
            $implementer_classlike_storage->is_trait
                ? $implementer_called_class_name
                : $implementer_classlike_storage->name,
            $implementer_called_class_name,
            $implementer_classlike_storage->parent_class,
        );

        $guide_method_storage_return_type = TypeExpander::expandUnion(
            $codebase,
            $guide_return_type,
            $guide_classlike_storage->is_trait
                ? $implementer_classlike_storage->name
                : $guide_classlike_storage->name,
            $guide_classlike_storage->is_trait
                || $implementer_method_storage->final
                ? $implementer_called_class_name
                : $guide_classlike_storage->name,
            $guide_classlike_storage->parent_class,
            true,
            true,
            $implementer_method_storage->final,
        );

        $guide_class_name = $guide_classlike_storage->name;

        if ($implementer_classlike_storage->template_extended_params) {
            self::transformTemplates(
                $implementer_classlike_storage->template_extended_params,
                $guide_class_name,
                $guide_method_storage_return_type,
                $codebase,
            );

            if ($implementer_method_storage->defining_fqcln) {
                self::transformTemplates(
                    $implementer_classlike_storage->template_extended_params,
                    $implementer_method_storage->defining_fqcln,
                    $implementer_method_storage_return_type,
                    $codebase,
                );
            }
        }

        if ($implementer_classlike_storage->is_trait) {
            $implementer_called_class_storage = $codebase->classlike_storage_provider->get(
                $implementer_called_class_name,
            );

            if ($implementer_called_class_storage->template_extended_params) {
                self::transformTemplates(
                    $implementer_called_class_storage->template_extended_params,
                    $implementer_classlike_storage->name,
                    $implementer_method_storage_return_type,
                    $codebase,
                );

                self::transformTemplates(
                    $implementer_called_class_storage->template_extended_params,
                    $guide_class_name,
                    $guide_method_storage_return_type,
                    $codebase,
                );
            }
        }

        // treat void as null when comparing against docblock implementer
        if ($implementer_method_storage_return_type->isVoid()) {
            $implementer_method_storage_return_type = Type::getNull();
        }

        if ($guide_method_storage_return_type->isVoid()) {
            $guide_method_storage_return_type = Type::getNull();
        }

        $union_comparison_results = new TypeComparisonResult();

        if (!UnionTypeComparator::isContainedBy(
            $codebase,
            $implementer_method_storage_return_type,
            $guide_method_storage_return_type,
            false,
            false,
            $union_comparison_results,
        )) {
            // is the declared return type more specific than the inferred one?
            if ($union_comparison_results->type_coerced) {
                IssueBuffer::maybeAdd(
                    new LessSpecificImplementedReturnType(
                        'The inherited return type \'' . $guide_method_storage_return_type->getId()
                            . '\' for ' . $cased_guide_method_id . ' is more specific than the implemented '
                            . 'return type for ' . $implementer_declaring_method_id . ' \''
                            . $implementer_method_storage_return_type->getId() . '\'',
                        $implementer_method_storage->return_type_location
                            ?: $code_location,
                    ),
                    $suppressed_issues + $implementer_classlike_storage->suppressed_issues,
                );
            } elseif ($guide_class_name == $implementer_called_class_name) {
                IssueBuffer::maybeAdd(
                    new MismatchingDocblockReturnType(
                        'The inherited return type \'' . $guide_method_storage_return_type->getId()
                        . '\' for ' . $cased_guide_method_id . ' is different to the corresponding '
                        . '@method annotation \'' . $implementer_method_storage_return_type->getId() . '\'',
                        $implementer_method_storage->return_type_location
                            ?: $code_location,
                    ),
                    $suppressed_issues + $implementer_classlike_storage->suppressed_issues,
                );
            } else {
                IssueBuffer::maybeAdd(
                    new ImplementedReturnTypeMismatch(
                        'The inherited return type \'' . $guide_method_storage_return_type->getId()
                            . '\' for ' . $cased_guide_method_id . ' is different to the implemented '
                            . 'return type for ' . $implementer_declaring_method_id . ' \''
                            . $implementer_method_storage_return_type->getId() . '\'',
                        $implementer_method_storage->return_type_location
                            ?: $code_location,
                    ),
                    $suppressed_issues + $implementer_classlike_storage->suppressed_issues,
                );
            }
        }
    }

    /**
     * @param  array<string, array<string, Union>>  $template_extended_params
     */
    private static function transformTemplates(
        array $template_extended_params,
        string $base_class_name,
        Union &$templated_type,
        Codebase $codebase,
    ): void {
        if (isset($template_extended_params[$base_class_name])) {
            $map = $template_extended_params[$base_class_name];

            $template_types = [];

            foreach ($map as $key => $mapped_type) {
                $new_bases = [];

                foreach ($mapped_type->getTemplateTypes() as $mapped_atomic_type) {
                    if ($mapped_atomic_type->defining_class === $base_class_name) {
                        continue;
                    }

                    $new_bases[] = $mapped_atomic_type->defining_class;
                }

                if ($new_bases) {
                    foreach ($new_bases as $new_base_class_name) {
                        self::transformTemplates(
                            $template_extended_params,
                            $new_base_class_name,
                            $mapped_type,
                            $codebase,
                        );
                    }
                }

                $template_types[$key][$base_class_name] = $mapped_type;
            }

            $template_result = new TemplateResult([], $template_types);

            $templated_type = TemplateInferredTypeReplacer::replace(
                $templated_type,
                $template_result,
                $codebase,
            );
        }
    }
}<|MERGE_RESOLUTION|>--- conflicted
+++ resolved
@@ -505,13 +505,9 @@
                 && $implementer_classlike_storage->user_defined
                 && $implementer_param->location
                 && $guide_method_storage->cased_name
-<<<<<<< HEAD
-                && !str_starts_with($guide_method_storage->cased_name, '__')
-=======
-                && (strpos($guide_method_storage->cased_name, '__') !== 0
+                && (!str_starts_with($guide_method_storage->cased_name, '__')
                     || ($guide_classlike_storage->preserve_constructor_signature
                         && $guide_method_storage->cased_name === '__construct'))
->>>>>>> 63ea4de7
                 && $config->isInProjectDirs(
                     $implementer_param->location->file_path,
                 )
