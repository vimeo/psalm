<?php

declare(strict_types=1);

namespace Psalm\Internal\Analyzer;

use PhpParser\Node\Stmt\ClassMethod;
use PhpParser\NodeTraverser;
use Psalm\CodeLocation;
use Psalm\Codebase;
use Psalm\Config;
use Psalm\Internal\Codebase\InternalCallMapHandler;
use Psalm\Internal\FileManipulation\FileManipulationBuffer;
use Psalm\Internal\MethodIdentifier;
use Psalm\Internal\PhpVisitor\ParamReplacementVisitor;
use Psalm\Internal\Type\Comparator\TypeComparisonResult;
use Psalm\Internal\Type\Comparator\UnionTypeComparator;
use Psalm\Internal\Type\TemplateInferredTypeReplacer;
use Psalm\Internal\Type\TemplateResult;
use Psalm\Internal\Type\TypeExpander;
use Psalm\Issue\ConstructorSignatureMismatch;
use Psalm\Issue\ImplementedParamTypeMismatch;
use Psalm\Issue\ImplementedReturnTypeMismatch;
use Psalm\Issue\LessSpecificImplementedReturnType;
use Psalm\Issue\MethodSignatureMismatch;
use Psalm\Issue\MethodSignatureMustProvideReturnType;
use Psalm\Issue\MismatchingDocblockParamType;
use Psalm\Issue\MismatchingDocblockReturnType;
use Psalm\Issue\MissingImmutableAnnotation;
use Psalm\Issue\MoreSpecificImplementedParamType;
use Psalm\Issue\OverriddenMethodAccess;
use Psalm\Issue\ParamNameMismatch;
use Psalm\Issue\TraitMethodSignatureMismatch;
use Psalm\IssueBuffer;
use Psalm\Storage\AttributeStorage;
use Psalm\Storage\ClassLikeStorage;
use Psalm\Storage\FunctionLikeParameter;
use Psalm\Storage\MethodStorage;
use Psalm\Type;
use Psalm\Type\Atomic\TNull;
use Psalm\Type\Atomic\TTemplateParam;
use Psalm\Type\Union;

use function array_filter;
use function count;
use function in_array;
use function strpos;
use function strtolower;

/**
 * @internal
 */
final class MethodComparator
{
    /**
     * @param  string[]         $suppressed_issues
     * @return false|null
     * @psalm-suppress PossiblyUnusedReturnValue unused but seems important
     */
    public static function compare(
        Codebase $codebase,
        ?ClassMethod $stmt,
        ClassLikeStorage $implementer_classlike_storage,
        ClassLikeStorage $guide_classlike_storage,
        MethodStorage $implementer_method_storage,
        MethodStorage $guide_method_storage,
        string $implementer_called_class_name,
        int $implementer_visibility,
        CodeLocation $code_location,
        array $suppressed_issues,
        bool $prevent_abstract_override = true,
        bool $prevent_method_signature_mismatch = true,
    ): ?bool {
        $implementer_method_id = new MethodIdentifier(
            $implementer_classlike_storage->name,
            strtolower($guide_method_storage->cased_name ?: ''),
        );

        $implementer_declaring_method_id = $codebase->methods->getDeclaringMethodId(
            $implementer_method_id,
        );

        $cased_implementer_method_id = $implementer_classlike_storage->name . '::'
            . $implementer_method_storage->cased_name;

        $cased_guide_method_id = $guide_classlike_storage->name . '::' . $guide_method_storage->cased_name;

        $codebase->methods->file_reference_provider->addMethodDependencyToClassMember(
            strtolower((string)($implementer_declaring_method_id ?? $implementer_method_id)),
            strtolower($guide_classlike_storage->name . '::' . $guide_method_storage->cased_name),
        );

        self::checkForObviousMethodMismatches(
            $guide_classlike_storage,
            $implementer_classlike_storage,
            $guide_method_storage,
            $implementer_method_storage,
            $guide_method_storage->visibility,
            $implementer_visibility,
            $cased_guide_method_id,
            $cased_implementer_method_id,
            $prevent_method_signature_mismatch,
            $prevent_abstract_override,
            $codebase->analysis_php_version_id >= 8_00_00,
            $code_location,
            $suppressed_issues,
        );

        if ($guide_method_storage->signature_return_type && $prevent_method_signature_mismatch) {
            self::compareMethodSignatureReturnTypes(
                $codebase,
                $guide_classlike_storage,
                $implementer_classlike_storage,
                $guide_method_storage,
                $implementer_method_storage,
                $guide_method_storage->signature_return_type,
                $cased_guide_method_id,
                $implementer_called_class_name,
                $cased_implementer_method_id,
                $code_location,
                $suppressed_issues,
            );
        }

        // CallMapHandler needed due to https://github.com/vimeo/psalm/issues/10378
        if (!$guide_classlike_storage->user_defined
            && $implementer_classlike_storage->user_defined
            && $codebase->analysis_php_version_id >= 8_01_00
            && (($guide_method_storage->return_type && InternalCallMapHandler::inCallMap($cased_guide_method_id))
                || $guide_method_storage->signature_return_type
            ) && !$implementer_method_storage->signature_return_type
            && !array_filter(
                $implementer_method_storage->attributes,
                static fn(AttributeStorage $s): bool => $s->fq_class_name === 'ReturnTypeWillChange',
            )
        ) {
            IssueBuffer::maybeAdd(
                new MethodSignatureMustProvideReturnType(
                    'Method ' . $cased_implementer_method_id . ' must have a return type signature',
                    $implementer_method_storage->location ?: $code_location,
                ),
                $suppressed_issues + $implementer_classlike_storage->suppressed_issues,
            );
        }

        if ($guide_method_storage->return_type
            && $implementer_method_storage->return_type
            && !$implementer_method_storage->inherited_return_type
            && ($guide_method_storage->signature_return_type !== $guide_method_storage->return_type
                || $implementer_method_storage->signature_return_type !== $implementer_method_storage->return_type)
            && $implementer_classlike_storage->user_defined
            && (!$guide_classlike_storage->stubbed || $guide_classlike_storage->template_types)
        ) {
            self::compareMethodDocblockReturnTypes(
                $codebase,
                $guide_classlike_storage,
                $implementer_classlike_storage,
                $implementer_method_storage,
                $guide_method_storage->return_type,
                $implementer_method_storage->return_type,
                $cased_guide_method_id,
                $implementer_called_class_name,
                $implementer_declaring_method_id,
                $code_location,
                $suppressed_issues,
            );
        }

        foreach ($guide_method_storage->params as $i => $guide_param) {
            if (!isset($implementer_method_storage->params[$i])) {
                if (!$prevent_abstract_override && $i >= $guide_method_storage->required_param_count) {
                    continue;
                }

                if (IssueBuffer::accepts(
                    new MethodSignatureMismatch(
                        'Method ' . $cased_implementer_method_id . ' has fewer parameters than parent method ' .
                            $cased_guide_method_id,
                        $code_location,
                    ),
                    $suppressed_issues + $implementer_classlike_storage->suppressed_issues,
                )) {
                    return false;
                }

                return null;
            }

            self::compareMethodParams(
                $codebase,
                $stmt,
                $implementer_classlike_storage,
                $guide_classlike_storage,
                $implementer_called_class_name,
                $guide_method_storage,
                $implementer_method_storage,
                $guide_param,
                $implementer_method_storage->params[$i],
                $i,
                $cased_guide_method_id,
                $cased_implementer_method_id,
                $prevent_method_signature_mismatch,
                $code_location,
                $suppressed_issues,
            );
        }

        if (($guide_classlike_storage->is_interface
             || $guide_classlike_storage->preserve_constructor_signature
             || $implementer_method_storage->cased_name !== '__construct')
            && $implementer_method_storage->required_param_count > $guide_method_storage->required_param_count
        ) {
            if ($implementer_method_storage->cased_name !== '__construct') {
                if (IssueBuffer::accepts(
                    new MethodSignatureMismatch(
                        'Method ' . $cased_implementer_method_id . ' has more required parameters than parent method ' .
                            $cased_guide_method_id,
                        $code_location,
                    ),
                    $suppressed_issues + $implementer_classlike_storage->suppressed_issues,
                )) {
                    return false;
                }
            } else {
                if (IssueBuffer::accepts(
                    new ConstructorSignatureMismatch(
                        'Method ' . $cased_implementer_method_id . ' has more required parameters than parent method ' .
                            $cased_guide_method_id,
                        $code_location,
                    ),
                    $suppressed_issues + $implementer_classlike_storage->suppressed_issues,
                )) {
                    return false;
                }
            }


            return null;
        }

        return null;
    }

    /**
     * @param array<lowercase-string, MethodStorage> $pseudo_methods
     */
    public static function comparePseudoMethods(
        array $pseudo_methods,
        string $fq_class_name,
        Codebase $codebase,
        ClassLikeStorage $class_storage,
    ): void {
        foreach ($pseudo_methods as $pseudo_method_name => $pseudo_method_storage) {
            $pseudo_method_id = new MethodIdentifier(
                $fq_class_name,
                $pseudo_method_name,
            );

            $overridden_method_ids = $codebase->methods->getOverriddenMethodIds($pseudo_method_id);
            if (isset($class_storage->methods[$pseudo_method_id->method_name])) {
                $overridden_method_ids[$class_storage->name] = $pseudo_method_id;
            }

            if ($overridden_method_ids
                && $pseudo_method_name !== '__construct'
                && $pseudo_method_storage->location
            ) {
                foreach ($overridden_method_ids as $overridden_method_id) {
                    $parent_method_storage = $codebase->methods->getStorage($overridden_method_id);

                    $overridden_fq_class_name = $overridden_method_id->fq_class_name;

                    $parent_storage = $codebase->classlike_storage_provider->get($overridden_fq_class_name);

                    self::compare(
                        $codebase,
                        null,
                        $class_storage,
                        $parent_storage,
                        $pseudo_method_storage,
                        $parent_method_storage,
                        $fq_class_name,
                        $pseudo_method_storage->visibility ?: 0,
                        $class_storage->location ?: $pseudo_method_storage->location,
                        $class_storage->suppressed_issues,
                        true,
                        false,
                    );
                }
            }
        }
    }

    /**
     * @param  string[]         $suppressed_issues
     */
    private static function checkForObviousMethodMismatches(
        ClassLikeStorage $guide_classlike_storage,
        ClassLikeStorage $implementer_classlike_storage,
        MethodStorage $guide_method_storage,
        MethodStorage $implementer_method_storage,
        int $guide_visibility,
        int $implementer_visibility,
        string $cased_guide_method_id,
        string $cased_implementer_method_id,
        bool $prevent_method_signature_mismatch,
        bool $prevent_abstract_override,
        bool $trait_mismatches_are_fatal,
        CodeLocation $code_location,
        array $suppressed_issues,
    ): void {
        if ($implementer_visibility > $guide_visibility) {
            if ($trait_mismatches_are_fatal
                || $guide_classlike_storage->is_trait === $implementer_classlike_storage->is_trait
                || !in_array($guide_classlike_storage->name, $implementer_classlike_storage->used_traits)
                || $implementer_method_storage->defining_fqcln !== $implementer_classlike_storage->name
                || (!$implementer_method_storage->abstract
                    && !$guide_method_storage->abstract)
            ) {
                IssueBuffer::maybeAdd(
                    new OverriddenMethodAccess(
                        'Method ' . $cased_implementer_method_id . ' has different access level than '
                            . $cased_guide_method_id,
                        $code_location,
                    ),
                    $suppressed_issues + $implementer_classlike_storage->suppressed_issues,
                );
            } else {
                IssueBuffer::maybeAdd(
                    new TraitMethodSignatureMismatch(
                        'Method ' . $cased_implementer_method_id . ' has different access level than '
                        . $cased_guide_method_id,
                        $code_location,
                    ),
                    $suppressed_issues + $implementer_classlike_storage->suppressed_issues,
                );
            }
        }

        if ($guide_method_storage->final
            && $prevent_method_signature_mismatch
            && $prevent_abstract_override
        ) {
            IssueBuffer::maybeAdd(
                new MethodSignatureMismatch(
                    'Method ' . $cased_guide_method_id . ' is declared final and cannot be overridden',
                    $code_location,
                ),
                $guide_method_storage->final_from_docblock ?
                    $suppressed_issues + $implementer_classlike_storage->suppressed_issues :
                    [],
            );
        }

        if ($prevent_abstract_override
            && !$guide_method_storage->abstract
            && $implementer_method_storage->abstract
            && !$guide_classlike_storage->abstract
            && !$guide_classlike_storage->is_interface
        ) {
            IssueBuffer::maybeAdd(
                new MethodSignatureMismatch(
                    'Method ' . $cased_implementer_method_id . ' cannot be abstract when inherited method '
                        . $cased_guide_method_id . ' is non-abstract',
                    $code_location,
                ),
                $suppressed_issues + $implementer_classlike_storage->suppressed_issues,
            );
        }

        if ($guide_method_storage->returns_by_ref && !$implementer_method_storage->returns_by_ref) {
            IssueBuffer::maybeAdd(
                new MethodSignatureMismatch(
                    'Method ' . $cased_implementer_method_id . ' must return by-reference',
                    $code_location,
                ),
                $suppressed_issues + $implementer_classlike_storage->suppressed_issues,
            );
        }

        if ($guide_method_storage->external_mutation_free
            && !$implementer_method_storage->external_mutation_free
            && !$guide_method_storage->mutation_free_inferred
            && $prevent_method_signature_mismatch
        ) {
            IssueBuffer::maybeAdd(
                new MissingImmutableAnnotation(
                    $cased_guide_method_id . ' is marked @psalm-external-mutation-free, but '
                        . $implementer_classlike_storage->name . '::'
                        . ($guide_method_storage->cased_name ?: '')
                        . ' is not marked @psalm-external-mutation-free',
                    $code_location,
                ),
                $suppressed_issues + $implementer_classlike_storage->suppressed_issues,
            );
        }
    }

    /**
     * @param  string[]         $suppressed_issues
     */
    private static function compareMethodParams(
        Codebase $codebase,
        ?ClassMethod $stmt,
        ClassLikeStorage $implementer_classlike_storage,
        ClassLikeStorage $guide_classlike_storage,
        string $implementer_called_class_name,
        MethodStorage $guide_method_storage,
        MethodStorage $implementer_method_storage,
        FunctionLikeParameter $guide_param,
        FunctionLikeParameter $implementer_param,
        int $i,
        string $cased_guide_method_id,
        string $cased_implementer_method_id,
        bool $prevent_method_signature_mismatch,
        CodeLocation $code_location,
        array $suppressed_issues,
    ): void {
        // ignore errors from stubbed/out of project files
        $config = Config::getInstance();
        if (!$implementer_classlike_storage->user_defined
            && (!$implementer_param->location
                || !$config->isInProjectDirs(
                    $implementer_param->location->file_path,
                )
            )) {
            return;
        }

        if ($prevent_method_signature_mismatch) {
            if (!$guide_classlike_storage->user_defined
                && $guide_param->type) {
                $implementer_param_type = $implementer_param->signature_type;

                $guide_param_signature_type = $guide_param->type;

                $or_null_guide_param_signature_type = $guide_param->signature_type
                    ? $guide_param->signature_type->getBuilder()
                    : null;

                if ($or_null_guide_param_signature_type) {
                    $or_null_guide_param_signature_type->addType(new TNull);
                }

                if ($cased_guide_method_id === 'Serializable::unserialize') {
                    $guide_param_signature_type = null;
                    $or_null_guide_param_signature_type = null;
                }

                if (!$guide_param->type->hasMixed()
                    && !$guide_param->type->from_docblock
                    && ($implementer_param_type || $guide_param_signature_type)
                ) {
                    if ($implementer_param_type
                        && (!$guide_param_signature_type
                            || strtolower($implementer_param_type->getId())
                                !== strtolower($guide_param_signature_type->getId()))
                        && (!$or_null_guide_param_signature_type
                            || strtolower($implementer_param_type->getId())
                                !== strtolower($or_null_guide_param_signature_type->getId()))
                    ) {
                        if ($implementer_method_storage->cased_name === '__construct') {
                            IssueBuffer::maybeAdd(
                                new ConstructorSignatureMismatch(
                                    'Argument ' . ($i + 1) . ' of '
                                        . $cased_implementer_method_id . ' has wrong type \''
                                        . $implementer_param_type . '\', expecting \''
                                        . $guide_param_signature_type . '\' as defined by '
                                        . $cased_guide_method_id,
                                    $implementer_param->location
                                        && $config->isInProjectDirs(
                                            $implementer_param->location->file_path,
                                        )
                                        ? $implementer_param->location
                                        : $code_location,
                                ),
                                $suppressed_issues + $implementer_classlike_storage->suppressed_issues,
                            );
                        } else {
                            IssueBuffer::maybeAdd(
                                new MethodSignatureMismatch(
                                    'Argument ' . ($i + 1) . ' of '
                                        . $cased_implementer_method_id . ' has wrong type \''
                                        . $implementer_param_type . '\', expecting \''
                                        . $guide_param_signature_type . '\' as defined by '
                                        . $cased_guide_method_id,
                                    $implementer_param->location
                                        && $config->isInProjectDirs(
                                            $implementer_param->location->file_path,
                                        )
                                        ? $implementer_param->location
                                        : $code_location,
                                ),
                                $suppressed_issues + $implementer_classlike_storage->suppressed_issues,
                            );
                        }


                        return;
                    }
                }
            }

            if ($guide_param->name !== $implementer_param->name
                && $guide_method_storage->allow_named_arg_calls
                && $implementer_classlike_storage->user_defined
                && $implementer_param->location
                && $guide_method_storage->cased_name
                && strpos($guide_method_storage->cased_name, '__') !== 0
                && $config->isInProjectDirs(
                    $implementer_param->location->file_path,
                )
            ) {
                if (!$guide_classlike_storage->user_defined && $i === 0 && count($guide_method_storage->params) < 2) {
                    // if it's third party defined and a single arg, renaming is unnecessary
                    // if we still want to psalter it, move this if and change the else below to elseif
                } elseif ($config->allow_named_arg_calls
                    || ($guide_classlike_storage->location
                        && !$config->isInProjectDirs($guide_classlike_storage->location->file_path)
                    )
                ) {
                    if ($codebase->alter_code) {
                        $project_analyzer = ProjectAnalyzer::getInstance();

                        if ($stmt && isset($project_analyzer->getIssuesToFix()['ParamNameMismatch'])) {
                            $param_replacer = new ParamReplacementVisitor(
                                $implementer_param->name,
                                $guide_param->name,
                            );

                            $traverser = new NodeTraverser();
                            $traverser->addVisitor($param_replacer);
                            $traverser->traverse([$stmt]);

                            if ($replacements = $param_replacer->getReplacements()) {
                                FileManipulationBuffer::add(
                                    $implementer_param->location->file_path,
                                    $replacements,
                                );
                            }
                        }
                    } else {
                        IssueBuffer::maybeAdd(
                            new ParamNameMismatch(
                                'Argument ' . ($i + 1) . ' of ' . $cased_implementer_method_id . ' has wrong name $'
                                    . $implementer_param->name . ', expecting $'
                                    . $guide_param->name . ' as defined by '
                                    . $cased_guide_method_id,
                                $implementer_param->location,
                            ),
                            $suppressed_issues + $implementer_classlike_storage->suppressed_issues,
                        );
                    }
                }
            }

<<<<<<< HEAD
            if ($guide_classlike_storage->user_defined
                && $implementer_param->signature_type
                && $guide_param->signature_type
            ) {
=======
            if ($implementer_param->signature_type) {
>>>>>>> 982f95c8
                self::compareMethodSignatureParams(
                    $codebase,
                    $i,
                    $guide_classlike_storage,
                    $implementer_classlike_storage,
                    $guide_method_storage,
                    $implementer_method_storage,
                    $guide_param,
                    $implementer_param->signature_type,
                    $cased_guide_method_id,
                    $cased_implementer_method_id,
                    $code_location,
                    $suppressed_issues,
                );
            }
        }

        if ($implementer_param->type
            && $guide_param->type
            && $implementer_param->type->getId() !== $guide_param->type->getId()
        ) {
            self::compareMethodDocblockParams(
                $codebase,
                $i,
                $guide_classlike_storage,
                $implementer_classlike_storage,
                $implementer_called_class_name,
                $guide_method_storage,
                $implementer_method_storage,
                $cased_guide_method_id,
                $cased_implementer_method_id,
                $guide_param->type,
                $implementer_param->type,
                $code_location,
                $suppressed_issues,
            );
        }

        if ($implementer_param->by_ref !== $guide_param->by_ref) {
            IssueBuffer::maybeAdd(
                new MethodSignatureMismatch(
                    'Argument ' . ($i + 1) . ' of ' . $cased_implementer_method_id . ' is' .
                        ($implementer_param->by_ref ? '' : ' not') . ' passed by reference, but argument ' .
                        ($i + 1) . ' of ' . $cased_guide_method_id . ' is' . ($guide_param->by_ref ? '' : ' not'),
                    $implementer_param->location
                        && $config->isInProjectDirs(
                            $implementer_param->location->file_path,
                        )
                        ? $implementer_param->location
                        : $code_location,
                ),
                $suppressed_issues + $implementer_classlike_storage->suppressed_issues,
            );
        }
    }

    /**
     * @param  string[]         $suppressed_issues
     */
    private static function compareMethodSignatureParams(
        Codebase $codebase,
        int $i,
        ClassLikeStorage $guide_classlike_storage,
        ClassLikeStorage $implementer_classlike_storage,
        MethodStorage $guide_method_storage,
        MethodStorage $implementer_method_storage,
        FunctionLikeParameter $guide_param,
        Union $implementer_param_signature_type,
        string $cased_guide_method_id,
        string $cased_implementer_method_id,
        CodeLocation $code_location,
        array $suppressed_issues,
    ): void {
        $guide_param_signature_type = $guide_param->signature_type
            ? TypeExpander::expandUnion(
                $codebase,
                $guide_param->signature_type,
                $guide_classlike_storage->is_trait && $guide_method_storage->abstract
                    ? $implementer_classlike_storage->name
                    : $guide_classlike_storage->name,
                $guide_classlike_storage->is_trait && $guide_method_storage->abstract
                    ? $implementer_classlike_storage->name
                    : $guide_classlike_storage->name,
                $guide_classlike_storage->is_trait && $guide_method_storage->abstract
                    ? $implementer_classlike_storage->parent_class
                    : $guide_classlike_storage->parent_class,
            )
            : null;

        // CallMapHandler needed due to https://github.com/vimeo/psalm/issues/10378
        if (!$guide_param->signature_type
            && $guide_param->type
            && InternalCallMapHandler::inCallMap($cased_guide_method_id)) {
            $guide_method_storage_param_type = TypeExpander::expandUnion(
                $codebase,
                $guide_param->type,
                $guide_classlike_storage->is_trait && $guide_method_storage->abstract
                    ? $implementer_classlike_storage->name
                    : $guide_classlike_storage->name,
                $guide_classlike_storage->is_trait && $guide_method_storage->abstract
                    ? $implementer_classlike_storage->name
                    : $guide_classlike_storage->name,
                $guide_classlike_storage->is_trait && $guide_method_storage->abstract
                    ? $implementer_classlike_storage->parent_class
                    : $guide_classlike_storage->parent_class,
            );

            $builder = $guide_method_storage_param_type->getBuilder();
            foreach ($builder->getAtomicTypes() as $k => $t) {
                if ($t instanceof TTemplateParam) {
                    $builder->removeType($k);

                    foreach ($t->as->getAtomicTypes() as $as_t) {
                        $builder->addType($as_t);
                    }
                }
            }

            if ($builder->hasMixed()) {
                foreach ($builder->getAtomicTypes() as $k => $_) {
                    if ($k !== 'mixed') {
                        $builder->removeType($k);
                    }
                }
            }
            $guide_method_storage_param_type = $builder->freeze();
            unset($builder);

            if (!$guide_method_storage_param_type->hasMixed() || $codebase->analysis_php_version_id >= 8_00_00) {
                $guide_param_signature_type = $guide_method_storage_param_type;
            }
        }

        $implementer_param_signature_type = TypeExpander::expandUnion(
            $codebase,
            $implementer_param_signature_type,
            $implementer_classlike_storage->name,
            $implementer_classlike_storage->name,
            $implementer_classlike_storage->parent_class,
        );

        $is_contained_by = $codebase->analysis_php_version_id >= 7_04_00
            && $guide_param_signature_type
            ? UnionTypeComparator::isContainedBy(
                $codebase,
                $guide_param_signature_type,
                $implementer_param_signature_type,
            )
            : UnionTypeComparator::isContainedByInPhp(
                $guide_param_signature_type,
                $implementer_param_signature_type,
            );
        if (!$is_contained_by) {
            $config = Config::getInstance();

            if ($codebase->analysis_php_version_id >= 8_00_00
                || $guide_classlike_storage->is_trait === $implementer_classlike_storage->is_trait
                || !in_array($guide_classlike_storage->name, $implementer_classlike_storage->used_traits)
                || $implementer_method_storage->defining_fqcln !== $implementer_classlike_storage->name
                || (!$implementer_method_storage->abstract
                    && !$guide_method_storage->abstract)
            ) {
                if ($implementer_method_storage->cased_name === '__construct') {
                    IssueBuffer::maybeAdd(
                        new ConstructorSignatureMismatch(
                            'Argument ' . ($i + 1) . ' of '
                                . $cased_implementer_method_id
                                . ' has wrong type \''
                                . $implementer_param_signature_type . '\', expecting \''
                                . $guide_param_signature_type . '\' as defined by '
                                . $cased_guide_method_id,
                            $implementer_method_storage->params[$i]->location
                                && $config->isInProjectDirs(
                                    $implementer_method_storage->params[$i]->location->file_path,
                                )
                                ? $implementer_method_storage->params[$i]->location
                                : $code_location,
                        ),
                        $suppressed_issues + $implementer_classlike_storage->suppressed_issues,
                    );
                } else {
                    IssueBuffer::maybeAdd(
                        new MethodSignatureMismatch(
                            'Argument ' . ($i + 1) . ' of '
                                . $cased_implementer_method_id
                                . ' has wrong type \''
                                . $implementer_param_signature_type . '\', expecting \''
                                . $guide_param_signature_type . '\' as defined by '
                                . $cased_guide_method_id,
                            $implementer_method_storage->params[$i]->location
                                && $config->isInProjectDirs(
                                    $implementer_method_storage->params[$i]->location->file_path,
                                )
                                ? $implementer_method_storage->params[$i]->location
                                : $code_location,
                        ),
                        $suppressed_issues + $implementer_classlike_storage->suppressed_issues,
                    );
                }
            } else {
                IssueBuffer::maybeAdd(
                    new TraitMethodSignatureMismatch(
                        'Argument ' . ($i + 1) . ' of ' . $cased_implementer_method_id . ' has wrong type \'' .
                            $implementer_param_signature_type . '\', expecting \'' .
                            $guide_param_signature_type . '\' as defined by ' .
                            $cased_guide_method_id,
                        $implementer_method_storage->params[$i]->location
                            && $config->isInProjectDirs(
                                $implementer_method_storage->params[$i]->location->file_path,
                            )
                            ? $implementer_method_storage->params[$i]->location
                            : $code_location,
                    ),
                    $suppressed_issues + $implementer_classlike_storage->suppressed_issues,
                );
            }
        }
    }

    /**
     * @param  string[]         $suppressed_issues
     */
    private static function compareMethodDocblockParams(
        Codebase $codebase,
        int $i,
        ClassLikeStorage $guide_classlike_storage,
        ClassLikeStorage $implementer_classlike_storage,
        string $implementer_called_class_name,
        MethodStorage $guide_method_storage,
        MethodStorage $implementer_method_storage,
        string $cased_guide_method_id,
        string $cased_implementer_method_id,
        Union $guide_param_type,
        Union $implementer_param_type,
        CodeLocation $code_location,
        array $suppressed_issues,
    ): void {
        $implementer_method_storage_param_type = TypeExpander::expandUnion(
            $codebase,
            $implementer_param_type,
            $implementer_classlike_storage->name,
            $implementer_called_class_name,
            $implementer_classlike_storage->parent_class,
        );

        $guide_method_storage_param_type = TypeExpander::expandUnion(
            $codebase,
            $guide_param_type,
            $guide_classlike_storage->is_trait && $guide_method_storage->abstract
                ? $implementer_classlike_storage->name
                : $guide_classlike_storage->name,
            $guide_classlike_storage->is_trait && $guide_method_storage->abstract
                ? $implementer_classlike_storage->name
                : $guide_classlike_storage->name,
            $guide_classlike_storage->is_trait && $guide_method_storage->abstract
                ? $implementer_classlike_storage->parent_class
                : $guide_classlike_storage->parent_class,
        );

        $guide_class_name = $guide_classlike_storage->name;

        if ($implementer_classlike_storage->is_trait) {
            $implementer_called_class_storage = $codebase->classlike_storage_provider->get(
                $implementer_called_class_name,
            );

            if (isset(
                $implementer_called_class_storage->template_extended_params[$implementer_classlike_storage->name],
            )) {
                self::transformTemplates(
                    $implementer_called_class_storage->template_extended_params,
                    $implementer_classlike_storage->name,
                    $implementer_method_storage_param_type,
                    $codebase,
                );

                self::transformTemplates(
                    $implementer_called_class_storage->template_extended_params,
                    $guide_class_name,
                    $guide_method_storage_param_type,
                    $codebase,
                );
            }
        }

        $builder = $implementer_method_storage_param_type->getBuilder();
        foreach ($builder->getAtomicTypes() as $k => $t) {
            if ($t instanceof TTemplateParam
                && strpos($t->defining_class, 'fn-') === 0
            ) {
                $builder->removeType($k);

                foreach ($t->as->getAtomicTypes() as $as_t) {
                    $builder->addType($as_t);
                }
            }
        }
        $implementer_method_storage_param_type = $builder->freeze();

        $builder = $guide_method_storage_param_type->getBuilder();
        foreach ($builder->getAtomicTypes() as $k => $t) {
            if ($t instanceof TTemplateParam
                && strpos($t->defining_class, 'fn-') === 0
            ) {
                $builder->removeType($k);

                foreach ($t->as->getAtomicTypes() as $as_t) {
                    $builder->addType($as_t);
                }
            }
        }
        $guide_method_storage_param_type = $builder->freeze();
        unset($builder);

        if ($implementer_classlike_storage->template_extended_params) {
            self::transformTemplates(
                $implementer_classlike_storage->template_extended_params,
                $guide_class_name,
                $guide_method_storage_param_type,
                $codebase,
            );
        }

        $union_comparison_results = new TypeComparisonResult();

        if (!UnionTypeComparator::isContainedBy(
            $codebase,
            $guide_method_storage_param_type,
            $implementer_method_storage_param_type,
            !$guide_classlike_storage->user_defined,
            !$guide_classlike_storage->user_defined,
            $union_comparison_results,
        )) {
            // is the declared return type more specific than the inferred one?
            if ($union_comparison_results->type_coerced) {
                if ($guide_classlike_storage->user_defined) {
                    IssueBuffer::maybeAdd(
                        new MoreSpecificImplementedParamType(
                            'Argument ' . ($i + 1) . ' of ' . $cased_implementer_method_id
                                . ' has the more specific type \'' .
                                $implementer_method_storage_param_type->getId() . '\', expecting \'' .
                                $guide_method_storage_param_type->getId() . '\' as defined by ' .
                                $cased_guide_method_id,
                            $implementer_method_storage->params[$i]->location
                                ?: $code_location,
                        ),
                        $suppressed_issues + $implementer_classlike_storage->suppressed_issues,
                    );
                }
            } else {
                if (UnionTypeComparator::isContainedBy(
                    $codebase,
                    $implementer_method_storage_param_type,
                    $guide_method_storage_param_type,
                    !$guide_classlike_storage->user_defined,
                    !$guide_classlike_storage->user_defined,
                )) {
                    IssueBuffer::maybeAdd(
                        new MoreSpecificImplementedParamType(
                            'Argument ' . ($i + 1) . ' of ' . $cased_implementer_method_id
                            . ' has the more specific type \'' .
                            $implementer_method_storage_param_type->getId() . '\', expecting \'' .
                            $guide_method_storage_param_type->getId() . '\' as defined by ' .
                            $cased_guide_method_id,
                            $implementer_method_storage->params[$i]->location
                                ?: $code_location,
                        ),
                        $suppressed_issues + $implementer_classlike_storage->suppressed_issues,
                    );
                } elseif ($guide_class_name == $implementer_called_class_name) {
                    IssueBuffer::maybeAdd(
                        new MismatchingDocblockParamType(
                            'Argument ' . ($i + 1) . ' of ' . $cased_implementer_method_id
                            . ' has wrong type \'' .
                            $implementer_method_storage_param_type->getId() . '\' in @method annotation, expecting \'' .
                            $guide_method_storage_param_type->getId() . '\'',
                            $implementer_method_storage->params[$i]->location
                                ?: $code_location,
                        ),
                        $suppressed_issues + $implementer_classlike_storage->suppressed_issues,
                    );
                } else {
                    IssueBuffer::maybeAdd(
                        new ImplementedParamTypeMismatch(
                            'Argument ' . ($i + 1) . ' of ' . $cased_implementer_method_id
                            . ' has wrong type \'' .
                            $implementer_method_storage_param_type->getId() . '\', expecting \'' .
                            $guide_method_storage_param_type->getId() . '\' as defined by ' .
                            $cased_guide_method_id,
                            $implementer_method_storage->params[$i]->location
                                ?: $code_location,
                        ),
                        $suppressed_issues + $implementer_classlike_storage->suppressed_issues,
                    );
                }
            }
        }
    }

    /**
     * @param  string[]         $suppressed_issues
     */
    private static function compareMethodSignatureReturnTypes(
        Codebase $codebase,
        ClassLikeStorage $guide_classlike_storage,
        ClassLikeStorage $implementer_classlike_storage,
        MethodStorage $guide_method_storage,
        MethodStorage $implementer_method_storage,
        Union $guide_signature_return_type,
        string $cased_guide_method_id,
        string $implementer_called_class_name,
        string $cased_implementer_method_id,
        CodeLocation $code_location,
        array $suppressed_issues,
    ): void {
        $guide_signature_return_type = TypeExpander::expandUnion(
            $codebase,
            $guide_signature_return_type,
            $guide_classlike_storage->is_trait && $guide_method_storage->abstract
                ? $implementer_classlike_storage->name
                : $guide_classlike_storage->name,
            ($guide_classlike_storage->is_trait && $guide_method_storage->abstract)
                || $guide_classlike_storage->final
                ? $implementer_classlike_storage->name
                : $guide_classlike_storage->name,
            $guide_classlike_storage->is_trait && $guide_method_storage->abstract
                ? $implementer_classlike_storage->parent_class
                : $guide_classlike_storage->parent_class,
            true,
            true,
            $implementer_method_storage->final,
        );

        $implementer_signature_return_type = $implementer_method_storage->signature_return_type
            ? TypeExpander::expandUnion(
                $codebase,
                $implementer_method_storage->signature_return_type,
                $implementer_classlike_storage->is_trait
                    ? $implementer_called_class_name
                    : $implementer_classlike_storage->name,
                $implementer_classlike_storage->is_trait
                    ? $implementer_called_class_name
                    : $implementer_classlike_storage->name,
                $implementer_classlike_storage->parent_class,
            ) : null;

        $is_contained_by = $codebase->analysis_php_version_id >= 7_04_00
            && $implementer_signature_return_type
            ? UnionTypeComparator::isContainedBy(
                $codebase,
                $implementer_signature_return_type,
                $guide_signature_return_type,
            )
            : UnionTypeComparator::isContainedByInPhp($implementer_signature_return_type, $guide_signature_return_type);

        if (!$is_contained_by) {
            if ($implementer_signature_return_type === null
                && array_filter(
                    $implementer_method_storage->attributes,
                    static fn(AttributeStorage $s): bool => $s->fq_class_name === 'ReturnTypeWillChange',
                )) {
                // no error if return type will change and no signature set at all
            } elseif ($codebase->analysis_php_version_id >= 8_00_00
                      || $guide_classlike_storage->is_trait === $implementer_classlike_storage->is_trait
                      || !in_array($guide_classlike_storage->name, $implementer_classlike_storage->used_traits)
                      || $implementer_method_storage->defining_fqcln !== $implementer_classlike_storage->name
                      || (!$implementer_method_storage->abstract
                          && !$guide_method_storage->abstract)
            ) {
                IssueBuffer::maybeAdd(
                    new MethodSignatureMismatch(
                        'Method ' . $cased_implementer_method_id . ' with return type \''
                            . $implementer_signature_return_type . '\' is different to return type \''
                            . $guide_signature_return_type . '\' of inherited method ' . $cased_guide_method_id,
                        $code_location,
                    ),
                    $suppressed_issues + $implementer_classlike_storage->suppressed_issues,
                );
            } else {
                IssueBuffer::maybeAdd(
                    new TraitMethodSignatureMismatch(
                        'Method ' . $cased_implementer_method_id . ' with return type \''
                            . $implementer_signature_return_type . '\' is different to return type \''
                            . $guide_signature_return_type . '\' of inherited method ' . $cased_guide_method_id,
                        $code_location,
                    ),
                    $suppressed_issues + $implementer_classlike_storage->suppressed_issues,
                );
            }
        }
    }

    /**
     * @param  string[]         $suppressed_issues
     */
    private static function compareMethodDocblockReturnTypes(
        Codebase $codebase,
        ClassLikeStorage $guide_classlike_storage,
        ClassLikeStorage $implementer_classlike_storage,
        MethodStorage $implementer_method_storage,
        Union $guide_return_type,
        Union $implementer_return_type,
        string $cased_guide_method_id,
        string $implementer_called_class_name,
        ?MethodIdentifier $implementer_declaring_method_id,
        CodeLocation $code_location,
        array $suppressed_issues,
    ): void {
        $implementer_method_storage_return_type = TypeExpander::expandUnion(
            $codebase,
            $implementer_return_type,
            $implementer_classlike_storage->is_trait
                ? $implementer_called_class_name
                : $implementer_classlike_storage->name,
            $implementer_called_class_name,
            $implementer_classlike_storage->parent_class,
        );

        $guide_method_storage_return_type = TypeExpander::expandUnion(
            $codebase,
            $guide_return_type,
            $guide_classlike_storage->is_trait
                ? $implementer_classlike_storage->name
                : $guide_classlike_storage->name,
            $guide_classlike_storage->is_trait
                || $implementer_method_storage->final
                ? $implementer_called_class_name
                : $guide_classlike_storage->name,
            $guide_classlike_storage->parent_class,
            true,
            true,
            $implementer_method_storage->final,
        );

        $guide_class_name = $guide_classlike_storage->name;

        if ($implementer_classlike_storage->template_extended_params) {
            self::transformTemplates(
                $implementer_classlike_storage->template_extended_params,
                $guide_class_name,
                $guide_method_storage_return_type,
                $codebase,
            );

            if ($implementer_method_storage->defining_fqcln) {
                self::transformTemplates(
                    $implementer_classlike_storage->template_extended_params,
                    $implementer_method_storage->defining_fqcln,
                    $implementer_method_storage_return_type,
                    $codebase,
                );
            }
        }

        if ($implementer_classlike_storage->is_trait) {
            $implementer_called_class_storage = $codebase->classlike_storage_provider->get(
                $implementer_called_class_name,
            );

            if ($implementer_called_class_storage->template_extended_params) {
                self::transformTemplates(
                    $implementer_called_class_storage->template_extended_params,
                    $implementer_classlike_storage->name,
                    $implementer_method_storage_return_type,
                    $codebase,
                );

                self::transformTemplates(
                    $implementer_called_class_storage->template_extended_params,
                    $guide_class_name,
                    $guide_method_storage_return_type,
                    $codebase,
                );
            }
        }

        // treat void as null when comparing against docblock implementer
        if ($implementer_method_storage_return_type->isVoid()) {
            $implementer_method_storage_return_type = Type::getNull();
        }

        if ($guide_method_storage_return_type->isVoid()) {
            $guide_method_storage_return_type = Type::getNull();
        }

        $union_comparison_results = new TypeComparisonResult();

        if (!UnionTypeComparator::isContainedBy(
            $codebase,
            $implementer_method_storage_return_type,
            $guide_method_storage_return_type,
            false,
            false,
            $union_comparison_results,
        )) {
            // is the declared return type more specific than the inferred one?
            if ($union_comparison_results->type_coerced) {
                IssueBuffer::maybeAdd(
                    new LessSpecificImplementedReturnType(
                        'The inherited return type \'' . $guide_method_storage_return_type->getId()
                            . '\' for ' . $cased_guide_method_id . ' is more specific than the implemented '
                            . 'return type for ' . $implementer_declaring_method_id . ' \''
                            . $implementer_method_storage_return_type->getId() . '\'',
                        $implementer_method_storage->return_type_location
                            ?: $code_location,
                    ),
                    $suppressed_issues + $implementer_classlike_storage->suppressed_issues,
                );
            } elseif ($guide_class_name == $implementer_called_class_name) {
                IssueBuffer::maybeAdd(
                    new MismatchingDocblockReturnType(
                        'The inherited return type \'' . $guide_method_storage_return_type->getId()
                        . '\' for ' . $cased_guide_method_id . ' is different to the corresponding '
                        . '@method annotation \'' . $implementer_method_storage_return_type->getId() . '\'',
                        $implementer_method_storage->return_type_location
                            ?: $code_location,
                    ),
                    $suppressed_issues + $implementer_classlike_storage->suppressed_issues,
                );
            } else {
                IssueBuffer::maybeAdd(
                    new ImplementedReturnTypeMismatch(
                        'The inherited return type \'' . $guide_method_storage_return_type->getId()
                            . '\' for ' . $cased_guide_method_id . ' is different to the implemented '
                            . 'return type for ' . $implementer_declaring_method_id . ' \''
                            . $implementer_method_storage_return_type->getId() . '\'',
                        $implementer_method_storage->return_type_location
                            ?: $code_location,
                    ),
                    $suppressed_issues + $implementer_classlike_storage->suppressed_issues,
                );
            }
        }
    }

    /**
     * @param  array<string, array<string, Union>>  $template_extended_params
     */
    private static function transformTemplates(
        array $template_extended_params,
        string $base_class_name,
        Union &$templated_type,
        Codebase $codebase,
    ): void {
        if (isset($template_extended_params[$base_class_name])) {
            $map = $template_extended_params[$base_class_name];

            $template_types = [];

            foreach ($map as $key => $mapped_type) {
                $new_bases = [];

                foreach ($mapped_type->getTemplateTypes() as $mapped_atomic_type) {
                    if ($mapped_atomic_type->defining_class === $base_class_name) {
                        continue;
                    }

                    $new_bases[] = $mapped_atomic_type->defining_class;
                }

                if ($new_bases) {
                    foreach ($new_bases as $new_base_class_name) {
                        self::transformTemplates(
                            $template_extended_params,
                            $new_base_class_name,
                            $mapped_type,
                            $codebase,
                        );
                    }
                }

                $template_types[$key][$base_class_name] = $mapped_type;
            }

            $template_result = new TemplateResult([], $template_types);

            $templated_type = TemplateInferredTypeReplacer::replace(
                $templated_type,
                $template_result,
                $codebase,
            );
        }
    }
}<|MERGE_RESOLUTION|>--- conflicted
+++ resolved
@@ -554,14 +554,10 @@
                 }
             }
 
-<<<<<<< HEAD
             if ($guide_classlike_storage->user_defined
                 && $implementer_param->signature_type
                 && $guide_param->signature_type
             ) {
-=======
-            if ($implementer_param->signature_type) {
->>>>>>> 982f95c8
                 self::compareMethodSignatureParams(
                     $codebase,
                     $i,
