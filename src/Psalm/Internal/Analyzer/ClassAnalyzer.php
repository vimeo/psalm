--- conflicted
+++ resolved
@@ -2471,15 +2471,9 @@
                         $storage->name,
                     ),
                 );
-<<<<<<< HEAD
-            } elseif ($case_storage->value !== null) {
-                if (($case_storage->value instanceof TLiteralInt && $storage->enum_type === 'string')
-                    || ($case_storage->value instanceof TLiteralString && $storage->enum_type === 'int')
-=======
             } elseif ($case_value !== null) {
-                if ((is_int($case_value) && $storage->enum_type === 'string')
-                    || (is_string($case_value) && $storage->enum_type === 'int')
->>>>>>> ba4e3125
+                if (($case_value instanceof TLiteralInt && $storage->enum_type === 'string')
+                    || ($case_value instanceof TLiteralString && $storage->enum_type === 'int')
                 ) {
                     IssueBuffer::maybeAdd(
                         new InvalidEnumCaseValue(
@@ -2491,13 +2485,8 @@
                 }
             }
 
-<<<<<<< HEAD
-            if ($case_storage->value !== null) {
-                if (in_array($case_storage->value->value, $seen_values, true)) {
-=======
             if ($case_value !== null) {
-                if (in_array($case_value, $seen_values, true)) {
->>>>>>> ba4e3125
+                if (in_array($case_value->value, $seen_values, true)) {
                     IssueBuffer::maybeAdd(
                         new DuplicateEnumCaseValue(
                             'Enum case values should be unique',
@@ -2506,11 +2495,7 @@
                         ),
                     );
                 } else {
-<<<<<<< HEAD
-                    $seen_values[] = $case_storage->value->value;
-=======
-                    $seen_values[] = $case_value;
->>>>>>> ba4e3125
+                    $seen_values[] = $case_value->value;
                 }
             }
         }
