--- conflicted
+++ resolved
@@ -172,10 +172,7 @@
         CodeLocation $code_location,
         array $suppressed_issues,
         ?string $calling_method_id = null,
-<<<<<<< HEAD
-=======
-        bool $with_pseudo = false
->>>>>>> 71707e6c
+        bool $with_pseudo = false,
     ): ?bool {
         if ($codebase->methods->methodExists(
             $method_id,
