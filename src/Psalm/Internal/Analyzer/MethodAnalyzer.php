--- conflicted
+++ resolved
@@ -999,52 +999,6 @@
 
                 return null;
             }
-<<<<<<< HEAD
-
-            $implemeneter_param_type = $implementer_method_storage->params[$i]->type;
-
-            $or_null_guide_type = $guide_param->signature_type
-                ? clone $guide_param->signature_type
-                : null;
-
-            if ($or_null_guide_type) {
-                $or_null_guide_type->addType(new Type\Atomic\TNull);
-            }
-
-            if (!$guide_classlike_storage->user_defined
-                && $guide_param->type
-                && !$guide_param->type->from_docblock
-                && ($cased_guide_method_id !== 'SoapClient::__soapCall' || $implemeneter_param_type)
-                && !$guide_param->type->hasMixed()
-                && (
-                    !$implemeneter_param_type
-                    || (
-                        strtolower($implemeneter_param_type->getId()) !== strtolower($guide_param->type->getId())
-                        && (
-                            !$or_null_guide_type
-                            || strtolower($implemeneter_param_type->getId())
-                                !== strtolower($or_null_guide_type->getId())
-                        )
-                    )
-                )
-            ) {
-                if (IssueBuffer::accepts(
-                    new MethodSignatureMismatch(
-                        'Argument ' . ($i + 1) . ' of ' . $cased_implementer_method_id . ' has wrong type \'' .
-                            $implemeneter_param_type . '\', expecting \'' .
-                            $guide_param->type . '\' as defined by ' .
-                            $cased_guide_method_id,
-                        $implementer_method_storage->params[$i]->location
-                            ?: $code_location
-                    )
-                )) {
-                    return false;
-                }
-
-                return null;
-            }
-=======
->>>>>>> 352f18b1
         }
 
         if ($guide_classlike_storage->user_defined
