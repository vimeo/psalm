<?php
namespace Psalm\Internal\Analyzer\Statements;

use PhpParser;
use Psalm\Internal\Analyzer\ClassLikeAnalyzer;
use Psalm\Internal\Analyzer\CommentAnalyzer;
use Psalm\Internal\Analyzer\FunctionLikeAnalyzer;
use Psalm\Internal\Analyzer\Statements\Expression\Call\MethodCallAnalyzer;
use Psalm\Internal\Analyzer\StatementsAnalyzer;
use Psalm\Internal\Analyzer\TraitAnalyzer;
use Psalm\Internal\Analyzer\TypeAnalyzer;
use Psalm\CodeLocation;
use Psalm\Context;
use Psalm\Exception\DocblockParseException;
use Psalm\Issue\FalsableReturnStatement;
use Psalm\Issue\InvalidDocblock;
use Psalm\Issue\InvalidReturnStatement;
use Psalm\Issue\LessSpecificReturnStatement;
use Psalm\Issue\MixedReturnStatement;
use Psalm\Issue\MixedReturnTypeCoercion;
use Psalm\Issue\NoValue;
use Psalm\Issue\NullableReturnStatement;
use Psalm\IssueBuffer;
use Psalm\Type;
use function explode;
use function strtolower;

/**
 * @internal
 */
class ReturnAnalyzer
{
    /**
     * @param  PhpParser\Node\Stmt\Return_ $stmt
     * @param  Context                     $context
     *
     * @return false|null
     */
    public static function analyze(
        StatementsAnalyzer $statements_analyzer,
        PhpParser\Node\Stmt\Return_ $stmt,
        Context $context
    ) {
        $doc_comment = $stmt->getDocComment();

        $var_comments = [];
        $var_comment_type = null;

        $source = $statements_analyzer->getSource();

        $codebase = $statements_analyzer->getCodebase();

        if ($doc_comment && ($parsed_docblock = $statements_analyzer->getParsedDocblock())) {
            try {
                $var_comments = CommentAnalyzer::arrayToDocblocks(
                    $doc_comment,
                    $parsed_docblock,
                    $statements_analyzer->getSource(),
                    $statements_analyzer->getAliases(),
                    $statements_analyzer->getTemplateTypeMap()
                );
            } catch (DocblockParseException $e) {
                if (IssueBuffer::accepts(
                    new InvalidDocblock(
                        (string)$e->getMessage(),
                        new CodeLocation($source, $stmt)
                    )
                )) {
                    // fall through
                }
            }

            foreach ($var_comments as $var_comment) {
                $comment_type = ExpressionAnalyzer::fleshOutType(
                    $codebase,
                    $var_comment->type,
                    $context->self,
                    $context->self,
                    $statements_analyzer->getParentFQCLN()
                );

                if ($codebase->alter_code
                    && $var_comment->type_start
                    && $var_comment->type_end
                    && $var_comment->line_number
                ) {
                    $type_location = new CodeLocation\DocblockTypeLocation(
                        $statements_analyzer,
                        $var_comment->type_start,
                        $var_comment->type_end,
                        $var_comment->line_number
                    );

                    $codebase->classlikes->handleDocblockTypeInMigration(
                        $codebase,
                        $statements_analyzer,
                        $comment_type,
                        $type_location,
                        $context->calling_method_id
                    );
                }

                if (!$var_comment->var_id) {
                    $var_comment_type = $comment_type;
                    continue;
                }

                $context->vars_in_scope[$var_comment->var_id] = $comment_type;
            }
        }

        if ($stmt->expr) {
            if (ExpressionAnalyzer::analyze($statements_analyzer, $stmt->expr, $context) === false) {
                return false;
            }

            if ($var_comment_type) {
                $stmt->inferredType = $var_comment_type;
            } elseif (isset($stmt->expr->inferredType)) {
                $stmt->inferredType = $stmt->expr->inferredType;

                if ($stmt->inferredType->isNever()) {
                    if (IssueBuffer::accepts(
                        new NoValue(
                            'This function or method call never returns output',
                            new CodeLocation($source, $stmt)
                        ),
                        $statements_analyzer->getSuppressedIssues()
                    )) {
                        // fall through
                    }

                    $stmt->inferredType = Type::getEmpty();
                }

                if ($stmt->inferredType->isVoid()) {
                    $stmt->inferredType = Type::getNull();
                }
            } else {
                $stmt->inferredType = Type::getMixed();
            }
        } else {
            $stmt->inferredType = Type::getVoid();
        }

        if ($source instanceof FunctionLikeAnalyzer
            && !($source->getSource() instanceof TraitAnalyzer)
        ) {
            $source->addReturnTypes($context);

            $source->examineParamTypes($statements_analyzer, $context, $codebase, $stmt);

            $storage = $source->getFunctionLikeStorage($statements_analyzer);

            $cased_method_id = $source->getCorrectlyCasedMethodId();

            if ($stmt->expr) {
                if ($storage->return_type && !$storage->return_type->hasMixed()) {
                    $inferred_type = ExpressionAnalyzer::fleshOutType(
                        $codebase,
                        $stmt->inferredType,
                        $source->getFQCLN(),
                        $source->getFQCLN(),
                        $source->getParentFQCLN()
                    );

                    $local_return_type = $source->getLocalReturnType($storage->return_type);

<<<<<<< HEAD
                    if ($storage->has_yield && $local_return_type->isGenerator()) {
=======
                    if ($storage instanceof \Psalm\Storage\MethodStorage) {
                        list($fq_class_name, $method_name) = explode('::', $cased_method_id);

                        $class_storage = $codebase->classlike_storage_provider->get($fq_class_name);

                        $found_generic_params = MethodCallAnalyzer::getClassTemplateParams(
                            $codebase,
                            $class_storage,
                            $fq_class_name,
                            strtolower($method_name),
                            null,
                            null
                        );

                        if ($found_generic_params) {
                            foreach ($found_generic_params as $template_name => $_) {
                                unset($found_generic_params[$template_name][$fq_class_name]);
                            }

                            $local_return_type = clone $local_return_type;

                            $local_return_type->replaceTemplateTypesWithArgTypes(
                                $found_generic_params
                            );
                        }
                    }

                    if ($local_return_type->isGenerator() && $storage->has_yield) {
>>>>>>> 352f18b1
                        return null;
                    }

                    if ($stmt->inferredType->hasMixed()) {
                        if ($local_return_type->isVoid() || $local_return_type->isNever()) {
                            if (IssueBuffer::accepts(
                                new InvalidReturnStatement(
                                    'No return values are expected for ' . $cased_method_id,
                                    new CodeLocation($source, $stmt->expr)
                                ),
                                $statements_analyzer->getSuppressedIssues()
                            )) {
                                return false;
                            }
                        }

                        if (!$context->collect_initializations
                            && !$context->collect_mutations
                            && !($source->getSource() instanceof TraitAnalyzer)
                            && $statements_analyzer->getFilePath() === $statements_analyzer->getRootFilePath()
                        ) {
                            $codebase->analyzer->incrementMixedCount($statements_analyzer->getFilePath());
                        }

                        if (IssueBuffer::accepts(
                            new MixedReturnStatement(
                                'Could not infer a return type',
                                new CodeLocation($source, $stmt->expr)
                            ),
                            $statements_analyzer->getSuppressedIssues()
                        )) {
                            return false;
                        }

                        return null;
                    }

                    if (!$context->collect_initializations
                        && !$context->collect_mutations
                        && !($source->getSource() instanceof TraitAnalyzer)
                        && $statements_analyzer->getFilePath() === $statements_analyzer->getRootFilePath()
                    ) {
                        $codebase->analyzer->incrementNonMixedCount($statements_analyzer->getFilePath());
                    }

                    if ($local_return_type->isVoid()) {
                        if (IssueBuffer::accepts(
                            new InvalidReturnStatement(
                                'No return values are expected for ' . $cased_method_id,
                                new CodeLocation($source, $stmt->expr)
                            ),
                            $statements_analyzer->getSuppressedIssues()
                        )) {
                            return false;
                        }

                        return null;
                    }

                    $union_comparison_results = new \Psalm\Internal\Analyzer\TypeComparisonResult();

                    if (!TypeAnalyzer::isContainedBy(
                        $codebase,
                        $inferred_type,
                        $local_return_type,
                        true,
                        true,
                        $union_comparison_results
                    )
                    ) {
                        // is the declared return type more specific than the inferred one?
                        if ($union_comparison_results->type_coerced) {
                            if ($union_comparison_results->type_coerced_from_mixed) {
                                if (IssueBuffer::accepts(
                                    new MixedReturnTypeCoercion(
                                        'The type \'' . $stmt->inferredType->getId() . '\' is more general than the'
                                            . ' declared return type \'' . $local_return_type->getId() . '\''
                                            . ' for ' . $cased_method_id,
                                        new CodeLocation($source, $stmt->expr)
                                    ),
                                    $statements_analyzer->getSuppressedIssues()
                                )) {
                                    return false;
                                }
                            } else {
                                if (IssueBuffer::accepts(
                                    new LessSpecificReturnStatement(
                                        'The type \'' . $stmt->inferredType->getId() . '\' is more general than the'
                                            . ' declared return type \'' . $local_return_type->getId() . '\''
                                            . ' for ' . $cased_method_id,
                                        new CodeLocation($source, $stmt->expr)
                                    ),
                                    $statements_analyzer->getSuppressedIssues()
                                )) {
                                    return false;
                                }
                            }

                            foreach ($local_return_type->getTypes() as $local_type_part) {
                                if ($local_type_part instanceof Type\Atomic\TClassString
                                    && $stmt->expr instanceof PhpParser\Node\Scalar\String_
                                ) {
                                    if (ClassLikeAnalyzer::checkFullyQualifiedClassLikeName(
                                        $statements_analyzer,
                                        $stmt->expr->value,
                                        new CodeLocation($source, $stmt->expr),
                                        $statements_analyzer->getSuppressedIssues()
                                    ) === false
                                    ) {
                                        return false;
                                    }
                                } elseif ($local_type_part instanceof Type\Atomic\TArray
                                    && $stmt->expr instanceof PhpParser\Node\Expr\Array_
                                ) {
                                    foreach ($local_type_part->type_params[1]->getTypes() as $local_array_type_part) {
                                        if ($local_array_type_part instanceof Type\Atomic\TClassString) {
                                            foreach ($stmt->expr->items as $item) {
                                                if ($item && $item->value instanceof PhpParser\Node\Scalar\String_) {
                                                    if (ClassLikeAnalyzer::checkFullyQualifiedClassLikeName(
                                                        $statements_analyzer,
                                                        $item->value->value,
                                                        new CodeLocation($source, $item->value),
                                                        $statements_analyzer->getSuppressedIssues()
                                                    ) === false
                                                    ) {
                                                        return false;
                                                    }
                                                }
                                            }
                                        }
                                    }
                                }
                            }
                        } else {
                            if (IssueBuffer::accepts(
                                new InvalidReturnStatement(
                                    'The type \'' . $stmt->inferredType->getId()
                                        . '\' does not match the declared return '
                                        . 'type \'' . $local_return_type->getId() . '\' for ' . $cased_method_id,
                                    new CodeLocation($source, $stmt->expr)
                                ),
                                $statements_analyzer->getSuppressedIssues()
                            )) {
                                return false;
                            }
                        }
                    }

                    if (!$stmt->inferredType->ignore_nullable_issues
                        && $inferred_type->isNullable()
                        && !$local_return_type->isNullable()
                    ) {
                        if (IssueBuffer::accepts(
                            new NullableReturnStatement(
                                'The declared return type \'' . $local_return_type . '\' for '
                                    . $cased_method_id . ' is not nullable, but the function returns \''
                                        . $inferred_type . '\'',
                                new CodeLocation($source, $stmt->expr)
                            ),
                            $statements_analyzer->getSuppressedIssues()
                        )) {
                            return false;
                        }
                    }

                    if (!$stmt->inferredType->ignore_falsable_issues
                        && $inferred_type->isFalsable()
                        && !$local_return_type->isFalsable()
                        && !$local_return_type->hasBool()
                        && !$local_return_type->hasScalar()
                    ) {
                        if (IssueBuffer::accepts(
                            new FalsableReturnStatement(
                                'The declared return type \'' . $local_return_type . '\' for '
                                    . $cased_method_id . ' does not allow false, but the function returns \''
                                        . $inferred_type . '\'',
                                new CodeLocation($source, $stmt->expr)
                            ),
                            $statements_analyzer->getSuppressedIssues()
                        )) {
                            return false;
                        }
                    }
                }
            } else {
                if ($storage->signature_return_type
                    && !$storage->has_yield
                    && !$storage->signature_return_type->isVoid()
                ) {
                    if (IssueBuffer::accepts(
                        new InvalidReturnStatement(
                            'Empty return statement is not expected in ' . $cased_method_id,
                            new CodeLocation($source, $stmt)
                        ),
                        $statements_analyzer->getSuppressedIssues()
                    )) {
                        return false;
                    }

                    return null;
                }
            }
        }

        return null;
    }
}<|MERGE_RESOLUTION|>--- conflicted
+++ resolved
@@ -166,9 +166,6 @@
 
                     $local_return_type = $source->getLocalReturnType($storage->return_type);
 
-<<<<<<< HEAD
-                    if ($storage->has_yield && $local_return_type->isGenerator()) {
-=======
                     if ($storage instanceof \Psalm\Storage\MethodStorage) {
                         list($fq_class_name, $method_name) = explode('::', $cased_method_id);
 
@@ -196,8 +193,7 @@
                         }
                     }
 
-                    if ($local_return_type->isGenerator() && $storage->has_yield) {
->>>>>>> 352f18b1
+                    if ($storage->has_yield && $local_return_type->isGenerator()) {
                         return null;
                     }
 
