--- conflicted
+++ resolved
@@ -731,10 +731,7 @@
         ?Union &$key_type,
         ?Union &$value_type,
         bool &$has_valid_iterator,
-<<<<<<< HEAD
-=======
-        array &$invalid_iterator_types = []
->>>>>>> 20e8604b
+        array &$invalid_iterator_types = [],
     ): void {
         if ($iterator_atomic_type->extra_types) {
             $iterator_atomic_types = [
@@ -752,8 +749,6 @@
             ) {
                 throw new UnexpectedValueException('Shouldn’t get a generic param here');
             }
-
-
 
             if ($iterator_atomic_type instanceof TIterable
                 || (strtolower($iterator_atomic_type->value) === 'traversable'
