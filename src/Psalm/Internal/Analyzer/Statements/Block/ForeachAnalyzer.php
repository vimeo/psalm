<?php
namespace Psalm\Internal\Analyzer\Statements\Block;

use PhpParser;
use Psalm\Codebase;
use Psalm\Internal\Analyzer\ClassLikeAnalyzer;
use Psalm\Internal\Analyzer\CommentAnalyzer;
use Psalm\Internal\Analyzer\ScopeAnalyzer;
use Psalm\Internal\Analyzer\Statements\Expression\AssignmentAnalyzer;
use Psalm\Internal\Analyzer\Statements\ExpressionAnalyzer;
use Psalm\Internal\Analyzer\StatementsAnalyzer;
use Psalm\Internal\Analyzer\TypeAnalyzer;
use Psalm\CodeLocation;
use Psalm\Context;
use Psalm\Exception\DocblockParseException;
use Psalm\Issue\InvalidDocblock;
use Psalm\Issue\InvalidIterator;
use Psalm\Issue\NullIterator;
use Psalm\Issue\PossiblyFalseIterator;
use Psalm\Issue\PossiblyInvalidIterator;
use Psalm\Issue\PossiblyNullIterator;
use Psalm\Issue\RawObjectIteration;
use Psalm\IssueBuffer;
use Psalm\Internal\Scope\LoopScope;
use Psalm\Type;
use function is_string;
use function in_array;
use function array_merge;
use function array_intersect_key;
use function array_values;
use function strtolower;
use function array_map;
use function array_search;
use function array_keys;

/**
 * @internal
 */
class ForeachAnalyzer
{
    /**
     * @param   StatementsAnalyzer               $statements_analyzer
     * @param   PhpParser\Node\Stmt\Foreach_    $stmt
     * @param   Context                         $context
     *
     * @return  false|null
     */
    public static function analyze(
        StatementsAnalyzer $statements_analyzer,
        PhpParser\Node\Stmt\Foreach_ $stmt,
        Context $context
    ) {
        $var_comments = [];

        $doc_comment = $stmt->getDocComment();

        $codebase = $statements_analyzer->getCodebase();

        if ($doc_comment) {
            try {
                $var_comments = CommentAnalyzer::getTypeFromComment(
                    $doc_comment,
                    $statements_analyzer->getSource(),
                    $statements_analyzer->getSource()->getAliases()
                );
            } catch (DocblockParseException $e) {
                if (IssueBuffer::accepts(
                    new InvalidDocblock(
                        (string)$e->getMessage(),
                        new CodeLocation($statements_analyzer, $stmt)
                    )
                )) {
                    // fall through
                }
            }
        }

        $safe_var_ids = [];

        if ($stmt->keyVar instanceof PhpParser\Node\Expr\Variable && is_string($stmt->keyVar->name)) {
            $safe_var_ids['$' . $stmt->keyVar->name] = true;
        }

        if ($stmt->valueVar instanceof PhpParser\Node\Expr\Variable && is_string($stmt->valueVar->name)) {
            $safe_var_ids['$' . $stmt->valueVar->name] = true;
        } elseif ($stmt->valueVar instanceof PhpParser\Node\Expr\List_) {
            foreach ($stmt->valueVar->items as $list_item) {
                if (!$list_item) {
                    continue;
                }

                $list_item_key = $list_item->key;
                $list_item_value = $list_item->value;

                if ($list_item_value instanceof PhpParser\Node\Expr\Variable && is_string($list_item_value->name)) {
                    $safe_var_ids['$' . $list_item_value->name] = true;
                }

                if ($list_item_key instanceof PhpParser\Node\Expr\Variable && is_string($list_item_key->name)) {
                    $safe_var_ids['$' . $list_item_key->name] = true;
                }
            }
        }

        foreach ($var_comments as $var_comment) {
            if (!$var_comment->var_id) {
                continue;
            }

            if (isset($safe_var_ids[$var_comment->var_id])) {
                continue;
            }

            $comment_type = ExpressionAnalyzer::fleshOutType(
                $codebase,
                $var_comment->type,
                $context->self,
                $context->self,
                $statements_analyzer->getParentFQCLN()
            );

            if ($var_comment->type_start
                && $var_comment->type_end
                && $var_comment->line_number
            ) {
                $type_location = new CodeLocation\DocblockTypeLocation(
                    $statements_analyzer,
                    $var_comment->type_start,
                    $var_comment->type_end,
                    $var_comment->line_number
                );

                $codebase->classlikes->handleDocblockTypeInMigration(
                    $codebase,
                    $statements_analyzer,
                    $comment_type,
                    $type_location,
                    $context->calling_method_id
                );
            }

            if (isset($context->vars_in_scope[$var_comment->var_id])
                || $statements_analyzer->isSuperGlobal($var_comment->var_id)
            ) {
                $context->vars_in_scope[$var_comment->var_id] = $comment_type;
            }
        }

        if (ExpressionAnalyzer::analyze($statements_analyzer, $stmt->expr, $context) === false) {
            return false;
        }

        $key_type = null;
        $value_type = null;
        $always_non_empty_array = true;

        $var_id = ExpressionAnalyzer::getVarId(
            $stmt->expr,
            $statements_analyzer->getFQCLN(),
            $statements_analyzer
        );

        if (isset($stmt->expr->inferredType)) {
            $iterator_type = $stmt->expr->inferredType;
        } elseif ($var_id && $context->hasVariable($var_id, $statements_analyzer)) {
            $iterator_type = $context->vars_in_scope[$var_id];
        } else {
            $iterator_type = null;
        }

        if ($iterator_type) {
            if (self::checkIteratorType(
                $statements_analyzer,
                $stmt,
                $iterator_type,
                $codebase,
                $context,
                $key_type,
                $value_type,
                $always_non_empty_array
            ) === false
            ) {
                return false;
            }
        }

        $foreach_context = clone $context;

        foreach ($foreach_context->vars_in_scope as $context_var_id => $context_type) {
            $foreach_context->vars_in_scope[$context_var_id] = clone $context_type;
        }

        $foreach_context->inside_loop = true;
        $foreach_context->inside_case = false;

        if ($codebase->alter_code) {
            $foreach_context->branch_point =
                $foreach_context->branch_point ?: (int) $stmt->getAttribute('startFilePos');
        }

        if ($stmt->keyVar && $stmt->keyVar instanceof PhpParser\Node\Expr\Variable && is_string($stmt->keyVar->name)) {
            $key_var_id = '$' . $stmt->keyVar->name;
            $foreach_context->vars_in_scope[$key_var_id] = $key_type ?: Type::getMixed();
            $foreach_context->vars_possibly_in_scope[$key_var_id] = true;

            $location = new CodeLocation($statements_analyzer, $stmt->keyVar);

            if ($context->collect_references && !isset($foreach_context->byref_constraints[$key_var_id])) {
                $foreach_context->unreferenced_vars[$key_var_id] = [$location->getHash() => $location];
                unset($foreach_context->referenced_var_ids[$key_var_id]);
            }

            if (!$statements_analyzer->hasVariable($key_var_id)) {
                $statements_analyzer->registerVariable(
                    $key_var_id,
                    $location,
                    $foreach_context->branch_point
                );
            } else {
                $statements_analyzer->registerVariableAssignment(
                    $key_var_id,
                    $location
                );
            }

            if ($stmt->byRef && $context->collect_references) {
                $statements_analyzer->registerVariableUses([$location->getHash() => $location]);
            }
        }

        if ($context->collect_references
            && $stmt->byRef
            && $stmt->valueVar instanceof PhpParser\Node\Expr\Variable
            && is_string($stmt->valueVar->name)
        ) {
            $foreach_context->byref_constraints['$' . $stmt->valueVar->name]
                = new \Psalm\Internal\ReferenceConstraint($value_type);
        }

        AssignmentAnalyzer::analyze(
            $statements_analyzer,
            $stmt->valueVar,
            null,
            $value_type ?: Type::getMixed(),
            $foreach_context,
            $doc_comment
        );

        foreach ($var_comments as $var_comment) {
            if (!$var_comment->var_id) {
                continue;
            }

            $comment_type = ExpressionAnalyzer::fleshOutType(
                $codebase,
                $var_comment->type,
                $context->self,
                $context->self,
                $statements_analyzer->getParentFQCLN()
            );

            $foreach_context->vars_in_scope[$var_comment->var_id] = $comment_type;
        }

        $loop_scope = new LoopScope($foreach_context, $context);

        $protected_var_ids = $context->protected_var_ids;
        if ($var_id) {
            $protected_var_ids[$var_id] = true;
        }
        $loop_scope->protected_var_ids = $protected_var_ids;

        LoopAnalyzer::analyze($statements_analyzer, $stmt->stmts, [], [], $loop_scope, $inner_loop_context);

        if (!$inner_loop_context) {
            throw new \UnexpectedValueException('There should be an inner loop context');
        }

        if ($always_non_empty_array) {
            foreach ($inner_loop_context->vars_in_scope as $var_id => $type) {
                // if there are break statements in the loop it's not certain
                // that the loop has finished executing, so the assertions at the end
                // the loop in the while conditional may not hold
                if (in_array(ScopeAnalyzer::ACTION_BREAK, $loop_scope->final_actions, true)
                    || in_array(ScopeAnalyzer::ACTION_CONTINUE, $loop_scope->final_actions, true)
                ) {
                    if (isset($loop_scope->possibly_defined_loop_parent_vars[$var_id])) {
                        $context->vars_in_scope[$var_id] = Type::combineUnionTypes(
                            $type,
                            $loop_scope->possibly_defined_loop_parent_vars[$var_id]
                        );
                    }
                } else {
                    $context->vars_in_scope[$var_id] = $type;
                }
            }
        }

        $foreach_context->loop_scope = null;

        $context->vars_possibly_in_scope = array_merge(
            $foreach_context->vars_possibly_in_scope,
            $context->vars_possibly_in_scope
        );

        $context->referenced_var_ids = array_intersect_key(
            $foreach_context->referenced_var_ids,
            $context->referenced_var_ids
        );

        if ($context->collect_exceptions) {
            $context->mergeExceptions($foreach_context);
        }

        if ($context->collect_references) {
            foreach ($foreach_context->unreferenced_vars as $var_id => $locations) {
                if (isset($context->unreferenced_vars[$var_id])) {
                    $context->unreferenced_vars[$var_id] += $locations;
                } else {
                    $context->unreferenced_vars[$var_id] = $locations;
                }
            }
        }

        return null;
    }

    /**
     * @param  ?Type\Union  $key_type
     * @param  ?Type\Union  $value_type
     * @return false|null
     */
    public static function checkIteratorType(
        StatementsAnalyzer $statements_analyzer,
        PhpParser\Node\Stmt\Foreach_ $stmt,
        Type\Union $iterator_type,
        Codebase $codebase,
        Context $context,
        &$key_type,
        &$value_type,
        bool &$always_non_empty_array
    ) {
        if ($iterator_type->isNull()) {
            if (IssueBuffer::accepts(
                new NullIterator(
                    'Cannot iterate over null',
                    new CodeLocation($statements_analyzer->getSource(), $stmt->expr)
                ),
                $statements_analyzer->getSuppressedIssues()
            )) {
                return false;
            }
        } elseif (!$iterator_type->ignore_nullable_issues && $iterator_type->isNullable()) {
            if (IssueBuffer::accepts(
                new PossiblyNullIterator(
                    'Cannot iterate over nullable var ' . $iterator_type,
                    new CodeLocation($statements_analyzer->getSource(), $stmt->expr)
                ),
                $statements_analyzer->getSuppressedIssues()
            )) {
                return false;
            }
        } elseif (!$iterator_type->ignore_falsable_issues && $iterator_type->isFalsable()) {
            if (IssueBuffer::accepts(
                new PossiblyFalseIterator(
                    'Cannot iterate over falsable var ' . $iterator_type,
                    new CodeLocation($statements_analyzer->getSource(), $stmt->expr)
                ),
                $statements_analyzer->getSuppressedIssues()
            )) {
                return false;
            }
        }

        $has_valid_iterator = false;
        $invalid_iterator_types = [];

        foreach ($iterator_type->getTypes() as $iterator_atomic_type) {
            if ($iterator_atomic_type instanceof Type\Atomic\TTemplateParam) {
                $iterator_atomic_type = array_values($iterator_atomic_type->as->getTypes())[0];
            }

            // if it's an empty array, we cannot iterate over it
            if ($iterator_atomic_type instanceof Type\Atomic\TArray
                && $iterator_atomic_type->type_params[1]->isEmpty()
            ) {
                $always_non_empty_array = false;
                $has_valid_iterator = true;
                continue;
            }

            if ($iterator_atomic_type instanceof Type\Atomic\TNull
                || $iterator_atomic_type instanceof Type\Atomic\TFalse
            ) {
                $always_non_empty_array = false;
                continue;
            }

            if ($iterator_atomic_type instanceof Type\Atomic\TArray
                || $iterator_atomic_type instanceof Type\Atomic\ObjectLike
            ) {
                if ($iterator_atomic_type instanceof Type\Atomic\ObjectLike) {
                    if (!$iterator_atomic_type->sealed) {
                        $always_non_empty_array = false;
                    }
                    $iterator_atomic_type = $iterator_atomic_type->getGenericArrayType();
                } elseif (!$iterator_atomic_type instanceof Type\Atomic\TNonEmptyArray) {
                    $always_non_empty_array = false;
                }

                if (!$value_type) {
                    $value_type = $iterator_atomic_type->type_params[1];
                } else {
                    $value_type = Type::combineUnionTypes($value_type, $iterator_atomic_type->type_params[1]);
                }

                $key_type_part = $iterator_atomic_type->type_params[0];

                if (!$key_type) {
                    $key_type = $key_type_part;
                } else {
                    $key_type = Type::combineUnionTypes($key_type, $key_type_part);
                }

                $has_valid_iterator = true;
                continue;
            }

            $always_non_empty_array = false;

            if ($iterator_atomic_type instanceof Type\Atomic\Scalar ||
                $iterator_atomic_type instanceof Type\Atomic\TVoid
            ) {
                $invalid_iterator_types[] = $iterator_atomic_type->getKey();

                $value_type = Type::getMixed();
            } elseif ($iterator_atomic_type instanceof Type\Atomic\TObject ||
                $iterator_atomic_type instanceof Type\Atomic\TMixed ||
                $iterator_atomic_type instanceof Type\Atomic\TEmpty
            ) {
                $has_valid_iterator = true;
                $value_type = Type::getMixed();
            } elseif ($iterator_atomic_type instanceof Type\Atomic\TIterable) {
                if ($iterator_atomic_type->extra_types) {
                    $iterator_atomic_type_copy = clone $iterator_atomic_type;
                    $iterator_atomic_type_copy->extra_types = [];
                    $iterator_atomic_types = [$iterator_atomic_type_copy];
                    $iterator_atomic_types = array_merge(
                        $iterator_atomic_types,
                        $iterator_atomic_type->extra_types
                    );
                } else {
                    $iterator_atomic_types = [$iterator_atomic_type];
                }

                $intersection_value_type = null;
                $intersection_key_type = null;

                foreach ($iterator_atomic_types as $iat) {
                    if (!$iat instanceof Type\Atomic\TIterable) {
                        continue;
                    }

                    $value_type_part = $iat->type_params[1];
                    $key_type_part = $iat->type_params[0];

                    if (!$intersection_value_type) {
                        $intersection_value_type = $value_type_part;
                    } else {
                        $intersection_value_type = Type::intersectUnionTypes(
                            $intersection_value_type,
                            $value_type_part
                        );
                    }

                    if (!$intersection_key_type) {
                        $intersection_key_type = $key_type_part;
                    } else {
                        $intersection_key_type = Type::intersectUnionTypes(
                            $intersection_key_type,
                            $key_type_part
                        );
                    }
                }

                if (!$intersection_value_type || !$intersection_key_type) {
                    throw new \UnexpectedValueException('Should not happen');
                }

                if (!$value_type) {
                    $value_type = $intersection_value_type;
                } else {
                    $value_type = Type::combineUnionTypes($value_type, $intersection_value_type);
                }

                if (!$key_type) {
                    $key_type = $intersection_key_type;
                } else {
                    $key_type = Type::combineUnionTypes($key_type, $intersection_key_type);
                }

                $has_valid_iterator = true;
            } elseif ($iterator_atomic_type instanceof Type\Atomic\TNamedObject) {
                if ($iterator_atomic_type->value !== 'Traversable' &&
                    $iterator_atomic_type->value !== $statements_analyzer->getClassName()
                ) {
                    if (ClassLikeAnalyzer::checkFullyQualifiedClassLikeName(
                        $statements_analyzer,
                        $iterator_atomic_type->value,
                        new CodeLocation($statements_analyzer->getSource(), $stmt->expr),
                        $statements_analyzer->getSuppressedIssues()
                    ) === false) {
                        return false;
                    }
                }

                if (TypeAnalyzer::isAtomicContainedBy(
                    $codebase,
                    $iterator_atomic_type,
                    new Type\Atomic\TIterable([Type::getMixed(), Type::getMixed()])
                )) {
                    self::handleIterable(
                        $statements_analyzer,
                        $iterator_atomic_type,
                        $stmt->expr,
                        $codebase,
                        $context,
                        $key_type,
                        $value_type,
                        $has_valid_iterator
                    );
                } else {
                    if (IssueBuffer::accepts(
                        new RawObjectIteration(
                            'Possibly undesired iteration over regular object ' . $iterator_atomic_type->value,
                            new CodeLocation($statements_analyzer->getSource(), $stmt->expr)
                        ),
                        $statements_analyzer->getSuppressedIssues()
                    )) {
                        // fall through
                    }
                }
            }
        }

        if ($invalid_iterator_types) {
            if ($has_valid_iterator) {
                if (IssueBuffer::accepts(
                    new PossiblyInvalidIterator(
                        'Cannot iterate over ' . $invalid_iterator_types[0],
                        new CodeLocation($statements_analyzer->getSource(), $stmt->expr)
                    ),
                    $statements_analyzer->getSuppressedIssues()
                )) {
                    return false;
                }
            } else {
                if (IssueBuffer::accepts(
                    new InvalidIterator(
                        'Cannot iterate over ' . $invalid_iterator_types[0],
                        new CodeLocation($statements_analyzer->getSource(), $stmt->expr)
                    ),
                    $statements_analyzer->getSuppressedIssues()
                )) {
                    return false;
                }
            }
        }
    }

    /**
     * @param  ?Type\Union  $key_type
     * @param  ?Type\Union  $value_type
     * @return void
     */
    public static function handleIterable(
        StatementsAnalyzer $statements_analyzer,
        Type\Atomic\TNamedObject $iterator_atomic_type,
        PhpParser\Node\Expr $foreach_expr,
        Codebase $codebase,
        Context $context,
        &$key_type,
        &$value_type,
        bool &$has_valid_iterator
    ) {
        if ($iterator_atomic_type->extra_types) {
            $iterator_atomic_type_copy = clone $iterator_atomic_type;
            $iterator_atomic_type_copy->extra_types = [];
            $iterator_atomic_types = [$iterator_atomic_type_copy];
            $iterator_atomic_types = array_merge($iterator_atomic_types, $iterator_atomic_type->extra_types);
        } else {
            $iterator_atomic_types = [$iterator_atomic_type];
        }

        foreach ($iterator_atomic_types as $iterator_atomic_type) {
            if ($iterator_atomic_type instanceof Type\Atomic\TTemplateParam
                || $iterator_atomic_type instanceof Type\Atomic\TObjectWithProperties
            ) {
                throw new \UnexpectedValueException('Shouldn’t get a generic param here');
            }


            $has_valid_iterator = true;

            if ($iterator_atomic_type instanceof Type\Atomic\TIterable
                || (strtolower($iterator_atomic_type->value) === 'traversable'
                    || $codebase->classImplements(
                        $iterator_atomic_type->value,
                        'Traversable'
                    ) ||
                    (
                        $codebase->interfaceExists($iterator_atomic_type->value)
                        && $codebase->interfaceExtends(
                            $iterator_atomic_type->value,
                            'Traversable'
                        )
                    ))
            ) {
                if (strtolower($iterator_atomic_type->value) === 'iteratoraggregate'
                    || $codebase->classImplements(
                        $iterator_atomic_type->value,
                        'IteratorAggregate'
                    )
                    || ($codebase->interfaceExists($iterator_atomic_type->value)
                        && $codebase->interfaceExtends(
                            $iterator_atomic_type->value,
                            'IteratorAggregate'
                        )
                    )
                ) {
                    $fake_method_call = new PhpParser\Node\Expr\MethodCall(
                        $foreach_expr,
                        new PhpParser\Node\Identifier('getIterator', $foreach_expr->getAttributes())
                    );

                    $suppressed_issues = $statements_analyzer->getSuppressedIssues();

                    if (!in_array('PossiblyInvalidMethodCall', $suppressed_issues, true)) {
                        $statements_analyzer->addSuppressedIssues(['PossiblyInvalidMethodCall']);
                    }

                    \Psalm\Internal\Analyzer\Statements\Expression\Call\MethodCallAnalyzer::analyze(
                        $statements_analyzer,
                        $fake_method_call,
                        $context
                    );

                    if (!in_array('PossiblyInvalidMethodCall', $suppressed_issues, true)) {
                        $statements_analyzer->removeSuppressedIssues(['PossiblyInvalidMethodCall']);
                    }

                    $iterator_class_type = $fake_method_call->inferredType ?? null;

                    if ($iterator_class_type) {
                        foreach ($iterator_class_type->getTypes() as $array_atomic_type) {
                            $key_type_part = null;
                            $value_type_part = null;

                            if ($array_atomic_type instanceof Type\Atomic\TArray
                                || $array_atomic_type instanceof Type\Atomic\ObjectLike
                            ) {
                                if ($array_atomic_type instanceof Type\Atomic\ObjectLike) {
                                    $array_atomic_type = $array_atomic_type->getGenericArrayType();
                                }

                                $key_type_part = $array_atomic_type->type_params[0];
                                $value_type_part = $array_atomic_type->type_params[1];
                            } else {
                                if ($array_atomic_type instanceof Type\Atomic\TNamedObject
                                    && $codebase->classExists($array_atomic_type->value)
                                    && $codebase->classImplements(
                                        $array_atomic_type->value,
                                        'Traversable'
                                    )
                                ) {
                                    $generic_storage = $codebase->classlike_storage_provider->get(
                                        $array_atomic_type->value
                                    );

                                    // The collection might be an iterator, in which case
                                    // we want to call the iterator function
                                    if (!isset($generic_storage->template_type_extends['Traversable'])
                                        || ($generic_storage
                                                ->template_type_extends['Traversable']['TKey']->isMixed()
                                            && $generic_storage
                                                ->template_type_extends['Traversable']['TValue']->isMixed())
                                    ) {
                                        self::handleIterable(
                                            $statements_analyzer,
                                            $array_atomic_type,
                                            $fake_method_call,
                                            $codebase,
                                            $context,
                                            $key_type,
                                            $value_type,
                                            $has_valid_iterator
                                        );

                                        continue;
                                    }
                                }

                                if ($array_atomic_type instanceof Type\Atomic\TIterable
                                    || ($array_atomic_type instanceof Type\Atomic\TNamedObject
                                        && ($array_atomic_type->value === 'Traversable'
                                            || ($codebase->classOrInterfaceExists($array_atomic_type->value)
                                                && $codebase->classImplements(
                                                    $array_atomic_type->value,
                                                    'Traversable'
                                                ))))
                                ) {
                                    self::getKeyValueParamsForTraversableObject(
                                        $array_atomic_type,
                                        $codebase,
                                        $key_type_part,
                                        $value_type_part
                                    );
                                }
                            }

                            if (!$key_type_part || !$value_type_part) {
                                break;
                            }

                            if (!$key_type) {
                                $key_type = $key_type_part;
                            } else {
                                $key_type = Type::combineUnionTypes($key_type, $key_type_part);
                            }

                            if (!$value_type) {
                                $value_type = $value_type_part;
                            } else {
                                $value_type = Type::combineUnionTypes($value_type, $value_type_part);
                            }
                        }
                    }
                } elseif ($codebase->classImplements(
                    $iterator_atomic_type->value,
                    'Iterator'
                ) ||
                    (
                        $codebase->interfaceExists($iterator_atomic_type->value)
                        && $codebase->interfaceExtends(
                            $iterator_atomic_type->value,
                            'Iterator'
                        )
                    )
                ) {
                    $fake_method_call = new PhpParser\Node\Expr\MethodCall(
                        $foreach_expr,
                        new PhpParser\Node\Identifier('current', $foreach_expr->getAttributes())
                    );

                    $suppressed_issues = $statements_analyzer->getSuppressedIssues();

                    if (!in_array('PossiblyInvalidMethodCall', $suppressed_issues, true)) {
                        $statements_analyzer->addSuppressedIssues(['PossiblyInvalidMethodCall']);
                    }

                    \Psalm\Internal\Analyzer\Statements\Expression\Call\MethodCallAnalyzer::analyze(
                        $statements_analyzer,
                        $fake_method_call,
                        $context
                    );

                    if (!in_array('PossiblyInvalidMethodCall', $suppressed_issues, true)) {
                        $statements_analyzer->removeSuppressedIssues(['PossiblyInvalidMethodCall']);
                    }

                    $iterator_class_type = $fake_method_call->inferredType ?? null;

                    if ($iterator_class_type && !$iterator_class_type->isMixed()) {
                        if (!$value_type) {
                            $value_type = $iterator_class_type;
                        } else {
                            $value_type = Type::combineUnionTypes($value_type, $iterator_class_type);
                        }
                    }
                }

                if (!$key_type && !$value_type) {
                    self::getKeyValueParamsForTraversableObject(
                        $iterator_atomic_type,
                        $codebase,
                        $key_type,
                        $value_type
                    );
                }

                return;
            }

            if (!$codebase->classlikes->classOrInterfaceExists($iterator_atomic_type->value)) {
                return;
            }
        }
    }

    /**
     * @param  ?Type\Union  $key_type
     * @param  ?Type\Union  $value_type
     * @return void
     */
    public static function getKeyValueParamsForTraversableObject(
        Type\Atomic $iterator_atomic_type,
        Codebase $codebase,
        &$key_type,
        &$value_type
    ) {
        if ($iterator_atomic_type instanceof Type\Atomic\TIterable
            || ($iterator_atomic_type instanceof Type\Atomic\TGenericObject
                && strtolower($iterator_atomic_type->value) === 'traversable')
        ) {
            $value_type_part = $iterator_atomic_type->type_params[1];

            if (!$value_type) {
                $value_type = $value_type_part;
            } else {
                $value_type = Type::combineUnionTypes($value_type, $value_type_part);
            }

            $key_type_part = $iterator_atomic_type->type_params[0];

            if (!$key_type) {
                $key_type = $key_type_part;
            } else {
                $key_type = Type::combineUnionTypes($key_type, $key_type_part);
            }
            return;
        }

        if ($iterator_atomic_type instanceof Type\Atomic\TNamedObject
            && $codebase->classImplements(
                $iterator_atomic_type->value,
                'Traversable'
            )
        ) {
            $generic_storage = $codebase->classlike_storage_provider->get(
                $iterator_atomic_type->value
            );

            if (!isset($generic_storage->template_type_extends['Traversable'])) {
                return;
            }

            if ($generic_storage->template_types
                || $iterator_atomic_type instanceof Type\Atomic\TGenericObject
            ) {
                // if we're just being passed the non-generic class itself, assume
                // that it's inside the calling class
                $passed_type_params = $iterator_atomic_type instanceof Type\Atomic\TGenericObject
                    ? $iterator_atomic_type->type_params
                    : array_values(
                        array_map(
                            /** @param array<string, array{0:Type\Union}> $arr */
                            function (array $arr) use ($iterator_atomic_type) : Type\Union {
                                if (isset($arr[$iterator_atomic_type->value])) {
                                    return $arr[$iterator_atomic_type->value][0];
                                }

                                return Type::getMixed();
                            },
                            $generic_storage->template_types
                        )
                    );
            } else {
                $passed_type_params = null;
            }

            $key_type = self::getExtendedType(
                'TKey',
                'Traversable',
                $generic_storage->name,
                $generic_storage->template_type_extends,
                $generic_storage->template_types,
                $passed_type_params
            );

            $value_type = self::getExtendedType(
                'TValue',
                'Traversable',
                $generic_storage->name,
                $generic_storage->template_type_extends,
                $generic_storage->template_types,
                $passed_type_params
            );

            return;
        }
    }

    /**
     * @param  string $template_name
     * @param  array<string, array<int|string, Type\Union>>  $template_type_extends
     * @param  array<string, array<string, array{Type\Union}>>  $class_template_types
     * @param  array<int, Type\Union> $calling_type_params
     * @return Type\Union|null
     */
    private static function getExtendedType(
        string $template_name,
        string $template_class,
        string $calling_class,
        array $template_type_extends,
        array $class_template_types = null,
        array $calling_type_params = null
    ) {
<<<<<<< HEAD
        if ($calling_class_lc === $template_class_lc) {
            if ($calling_type_params && isset($class_template_types[$template_name])) {
=======
        if ($calling_class === $template_class) {
            if (isset($class_template_types[$template_name]) && $calling_type_params) {
>>>>>>> 352f18b1
                $offset = array_search($template_name, array_keys($class_template_types));

                if ($offset !== false) {
                    return $calling_type_params[$offset];
                }
            }

            return null;
        }

        if (isset($template_type_extends[$template_class][$template_name])) {
            $extended_type = $template_type_extends[$template_class][$template_name];

            $return_type = null;

            foreach ($extended_type->getTypes() as $extended_atomic_type) {
                if (!$extended_atomic_type instanceof Type\Atomic\TTemplateParam) {
                    if (!$return_type) {
                        $return_type = $extended_type;
                    } else {
                        $return_type = Type::combineUnionTypes(
                            $return_type,
                            $extended_type
                        );
                    }

                    continue;
                }

                if ($extended_atomic_type->defining_class) {
                    $candidate_type = self::getExtendedType(
                        $extended_atomic_type->param_name,
                        $extended_atomic_type->defining_class,
                        $calling_class,
                        $template_type_extends,
                        $class_template_types,
                        $calling_type_params
                    );

                    if ($candidate_type) {
                        if (!$return_type) {
                            $return_type = $candidate_type;
                        } else {
                            $return_type = Type::combineUnionTypes(
                                $return_type,
                                $candidate_type
                            );
                        }
                    }
                }
            }

            if ($return_type) {
                return $return_type;
            }
        }

        return null;
    }
}<|MERGE_RESOLUTION|>--- conflicted
+++ resolved
@@ -905,13 +905,8 @@
         array $class_template_types = null,
         array $calling_type_params = null
     ) {
-<<<<<<< HEAD
-        if ($calling_class_lc === $template_class_lc) {
+        if ($calling_class === $template_class) {
             if ($calling_type_params && isset($class_template_types[$template_name])) {
-=======
-        if ($calling_class === $template_class) {
-            if (isset($class_template_types[$template_name]) && $calling_type_params) {
->>>>>>> 352f18b1
                 $offset = array_search($template_name, array_keys($class_template_types));
 
                 if ($offset !== false) {
