<?php

namespace Psalm\Internal\Analyzer\Statements\Block;

use PhpParser;
use Psalm\CodeLocation;
use Psalm\CodeLocation\DocblockTypeLocation;
use Psalm\Codebase;
use Psalm\Context;
use Psalm\Exception\DocblockParseException;
use Psalm\Internal\Analyzer\ClassLikeAnalyzer;
use Psalm\Internal\Analyzer\ClassLikeNameOptions;
use Psalm\Internal\Analyzer\CommentAnalyzer;
use Psalm\Internal\Analyzer\FunctionLikeAnalyzer;
use Psalm\Internal\Analyzer\Statements\Expression\AssignmentAnalyzer;
use Psalm\Internal\Analyzer\Statements\Expression\Call\MethodCallAnalyzer;
use Psalm\Internal\Analyzer\Statements\Expression\ExpressionIdentifier;
use Psalm\Internal\Analyzer\Statements\Expression\Fetch\ArrayFetchAnalyzer;
use Psalm\Internal\Analyzer\Statements\Expression\Fetch\VariableFetchAnalyzer;
use Psalm\Internal\Analyzer\Statements\ExpressionAnalyzer;
use Psalm\Internal\Analyzer\StatementsAnalyzer;
use Psalm\Internal\FileManipulation\FileManipulationBuffer;
use Psalm\Internal\Scope\LoopScope;
use Psalm\Internal\Type\Comparator\AtomicTypeComparator;
use Psalm\Internal\Type\TypeExpander;
use Psalm\Issue\ImpureMethodCall;
use Psalm\Issue\InvalidDocblock;
use Psalm\Issue\InvalidIterator;
use Psalm\Issue\NullIterator;
use Psalm\Issue\PossibleRawObjectIteration;
use Psalm\Issue\PossiblyFalseIterator;
use Psalm\Issue\PossiblyInvalidIterator;
use Psalm\Issue\PossiblyNullIterator;
use Psalm\Issue\RawObjectIteration;
use Psalm\Issue\UnnecessaryVarAnnotation;
use Psalm\IssueBuffer;
use Psalm\Node\Expr\VirtualMethodCall;
use Psalm\Node\VirtualIdentifier;
use Psalm\Type;
use Psalm\Type\Atomic;
use Psalm\Type\Atomic\Scalar;
use Psalm\Type\Atomic\TArray;
use Psalm\Type\Atomic\TDependentListKey;
use Psalm\Type\Atomic\TFalse;
use Psalm\Type\Atomic\TGenericObject;
use Psalm\Type\Atomic\TIntRange;
use Psalm\Type\Atomic\TIterable;
use Psalm\Type\Atomic\TKeyedArray;
use Psalm\Type\Atomic\TList;
use Psalm\Type\Atomic\TMixed;
use Psalm\Type\Atomic\TNamedObject;
use Psalm\Type\Atomic\TNever;
use Psalm\Type\Atomic\TNonEmptyArray;
use Psalm\Type\Atomic\TNonEmptyList;
use Psalm\Type\Atomic\TNull;
use Psalm\Type\Atomic\TObject;
use Psalm\Type\Atomic\TObjectWithProperties;
use Psalm\Type\Atomic\TTemplateParam;
use Psalm\Type\Atomic\TVoid;
use Psalm\Type\Union;
use UnexpectedValueException;

use function array_keys;
use function array_map;
use function array_merge;
use function array_search;
use function array_values;
use function in_array;
use function is_string;
use function reset;
use function strtolower;

/**
 * @internal
 */
class ForeachAnalyzer
{
    /**
     * @return  false|null
     */
    public static function analyze(
        StatementsAnalyzer $statements_analyzer,
        PhpParser\Node\Stmt\Foreach_ $stmt,
        Context $context
    ): ?bool {
        $var_comments = [];

        $doc_comment = $stmt->getDocComment();

        $codebase = $statements_analyzer->getCodebase();
        $file_path = $statements_analyzer->getRootFilePath();
        $type_aliases = $codebase->file_storage_provider->get($file_path)->type_aliases;

        if ($doc_comment) {
            try {
                $var_comments = CommentAnalyzer::getTypeFromComment(
                    $doc_comment,
                    $statements_analyzer->getSource(),
                    $statements_analyzer->getSource()->getAliases(),
                    $statements_analyzer->getTemplateTypeMap() ?: [],
                    $type_aliases
                );
            } catch (DocblockParseException $e) {
                IssueBuffer::maybeAdd(
                    new InvalidDocblock(
                        $e->getMessage(),
                        new CodeLocation($statements_analyzer, $stmt)
                    )
                );
            }
        }

        $safe_var_ids = [];

        if ($stmt->keyVar instanceof PhpParser\Node\Expr\Variable && is_string($stmt->keyVar->name)) {
            $safe_var_ids['$' . $stmt->keyVar->name] = true;
        }

        if ($stmt->valueVar instanceof PhpParser\Node\Expr\Variable && is_string($stmt->valueVar->name)) {
            $safe_var_ids['$' . $stmt->valueVar->name] = true;
            $statements_analyzer->foreach_var_locations['$' . $stmt->valueVar->name][] = new CodeLocation(
                $statements_analyzer,
                $stmt->valueVar
            );
        } elseif ($stmt->valueVar instanceof PhpParser\Node\Expr\List_) {
            foreach ($stmt->valueVar->items as $list_item) {
                if (!$list_item) {
                    continue;
                }

                $list_item_key = $list_item->key;
                $list_item_value = $list_item->value;

                if ($list_item_value instanceof PhpParser\Node\Expr\Variable && is_string($list_item_value->name)) {
                    $safe_var_ids['$' . $list_item_value->name] = true;
                }

                if ($list_item_key instanceof PhpParser\Node\Expr\Variable && is_string($list_item_key->name)) {
                    $safe_var_ids['$' . $list_item_key->name] = true;
                }
            }
        }

        foreach ($var_comments as $var_comment) {
            if (!$var_comment->var_id || !$var_comment->type) {
                continue;
            }

            if (isset($safe_var_ids[$var_comment->var_id])) {
                continue;
            }

            $comment_type = TypeExpander::expandUnion(
                $codebase,
                $var_comment->type,
                $context->self,
                $context->self,
                $statements_analyzer->getParentFQCLN()
            );

            $type_location = null;

            if ($var_comment->type_start
                && $var_comment->type_end
                && $var_comment->line_number
            ) {
                $type_location = new DocblockTypeLocation(
                    $statements_analyzer,
                    $var_comment->type_start,
                    $var_comment->type_end,
                    $var_comment->line_number
                );

                if ($codebase->alter_code) {
                    $codebase->classlikes->handleDocblockTypeInMigration(
                        $codebase,
                        $statements_analyzer,
                        $comment_type,
                        $type_location,
                        $context->calling_method_id
                    );
                }
            }

            if (isset($context->vars_in_scope[$var_comment->var_id])
                || VariableFetchAnalyzer::isSuperGlobal($var_comment->var_id)
            ) {
                if ($codebase->find_unused_variables
                    && $doc_comment
                    && $type_location
                    && isset($context->vars_in_scope[$var_comment->var_id])
                    && $context->vars_in_scope[$var_comment->var_id]->getId() === $comment_type->getId()
                    && !$comment_type->isMixed()
                ) {
                    $project_analyzer = $statements_analyzer->getProjectAnalyzer();

                    if ($codebase->alter_code
                        && isset($project_analyzer->getIssuesToFix()['UnnecessaryVarAnnotation'])
                    ) {
                        FileManipulationBuffer::addVarAnnotationToRemove($type_location);
                    } elseif (IssueBuffer::accepts(
                        new UnnecessaryVarAnnotation(
                            'The @var ' . $comment_type . ' annotation for '
                                . $var_comment->var_id . ' is unnecessary',
                            $type_location
                        ),
                        $statements_analyzer->getSuppressedIssues(),
                        true
                    )) {
                        // fall through
                    }
                }

                if (isset($context->vars_in_scope[$var_comment->var_id])) {
                    $comment_type->parent_nodes = $context->vars_in_scope[$var_comment->var_id]->parent_nodes;
                }

                $context->vars_in_scope[$var_comment->var_id] = $comment_type;
            }
        }

        $was_inside_general_use = $context->inside_general_use;
        $context->inside_general_use = true;
        if (ExpressionAnalyzer::analyze($statements_analyzer, $stmt->expr, $context) === false) {
            $context->inside_general_use = $was_inside_general_use;

            return false;
        }
        $context->inside_general_use = $was_inside_general_use;

        $key_type = null;
        $value_type = null;
        $always_non_empty_array = true;

        $var_id = ExpressionIdentifier::getVarId(
            $stmt->expr,
            $statements_analyzer->getFQCLN(),
            $statements_analyzer
        );

        if ($stmt_expr_type = $statements_analyzer->node_data->getType($stmt->expr)) {
            $iterator_type = $stmt_expr_type;
        } elseif ($var_id && $context->hasVariable($var_id)) {
            $iterator_type = $context->vars_in_scope[$var_id];
        } else {
            $iterator_type = null;
        }

        if ($iterator_type) {
            if (self::checkIteratorType(
                $statements_analyzer,
                $stmt,
                $stmt->expr,
                $iterator_type,
                $codebase,
                $context,
                $key_type,
                $value_type,
                $always_non_empty_array
            ) === false
            ) {
                return false;
            }
        }

        $foreach_context = clone $context;

        foreach ($foreach_context->vars_in_scope as $context_var_id => $context_type) {
            $foreach_context->vars_in_scope[$context_var_id] = clone $context_type;
        }

        $foreach_context->inside_loop = true;
        $foreach_context->break_types[] = 'loop';

        if ($codebase->alter_code) {
            $foreach_context->branch_point =
                $foreach_context->branch_point ?: (int) $stmt->getAttribute('startFilePos');
        }

        if ($stmt->keyVar instanceof PhpParser\Node\Expr\Variable && is_string($stmt->keyVar->name)) {
            $key_type ??= Type::getMixed();

            AssignmentAnalyzer::analyze(
                $statements_analyzer,
                $stmt->keyVar,
                $stmt->expr,
                $key_type,
                $foreach_context,
                $doc_comment,
                ['$' . $stmt->keyVar->name => true]
            );
        }

        $value_type ??= Type::getMixed();

        if ($stmt->byRef) {
            $value_type->by_ref = true;
        }

        if ($stmt->byRef
            && $stmt->valueVar instanceof PhpParser\Node\Expr\Variable
            && is_string($stmt->valueVar->name)
        ) {
            // When assigning as reference, it removes any previous
            // reference, so it's no longer from a previous confusing scope
            unset($foreach_context->references_possibly_from_confusing_scope['$' . $stmt->valueVar->name]);
        }

        AssignmentAnalyzer::analyze(
            $statements_analyzer,
            $stmt->valueVar,
            $stmt->expr,
            $value_type,
            $foreach_context,
            $doc_comment,
            $stmt->valueVar instanceof PhpParser\Node\Expr\Variable
                && is_string($stmt->valueVar->name)
                ? ['$' . $stmt->valueVar->name => true]
                : []
        );

        if ($stmt->byRef
            && $stmt->valueVar instanceof PhpParser\Node\Expr\Variable
            && is_string($stmt->valueVar->name)
        ) {
            // TODO support references with destructuring
            $foreach_context->references_to_external_scope['$' . $stmt->valueVar->name] = true;
        }

        foreach ($var_comments as $var_comment) {
            if (!$var_comment->var_id || !$var_comment->type) {
                continue;
            }

            $comment_type = TypeExpander::expandUnion(
                $codebase,
                $var_comment->type,
                $context->self,
                $context->self,
                $statements_analyzer->getParentFQCLN()
            );

            if (isset($foreach_context->vars_in_scope[$var_comment->var_id])) {
                $existing_var_type = $foreach_context->vars_in_scope[$var_comment->var_id];
                $comment_type->parent_nodes = $existing_var_type->parent_nodes;
                $comment_type->by_ref = $existing_var_type->by_ref;
            }

            $foreach_context->vars_in_scope[$var_comment->var_id] = $comment_type;
        }

        $loop_scope = new LoopScope($foreach_context, $context);

        $loop_scope->protected_var_ids = $context->protected_var_ids;

        if (LoopAnalyzer::analyze(
            $statements_analyzer,
            $stmt->stmts,
            [],
            [],
            $loop_scope,
            $inner_loop_context,
            false,
            $always_non_empty_array
        ) === false) {
            return false;
        }

        if (!$inner_loop_context) {
            throw new UnexpectedValueException('There should be an inner loop context');
        }

        $foreach_context->loop_scope = null;

        $context->vars_possibly_in_scope = array_merge(
            $foreach_context->vars_possibly_in_scope,
            $context->vars_possibly_in_scope
        );

        if ($context->collect_exceptions) {
            $context->mergeExceptions($foreach_context);
        }

        return null;
    }

    /**
     * @param PhpParser\Node\Stmt\Foreach_|PhpParser\Node\Expr\YieldFrom $stmt
     * @return false|null
     */
    public static function checkIteratorType(
        StatementsAnalyzer $statements_analyzer,
        PhpParser\NodeAbstract $stmt,
        PhpParser\Node\Expr $expr,
        Union $iterator_type,
        Codebase $codebase,
        Context $context,
        ?Union &$key_type,
        ?Union &$value_type,
        bool &$always_non_empty_array
    ): ?bool {
        if ($iterator_type->isNull()) {
            if (IssueBuffer::accepts(
                new NullIterator(
                    'Cannot iterate over null',
                    new CodeLocation($statements_analyzer->getSource(), $expr)
                ),
                $statements_analyzer->getSuppressedIssues()
            )) {
            }

            return false;
        }

        if ($iterator_type->isNullable() && !$iterator_type->ignore_nullable_issues) {
            IssueBuffer::maybeAdd(
                new PossiblyNullIterator(
                    'Cannot iterate over nullable var ' . $iterator_type,
                    new CodeLocation($statements_analyzer->getSource(), $expr)
                ),
                $statements_analyzer->getSuppressedIssues()
            );

            return null;
        }

        if ($iterator_type->isFalsable() && !$iterator_type->ignore_falsable_issues) {
            IssueBuffer::maybeAdd(
                new PossiblyFalseIterator(
                    'Cannot iterate over falsable var ' . $iterator_type,
                    new CodeLocation($statements_analyzer->getSource(), $expr)
                ),
                $statements_analyzer->getSuppressedIssues()
            );

            return null;
        }

        $has_valid_iterator = false;
        $invalid_iterator_types = [];
        $raw_object_types = [];

        foreach ($iterator_type->getAtomicTypes() as $iterator_atomic_type) {
            if ($iterator_atomic_type instanceof TTemplateParam) {
                $iterator_atomic_type = $iterator_atomic_type->as->getSingleAtomic();
            }

            // if it's an empty array, we cannot iterate over it
            if ($iterator_atomic_type instanceof TArray && $iterator_atomic_type->isEmptyArray()) {
                $always_non_empty_array = false;
                $has_valid_iterator = true;
                continue;
            }

            if ($iterator_atomic_type instanceof TNull
                || $iterator_atomic_type instanceof TFalse
            ) {
                $always_non_empty_array = false;
                continue;
            }

            if ($iterator_atomic_type instanceof TArray
                || $iterator_atomic_type instanceof TKeyedArray
                || $iterator_atomic_type instanceof TList
            ) {
                if ($iterator_atomic_type instanceof TKeyedArray) {
                    if (!$iterator_atomic_type->sealed) {
                        $always_non_empty_array = false;
                    }
                    $iterator_atomic_type = $iterator_atomic_type->getGenericArrayType();
                } elseif ($iterator_atomic_type instanceof TList) {
                    $list_var_id = ExpressionIdentifier::getExtendedVarId(
                        $expr,
                        $statements_analyzer->getFQCLN(),
                        $statements_analyzer
                    );

                    if (!$iterator_atomic_type instanceof TNonEmptyList) {
                        $always_non_empty_array = false;
                    }

                    $iterator_atomic_type = new TArray([
                        $list_var_id
                            ? new Union([
                                new TDependentListKey($list_var_id)
                            ])
                            : new Union([new TIntRange(0, null)]),
                        $iterator_atomic_type->type_param
                    ]);
                } elseif (!$iterator_atomic_type instanceof TNonEmptyArray) {
                    $always_non_empty_array = false;
                }

                $value_type = Type::combineUnionTypes($value_type, clone $iterator_atomic_type->type_params[1]);

                $key_type_part = $iterator_atomic_type->type_params[0];

                $key_type = Type::combineUnionTypes($key_type, $key_type_part);

                ArrayFetchAnalyzer::taintArrayFetch(
                    $statements_analyzer,
                    $expr,
                    null,
                    $value_type,
                    $key_type
                );

                $has_valid_iterator = true;
                continue;
            }

            $always_non_empty_array = false;

            if ($iterator_atomic_type instanceof Scalar || $iterator_atomic_type instanceof TVoid) {
                $invalid_iterator_types[] = $iterator_atomic_type->getKey();

                $value_type = Type::getMixed();
            } elseif ($iterator_atomic_type instanceof TObject ||
                $iterator_atomic_type instanceof TMixed ||
                $iterator_atomic_type instanceof TNever
            ) {
                $has_valid_iterator = true;
                $value_type = Type::getMixed();
                $key_type = Type::getMixed();

                ArrayFetchAnalyzer::taintArrayFetch(
                    $statements_analyzer,
                    $expr,
                    null,
                    $value_type,
                    $key_type
                );

                if (!$context->pure) {
                    if ($statements_analyzer->getSource()
                            instanceof FunctionLikeAnalyzer
                        && $statements_analyzer->getSource()->track_mutations
                    ) {
                        $statements_analyzer->getSource()->inferred_has_mutation = true;
                        $statements_analyzer->getSource()->inferred_impure = true;
                    }
                } else {
                    IssueBuffer::maybeAdd(
                        new ImpureMethodCall(
                            'Cannot call a possibly-mutating iterator from a pure context',
                            new CodeLocation($statements_analyzer, $stmt)
                        ),
                        $statements_analyzer->getSuppressedIssues()
                    );
                }
            } elseif ($iterator_atomic_type instanceof TIterable) {
                if ($iterator_atomic_type->extra_types) {
                    $iterator_atomic_types = array_merge(
<<<<<<< HEAD
                        [new TIterable(
                            $iterator_atomic_type->type_params
                        )],
=======
                        [$iterator_atomic_type->setIntersectionTypes([])],
>>>>>>> 1708cdc4
                        $iterator_atomic_type->extra_types
                    );
                } else {
                    $iterator_atomic_types = [$iterator_atomic_type];
                }

                $intersection_value_type = null;
                $intersection_key_type = null;

                foreach ($iterator_atomic_types as $iat) {
                    if (!$iat instanceof TIterable) {
                        continue;
                    }

                    [$key_type_part, $value_type_part] = $iat->type_params;

                    if (!$intersection_value_type) {
                        $intersection_value_type = $value_type_part;
                    } else {
                        $intersection_value_type = Type::intersectUnionTypes(
                            $intersection_value_type,
                            $value_type_part,
                            $codebase
                        ) ?? Type::getMixed();
                    }

                    if (!$intersection_key_type) {
                        $intersection_key_type = $key_type_part;
                    } else {
                        $intersection_key_type = Type::intersectUnionTypes(
                            $intersection_key_type,
                            $key_type_part,
                            $codebase
                        ) ?? Type::getMixed();
                    }
                }

                if (!$intersection_value_type || !$intersection_key_type) {
                    throw new UnexpectedValueException('Should not happen');
                }

                $value_type = Type::combineUnionTypes($value_type, $intersection_value_type);
                $key_type = Type::combineUnionTypes($key_type, $intersection_key_type);

                ArrayFetchAnalyzer::taintArrayFetch(
                    $statements_analyzer,
                    $expr,
                    null,
                    $value_type,
                    $key_type
                );

                $has_valid_iterator = true;

                if (!$context->pure) {
                    if ($statements_analyzer->getSource()
                            instanceof FunctionLikeAnalyzer
                        && $statements_analyzer->getSource()->track_mutations
                    ) {
                        $statements_analyzer->getSource()->inferred_has_mutation = true;
                        $statements_analyzer->getSource()->inferred_impure = true;
                    }
                } else {
                    IssueBuffer::maybeAdd(
                        new ImpureMethodCall(
                            'Cannot call a possibly-mutating Traversable::getIterator from a pure context',
                            new CodeLocation($statements_analyzer, $stmt)
                        ),
                        $statements_analyzer->getSuppressedIssues()
                    );
                }
            } elseif ($iterator_atomic_type instanceof TNamedObject) {
                if ($iterator_atomic_type->value !== 'Traversable' &&
                    $iterator_atomic_type->value !== $statements_analyzer->getClassName()
                ) {
                    if (ClassLikeAnalyzer::checkFullyQualifiedClassLikeName(
                        $statements_analyzer,
                        $iterator_atomic_type->value,
                        new CodeLocation($statements_analyzer->getSource(), $expr),
                        $context->self,
                        $context->calling_method_id,
                        $statements_analyzer->getSuppressedIssues(),
                        new ClassLikeNameOptions(true)
                    ) === false) {
                        return false;
                    }
                }

                if (AtomicTypeComparator::isContainedBy(
                    $codebase,
                    $iterator_atomic_type,
                    new TIterable([Type::getMixed(), Type::getMixed()])
                )) {
                    self::handleIterable(
                        $statements_analyzer,
                        $iterator_atomic_type,
                        $expr,
                        $codebase,
                        $context,
                        $key_type,
                        $value_type,
                        $has_valid_iterator
                    );
                } else {
                    $raw_object_types[] = $iterator_atomic_type->value;
                }

                if (!$context->pure) {
                    if ($statements_analyzer->getSource()
                            instanceof FunctionLikeAnalyzer
                        && $statements_analyzer->getSource()->track_mutations
                    ) {
                        $statements_analyzer->getSource()->inferred_has_mutation = true;
                        $statements_analyzer->getSource()->inferred_impure = true;
                    }
                } else {
                    IssueBuffer::maybeAdd(
                        new ImpureMethodCall(
                            'Cannot call a possibly-mutating iterator from a pure context',
                            new CodeLocation($statements_analyzer, $stmt)
                        ),
                        $statements_analyzer->getSuppressedIssues()
                    );
                }
            }
        }

        if ($raw_object_types) {
            if ($has_valid_iterator) {
                IssueBuffer::maybeAdd(
                    new PossibleRawObjectIteration(
                        'Possibly undesired iteration over regular object ' . reset($raw_object_types),
                        new CodeLocation($statements_analyzer->getSource(), $expr)
                    ),
                    $statements_analyzer->getSuppressedIssues()
                );
            } else {
                IssueBuffer::maybeAdd(
                    new RawObjectIteration(
                        'Possibly undesired iteration over regular object ' . reset($raw_object_types),
                        new CodeLocation($statements_analyzer->getSource(), $expr)
                    ),
                    $statements_analyzer->getSuppressedIssues()
                );
            }
        }

        if ($invalid_iterator_types) {
            if ($has_valid_iterator) {
                IssueBuffer::maybeAdd(
                    new PossiblyInvalidIterator(
                        'Cannot iterate over ' . $invalid_iterator_types[0],
                        new CodeLocation($statements_analyzer->getSource(), $expr)
                    ),
                    $statements_analyzer->getSuppressedIssues()
                );
            } else {
                IssueBuffer::maybeAdd(
                    new InvalidIterator(
                        'Cannot iterate over ' . $invalid_iterator_types[0],
                        new CodeLocation($statements_analyzer->getSource(), $expr)
                    ),
                    $statements_analyzer->getSuppressedIssues()
                );
            }
        }

        return null;
    }

    public static function handleIterable(
        StatementsAnalyzer $statements_analyzer,
        TNamedObject $iterator_atomic_type,
        PhpParser\Node\Expr $foreach_expr,
        Codebase $codebase,
        Context $context,
        ?Union &$key_type,
        ?Union &$value_type,
        bool &$has_valid_iterator
    ): void {
        if ($iterator_atomic_type->extra_types) {
<<<<<<< HEAD
            $iterator_atomic_types = [
                $iterator_atomic_type->setIntersectionTypes([]),
                ...$iterator_atomic_type->extra_types
            ];
=======
            $iterator_atomic_types = array_merge(
                [$iterator_atomic_type->setIntersectionTypes([])],
                $iterator_atomic_type->extra_types
            );
>>>>>>> 1708cdc4
        } else {
            $iterator_atomic_types = [$iterator_atomic_type];
        }

        foreach ($iterator_atomic_types as $iterator_atomic_type) {
            if ($iterator_atomic_type instanceof TTemplateParam
                || $iterator_atomic_type instanceof TObjectWithProperties
            ) {
                throw new UnexpectedValueException('Shouldn’t get a generic param here');
            }


            $has_valid_iterator = true;

            if ($iterator_atomic_type instanceof TNamedObject
                && strtolower($iterator_atomic_type->value) === 'simplexmlelement'
            ) {
                $value_type = Type::combineUnionTypes(
                    $value_type,
                    new Union([clone $iterator_atomic_type])
                );

                $key_type = Type::combineUnionTypes(
                    $key_type,
                    Type::getString()
                );
            }

            if ($iterator_atomic_type instanceof TIterable
                || (strtolower($iterator_atomic_type->value) === 'traversable'
                    || $codebase->classImplements(
                        $iterator_atomic_type->value,
                        'Traversable'
                    ) ||
                    (
                        $codebase->interfaceExists($iterator_atomic_type->value)
                        && $codebase->interfaceExtends(
                            $iterator_atomic_type->value,
                            'Traversable'
                        )
                    ))
            ) {
                if (strtolower($iterator_atomic_type->value) === 'iteratoraggregate'
                    || $codebase->classImplements(
                        $iterator_atomic_type->value,
                        'IteratorAggregate'
                    )
                    || ($codebase->interfaceExists($iterator_atomic_type->value)
                        && $codebase->interfaceExtends(
                            $iterator_atomic_type->value,
                            'IteratorAggregate'
                        )
                    )
                ) {
                    $old_data_provider = $statements_analyzer->node_data;

                    $statements_analyzer->node_data = clone $statements_analyzer->node_data;

                    $fake_method_call = new VirtualMethodCall(
                        $foreach_expr,
                        new VirtualIdentifier('getIterator', $foreach_expr->getAttributes())
                    );

                    $suppressed_issues = $statements_analyzer->getSuppressedIssues();

                    if (!in_array('PossiblyInvalidMethodCall', $suppressed_issues, true)) {
                        $statements_analyzer->addSuppressedIssues(['PossiblyInvalidMethodCall']);
                    }

                    if (!in_array('PossiblyUndefinedMethod', $suppressed_issues, true)) {
                        $statements_analyzer->addSuppressedIssues(['PossiblyUndefinedMethod']);
                    }

                    $was_inside_call = $context->inside_call;

                    $context->inside_call = true;

                    MethodCallAnalyzer::analyze(
                        $statements_analyzer,
                        $fake_method_call,
                        $context
                    );

                    $context->inside_call = $was_inside_call;

                    if (!in_array('PossiblyInvalidMethodCall', $suppressed_issues, true)) {
                        $statements_analyzer->removeSuppressedIssues(['PossiblyInvalidMethodCall']);
                    }

                    if (!in_array('PossiblyUndefinedMethod', $suppressed_issues, true)) {
                        $statements_analyzer->removeSuppressedIssues(['PossiblyUndefinedMethod']);
                    }

                    $iterator_class_type = $statements_analyzer->node_data->getType($fake_method_call) ?? null;

                    $statements_analyzer->node_data = $old_data_provider;

                    if ($iterator_class_type) {
                        foreach ($iterator_class_type->getAtomicTypes() as $array_atomic_type) {
                            $key_type_part = null;
                            $value_type_part = null;

                            if ($array_atomic_type instanceof TArray
                                || $array_atomic_type instanceof TKeyedArray
                            ) {
                                if ($array_atomic_type instanceof TKeyedArray) {
                                    $array_atomic_type = $array_atomic_type->getGenericArrayType();
                                }

                                [$key_type_part, $value_type_part] = $array_atomic_type->type_params;
                            } else {
                                if ($array_atomic_type instanceof TNamedObject
                                    && $codebase->classExists($array_atomic_type->value)
                                    && $codebase->classImplements(
                                        $array_atomic_type->value,
                                        'Traversable'
                                    )
                                ) {
                                    $generic_storage = $codebase->classlike_storage_provider->get(
                                        $array_atomic_type->value
                                    );

                                    // The collection might be an iterator, in which case
                                    // we want to call the iterator function
                                    /** @psalm-suppress PossiblyUndefinedStringArrayOffset */
                                    if (!isset($generic_storage->template_extended_params['Traversable'])
                                        || ($generic_storage
                                                ->template_extended_params['Traversable']['TKey']->isMixed()
                                            && $generic_storage
                                                ->template_extended_params['Traversable']['TValue']->isMixed())
                                    ) {
                                        self::handleIterable(
                                            $statements_analyzer,
                                            $array_atomic_type,
                                            $fake_method_call,
                                            $codebase,
                                            $context,
                                            $key_type,
                                            $value_type,
                                            $has_valid_iterator
                                        );

                                        continue;
                                    }
                                }

                                if ($array_atomic_type instanceof TIterable
                                    || ($array_atomic_type instanceof TNamedObject
                                        && ($array_atomic_type->value === 'Traversable'
                                            || ($codebase->classOrInterfaceExists($array_atomic_type->value)
                                                && $codebase->classImplements(
                                                    $array_atomic_type->value,
                                                    'Traversable'
                                                ))))
                                ) {
                                    self::getKeyValueParamsForTraversableObject(
                                        $array_atomic_type,
                                        $codebase,
                                        $key_type_part,
                                        $value_type_part
                                    );
                                }
                            }

                            if (!$key_type_part || !$value_type_part) {
                                break;
                            }

                            $key_type = Type::combineUnionTypes($key_type, $key_type_part);
                            $value_type = Type::combineUnionTypes($value_type, $value_type_part);
                        }
                    }
                } elseif ($codebase->classImplements(
                    $iterator_atomic_type->value,
                    'Iterator'
                ) ||
                    (
                        $codebase->interfaceExists($iterator_atomic_type->value)
                        && $codebase->interfaceExtends(
                            $iterator_atomic_type->value,
                            'Iterator'
                        )
                    )
                ) {
                    $iterator_value_type = self::getFakeMethodCallType(
                        $statements_analyzer,
                        $foreach_expr,
                        $context,
                        'current'
                    );

                    $iterator_key_type = self::getFakeMethodCallType(
                        $statements_analyzer,
                        $foreach_expr,
                        $context,
                        'key'
                    );

                    if ($iterator_value_type && !$iterator_value_type->isMixed()) {
                        $value_type = Type::combineUnionTypes($value_type, $iterator_value_type);
                    }

                    if ($iterator_key_type && !$iterator_key_type->isMixed()) {
                        $key_type = Type::combineUnionTypes($key_type, $iterator_key_type);
                    }
                }

                if (!$key_type && !$value_type) {
                    self::getKeyValueParamsForTraversableObject(
                        $iterator_atomic_type,
                        $codebase,
                        $key_type,
                        $value_type
                    );
                }

                return;
            }

            if (!$codebase->classlikes->classOrInterfaceExists($iterator_atomic_type->value)) {
                return;
            }
        }
    }

    public static function getKeyValueParamsForTraversableObject(
        Atomic $iterator_atomic_type,
        Codebase $codebase,
        ?Union &$key_type,
        ?Union &$value_type
    ): void {
        if ($iterator_atomic_type instanceof TIterable
            || ($iterator_atomic_type instanceof TGenericObject
                && strtolower($iterator_atomic_type->value) === 'traversable')
        ) {
            $value_type = Type::combineUnionTypes($value_type, $iterator_atomic_type->type_params[1]);
            $key_type = Type::combineUnionTypes($key_type, $iterator_atomic_type->type_params[0]);

            return;
        }

        if ($iterator_atomic_type instanceof TNamedObject
            && (
                $codebase->classImplements(
                    $iterator_atomic_type->value,
                    'Traversable'
                )
                || $codebase->interfaceExtends(
                    $iterator_atomic_type->value,
                    'Traversable'
                )
            )
        ) {
            $generic_storage = $codebase->classlike_storage_provider->get(
                $iterator_atomic_type->value
            );

            if (!isset($generic_storage->template_extended_params['Traversable'])) {
                return;
            }

            if ($generic_storage->template_types
                || $iterator_atomic_type instanceof TGenericObject
            ) {
                // if we're just being passed the non-generic class itself, assume
                // that it's inside the calling class
                $passed_type_params = $iterator_atomic_type instanceof TGenericObject
                    ? $iterator_atomic_type->type_params
                    : array_values(
                        array_map(
                            /** @param array<string, Union> $arr */
                            static fn(array $arr): Union => $arr[$iterator_atomic_type->value] ?? Type::getMixed(),
                            $generic_storage->template_types
                        )
                    );
            } else {
                $passed_type_params = null;
            }

            $key_type = self::getExtendedType(
                'TKey',
                'Traversable',
                $generic_storage->name,
                $generic_storage->template_extended_params,
                $generic_storage->template_types,
                $passed_type_params
            );

            $value_type = self::getExtendedType(
                'TValue',
                'Traversable',
                $generic_storage->name,
                $generic_storage->template_extended_params,
                $generic_storage->template_types,
                $passed_type_params
            );

            return;
        }
    }

    private static function getFakeMethodCallType(
        StatementsAnalyzer $statements_analyzer,
        PhpParser\Node\Expr $foreach_expr,
        Context $context,
        string $method_name
    ): ?Union {
        $old_data_provider = $statements_analyzer->node_data;

        $statements_analyzer->node_data = clone $statements_analyzer->node_data;

        $fake_method_call = new VirtualMethodCall(
            $foreach_expr,
            new VirtualIdentifier($method_name, $foreach_expr->getAttributes())
        );

        $suppressed_issues = $statements_analyzer->getSuppressedIssues();

        if (!in_array('PossiblyInvalidMethodCall', $suppressed_issues, true)) {
            $statements_analyzer->addSuppressedIssues(['PossiblyInvalidMethodCall']);
        }

        if (!in_array('PossiblyUndefinedMethod', $suppressed_issues, true)) {
            $statements_analyzer->addSuppressedIssues(['PossiblyUndefinedMethod']);
        }

        $was_inside_call = $context->inside_call;

        $context->inside_call = true;

        MethodCallAnalyzer::analyze(
            $statements_analyzer,
            $fake_method_call,
            $context
        );

        $context->inside_call = $was_inside_call;

        if (!in_array('PossiblyInvalidMethodCall', $suppressed_issues, true)) {
            $statements_analyzer->removeSuppressedIssues(['PossiblyInvalidMethodCall']);
        }

        if (!in_array('PossiblyUndefinedMethod', $suppressed_issues, true)) {
            $statements_analyzer->removeSuppressedIssues(['PossiblyUndefinedMethod']);
        }

        $iterator_class_type = $statements_analyzer->node_data->getType($fake_method_call) ?? null;

        $statements_analyzer->node_data = $old_data_provider;

        return $iterator_class_type;
    }

    /**
     * @param  array<string, array<string, Union>>  $template_extended_params
     * @param  array<string, array<string, Union>>  $class_template_types
     * @param  array<int, Union> $calling_type_params
     */
    private static function getExtendedType(
        string $template_name,
        string $template_class,
        string $calling_class,
        array $template_extended_params,
        ?array $class_template_types = null,
        ?array $calling_type_params = null
    ): ?Union {
        if ($calling_class === $template_class) {
            if (isset($class_template_types[$template_name]) && $calling_type_params) {
                $offset = array_search($template_name, array_keys($class_template_types));

                if ($offset !== false && isset($calling_type_params[$offset])) {
                    return $calling_type_params[$offset];
                }
            }

            return null;
        }

        if (isset($template_extended_params[$template_class][$template_name])) {
            $extended_type = $template_extended_params[$template_class][$template_name];

            $return_type = null;

            foreach ($extended_type->getAtomicTypes() as $extended_atomic_type) {
                if (!$extended_atomic_type instanceof TTemplateParam) {
                    $return_type = Type::combineUnionTypes(
                        $return_type,
                        $extended_type
                    );

                    continue;
                }

                $candidate_type = self::getExtendedType(
                    $extended_atomic_type->param_name,
                    $extended_atomic_type->defining_class,
                    $calling_class,
                    $template_extended_params,
                    $class_template_types,
                    $calling_type_params
                );

                if ($candidate_type) {
                    $return_type = Type::combineUnionTypes(
                        $return_type,
                        $candidate_type
                    );
                }
            }

            if ($return_type) {
                return $return_type;
            }
        }

        return null;
    }
}<|MERGE_RESOLUTION|>--- conflicted
+++ resolved
@@ -551,13 +551,7 @@
             } elseif ($iterator_atomic_type instanceof TIterable) {
                 if ($iterator_atomic_type->extra_types) {
                     $iterator_atomic_types = array_merge(
-<<<<<<< HEAD
-                        [new TIterable(
-                            $iterator_atomic_type->type_params
-                        )],
-=======
                         [$iterator_atomic_type->setIntersectionTypes([])],
->>>>>>> 1708cdc4
                         $iterator_atomic_type->extra_types
                     );
                 } else {
@@ -739,17 +733,10 @@
         bool &$has_valid_iterator
     ): void {
         if ($iterator_atomic_type->extra_types) {
-<<<<<<< HEAD
-            $iterator_atomic_types = [
-                $iterator_atomic_type->setIntersectionTypes([]),
-                ...$iterator_atomic_type->extra_types
-            ];
-=======
             $iterator_atomic_types = array_merge(
                 [$iterator_atomic_type->setIntersectionTypes([])],
                 $iterator_atomic_type->extra_types
             );
->>>>>>> 1708cdc4
         } else {
             $iterator_atomic_types = [$iterator_atomic_type];
         }
