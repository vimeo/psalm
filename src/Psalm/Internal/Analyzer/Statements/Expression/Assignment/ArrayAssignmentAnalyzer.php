<?php

declare(strict_types=1);

namespace Psalm\Internal\Analyzer\Statements\Expression\Assignment;

use InvalidArgumentException;
use PhpParser;
use PhpParser\Node\Expr\Variable;
use Psalm\CodeLocation;
use Psalm\Codebase;
use Psalm\Context;
use Psalm\Internal\Analyzer\ClassLikeAnalyzer;
use Psalm\Internal\Analyzer\Statements\Expression\ExpressionIdentifier;
use Psalm\Internal\Analyzer\Statements\Expression\Fetch\ArrayFetchAnalyzer;
use Psalm\Internal\Analyzer\Statements\ExpressionAnalyzer;
use Psalm\Internal\Analyzer\StatementsAnalyzer;
use Psalm\Internal\Codebase\VariableUseGraph;
use Psalm\Internal\DataFlow\DataFlowNode;
use Psalm\Internal\Type\TemplateInferredTypeReplacer;
use Psalm\Internal\Type\TemplateResult;
use Psalm\Issue\InvalidArrayAssignment;
use Psalm\IssueBuffer;
use Psalm\Type;
use Psalm\Type\Atomic\TArray;
use Psalm\Type\Atomic\TClassStringMap;
use Psalm\Type\Atomic\TIntRange;
use Psalm\Type\Atomic\TKeyedArray;
use Psalm\Type\Atomic\TLiteralClassString;
use Psalm\Type\Atomic\TLiteralInt;
use Psalm\Type\Atomic\TLiteralString;
use Psalm\Type\Atomic\TNonEmptyArray;
use Psalm\Type\Atomic\TString;
use Psalm\Type\Atomic\TTemplateIndexedAccess;
use Psalm\Type\Atomic\TTemplateKeyOf;
use Psalm\Type\Atomic\TTemplateParam;
use Psalm\Type\Atomic\TTemplateParamClass;
use Psalm\Type\Union;

use function array_fill;
use function array_pop;
use function array_reverse;
use function array_shift;
use function array_slice;
use function assert;
use function count;
use function end;
use function implode;
use function in_array;
use function is_string;
use function preg_match;
use function str_contains;
use function strlen;

/**
 * @internal
 */
final class ArrayAssignmentAnalyzer
{
    public static function analyze(
        StatementsAnalyzer $statements_analyzer,
        PhpParser\Node\Expr\ArrayDimFetch $stmt,
        Context $context,
        ?PhpParser\Node\Expr $assign_value,
        Union $assignment_value_type,
    ): void {
        $nesting = 0;
        $var_id = ExpressionIdentifier::getVarId(
            $stmt->var,
            $statements_analyzer->getFQCLN(),
            $statements_analyzer,
            $nesting,
        );

        self::updateArrayType(
            $statements_analyzer,
            $stmt,
            $assign_value,
            $assignment_value_type,
            $context,
        );

        if (!$statements_analyzer->node_data->getType($stmt->var) && $var_id) {
            $context->vars_in_scope[$var_id] = Type::getMixed();
        }
    }

    /**
     * @return false|null
     * @psalm-suppress PossiblyUnusedReturnValue not used but seems important
     */
    public static function updateArrayType(
        StatementsAnalyzer $statements_analyzer,
        PhpParser\Node\Expr\ArrayDimFetch $stmt,
        ?PhpParser\Node\Expr $assign_value,
        Union $assignment_type,
        Context $context,
    ): ?bool {
        $root_array_expr = $stmt;

        $child_stmts = [];

        while ($root_array_expr->var instanceof PhpParser\Node\Expr\ArrayDimFetch) {
            $child_stmts[] = $root_array_expr;
            $root_array_expr = $root_array_expr->var;
        }

        $child_stmts[] = $root_array_expr;
        $root_array_expr = $root_array_expr->var;

        ExpressionAnalyzer::analyze(
            $statements_analyzer,
            $root_array_expr,
            $context,
            true,
        );

        $codebase = $statements_analyzer->getCodebase();

        $root_type = $statements_analyzer->node_data->getType($root_array_expr) ?? Type::getMixed();

        if ($root_type->hasMixed()) {
            ExpressionAnalyzer::analyze(
                $statements_analyzer,
                $stmt->var,
                $context,
                true,
            );

            if ($stmt->dim) {
                ExpressionAnalyzer::analyze(
                    $statements_analyzer,
                    $stmt->dim,
                    $context,
                );
            }
        }

        $current_type = $root_type;

        $current_dim = $stmt->dim;

        // gets a variable id that *may* contain array keys
        $root_var_id = ExpressionIdentifier::getExtendedVarId(
            $root_array_expr,
            $statements_analyzer->getFQCLN(),
            $statements_analyzer,
        );

        $parent_var_id = null;

        $offset_already_existed = false;

        self::analyzeNestedArrayAssignment(
            $statements_analyzer,
            $codebase,
            $context,
            $assign_value,
            $assignment_type,
            $child_stmts,
            $root_var_id,
            $parent_var_id,
            $root_type,
            $current_type,
            $current_dim,
            $offset_already_existed,
        );

        $root_is_string = $root_type->isString();
        $key_values = [];

        if ($current_dim instanceof PhpParser\Node\Scalar\String_) {
            $value_type = Type::getAtomicStringFromLiteral($current_dim->value);
            if ($value_type instanceof TLiteralString) {
                $key_values[] = $value_type;
            }
        } elseif ($current_dim instanceof PhpParser\Node\Scalar\LNumber && !$root_is_string) {
            $key_values[] = new TLiteralInt($current_dim->value);
        } elseif ($current_dim
            && ($key_type = $statements_analyzer->node_data->getType($current_dim))
            && !$root_is_string
        ) {
            $string_literals = $key_type->getLiteralStrings();
            $int_literals = $key_type->getLiteralInts();

            $all_atomic_types = $key_type->getAtomicTypes();

            if (count($string_literals) + count($int_literals) === count($all_atomic_types)) {
                foreach ($string_literals as $string_literal) {
                    $key_values[] = $string_literal;
                }

                foreach ($int_literals as $int_literal) {
                    $key_values[] = $int_literal;
                }
            }
        }

        if ($key_values) {
            $new_child_type = self::updateTypeWithKeyValues(
                $codebase,
                $root_type,
                $current_type,
                $key_values,
            );
        } elseif (!$root_is_string) {
            $new_child_type = self::updateArrayAssignmentChildType(
                $statements_analyzer,
                $codebase,
                $current_dim,
                $context,
                $current_type,
                $root_type,
                $offset_already_existed,
                $parent_var_id,
            );
        } else {
            $new_child_type = $root_type;
        }

        $new_child_type = $new_child_type->getBuilder();
        $new_child_type->removeType('null');
        $new_child_type = $new_child_type->freeze();

        if (!$root_type->hasObjectType()) {
            $root_type = $new_child_type;
        }

        $statements_analyzer->node_data->setType($root_array_expr, $root_type);

        if ($root_array_expr instanceof PhpParser\Node\Expr\PropertyFetch) {
            if ($root_array_expr->name instanceof PhpParser\Node\Identifier) {
                InstancePropertyAssignmentAnalyzer::analyze(
                    $statements_analyzer,
                    $root_array_expr,
                    $root_array_expr->name->name,
                    null,
                    $root_type,
                    $context,
                    false,
                );
            } else {
                if (ExpressionAnalyzer::analyze($statements_analyzer, $root_array_expr->name, $context) === false) {
                    return false;
                }

                if (ExpressionAnalyzer::analyze($statements_analyzer, $root_array_expr->var, $context) === false) {
                    return false;
                }
            }
        } elseif ($root_array_expr instanceof PhpParser\Node\Expr\StaticPropertyFetch
            && $root_array_expr->name instanceof PhpParser\Node\Identifier
        ) {
            if (StaticPropertyAssignmentAnalyzer::analyze(
                $statements_analyzer,
                $root_array_expr,
                null,
                $root_type,
                $context,
            ) === false) {
                return false;
            }
        } elseif ($root_var_id) {
            $context->vars_in_scope[$root_var_id] = $root_type;
        }

        if ($root_array_expr instanceof PhpParser\Node\Expr\MethodCall
            || $root_array_expr instanceof PhpParser\Node\Expr\StaticCall
            || $root_array_expr instanceof PhpParser\Node\Expr\FuncCall
        ) {
            if ($root_type->hasArray()) {
                IssueBuffer::maybeAdd(
                    new InvalidArrayAssignment(
                        'Assigning to the output of a function has no effect',
                        new CodeLocation($statements_analyzer->getSource(), $root_array_expr),
                    ),
                    $statements_analyzer->getSuppressedIssues(),
                );
            }
        }

        return null;
    }

    /**
     * @param non-empty-list<TLiteralInt|TLiteralString> $key_values
     */
    private static function updateTypeWithKeyValues(
        Codebase $codebase,
        Union $child_stmt_type,
        Union $current_type,
        array $key_values,
    ): Union {
        $has_matching_objectlike_property = false;
        $has_matching_string = false;

        $changed = false;
        $types = [];
        foreach ($child_stmt_type->getAtomicTypes() as $type) {
            $old_type = $type;
            if ($type instanceof TTemplateParam) {
                $type = $type->replaceAs(self::updateTypeWithKeyValues(
                    $codebase,
                    $type->as,
                    $current_type,
                    $key_values,
                ));
                $has_matching_objectlike_property = true;
            } elseif ($type instanceof TKeyedArray) {
                $properties = $type->properties;
                foreach ($key_values as $key_value) {
                    if (isset($properties[$key_value->value])) {
                        $has_matching_objectlike_property = true;

                        $properties[$key_value->value] = $current_type;
                    }
                }
                $type = $type->setProperties($properties);
            } elseif ($type instanceof TString) {
                foreach ($key_values as $key_value) {
                    if ($key_value instanceof TLiteralInt) {
                        $has_matching_string = true;

                        if ($type instanceof TLiteralString
                            && $current_type->isSingleStringLiteral()
                        ) {
                            $new_char = $current_type->getSingleStringLiteral()->value;

                            if (strlen($new_char) === 1 && $type->value[0] !== $new_char) {
                                $v = $type->value;
                                $v[0] = $new_char;
                                $changed = true;
                                $type = Type::getAtomicStringFromLiteral($v);
                                break;
                            }
                        }
                    }
                }
            }
            $types[$type->getKey()] = $type;
            $changed = $changed || $old_type !== $type;
        }

        if ($changed) {
            $child_stmt_type = $child_stmt_type->getBuilder()->setTypes($types)->freeze();
        }

        if (!$has_matching_objectlike_property && !$has_matching_string) {
            if (count($key_values) === 1) {
                $key_value = $key_values[0];

                $object_like = new TKeyedArray(
                    [$key_value->value => $current_type],
                    $key_value instanceof TLiteralClassString
                        ? [$key_value->value => true]
                        : null,
                );

                $array_assignment_type = new Union([
                    $object_like,
                ]);
            } else {
                $array_assignment_literals = $key_values;

                $array_assignment_type = new Union([
                    new TNonEmptyArray([
                        new Union($array_assignment_literals),
                        $current_type,
                    ]),
                ]);
            }

            return Type::combineUnionTypes(
                $child_stmt_type,
                $array_assignment_type,
                $codebase,
                true,
                false,
            );
        }

        return $child_stmt_type;
    }

    /**
     * @param list<TLiteralInt|TLiteralString> $key_values $key_values
     */
    private static function taintArrayAssignment(
        StatementsAnalyzer $statements_analyzer,
        PhpParser\Node\Expr\ArrayDimFetch $expr,
        Union &$stmt_type,
        Union $child_stmt_type,
        ?string $var_var_id,
        array $key_values,
    ): void {
        if ($statements_analyzer->data_flow_graph
            && ($statements_analyzer->data_flow_graph instanceof VariableUseGraph
                || !in_array('TaintedInput', $statements_analyzer->getSuppressedIssues()))
        ) {
            $var_location = new CodeLocation($statements_analyzer->getSource(), $expr->var);

            $parent_node = DataFlowNode::getForAssignment(
                $var_var_id ?: 'assignment',
                $var_location,
            );

            $statements_analyzer->data_flow_graph->addNode($parent_node);

            $old_parent_nodes = $stmt_type->parent_nodes;

            $stmt_type = $stmt_type->setParentNodes([$parent_node->id => $parent_node]);

            foreach ($old_parent_nodes as $old_parent_node) {
                $statements_analyzer->data_flow_graph->addPath(
                    $old_parent_node,
                    $parent_node,
                    '=',
                );

                if ($stmt_type->by_ref) {
                    $statements_analyzer->data_flow_graph->addPath(
                        $parent_node,
                        $old_parent_node,
                        '=',
                    );
                }
            }

            foreach ($stmt_type->parent_nodes as $parent_node) {
                foreach ($child_stmt_type->parent_nodes as $child_parent_node) {
                    if ($key_values) {
                        foreach ($key_values as $key_value) {
                            $statements_analyzer->data_flow_graph->addPath(
                                $child_parent_node,
                                $parent_node,
                                'arrayvalue-assignment-\'' . $key_value->value . '\'',
                            );
                        }
                    } else {
                        $statements_analyzer->data_flow_graph->addPath(
                            $child_parent_node,
                            $parent_node,
                            'arrayvalue-assignment',
                        );
                    }
                }
            }
        }
    }

    private static function updateArrayAssignmentChildType(
        StatementsAnalyzer $statements_analyzer,
        Codebase $codebase,
        ?PhpParser\Node\Expr $current_dim,
        Context $context,
        Union $value_type,
        Union $root_type,
        bool $offset_already_existed,
        ?string $parent_var_id,
    ): Union {
        $templated_assignment = false;

        $array_atomic_type_class_string = null;
        $array_atomic_type_array = null;
        $array_atomic_type_list = null;
        if ($current_dim) {
            $key_type = $statements_analyzer->node_data->getType($current_dim);

            if ($key_type) {
                if ($key_type->hasMixed()) {
                    $key_type = Type::getArrayKey();
                }

                if ($key_type->isSingle()) {
                    $key_type_type = $key_type->getSingleAtomic();

                    if (($key_type_type instanceof TIntRange
                        && $key_type_type->dependent_list_key === $parent_var_id
                    )) {
                        $offset_already_existed = true;
                    }

                    if ($key_type_type instanceof TTemplateParam
                        && $key_type_type->as->isSingle()
                        && $root_type->isSingle()
                        && $value_type->isSingle()
                    ) {
                        $key_type_as_type = $key_type_type->as->getSingleAtomic();
                        $value_atomic_type = $value_type->getSingleAtomic();
                        $root_atomic_type = $root_type->getSingleAtomic();

                        if ($key_type_as_type instanceof TTemplateKeyOf
                            && $root_atomic_type instanceof TTemplateParam
                            && $value_atomic_type instanceof TTemplateIndexedAccess
                            && $key_type_as_type->param_name === $root_atomic_type->param_name
                            && $key_type_as_type->defining_class === $root_atomic_type->defining_class
                            && $value_atomic_type->array_param_name === $root_atomic_type->param_name
                            && $value_atomic_type->offset_param_name === $key_type_type->param_name
                            && $value_atomic_type->defining_class === $root_atomic_type->defining_class
                        ) {
                            $templated_assignment = true;
                            $offset_already_existed = true;
                        }
                    }
                }

                $array_atomic_key_type = ArrayFetchAnalyzer::replaceOffsetTypeWithInts($key_type);
            } else {
                $array_atomic_key_type = Type::getArrayKey();
            }

            if ($parent_var_id && ($parent_type = $context->vars_in_scope[$parent_var_id] ?? null)) {
                if ($offset_already_existed && $parent_type->hasList() && !str_contains($parent_var_id, '[')) {
                    $array_atomic_type_list = $value_type;
                } elseif ($parent_type->hasClassStringMap()
                    && $key_type
                    && $key_type->isTemplatedClassString()
                ) {
                    foreach ($parent_type->getArrays() as $class_string_map) {
                        if (!$class_string_map instanceof TClassStringMap) {
                            continue;
                        }
                    /**
                     * @var TTemplateParamClass
                     */
                        $offset_type_part = $key_type->getSingleAtomic();

                        $template_result = new TemplateResult(
                            [],
                            [
                            $offset_type_part->param_name => [
                                $offset_type_part->defining_class => new Union([
                                    new TTemplateParam(
                                        $class_string_map->param_name,
                                        $offset_type_part->as_type
                                            ? new Union([$offset_type_part->as_type])
                                            : Type::getObject(),
                                        'class-string-map',
                                    ),
                                ]),
                            ],
                            ],
                        );

                        $value_type = TemplateInferredTypeReplacer::replace(
                            $value_type,
                            $template_result,
                            $codebase,
                        );

                        $array_atomic_type_class_string = new TClassStringMap(
                            $class_string_map->param_name,
                            $class_string_map->as_type,
                            $value_type,
                        );
                    }
                } else {
                    $array_atomic_type_array = [
                        $array_atomic_key_type,
                        $value_type,
                    ];
                }
            } else {
                $array_atomic_type_array = [
                    $array_atomic_key_type,
                    $value_type,
                ];
            }
        } else {
            $array_atomic_type_list = $value_type;
        }

        $from_countable_object_like = false;

        $new_child_type = null;

        $array_atomic_type = null;
        if (!$current_dim && !$context->inside_loop) {
            $atomic_root_types = $root_type->getAtomicTypes();

<<<<<<< HEAD
            foreach ($atomic_root_types as $atomic_root_type_array) {
                if ($atomic_root_type_array instanceof TList) {
                    $atomic_root_type_array = $atomic_root_type_array->getKeyedArray();
                } elseif (!$atomic_root_type_array instanceof TKeyedArray
                    && !$atomic_root_type_array instanceof TArray
                ) {
                    continue;
                }
=======
            if (isset($atomic_root_types['array'])) {
                $atomic_root_type_array = $atomic_root_types['array'];

>>>>>>> 3017016a

                if ($array_atomic_type_class_string) {
                    $array_atomic_type = new TNonEmptyArray([
                        $array_atomic_type_class_string->getStandinKeyParam(),
                        $array_atomic_type_class_string->value_param,
                    ]);
                } elseif ($atomic_root_type_array instanceof TKeyedArray
                    && $atomic_root_type_array->is_list
                    && $atomic_root_type_array->fallback_params === null
                ) {
                    $array_atomic_type = $atomic_root_type_array;
                } elseif ($atomic_root_type_array instanceof TNonEmptyArray
                    || ($atomic_root_type_array instanceof TKeyedArray
                        && $atomic_root_type_array->is_list
                        && $atomic_root_type_array->isNonEmpty()
                    )
                ) {
                    $prop_count = null;
                    if ($atomic_root_type_array instanceof TNonEmptyArray) {
                        $prop_count = $atomic_root_type_array->count;
                    } else {
                        $min_count = $atomic_root_type_array->getMinCount();
                        if ($min_count === $atomic_root_type_array->getMaxCount()) {
                            $prop_count = $min_count;
                        }
                    }
                    if ($array_atomic_type_array) {
                        $array_atomic_type = new TNonEmptyArray(
                            $array_atomic_type_array,
                            $prop_count,
                        );
                    } elseif ($prop_count !== null) {
                        assert($array_atomic_type_list !== null);
                        $array_atomic_type = new TKeyedArray(
                            array_fill(
                                0,
                                $prop_count,
                                $array_atomic_type_list,
                            ),
                            null,
                            [
                                Type::getListKey(),
                                $array_atomic_type_list,
                            ],
                            true,
                        );
                    }
                } elseif ($atomic_root_type_array instanceof TKeyedArray
                    && $atomic_root_type_array->fallback_params === null
                ) {
                    if ($array_atomic_type_array) {
                        $array_atomic_type = new TNonEmptyArray(
                            $array_atomic_type_array,
                            count($atomic_root_type_array->properties),
                        );
                    } elseif ($atomic_root_type_array->is_list) {
                        $array_atomic_type = $atomic_root_type_array;
                        $new_child_type = new Union([$array_atomic_type], [
                            'parent_nodes' => $root_type->parent_nodes,
                        ]);
                    } else {
                        assert($array_atomic_type_list !== null);
                        $array_atomic_type = array_fill(
                            $atomic_root_type_array->getMinCount(),
                            count($atomic_root_type_array->properties)-1,
                            $array_atomic_type_list,
                        );
                        assert(count($array_atomic_type) > 0);
                        $array_atomic_type = new TKeyedArray(
                            $array_atomic_type,
                            null,
                            null,
                            true,
                        );
                    }
                    $from_countable_object_like = true;
                } elseif ($array_atomic_type_list) {
                    $array_atomic_type = Type::getNonEmptyListAtomic(
                        $array_atomic_type_list,
                    );
                } else {
                    assert($array_atomic_type_array !== null);
                    $array_atomic_type = new TNonEmptyArray(
                        $array_atomic_type_array,
                    );
                }
            }
        }

        $array_atomic_type ??= $array_atomic_type_class_string
            ?? ($array_atomic_type_list !== null
                ? Type::getNonEmptyListAtomic($array_atomic_type_list)
                : null
            ) ?? ($array_atomic_type_array !== null
                ? new TNonEmptyArray($array_atomic_type_array)
                : null
            )
        ;
        assert($array_atomic_type !== null);

        $array_assignment_type = new Union([$array_atomic_type]);

        if (!$new_child_type) {
            if ($templated_assignment) {
                $new_child_type = $root_type;
            } else {
                $new_child_type = Type::combineUnionTypes(
                    $root_type,
                    $array_assignment_type,
                    $codebase,
                    true,
                    true,
                );
            }
        }

        if ($from_countable_object_like) {
            $atomic_root_types = $new_child_type->getAtomicTypes();

            if (isset($atomic_root_types['array'])) {
                $atomic_root_type_array = $atomic_root_types['array'];


                if ($atomic_root_type_array instanceof TNonEmptyArray
                    && $atomic_root_type_array->count !== null
                ) {
                    $atomic_root_types['array'] =
                        $atomic_root_type_array->setCount($atomic_root_type_array->count+1);
                    $new_child_type = new Union($atomic_root_types);
                } elseif ($atomic_root_type_array instanceof TKeyedArray
                    && $atomic_root_type_array->is_list) {
                    $properties = $atomic_root_type_array->properties;
                    $had_undefined = false;
                    foreach ($properties as &$property) {
                        if ($property->possibly_undefined) {
                            $property = $property->setPossiblyUndefined(true);
                            $had_undefined = true;
                            break;
                        }
                    }

                    if (!$had_undefined && $atomic_root_type_array->fallback_params) {
                        $properties []= $atomic_root_type_array->fallback_params[1];
                    }

                    $atomic_root_types['array'] =
                        $atomic_root_type_array->setProperties($properties);

                    $new_child_type = new Union($atomic_root_types);
                }
            }
        }

        return $new_child_type;
    }

    /**
     * @param  non-empty-list<PhpParser\Node\Expr\ArrayDimFetch>  $child_stmts
     * @param-out PhpParser\Node\Expr $child_stmt
     */
    private static function analyzeNestedArrayAssignment(
        StatementsAnalyzer $statements_analyzer,
        Codebase $codebase,
        Context $context,
        ?PhpParser\Node\Expr $assign_value,
        Union $assignment_type,
        array $child_stmts,
        ?string $root_var_id,
        ?string &$parent_var_id,
        Union &$root_type,
        Union &$current_type,
        ?PhpParser\Node\Expr &$current_dim,
        bool &$offset_already_existed,
    ): void {
        $var_id_additions = [];

        $root_var = end($child_stmts)->var;

        // First go from the root element up, and go as far as we can to figure out what
        // array types there are
        foreach (array_reverse($child_stmts) as $i => $child_stmt) {
            $child_stmt_dim_type = null;

            $offset_type = null;

            if ($child_stmt->dim) {
                $was_inside_general_use = $context->inside_general_use;
                $context->inside_general_use = true;

                if (ExpressionAnalyzer::analyze(
                    $statements_analyzer,
                    $child_stmt->dim,
                    $context,
                ) === false) {
                    $context->inside_general_use = $was_inside_general_use;

                    return;
                }

                $context->inside_general_use = $was_inside_general_use;

                if (!($child_stmt_dim_type = $statements_analyzer->node_data->getType($child_stmt->dim))) {
                    return;
                }

                [$offset_type, $var_id_addition, $full_var_id] = self::getArrayAssignmentOffsetType(
                    $statements_analyzer,
                    $child_stmt,
                    $child_stmt_dim_type,
                );

                $var_id_additions[] = $var_id_addition;
            } else {
                $var_id_additions[] = '';
                $full_var_id = false;
            }

            if (!($array_type = $statements_analyzer->node_data->getType($child_stmt->var))) {
                return;
            }

            if ($array_type->isNever()) {
                $array_type = Type::getEmptyArray();
                $statements_analyzer->node_data->setType($child_stmt->var, $array_type);
            }

            $extended_var_id = $root_var_id . implode('', $var_id_additions);

            if ($parent_var_id && isset($context->vars_in_scope[$parent_var_id])) {
                $array_type = $context->vars_in_scope[$parent_var_id];
                $statements_analyzer->node_data->setType($child_stmt->var, $array_type);
            }

            $is_last = $i === count($child_stmts) - 1;

            $child_stmt_dim_type_or_int = $child_stmt_dim_type ?? Type::getInt();
            $child_stmt_type = ArrayFetchAnalyzer::getArrayAccessTypeGivenOffset(
                $statements_analyzer,
                $child_stmt,
                $array_type,
                $child_stmt_dim_type_or_int,
                true,
                $extended_var_id,
                $context,
                $assign_value,
                !$is_last ? null : $assignment_type,
            );
            if ($child_stmt->dim) {
                $statements_analyzer->node_data->setType(
                    $child_stmt->dim,
                    $child_stmt_dim_type_or_int,
                );
            }

            $statements_analyzer->node_data->setType(
                $child_stmt,
                $child_stmt_type,
            );

            if ($is_last) {
                // we need this slight hack as the type we're putting it has to be
                // different from the type we're getting out
                if ($array_type->isSingle() && $array_type->hasClassStringMap()) {
                    $assignment_type = $child_stmt_type;
                }

                $child_stmt_type = $assignment_type;
                $statements_analyzer->node_data->setType($child_stmt, $assignment_type);

                if ($statements_analyzer->data_flow_graph) {
                    self::taintArrayAssignment(
                        $statements_analyzer,
                        $child_stmt,
                        $array_type,
                        $assignment_type,
                        ExpressionIdentifier::getExtendedVarId(
                            $child_stmt->var,
                            $statements_analyzer->getFQCLN(),
                            $statements_analyzer,
                        ),
                        $offset_type !== null ? [$offset_type] : [],
                    );
                }
            }

            $statements_analyzer->node_data->setType($child_stmt->var, $array_type);

            if ($root_var_id) {
                if (!$parent_var_id) {
                    $rooted_parent_id = $root_var_id;
                    $root_type = $array_type;
                } else {
                    $rooted_parent_id = $parent_var_id;
                }

                $context->vars_in_scope[$rooted_parent_id] = $array_type;
                $context->possibly_assigned_var_ids[$rooted_parent_id] = true;
            }

            $current_type = $child_stmt_type;
            $current_dim = $child_stmt->dim;

            $parent_var_id = $extended_var_id;
        }

        if ($statements_analyzer->data_flow_graph instanceof VariableUseGraph
            && $root_var_id !== null
            && isset($context->references_to_external_scope[$root_var_id])
            && $root_var instanceof Variable && is_string($root_var->name)
            && $root_var_id === '$' . $root_var->name
        ) {
            // Array is a reference to an external scope, mark it as used
            $statements_analyzer->data_flow_graph->addPath(
                DataFlowNode::getForAssignment(
                    $root_var_id,
                    new CodeLocation($statements_analyzer->getSource(), $root_var),
                ),
                new DataFlowNode('variable-use', 'variable use', null),
                'variable-use',
            );
        }

        if ($root_var_id
            && $full_var_id
            && ($child_stmt_var_type = $statements_analyzer->node_data->getType($child_stmt->var))
            && !$child_stmt_var_type->hasObjectType()
        ) {
            $extended_var_id = $root_var_id . implode('', $var_id_additions);
            $parent_var_id = $root_var_id . implode('', array_slice($var_id_additions, 0, -1));

            if (isset($context->vars_in_scope[$extended_var_id])
                && !$context->vars_in_scope[$extended_var_id]->possibly_undefined
            ) {
                $offset_already_existed = true;
            }

            $context->vars_in_scope[$extended_var_id] = $assignment_type;
            $context->possibly_assigned_var_ids[$extended_var_id] = true;
        }

        array_shift($child_stmts);

        // only update as many child stmts are we were able to process above
        foreach ($child_stmts as $child_stmt) {
            $child_stmt_type = $statements_analyzer->node_data->getType($child_stmt);

            if (!$child_stmt_type) {
                throw new InvalidArgumentException('Should never get here');
            }

            $key_values = $current_dim ? self::getDimKeyValues($statements_analyzer, $current_dim) : [];

            if ($key_values) {
                $new_child_type = self::updateTypeWithKeyValues(
                    $codebase,
                    $child_stmt_type,
                    $current_type,
                    $key_values,
                );
            } else {
                if (!$current_dim) {
                    $array_assignment_type = Type::getList($current_type);
                } else {
                    $key_type = $statements_analyzer->node_data->getType($current_dim);

                    $array_assignment_type = new Union([
                        new TArray([
                            $key_type && !$key_type->hasMixed()
                                ? $key_type
                                : Type::getArrayKey(),
                            $current_type,
                        ]),
                    ]);
                }

                $new_child_type = Type::combineUnionTypes(
                    $child_stmt_type,
                    $array_assignment_type,
                    $codebase,
                    true,
                    true,
                );
            }
            if ($new_child_type->hasNull() || $new_child_type->possibly_undefined) {
                $new_child_type = $new_child_type->getBuilder();
                $new_child_type->removeType('null');
                $new_child_type->possibly_undefined = false;
                $new_child_type = $new_child_type->freeze();
            }
            if (!$child_stmt_type->hasObjectType()) {
                $child_stmt_type = $new_child_type;
                $statements_analyzer->node_data->setType($child_stmt, $new_child_type);
            }

            $current_type = $child_stmt_type;
            $current_dim = $child_stmt->dim;

            array_pop($var_id_additions);

            $parent_array_var_id = null;

            if ($root_var_id) {
                $extended_var_id = $root_var_id . implode('', $var_id_additions);
                $parent_array_var_id = $root_var_id . implode('', array_slice($var_id_additions, 0, -1));
                $context->vars_in_scope[$extended_var_id] = $child_stmt_type;
                $context->possibly_assigned_var_ids[$extended_var_id] = true;
            }

            if ($statements_analyzer->data_flow_graph) {
                $t_orig = $statements_analyzer->node_data->getType($child_stmt->var);
                $array_type = $t_orig ?? Type::getMixed();
                self::taintArrayAssignment(
                    $statements_analyzer,
                    $child_stmt,
                    $array_type,
                    $new_child_type,
                    $parent_array_var_id,
                    $child_stmt->dim ? self::getDimKeyValues($statements_analyzer, $child_stmt->dim) : [],
                );
                if ($t_orig) {
                    $statements_analyzer->node_data->setType($child_stmt->var, $array_type);
                }
                if ($root_var_id) {
                    if ($parent_array_var_id === $root_var_id) {
                        $rooted_parent_id = $root_var_id;
                        $root_type = $array_type;
                    } else {
                        assert($parent_array_var_id !== null);
                        $rooted_parent_id = $parent_array_var_id;
                    }

                    $context->vars_in_scope[$rooted_parent_id] = $array_type;
                }
            }
        }
    }

    /**
     * @return list<TLiteralInt|TLiteralString>
     */
    private static function getDimKeyValues(
        StatementsAnalyzer $statements_analyzer,
        PhpParser\Node\Expr $dim,
    ): array {
        $key_values = [];

        if ($dim instanceof PhpParser\Node\Scalar\String_) {
            $value_type = Type::getAtomicStringFromLiteral($dim->value);
            if ($value_type instanceof TLiteralString) {
                $key_values[] = $value_type;
            }
        } elseif ($dim instanceof PhpParser\Node\Scalar\LNumber) {
            $key_values[] = new TLiteralInt($dim->value);
        } else {
            $key_type = $statements_analyzer->node_data->getType($dim);

            if ($key_type) {
                $string_literals = $key_type->getLiteralStrings();
                $int_literals = $key_type->getLiteralInts();

                $all_atomic_types = $key_type->getAtomicTypes();

                if (count($string_literals) + count($int_literals) === count($all_atomic_types)) {
                    foreach ($string_literals as $string_literal) {
                        $key_values[] = $string_literal;
                    }

                    foreach ($int_literals as $int_literal) {
                        $key_values[] = $int_literal;
                    }
                }
            }
        }

        return $key_values;
    }

    /**
     * @return array{TLiteralInt|TLiteralString|null, string, bool}
     */
    private static function getArrayAssignmentOffsetType(
        StatementsAnalyzer $statements_analyzer,
        PhpParser\Node\Expr\ArrayDimFetch $child_stmt,
        Union $child_stmt_dim_type,
    ): array {
        if ($child_stmt->dim instanceof PhpParser\Node\Scalar\String_
            || (($child_stmt->dim instanceof PhpParser\Node\Expr\ConstFetch
                    || $child_stmt->dim instanceof PhpParser\Node\Expr\ClassConstFetch)
                && $child_stmt_dim_type->isSingleStringLiteral())
        ) {
            if ($child_stmt->dim instanceof PhpParser\Node\Scalar\String_) {
                $offset_type = Type::getAtomicStringFromLiteral($child_stmt->dim->value);
                if (!$offset_type instanceof TLiteralString) {
                    return [null, '[string]', false];
                }
            } else {
                $offset_type = $child_stmt_dim_type->getSingleStringLiteral();
            }

            if (preg_match('/^(0|[1-9][0-9]*)$/', $offset_type->value)) {
                $var_id_addition = '[' . $offset_type->value . ']';
            } else {
                $var_id_addition = '[\'' . $offset_type->value . '\']';
            }

            return [$offset_type, $var_id_addition, true];
        }

        if ($child_stmt->dim instanceof PhpParser\Node\Scalar\LNumber
            || (($child_stmt->dim instanceof PhpParser\Node\Expr\ConstFetch
                    || $child_stmt->dim instanceof PhpParser\Node\Expr\ClassConstFetch)
                && $child_stmt_dim_type->isSingleIntLiteral())
        ) {
            if ($child_stmt->dim instanceof PhpParser\Node\Scalar\LNumber) {
                $offset_type = new TLiteralInt($child_stmt->dim->value);
            } else {
                $offset_type = $child_stmt_dim_type->getSingleIntLiteral();
            }

            $var_id_addition = '[' . $offset_type->value . ']';

            return [$offset_type, $var_id_addition, true];
        }

        if ($child_stmt->dim instanceof PhpParser\Node\Expr\Variable
            && is_string($child_stmt->dim->name)
        ) {
            $var_id_addition = '[$' . $child_stmt->dim->name . ']';

            return [null, $var_id_addition, true];
        }

        if ($child_stmt->dim instanceof PhpParser\Node\Expr\PropertyFetch
            && $child_stmt->dim->name instanceof PhpParser\Node\Identifier
        ) {
            $object_id = ExpressionIdentifier::getExtendedVarId(
                $child_stmt->dim->var,
                $statements_analyzer->getFQCLN(),
                $statements_analyzer,
            );

            if ($object_id) {
                $var_id_addition = '[' . $object_id . '->' . $child_stmt->dim->name->name . ']';
            } else {
                $var_id_addition = '[' . $child_stmt_dim_type . ']';
            }

            return [null, $var_id_addition, true];
        }

        if ($child_stmt->dim instanceof PhpParser\Node\Expr\ClassConstFetch
            && $child_stmt->dim->name instanceof PhpParser\Node\Identifier
            && $child_stmt->dim->class instanceof PhpParser\Node\Name
        ) {
            $object_name = ClassLikeAnalyzer::getFQCLNFromNameObject(
                $child_stmt->dim->class,
                $statements_analyzer->getAliases(),
            );
            $var_id_addition = '[' . $object_name . '::' . $child_stmt->dim->name->name . ']';

            return [null, $var_id_addition, true];
        }

        $var_id_addition = '[' . $child_stmt_dim_type . ']';

        return [null, $var_id_addition, false];
    }
}<|MERGE_RESOLUTION|>--- conflicted
+++ resolved
@@ -578,20 +578,12 @@
         if (!$current_dim && !$context->inside_loop) {
             $atomic_root_types = $root_type->getAtomicTypes();
 
-<<<<<<< HEAD
             foreach ($atomic_root_types as $atomic_root_type_array) {
-                if ($atomic_root_type_array instanceof TList) {
-                    $atomic_root_type_array = $atomic_root_type_array->getKeyedArray();
-                } elseif (!$atomic_root_type_array instanceof TKeyedArray
+                if (!$atomic_root_type_array instanceof TKeyedArray
                     && !$atomic_root_type_array instanceof TArray
                 ) {
                     continue;
                 }
-=======
-            if (isset($atomic_root_types['array'])) {
-                $atomic_root_type_array = $atomic_root_types['array'];
-
->>>>>>> 3017016a
 
                 if ($array_atomic_type_class_string) {
                     $array_atomic_type = new TNonEmptyArray([
