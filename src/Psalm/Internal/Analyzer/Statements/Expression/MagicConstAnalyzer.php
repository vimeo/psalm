<?php

namespace Psalm\Internal\Analyzer\Statements\Expression;

use PhpParser;
use Psalm\CodeLocation;
use Psalm\Context;
use Psalm\Internal\Analyzer\FunctionAnalyzer;
use Psalm\Internal\Analyzer\MethodAnalyzer;
use Psalm\Internal\Analyzer\StatementsAnalyzer;
use Psalm\Internal\Analyzer\TraitAnalyzer;
use Psalm\Issue\UndefinedConstant;
use Psalm\IssueBuffer;
use Psalm\Type;
use Psalm\Type\Atomic\TCallableString;
use Psalm\Type\Atomic\TNonEmptyString;
use Psalm\Type\Union;

<<<<<<< HEAD
/**
 * @internal
 */
=======
use function dirname;

>>>>>>> fb1fd842
class MagicConstAnalyzer
{
    public static function analyze(
        StatementsAnalyzer $statements_analyzer,
        PhpParser\Node\Scalar\MagicConst $stmt,
        Context $context
    ): void {
        if ($stmt instanceof PhpParser\Node\Scalar\MagicConst\Line) {
            $statements_analyzer->node_data->setType($stmt, Type::getInt());
        } elseif ($stmt instanceof PhpParser\Node\Scalar\MagicConst\Class_) {
            $codebase = $statements_analyzer->getCodebase();

            if (!$context->self) {
                IssueBuffer::maybeAdd(
                    new UndefinedConstant(
                        'Cannot get __class__ outside a class',
                        new CodeLocation($statements_analyzer->getSource(), $stmt)
                    ),
                    $statements_analyzer->getSuppressedIssues()
                );

                $statements_analyzer->node_data->setType($stmt, Type::getClassString());
            } else {
                if ($codebase->alter_code) {
                    $codebase->classlikes->handleClassLikeReferenceInMigration(
                        $codebase,
                        $statements_analyzer,
                        $stmt,
                        $context->self,
                        $context->calling_method_id
                    );
                }

                $statements_analyzer->node_data->setType($stmt, Type::getLiteralClassString($context->self));
            }
        } elseif ($stmt instanceof PhpParser\Node\Scalar\MagicConst\Namespace_) {
            $namespace = $statements_analyzer->getNamespace();
            if ($namespace === null
                && IssueBuffer::accepts(
                    new UndefinedConstant(
                        'Cannot get __namespace__ outside a namespace',
                        new CodeLocation($statements_analyzer->getSource(), $stmt)
                    ),
                    $statements_analyzer->getSuppressedIssues()
                )
            ) {
                // fall through
            }

            $statements_analyzer->node_data->setType($stmt, Type::getString($namespace));
        } elseif ($stmt instanceof PhpParser\Node\Scalar\MagicConst\Method
            || $stmt instanceof PhpParser\Node\Scalar\MagicConst\Function_
        ) {
            $source = $statements_analyzer->getSource();
            if ($source instanceof MethodAnalyzer) {
                if ($stmt instanceof PhpParser\Node\Scalar\MagicConst\Function_) {
                    $statements_analyzer->node_data->setType($stmt, Type::getString($source->getMethodName()));
                } else {
                    $statements_analyzer->node_data->setType(
                        $stmt,
                        Type::getString($source->getCorrectlyCasedMethodId())
                    );
                }
            } elseif ($source instanceof FunctionAnalyzer) {
                $statements_analyzer->node_data->setType($stmt, Type::getString($source->getCorrectlyCasedMethodId()));
            } else {
                $statements_analyzer->node_data->setType($stmt, new Union([new TCallableString]));
            }
        } elseif ($stmt instanceof PhpParser\Node\Scalar\MagicConst\Dir) {
            $statements_analyzer->node_data->setType(
                $stmt,
                Type::getString(dirname($statements_analyzer->getSource()->getFilePath()))
            );
        } elseif ($stmt instanceof PhpParser\Node\Scalar\MagicConst\File) {
            $statements_analyzer->node_data->setType(
                $stmt,
                Type::getString($statements_analyzer->getSource()->getFilePath())
            );
        } elseif ($stmt instanceof PhpParser\Node\Scalar\MagicConst\Trait_) {
            if ($statements_analyzer->getSource() instanceof TraitAnalyzer) {
                $statements_analyzer->node_data->setType($stmt, new Union([new TNonEmptyString()]));
            } else {
                $statements_analyzer->node_data->setType($stmt, Type::getString());
            }
        }
    }
}<|MERGE_RESOLUTION|>--- conflicted
+++ resolved
@@ -16,14 +16,11 @@
 use Psalm\Type\Atomic\TNonEmptyString;
 use Psalm\Type\Union;
 
-<<<<<<< HEAD
+use function dirname;
+
 /**
  * @internal
  */
-=======
-use function dirname;
-
->>>>>>> fb1fd842
 class MagicConstAnalyzer
 {
     public static function analyze(
