--- conflicted
+++ resolved
@@ -252,11 +252,7 @@
                     $class_visibility
                 );
 
-<<<<<<< HEAD
                 if ($first_part_lc !== 'static' && !isset($class_constants[$stmt->name->name])) {
-=======
-                if (!isset($class_constants[$stmt->name->name])) {
->>>>>>> 352f18b1
                     $all_class_constants = [];
 
                     if ($fq_class_name !== $context->self) {
