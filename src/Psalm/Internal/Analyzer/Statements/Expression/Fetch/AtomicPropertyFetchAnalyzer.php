--- conflicted
+++ resolved
@@ -1034,19 +1034,8 @@
         $case_values = [];
 
         foreach ($enum_cases as $enum_case) {
-<<<<<<< HEAD
-            $case_values[] = $enum_case->value ?? new TMixed();
-=======
             $case_value = $enum_case->getValue($statements_analyzer->getCodebase()->classlikes);
-            if (is_string($case_value)) {
-                $case_values[] = Type::getAtomicStringFromLiteral($case_value);
-            } elseif (is_int($case_value)) {
-                $case_values[] = new TLiteralInt($case_value);
-            } else {
-                // this should never happen
-                $case_values[] = new TMixed();
-            }
->>>>>>> ba4e3125
+            $case_values[] = $case_value ?? new TMixed();
         }
 
         /** @psalm-suppress ArgumentTypeCoercion */
