<?php

declare(strict_types=1);

namespace Psalm\Internal\Analyzer\Statements\Expression\Fetch;

use InvalidArgumentException;
use PhpParser;
use PhpParser\Node\Expr\PropertyFetch;
use PhpParser\Node\Expr\StaticPropertyFetch;
use Psalm\CodeLocation;
use Psalm\Codebase;
use Psalm\Config;
use Psalm\Context;
use Psalm\FileManipulation;
use Psalm\Internal\Analyzer\ClassLikeAnalyzer;
use Psalm\Internal\Analyzer\FunctionLikeAnalyzer;
use Psalm\Internal\Analyzer\NamespaceAnalyzer;
use Psalm\Internal\Analyzer\Statements\Expression\Assignment\InstancePropertyAssignmentAnalyzer;
use Psalm\Internal\Analyzer\Statements\Expression\Call\MethodCallAnalyzer;
use Psalm\Internal\Analyzer\Statements\Expression\CallAnalyzer;
use Psalm\Internal\Analyzer\Statements\Expression\ExpressionIdentifier;
use Psalm\Internal\Analyzer\Statements\ExpressionAnalyzer;
use Psalm\Internal\Analyzer\StatementsAnalyzer;
use Psalm\Internal\Codebase\TaintFlowGraph;
use Psalm\Internal\DataFlow\DataFlowNode;
use Psalm\Internal\FileManipulation\FileManipulationBuffer;
use Psalm\Internal\MethodIdentifier;
use Psalm\Internal\Type\TemplateInferredTypeReplacer;
use Psalm\Internal\Type\TemplateResult;
use Psalm\Internal\Type\TypeExpander;
use Psalm\Issue\DeprecatedProperty;
use Psalm\Issue\ImpurePropertyFetch;
use Psalm\Issue\InternalClass;
use Psalm\Issue\InternalProperty;
use Psalm\Issue\MissingPropertyType;
use Psalm\Issue\NoInterfaceProperties;
use Psalm\Issue\UndefinedClass;
use Psalm\Issue\UndefinedDocblockClass;
use Psalm\Issue\UndefinedMagicPropertyFetch;
use Psalm\Issue\UndefinedPropertyFetch;
use Psalm\Issue\UndefinedThisPropertyFetch;
use Psalm\IssueBuffer;
use Psalm\Node\Expr\VirtualMethodCall;
use Psalm\Node\Scalar\VirtualString;
use Psalm\Node\VirtualArg;
use Psalm\Node\VirtualIdentifier;
use Psalm\Plugin\EventHandler\Event\AddRemoveTaintsEvent;
use Psalm\Storage\ClassLikeStorage;
use Psalm\Type;
use Psalm\Type\Atomic;
use Psalm\Type\Atomic\TEnumCase;
use Psalm\Type\Atomic\TFalse;
use Psalm\Type\Atomic\TGenericObject;
use Psalm\Type\Atomic\TInt;
use Psalm\Type\Atomic\TMixed;
use Psalm\Type\Atomic\TNamedObject;
use Psalm\Type\Atomic\TNull;
use Psalm\Type\Atomic\TObject;
use Psalm\Type\Atomic\TObjectWithProperties;
use Psalm\Type\Atomic\TString;
use Psalm\Type\Atomic\TTemplateParam;
use Psalm\Type\Union;

use function array_filter;
use function array_keys;
use function array_map;
use function array_search;
use function count;
use function in_array;
use function strtolower;

use const ARRAY_FILTER_USE_KEY;

/**
 * @internal
 */
class AtomicPropertyFetchAnalyzer
{
    /**
     * @param array<string> $invalid_fetch_types $invalid_fetch_types
     * @psalm-suppress ComplexMethod Unavoidably complex method.
     */
    public static function analyze(
        StatementsAnalyzer $statements_analyzer,
        PhpParser\Node\Expr\PropertyFetch $stmt,
        Context $context,
        bool $in_assignment,
        ?string $var_id,
        ?string $stmt_var_id,
        Union $stmt_var_type,
        Atomic $lhs_type_part,
        string $prop_name,
        bool &$has_valid_fetch_type,
        array &$invalid_fetch_types,
        bool $is_static_access = false,
    ): void {
        if ($lhs_type_part instanceof TNull) {
            return;
        }

        if ($lhs_type_part instanceof TMixed) {
            $statements_analyzer->node_data->setType($stmt, Type::getMixed());
            return;
        }

        if ($lhs_type_part instanceof TFalse && $stmt_var_type->ignore_falsable_issues) {
            return;
        }

        if (!$lhs_type_part instanceof TNamedObject && !$lhs_type_part instanceof TObject) {
            $invalid_fetch_types[] = (string)$lhs_type_part;

            return;
        }

        if ($lhs_type_part instanceof TObjectWithProperties) {
            if (!isset($lhs_type_part->properties[$prop_name])) {
                return;
            }

            $has_valid_fetch_type = true;

            $stmt_type = $statements_analyzer->node_data->getType($stmt);

            $statements_analyzer->node_data->setType(
                $stmt,
                Type::combineUnionTypes(
                    TypeExpander::expandUnion(
                        $statements_analyzer->getCodebase(),
                        $lhs_type_part->properties[$prop_name],
                        null,
                        null,
                        null,
                        true,
                        true,
                        false,
                        true,
                        false,
                        true,
                    ),
                    $stmt_type,
                ),
            );

            return;
        }

        $intersection_types = [];
        if (!$lhs_type_part instanceof TObject) {
            $intersection_types = $lhs_type_part->getIntersectionTypes();
        }

        // stdClass and SimpleXMLElement are special cases where we cannot infer the return types
        // but we don't want to throw an error
        // Hack has a similar issue: https://github.com/facebook/hhvm/issues/5164
        if ($lhs_type_part instanceof TObject
            || (
                in_array(strtolower($lhs_type_part->value), Config::getInstance()->getUniversalObjectCrates(), true)
                && $intersection_types === []
            )
        ) {
            $has_valid_fetch_type = true;

            $statements_analyzer->node_data->setType($stmt, Type::getMixed());

            return;
        }

        if (ExpressionAnalyzer::isMock($lhs_type_part->value)) {
            $statements_analyzer->node_data->setType($stmt, Type::getMixed());
            return;
        }

        $fq_class_name = $lhs_type_part->value;

        $override_property_visibility = false;

        $has_magic_getter = false;

        $class_exists = false;

        $codebase = $statements_analyzer->getCodebase();

        if (!$codebase->classExists($lhs_type_part->value)
            && !$codebase->classlikes->enumExists($lhs_type_part->value)
        ) {
            $interface_exists = false;

            self::handleNonExistentClass(
                $statements_analyzer,
                $codebase,
                $stmt,
                $lhs_type_part,
                $intersection_types,
                $class_exists,
                $interface_exists,
                $fq_class_name,
                $override_property_visibility,
            );

            if (!$class_exists && !$interface_exists) {
                return;
            }
        } else {
            $class_exists = true;
        }

        $class_storage = $codebase->classlike_storage_provider->get($fq_class_name);

        $config = $statements_analyzer->getProjectAnalyzer()->getConfig();

        $property_id = $fq_class_name . '::$' . $prop_name;

        if ($class_storage->is_enum || in_array('UnitEnum', $codebase->getParentInterfaces($fq_class_name))) {
            if ($prop_name === 'value' && !$class_storage->is_enum) {
                $has_valid_fetch_type = true;
                $statements_analyzer->node_data->setType(
                    $stmt,
                    new Union([
                        new TString(),
                        new TInt(),
                    ]),
                );
            } elseif ($prop_name === 'value' && $class_storage->enum_type !== null && $class_storage->enum_cases) {
                $has_valid_fetch_type = true;
                self::handleEnumValue($statements_analyzer, $stmt, $stmt_var_type, $class_storage);
            } elseif ($prop_name === 'name') {
                $has_valid_fetch_type = true;
                self::handleEnumName($statements_analyzer, $stmt, $stmt_var_type, $class_storage);
            } else {
                self::handleNonExistentProperty(
                    $statements_analyzer,
                    $codebase,
                    $stmt,
                    $context,
                    $config,
                    $class_storage,
                    $prop_name,
                    $lhs_type_part,
                    $fq_class_name,
                    $property_id,
                    $in_assignment,
                    $stmt_var_id,
                    $has_magic_getter,
                    $var_id,
                    $has_valid_fetch_type,
                );
            }

            return;
        }

        $naive_property_exists = $codebase->properties->propertyExists(
            $property_id,
            !$in_assignment,
            $statements_analyzer,
            $context,
            $codebase->collect_locations ? new CodeLocation($statements_analyzer->getSource(), $stmt) : null,
        );

        // add method before changing fq_class_name
        $get_method_id = new MethodIdentifier($fq_class_name, '__get');

        if (!$naive_property_exists) {
            if ($class_storage->namedMixins) {
                foreach ($class_storage->namedMixins as $mixin) {
                    $new_property_id = $mixin->value . '::$' . $prop_name;

                    try {
                        $new_class_storage = $codebase->classlike_storage_provider->get($mixin->value);
                    } catch (InvalidArgumentException $e) {
                        $new_class_storage = null;
                    }

                    if ($new_class_storage
                        && ($codebase->properties->propertyExists(
                            $new_property_id,
                            !$in_assignment,
                            $statements_analyzer,
                            $context,
                            $codebase->collect_locations
                                    ? new CodeLocation($statements_analyzer->getSource(), $stmt)
                                    : null,
                        )
                            || isset($new_class_storage->pseudo_property_get_types['$' . $prop_name]))
                    ) {
                        $fq_class_name = $mixin->value;
                        $lhs_type_part = $mixin;
                        $class_storage = $new_class_storage;

                        if (!isset($new_class_storage->pseudo_property_get_types['$' . $prop_name])) {
                            $naive_property_exists = true;
                        }

                        $property_id = $new_property_id;
                    }
                }
            } elseif ($intersection_types !== [] && !$class_storage->final) {
                foreach ($intersection_types as $intersection_type) {
                    self::analyze(
                        $statements_analyzer,
                        $stmt,
                        $context,
                        $in_assignment,
                        $var_id,
                        $stmt_var_id,
                        $stmt_var_type,
                        $intersection_type,
                        $prop_name,
                        $has_valid_fetch_type,
                        $invalid_fetch_types,
                        $is_static_access,
                    );

                    if ($has_valid_fetch_type) {
                        return;
                    }
                }
            }
        }

        $declaring_property_class = $codebase->properties->getDeclaringClassForProperty(
            $property_id,
            true,
            $statements_analyzer,
        );

        if (self::propertyFetchCanBeAnalyzed(
            $statements_analyzer,
            $codebase,
            $stmt,
            $context,
            $fq_class_name,
            $prop_name,
            $lhs_type_part,
            $property_id,
            $has_magic_getter,
            $stmt_var_id,
            $naive_property_exists,
            $override_property_visibility,
            $class_exists,
            $declaring_property_class,
            $class_storage,
            $get_method_id,
            $in_assignment,
        ) === false) {
            return;
        }

        if ($codebase->store_node_types
            && !$context->collect_initializations
            && !$context->collect_mutations
        ) {
            $codebase->analyzer->addNodeReference(
                $statements_analyzer->getFilePath(),
                $stmt->name,
                $property_id,
            );
        }

        if (!$naive_property_exists
            && $fq_class_name !== $context->self
            && $context->self
            && $codebase->classlikes->classExtends($fq_class_name, $context->self)
            && $codebase->properties->propertyExists(
                $context->self . '::$' . $prop_name,
                true,
                $statements_analyzer,
                $context,
                $codebase->collect_locations
                    ? new CodeLocation($statements_analyzer->getSource(), $stmt)
                    : null,
            )
        ) {
            $property_id = $context->self . '::$' . $prop_name;
        } elseif (!$naive_property_exists
            || (!$is_static_access
                // when property existence is asserted by a plugin it doesn't necessarily has storage
                && $codebase->properties->hasStorage($property_id)
                && $codebase->properties->getStorage($property_id)->is_static
            )
        ) {
            self::handleNonExistentProperty(
                $statements_analyzer,
                $codebase,
                $stmt,
                $context,
                $config,
                $class_storage,
                $prop_name,
                $lhs_type_part,
                $declaring_property_class,
                $property_id,
                $in_assignment,
                $stmt_var_id,
                $has_magic_getter,
                $var_id,
                $has_valid_fetch_type,
            );

            return;
        }

        if (!$override_property_visibility) {
            if (ClassLikeAnalyzer::checkPropertyVisibility(
                $property_id,
                $context,
                $statements_analyzer,
                new CodeLocation($statements_analyzer->getSource(), $stmt),
                $statements_analyzer->getSuppressedIssues(),
            ) === false) {
                return;
            }
        }

        // FIXME: the following line look superfluous, but removing it makes
        // Psalm\Tests\PropertyTypeTest::testValidCode with data set "callInParentContext"
        // fail
        $declaring_property_class = $codebase->properties->getDeclaringClassForProperty(
            $property_id,
            true,
            $statements_analyzer,
        );

        if ($declaring_property_class === null) {
            return;
        }

        if ($codebase->properties_to_rename) {
            $declaring_property_id = strtolower($declaring_property_class) . '::$' . $prop_name;

            foreach ($codebase->properties_to_rename as $original_property_id => $new_property_name) {
                if ($declaring_property_id === $original_property_id) {
                    $file_manipulations = [
                        new FileManipulation(
                            (int) $stmt->name->getAttribute('startFilePos'),
                            (int) $stmt->name->getAttribute('endFilePos') + 1,
                            $new_property_name,
                        ),
                    ];

                    FileManipulationBuffer::add(
                        $statements_analyzer->getFilePath(),
                        $file_manipulations,
                    );
                }
            }
        }

        $declaring_class_storage = $codebase->classlike_storage_provider->get(
            $declaring_property_class,
        );

        if (isset($declaring_class_storage->properties[$prop_name])) {
            self::checkPropertyDeprecation($prop_name, $declaring_property_class, $stmt, $statements_analyzer);

            $property_storage = $declaring_class_storage->properties[$prop_name];

            if ($context->self && !NamespaceAnalyzer::isWithinAny($context->self, $property_storage->internal)) {
                IssueBuffer::maybeAdd(
                    new InternalProperty(
                        $property_id . ' is internal to ' . InternalClass::listToPhrase($property_storage->internal)
                            . ' but called from ' . $context->self,
                        new CodeLocation($statements_analyzer->getSource(), $stmt),
                        $property_id,
                    ),
                    $statements_analyzer->getSuppressedIssues(),
                );
            }

            if ($context->inside_unset) {
                InstancePropertyAssignmentAnalyzer::trackPropertyImpurity(
                    $statements_analyzer,
                    $stmt,
                    $property_id,
                    $property_storage,
                    $declaring_class_storage,
                    $context,
                );
            }
        }

        $class_property_type = self::getClassPropertyType(
            $statements_analyzer,
            $codebase,
            $config,
            $context,
            $stmt,
            $class_storage,
            $declaring_class_storage,
            $property_id,
            $fq_class_name,
            $prop_name,
            $lhs_type_part,
        );

        if (!$context->collect_mutations
            && !$context->collect_initializations
            && !($class_storage->external_mutation_free
                && $class_property_type->allow_mutations)
        ) {
            if ($context->pure) {
                IssueBuffer::maybeAdd(
                    new ImpurePropertyFetch(
                        'Cannot access a property on a mutable object from a pure context',
                        new CodeLocation($statements_analyzer, $stmt),
                    ),
                    $statements_analyzer->getSuppressedIssues(),
                );
            } elseif ($statements_analyzer->getSource() instanceof FunctionLikeAnalyzer
                && $statements_analyzer->getSource()->track_mutations
            ) {
                $statements_analyzer->getSource()->inferred_impure = true;
            }
        }

        self::processTaints(
            $statements_analyzer,
            $stmt,
            $class_property_type,
            $property_id,
            $class_storage,
            $in_assignment,
            $context,
        );

        if ($class_storage->mutation_free) {
            $class_property_type = $class_property_type->setProperties([
                'has_mutations' => false,
            ]);
        }

        $stmt_type = $statements_analyzer->node_data->getType($stmt);

        $has_valid_fetch_type = true;
        $statements_analyzer->node_data->setType(
            $stmt,
            Type::combineUnionTypes($class_property_type, $stmt_type),
        );
    }

    /**
     * @param PropertyFetch|StaticPropertyFetch $stmt
     */
    public static function checkPropertyDeprecation(
        string $prop_name,
        string $declaring_property_class,
        PhpParser\Node\Expr $stmt,
        StatementsAnalyzer $statements_analyzer,
    ): void {
        $property_id = $declaring_property_class . '::$' . $prop_name;
        $codebase = $statements_analyzer->getCodebase();
        $declaring_class_storage = $codebase->classlike_storage_provider->get(
            $declaring_property_class,
        );

        if (isset($declaring_class_storage->properties[$prop_name])) {
            $property_storage = $declaring_class_storage->properties[$prop_name];

            if ($property_storage->deprecated) {
                IssueBuffer::maybeAdd(
                    new DeprecatedProperty(
                        $property_id . ' is marked deprecated',
                        new CodeLocation($statements_analyzer->getSource(), $stmt),
                        $property_id,
                    ),
                    $statements_analyzer->getSuppressedIssues(),
                );
            }
        }
    }

    private static function propertyFetchCanBeAnalyzed(
        StatementsAnalyzer $statements_analyzer,
        Codebase $codebase,
        PhpParser\Node\Expr\PropertyFetch $stmt,
        Context $context,
        string $fq_class_name,
        string $prop_name,
        TNamedObject $lhs_type_part,
        string &$property_id,
        bool &$has_magic_getter,
        ?string $stmt_var_id,
        bool $naive_property_exists,
        bool $override_property_visibility,
        bool $class_exists,
        ?string $declaring_property_class,
        ClassLikeStorage $class_storage,
        MethodIdentifier $get_method_id,
        bool $in_assignment,
    ): bool {
        if ((!$naive_property_exists
                || ($stmt_var_id !== '$this'
                    && $fq_class_name !== $context->self
                    && ClassLikeAnalyzer::checkPropertyVisibility(
                        $property_id,
                        $context,
                        $statements_analyzer,
                        new CodeLocation($statements_analyzer->getSource(), $stmt),
                        $statements_analyzer->getSuppressedIssues(),
                        false,
                    ) !== true)
            )
            && $codebase->methods->methodExists(
                $get_method_id,
                $context->calling_method_id,
                $codebase->collect_locations
                    ? new CodeLocation($statements_analyzer->getSource(), $stmt)
                    : null,
                !$context->collect_initializations
                    && !$context->collect_mutations
                    ? $statements_analyzer
                    : null,
                $statements_analyzer->getFilePath(),
            )
        ) {
            $has_magic_getter = true;

            if (isset($class_storage->pseudo_property_get_types['$' . $prop_name])) {
                $stmt_type = TypeExpander::expandUnion(
                    $codebase,
                    $class_storage->pseudo_property_get_types['$' . $prop_name],
                    $class_storage->name,
                    $class_storage->name,
                    $class_storage->parent_class,
                );

                if (count($template_types = $class_storage->getClassTemplateTypes()) !== 0) {
                    if (!$lhs_type_part instanceof TGenericObject) {
                        $lhs_type_part = new TGenericObject($lhs_type_part->value, $template_types);
                    }

                    $stmt_type = self::localizePropertyType(
                        $codebase,
                        $stmt_type,
                        $lhs_type_part,
                        $class_storage,
                        $declaring_property_class
                            ? $codebase->classlike_storage_provider->get(
                                $declaring_property_class,
                            ) : $class_storage,
                    );
                }

                self::processTaints(
                    $statements_analyzer,
                    $stmt,
                    $stmt_type,
                    $property_id,
                    $class_storage,
                    $in_assignment,
                    $context,
                );

                $statements_analyzer->node_data->setType($stmt, $stmt_type);

                return false;
            }

            $old_data_provider = $statements_analyzer->node_data;

            $statements_analyzer->node_data = clone $statements_analyzer->node_data;

            $statements_analyzer->node_data->setType($stmt->var, new Union([$lhs_type_part]));

            $fake_method_call = new VirtualMethodCall(
                $stmt->var,
                new VirtualIdentifier('__get', $stmt->name->getAttributes()),
                [
                    new VirtualArg(
                        new VirtualString(
                            $prop_name,
                            $stmt->name->getAttributes(),
                        ),
                    ),
                ],
            );

            $suppressed_issues = $statements_analyzer->getSuppressedIssues();

            if (!in_array('InternalMethod', $suppressed_issues, true)) {
                $statements_analyzer->addSuppressedIssues(['InternalMethod']);
            }

            MethodCallAnalyzer::analyze(
                $statements_analyzer,
                $fake_method_call,
                $context,
                false,
            );

            if (!in_array('InternalMethod', $suppressed_issues, true)) {
                $statements_analyzer->removeSuppressedIssues(['InternalMethod']);
            }

            $fake_method_call_type = $statements_analyzer->node_data->getType($fake_method_call);

            $statements_analyzer->node_data = $old_data_provider;

            if ($fake_method_call_type) {
                $stmt_type = $statements_analyzer->node_data->getType($stmt);
                $statements_analyzer->node_data->setType(
                    $stmt,
                    Type::combineUnionTypes($fake_method_call_type, $stmt_type),
                );
            } else {
                $statements_analyzer->node_data->setType($stmt, Type::getMixed());
            }

            /*
             * If we have an explicit list of all allowed magic properties on the class, and we're
             * not in that list, fall through
             */
            if (!($class_storage->hasSealedProperties($codebase->config))
                && !$override_property_visibility
            ) {
                return false;
            }

            if (!$class_exists) {
                $property_id = $lhs_type_part->value . '::$' . $prop_name;

                IssueBuffer::maybeAdd(
                    new UndefinedMagicPropertyFetch(
                        'Magic instance property ' . $property_id . ' is not defined',
                        new CodeLocation($statements_analyzer->getSource(), $stmt),
                        $property_id,
                    ),
                    $statements_analyzer->getSuppressedIssues(),
                );

                return false;
            }
        }

        return true;
    }

    public static function localizePropertyType(
        Codebase $codebase,
        Union $class_property_type,
        TGenericObject $lhs_type_part,
        ClassLikeStorage $property_class_storage,
        ClassLikeStorage $property_declaring_class_storage,
    ): Union {
        $template_types = CallAnalyzer::getTemplateTypesForCall(
            $codebase,
            $property_declaring_class_storage,
            $property_declaring_class_storage->name,
            $property_class_storage,
            $property_class_storage->template_types ?: [],
        );

        $extended_types = $property_class_storage->template_extended_params;

        if ($template_types) {
            if ($property_class_storage->template_types) {
                foreach ($lhs_type_part->type_params as $param_offset => $lhs_param_type) {
                    $i = -1;

                    foreach ($property_class_storage->template_types as $calling_param_name => $_) {
                        $i++;

                        if ($i === $param_offset) {
                            $template_types[$calling_param_name][$property_class_storage->name] = $lhs_param_type;
                            break;
                        }
                    }
                }
            }

            foreach ($template_types as $type_name => $_) {
                if (isset($extended_types[$property_declaring_class_storage->name][$type_name])) {
                    $mapped_type = $extended_types[$property_declaring_class_storage->name][$type_name];

                    foreach ($mapped_type->getAtomicTypes() as $mapped_type_atomic) {
                        if (!$mapped_type_atomic instanceof TTemplateParam) {
                            continue;
                        }

                        $param_name = $mapped_type_atomic->param_name;

                        $position = false;

                        if (isset($property_class_storage->template_types[$param_name])) {
                            $position = array_search(
                                $param_name,
                                array_keys($property_class_storage->template_types),
                            );
                        }

                        if ($position !== false && isset($lhs_type_part->type_params[$position])) {
                            $template_types[$type_name][$property_declaring_class_storage->name]
                                = $lhs_type_part->type_params[$position];
                        }
                    }
                }
            }

            $class_property_type = TemplateInferredTypeReplacer::replace(
                $class_property_type,
                new TemplateResult([], $template_types),
                $codebase,
            );
        }

        return $class_property_type;
    }

    public static function processTaints(
        StatementsAnalyzer $statements_analyzer,
        PhpParser\Node\Expr\PropertyFetch $stmt,
        Union &$type,
        string $property_id,
        ClassLikeStorage $class_storage,
        bool $in_assignment,
        ?Context $context = null,
    ): void {
        if (!$statements_analyzer->data_flow_graph) {
            return;
        }

        $data_flow_graph = $statements_analyzer->data_flow_graph;

        $added_taints = [];
        $removed_taints = [];

        if ($context) {
            $codebase = $statements_analyzer->getCodebase();
            $event = new AddRemoveTaintsEvent($stmt, $context, $statements_analyzer, $codebase);

            $added_taints = $codebase->config->eventDispatcher->dispatchAddTaints($event);
            $removed_taints = $codebase->config->eventDispatcher->dispatchRemoveTaints($event);
        }

        if ($class_storage->specialize_instance) {
            $var_id = ExpressionIdentifier::getExtendedVarId(
                $stmt->var,
                null,
                $statements_analyzer,
            );

            $var_property_id = ExpressionIdentifier::getExtendedVarId(
                $stmt,
                null,
                $statements_analyzer,
            );

            if ($var_id) {
                $var_type = $statements_analyzer->node_data->getType($stmt->var);

                if ($statements_analyzer->data_flow_graph instanceof TaintFlowGraph
                    && $var_type
                    && in_array('TaintedInput', $statements_analyzer->getSuppressedIssues())
                ) {
                    $statements_analyzer->node_data->setType($stmt->var, $var_type->setParentNodes([]));
                    return;
                }

                $var_location = new CodeLocation($statements_analyzer->getSource(), $stmt->var);
                $property_location = new CodeLocation($statements_analyzer->getSource(), $stmt);

                $var_node = DataFlowNode::getForAssignment(
                    $var_id,
                    $var_location,
                );

                $data_flow_graph->addNode($var_node);

                $property_node = DataFlowNode::getForAssignment(
                    $var_property_id ?: $var_id . '->$property',
                    $property_location,
                );

                $data_flow_graph->addNode($property_node);

                $data_flow_graph->addPath(
                    $var_node,
                    $property_node,
                    'property-fetch'
                        . ($stmt->name instanceof PhpParser\Node\Identifier ? '-' . $stmt->name : ''),
                    $added_taints,
                    $removed_taints,
                );

                if ($var_type && $var_type->parent_nodes) {
                    foreach ($var_type->parent_nodes as $parent_node) {
                        $data_flow_graph->addPath(
                            $parent_node,
                            $var_node,
                            '=',
                            $added_taints,
                            $removed_taints,
                        );
                    }
                }

                $type = $type->setParentNodes([$property_node->id => $property_node], true);
            }
        } else {
            self::processUnspecialTaints(
                $statements_analyzer,
                $stmt,
                $type,
                $property_id,
                $in_assignment,
                $added_taints,
                $removed_taints,
            );
        }
    }

    /**
     * @param ?array<string> $added_taints
     * @param ?array<string> $removed_taints
     */
    public static function processUnspecialTaints(
        StatementsAnalyzer $statements_analyzer,
        PhpParser\Node\Expr $stmt,
        Union &$type,
        string $property_id,
        bool $in_assignment,
        ?array $added_taints,
        ?array $removed_taints,
    ): void {
        if (!$statements_analyzer->data_flow_graph) {
            return;
        }

        $data_flow_graph = $statements_analyzer->data_flow_graph;

        $var_property_id = ExpressionIdentifier::getExtendedVarId(
            $stmt,
            null,
            $statements_analyzer,
        );

        $property_location = new CodeLocation($statements_analyzer->getSource(), $stmt);

        $localized_property_node = DataFlowNode::getForAssignment(
            $var_property_id ?: $property_id,
            $property_location,
        );

        $data_flow_graph->addNode($localized_property_node);

        $property_node = new DataFlowNode(
            $property_id,
            $property_id,
            null,
            null,
        );

        $data_flow_graph->addNode($property_node);

        if ($in_assignment) {
            $data_flow_graph->addPath(
                $localized_property_node,
                $property_node,
                'property-assignment',
                $added_taints,
                $removed_taints,
            );
        } else {
            $data_flow_graph->addPath(
                $property_node,
                $localized_property_node,
                'property-fetch',
                $added_taints,
                $removed_taints,
            );
        }

        $type = $type->setParentNodes([$localized_property_node->id => $localized_property_node], true);
    }

    private static function handleEnumName(
        StatementsAnalyzer $statements_analyzer,
        PropertyFetch $stmt,
<<<<<<< HEAD
        Atomic $lhs_type_part,
=======
        Union $stmt_var_type,
        ClassLikeStorage $class_storage
>>>>>>> 24168f6c
    ): void {
        $relevant_enum_cases = array_filter(
            $stmt_var_type->getAtomicTypes(),
            static fn(Atomic $type): bool => $type instanceof TEnumCase,
        );
        $relevant_enum_case_names = array_map(
            static fn(TEnumCase $enumCase): string => $enumCase->case_name,
            $relevant_enum_cases,
        );

        if (empty($relevant_enum_case_names)) {
            $relevant_enum_case_names = array_keys($class_storage->enum_cases);
        }

        $statements_analyzer->node_data->setType(
            $stmt,
            empty($relevant_enum_case_names)
                ? Type::getNonEmptyString()
                : new Union(array_map(
                    fn(string $name): TString => Type::getAtomicStringFromLiteral($name),
                    $relevant_enum_case_names,
                )),
        );
    }

    private static function handleEnumValue(
        StatementsAnalyzer $statements_analyzer,
        PropertyFetch $stmt,
        Union $stmt_var_type,
        ClassLikeStorage $class_storage,
    ): void {
        $relevant_enum_cases = array_filter(
            $stmt_var_type->getAtomicTypes(),
            static fn(Atomic $type): bool => $type instanceof TEnumCase,
        );
        $relevant_enum_case_names = array_map(
            static fn(TEnumCase $enumCase): string => $enumCase->case_name,
            $relevant_enum_cases,
        );

        $enum_cases = $class_storage->enum_cases;
        if (!empty($relevant_enum_case_names)) {
            // If we have a known subset of enum cases, include only those
            $enum_cases = array_filter(
                $enum_cases,
                static fn(string $key) => in_array($key, $relevant_enum_case_names, true),
                ARRAY_FILTER_USE_KEY,
            );
        }

        $case_values = [];

        foreach ($enum_cases as $enum_case) {
            $case_values[] = $enum_case->value ?? new TMixed();
        }

        /** @psalm-suppress ArgumentTypeCoercion */
        $statements_analyzer->node_data->setType(
            $stmt,
            new Union($case_values),
        );
    }

    private static function handleUndefinedProperty(
        Context $context,
        StatementsAnalyzer $statements_analyzer,
        PhpParser\Node\Expr\PropertyFetch $stmt,
        ?string $stmt_var_id,
        string $property_id,
        bool $has_magic_getter,
        ?string $var_id,
    ): void {
        if ($context->inside_isset || $context->collect_initializations) {
            if ($context->pure) {
                IssueBuffer::maybeAdd(
                    new ImpurePropertyFetch(
                        'Cannot access a property on a mutable object from a pure context',
                        new CodeLocation($statements_analyzer, $stmt),
                    ),
                    $statements_analyzer->getSuppressedIssues(),
                );
            } elseif ($context->inside_isset
                && $statements_analyzer->getSource()
                instanceof FunctionLikeAnalyzer
                && $statements_analyzer->getSource()->track_mutations
            ) {
                $statements_analyzer->getSource()->inferred_impure = true;
            }

            return;
        }

        if ($stmt_var_id === '$this') {
            IssueBuffer::maybeAdd(
                new UndefinedThisPropertyFetch(
                    'Instance property ' . $property_id . ' is not defined',
                    new CodeLocation($statements_analyzer->getSource(), $stmt),
                    $property_id,
                ),
                $statements_analyzer->getSuppressedIssues(),
            );
        } else {
            if ($has_magic_getter) {
                IssueBuffer::maybeAdd(
                    new UndefinedMagicPropertyFetch(
                        'Magic instance property ' . $property_id . ' is not defined',
                        new CodeLocation($statements_analyzer->getSource(), $stmt),
                        $property_id,
                    ),
                    $statements_analyzer->getSuppressedIssues(),
                );
            } else {
                IssueBuffer::maybeAdd(
                    new UndefinedPropertyFetch(
                        'Instance property ' . $property_id . ' is not defined',
                        new CodeLocation($statements_analyzer->getSource(), $stmt),
                        $property_id,
                    ),
                    $statements_analyzer->getSuppressedIssues(),
                );
            }
        }

        $stmt_type = Type::getMixed();

        $statements_analyzer->node_data->setType($stmt, $stmt_type);

        if ($var_id) {
            $context->vars_in_scope[$var_id] = $stmt_type;
        }
    }

    /**
     * @param  array<Atomic>     $intersection_types
     */
    private static function handleNonExistentClass(
        StatementsAnalyzer $statements_analyzer,
        Codebase $codebase,
        PhpParser\Node\Expr\PropertyFetch $stmt,
        TNamedObject $lhs_type_part,
        array $intersection_types,
        bool &$class_exists,
        bool &$interface_exists,
        string &$fq_class_name,
        bool &$override_property_visibility,
    ): void {
        if ($codebase->interfaceExists($lhs_type_part->value)) {
            $interface_exists = true;
            $interface_storage = $codebase->classlike_storage_provider->get($lhs_type_part->value);

            $override_property_visibility = $interface_storage->override_property_visibility;

            foreach ($intersection_types as $intersection_type) {
                if ($intersection_type instanceof TNamedObject
                    && $codebase->classExists($intersection_type->value)
                ) {
                    $fq_class_name = $intersection_type->value;
                    $class_exists = true;
                    return;
                }
            }

            if (!$class_exists &&
                //interfaces can't have properties. Except when they do... In PHP Core, they can
                !in_array($fq_class_name, ['UnitEnum', 'BackedEnum'], true) &&
                !in_array('UnitEnum', $codebase->getParentInterfaces($fq_class_name))
            ) {
                if (IssueBuffer::accepts(
                    new NoInterfaceProperties(
                        'Interfaces cannot have properties',
                        new CodeLocation($statements_analyzer->getSource(), $stmt),
                        $lhs_type_part->value,
                    ),
                    $statements_analyzer->getSuppressedIssues(),
                )) {
                    return;
                }

                if (!$codebase->methodExists($fq_class_name . '::__set')) {
                    return;
                }
            }
        }

        if (!$class_exists && !$interface_exists) {
            if ($lhs_type_part->from_docblock) {
                IssueBuffer::maybeAdd(
                    new UndefinedDocblockClass(
                        'Cannot get properties of undefined docblock class ' . $lhs_type_part->value,
                        new CodeLocation($statements_analyzer->getSource(), $stmt),
                        $lhs_type_part->value,
                    ),
                    $statements_analyzer->getSuppressedIssues(),
                );
            } else {
                IssueBuffer::maybeAdd(
                    new UndefinedClass(
                        'Cannot get properties of undefined class ' . $lhs_type_part->value,
                        new CodeLocation($statements_analyzer->getSource(), $stmt),
                        $lhs_type_part->value,
                    ),
                    $statements_analyzer->getSuppressedIssues(),
                );
            }
        }
    }

    private static function handleNonExistentProperty(
        StatementsAnalyzer $statements_analyzer,
        Codebase $codebase,
        PhpParser\Node\Expr\PropertyFetch $stmt,
        Context $context,
        Config $config,
        ClassLikeStorage $class_storage,
        string $prop_name,
        TNamedObject $lhs_type_part,
        ?string $declaring_property_class,
        string $property_id,
        bool $in_assignment,
        ?string $stmt_var_id,
        bool $has_magic_getter,
        ?string $var_id,
        bool &$has_valid_fetch_type,
    ): void {
        if (($config->use_phpdoc_property_without_magic_or_parent
            || $class_storage->hasAttributeIncludingParents('AllowDynamicProperties', $codebase))
            && isset($class_storage->pseudo_property_get_types['$' . $prop_name])
        ) {
            $stmt_type = $class_storage->pseudo_property_get_types['$' . $prop_name];

            if (count($template_types = $class_storage->getClassTemplateTypes()) !== 0) {
                if (!$lhs_type_part instanceof TGenericObject) {
                    $lhs_type_part = new TGenericObject($lhs_type_part->value, $template_types);
                }

                $stmt_type = self::localizePropertyType(
                    $codebase,
                    $stmt_type,
                    $lhs_type_part,
                    $class_storage,
                    $declaring_property_class
                        ? $codebase->classlike_storage_provider->get(
                            $declaring_property_class,
                        ) : $class_storage,
                );
            }

            self::processTaints(
                $statements_analyzer,
                $stmt,
                $stmt_type,
                $property_id,
                $class_storage,
                $in_assignment,
                $context,
            );

            $has_valid_fetch_type = true;
            $statements_analyzer->node_data->setType($stmt, $stmt_type);

            return;
        }

        if ($class_storage->is_interface) {
            return;
        }

        self::handleUndefinedProperty(
            $context,
            $statements_analyzer,
            $stmt,
            $stmt_var_id,
            $property_id,
            $has_magic_getter,
            $var_id,
        );
    }

    private static function getClassPropertyType(
        StatementsAnalyzer $statements_analyzer,
        Codebase $codebase,
        Config $config,
        Context $context,
        PhpParser\Node\Expr\PropertyFetch $stmt,
        ClassLikeStorage $class_storage,
        ClassLikeStorage $declaring_class_storage,
        string $property_id,
        string $fq_class_name,
        string $prop_name,
        TNamedObject $lhs_type_part,
    ): Union {
        $class_property_type = $codebase->properties->getPropertyType(
            $property_id,
            false,
            $statements_analyzer,
            $context,
        );

        if (!$class_property_type) {
            if ($declaring_class_storage->location
                && $config->isInProjectDirs(
                    $declaring_class_storage->location->file_path,
                )
            ) {
                IssueBuffer::maybeAdd(
                    new MissingPropertyType(
                        'Property ' . $fq_class_name . '::$' . $prop_name
                        . ' does not have a declared type',
                        new CodeLocation($statements_analyzer->getSource(), $stmt),
                        $property_id,
                    ),
                    $statements_analyzer->getSuppressedIssues(),
                );
            }

            $class_property_type = Type::getMixed();
        } else {
            $class_property_type = TypeExpander::expandUnion(
                $codebase,
                $class_property_type,
                $declaring_class_storage->name,
                $declaring_class_storage->name,
                $declaring_class_storage->parent_class,
            );

            if (count($template_types = $declaring_class_storage->getClassTemplateTypes()) !== 0) {
                if (!$lhs_type_part instanceof TGenericObject) {
                    $lhs_type_part = new TGenericObject($lhs_type_part->value, $template_types);
                }

                $class_property_type = self::localizePropertyType(
                    $codebase,
                    $class_property_type,
                    $lhs_type_part,
                    $class_storage,
                    $declaring_class_storage,
                );
            } elseif ($lhs_type_part instanceof TGenericObject) {
                $class_property_type = self::localizePropertyType(
                    $codebase,
                    $class_property_type,
                    $lhs_type_part,
                    $class_storage,
                    $declaring_class_storage,
                );
            }
        }

        return $class_property_type;
    }
}<|MERGE_RESOLUTION|>--- conflicted
+++ resolved
@@ -978,12 +978,8 @@
     private static function handleEnumName(
         StatementsAnalyzer $statements_analyzer,
         PropertyFetch $stmt,
-<<<<<<< HEAD
-        Atomic $lhs_type_part,
-=======
         Union $stmt_var_type,
         ClassLikeStorage $class_storage
->>>>>>> 24168f6c
     ): void {
         $relevant_enum_cases = array_filter(
             $stmt_var_type->getAtomicTypes(),
