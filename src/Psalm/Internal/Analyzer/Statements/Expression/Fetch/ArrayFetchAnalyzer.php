--- conflicted
+++ resolved
@@ -480,13 +480,8 @@
         bool $in_assignment,
         ?string $extended_var_id,
         Context $context,
-<<<<<<< HEAD
-        PhpParser\Node\Expr $assign_value = null,
-        Union $replacement_type = null,
-=======
         ?PhpParser\Node\Expr $assign_value = null,
-        ?Union $replacement_type = null
->>>>>>> 63ea4de7
+        ?Union $replacement_type = null,
     ): Union {
         $offset_type = $offset_type_original->getBuilder();
 
