--- conflicted
+++ resolved
@@ -479,13 +479,8 @@
         bool $in_assignment,
         ?string $extended_var_id,
         Context $context,
-<<<<<<< HEAD
-        PhpParser\Node\Expr $assign_value = null,
-        Union $replacement_type = null,
-=======
         ?PhpParser\Node\Expr $assign_value = null,
         ?Union $replacement_type = null
->>>>>>> bfbd53c4
     ): Union {
         $offset_type = $offset_type_original->getBuilder();
 
