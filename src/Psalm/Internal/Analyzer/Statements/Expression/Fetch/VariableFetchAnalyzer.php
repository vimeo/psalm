--- conflicted
+++ resolved
@@ -780,11 +780,7 @@
                 ]),
             ];
 
-<<<<<<< HEAD
-            if ($codebase_analysis_php_version_id >= 80100) {
-=======
-            if ($codebase_analysis_php_version_id >= 8_10_00) {
->>>>>>> 7c83878a
+        if ($codebase_analysis_php_version_id >= 8_10_00) {
                 $values['full_path'] = new Union([
                     new TString(),
                     new TNonEmptyList(Type::getString()),
