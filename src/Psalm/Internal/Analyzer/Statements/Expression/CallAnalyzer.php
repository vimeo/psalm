<?php
namespace Psalm\Internal\Analyzer\Statements\Expression;

use PhpParser;
use Psalm\Codebase;
use Psalm\Internal\Analyzer\ClassLikeAnalyzer;
use Psalm\Internal\Analyzer\FunctionLikeAnalyzer;
use Psalm\Internal\Analyzer\MethodAnalyzer;
use Psalm\Internal\Analyzer\Statements\ExpressionAnalyzer;
use Psalm\Internal\Analyzer\StatementsAnalyzer;
use Psalm\Internal\Analyzer\TypeAnalyzer;
use Psalm\Internal\Codebase\CallMap;
use Psalm\Internal\Type\TypeCombination;
use Psalm\CodeLocation;
use Psalm\Context;
use Psalm\Issue\ImplicitToStringCast;
use Psalm\Issue\InvalidArgument;
use Psalm\Issue\InvalidPassByReference;
use Psalm\Issue\InvalidScalarArgument;
use Psalm\Issue\MixedArgument;
use Psalm\Issue\MixedArgumentTypeCoercion;
use Psalm\Issue\NoValue;
use Psalm\Issue\NullArgument;
use Psalm\Issue\PossiblyFalseArgument;
use Psalm\Issue\PossiblyInvalidArgument;
use Psalm\Issue\PossiblyNullArgument;
use Psalm\Issue\TooFewArguments;
use Psalm\Issue\TooManyArguments;
use Psalm\Issue\ArgumentTypeCoercion;
use Psalm\Issue\UndefinedFunction;
use Psalm\Issue\UndefinedVariable;
use Psalm\IssueBuffer;
use Psalm\Storage\ClassLikeStorage;
use Psalm\Storage\FunctionLikeParameter;
use Psalm\Storage\FunctionLikeStorage;
use Psalm\Type;
use Psalm\Type\Atomic\ObjectLike;
use Psalm\Type\Atomic\TArray;
use Psalm\Type\Atomic\TClassString;
use Psalm\Type\Atomic\TCallable;
use Psalm\Type\Atomic\TEmpty;
use Psalm\Type\Atomic\TNamedObject;
use Psalm\Type\Atomic\TNonEmptyArray;
use function strtolower;
use function strpos;
use function explode;
use function count;
use function in_array;
use function array_reverse;
use function array_filter;
use function is_string;
use function assert;
use function preg_match;
use function preg_replace;
use function is_int;
use function substr;
use function array_merge;

/**
 * @internal
 */
class CallAnalyzer
{
    /**
     * @param   FunctionLikeAnalyzer $source
     * @param   string              $method_name
     * @param   Context             $context
     *
     * @return  void
     */
    public static function collectSpecialInformation(
        FunctionLikeAnalyzer $source,
        $method_name,
        Context $context
    ) {
        $fq_class_name = (string)$source->getFQCLN();

        $project_analyzer = $source->getFileAnalyzer()->project_analyzer;
        $codebase = $source->getCodebase();

        if ($context->collect_mutations &&
            $context->self &&
            (
                $context->self === $fq_class_name ||
                $codebase->classExtends(
                    $context->self,
                    $fq_class_name
                )
            )
        ) {
            $method_id = $fq_class_name . '::' . strtolower($method_name);

            if ($method_id !== $source->getMethodId()) {
                if ($context->collect_initializations) {
                    if (isset($context->initialized_methods[$method_id])) {
                        return;
                    }

                    if ($context->initialized_methods === null) {
                        $context->initialized_methods = [];
                    }

                    $context->initialized_methods[$method_id] = true;
                }

                $project_analyzer->getMethodMutations(
                    $method_id,
                    $context,
                    $source->getRootFilePath(),
                    $source->getRootFileName()
                );
            }
        } elseif ($context->collect_initializations &&
            $context->self &&
            (
                $context->self === $fq_class_name
                || $codebase->classlikes->classExtends(
                    $context->self,
                    $fq_class_name
                )
            ) &&
            $source->getMethodName() !== $method_name
        ) {
            $method_id = $fq_class_name . '::' . strtolower($method_name);

            $declaring_method_id = $codebase->methods->getDeclaringMethodId($method_id);

            if (isset($context->vars_in_scope['$this'])) {
                foreach ($context->vars_in_scope['$this']->getTypes() as $atomic_type) {
                    if ($atomic_type instanceof TNamedObject) {
                        if ($fq_class_name === $atomic_type->value) {
                            $alt_declaring_method_id = $declaring_method_id;
                        } else {
                            $fq_class_name = $atomic_type->value;

                            $method_id = $fq_class_name . '::' . strtolower($method_name);

                            $alt_declaring_method_id = $codebase->methods->getDeclaringMethodId($method_id);
                        }

                        if ($alt_declaring_method_id) {
                            $declaring_method_id = $alt_declaring_method_id;
                            break;
                        }

                        if (!$atomic_type->extra_types) {
                            continue;
                        }

                        foreach ($atomic_type->extra_types as $intersection_type) {
                            if ($intersection_type instanceof TNamedObject) {
                                $fq_class_name = $intersection_type->value;
                                $method_id = $fq_class_name . '::' . strtolower($method_name);

                                $alt_declaring_method_id = $codebase->methods->getDeclaringMethodId($method_id);

                                if ($alt_declaring_method_id) {
                                    $declaring_method_id = $alt_declaring_method_id;
                                    break 2;
                                }
                            }
                        }
                    }
                }
            }

            if (!$declaring_method_id) {
                // can happen for __call
                return;
            }

            if (isset($context->initialized_methods[$declaring_method_id])) {
                return;
            }

            if ($context->initialized_methods === null) {
                $context->initialized_methods = [];
            }

            $context->initialized_methods[$declaring_method_id] = true;

            $method_storage = $codebase->methods->getStorage($declaring_method_id);

            $class_analyzer = $source->getSource();

            if ($class_analyzer instanceof ClassLikeAnalyzer && !$method_storage->is_static) {
                $local_vars_in_scope = [];
                $local_vars_possibly_in_scope = [];

                foreach ($context->vars_in_scope as $var => $_) {
                    if ($var !== '$this' && strpos($var, '$this->') !== 0) {
                        $local_vars_in_scope[$var] = $context->vars_in_scope[$var];
                    }
                }

                foreach ($context->vars_possibly_in_scope as $var => $_) {
                    if ($var !== '$this' && strpos($var, '$this->') !== 0) {
                        $local_vars_possibly_in_scope[$var] = $context->vars_possibly_in_scope[$var];
                    }
                }

                if ($fq_class_name === $source->getFQCLN()) {
                    $class_analyzer->getMethodMutations(strtolower($method_name), $context);
                } else {
                    list($declaring_fq_class_name) = explode('::', $declaring_method_id);

                    $old_self = $context->self;
                    $context->self = $declaring_fq_class_name;
                    $project_analyzer->getMethodMutations(
                        $declaring_method_id,
                        $context,
                        $source->getRootFilePath(),
                        $source->getRootFileName()
                    );
                    $context->self = $old_self;
                }

                foreach ($local_vars_in_scope as $var => $type) {
                    $context->vars_in_scope[$var] = $type;
                }

                foreach ($local_vars_possibly_in_scope as $var => $_) {
                    $context->vars_possibly_in_scope[$var] = true;
                }
            }
        }
    }

    /**
     * @param  string|null                      $method_id
     * @param  array<int, PhpParser\Node\Arg>   $args
     * @param  array<string, array<string, array{Type\Union, 1?:int}>>|null   &$generic_params
     * @param  Context                          $context
     * @param  CodeLocation                     $code_location
     * @param  StatementsAnalyzer                $statements_analyzer
     *
     * @return false|null
     */
    protected static function checkMethodArgs(
        $method_id,
        array $args,
        &$generic_params,
        Context $context,
        CodeLocation $code_location,
        StatementsAnalyzer $statements_analyzer
    ) {
        $codebase = $statements_analyzer->getCodebase();

        $method_params = $method_id
            ? $codebase->methods->getMethodParams($method_id, $statements_analyzer, $args, $context)
            : null;

        if (self::checkFunctionArguments(
            $statements_analyzer,
            $args,
            $method_params,
            $method_id,
            $context,
            $generic_params
        ) === false) {
            return false;
        }

        if (!$method_id || $method_params === null) {
            return;
        }

        list($fq_class_name, $method_name) = explode('::', $method_id);

        $fq_class_name = $codebase->classlikes->getUnAliasedName($fq_class_name);

        $class_storage = $codebase->classlike_storage_provider->get($fq_class_name);

        $method_storage = null;

        if (isset($class_storage->declaring_method_ids[strtolower($method_name)])) {
            $declaring_method_id = $class_storage->declaring_method_ids[strtolower($method_name)];

            list($declaring_fq_class_name, $declaring_method_name) = explode('::', $declaring_method_id);

            if ($declaring_fq_class_name !== $fq_class_name) {
                $declaring_class_storage = $codebase->classlike_storage_provider->get($declaring_fq_class_name);
            } else {
                $declaring_class_storage = $class_storage;
            }

            if (!isset($declaring_class_storage->methods[strtolower($declaring_method_name)])) {
                throw new \UnexpectedValueException('Storage should not be empty here');
            }

            $method_storage = $declaring_class_storage->methods[strtolower($declaring_method_name)];

            if ($declaring_class_storage->user_defined
                && !$method_storage->has_docblock_param_types
                && isset($declaring_class_storage->documenting_method_ids[$method_name])
            ) {
                $documenting_method_id = $declaring_class_storage->documenting_method_ids[$method_name];

                $documenting_method_storage = $codebase->methods->getStorage($documenting_method_id);

                if ($documenting_method_storage->template_types) {
                    $method_storage = $documenting_method_storage;
                }
            }

            if (!$context->isSuppressingExceptions($statements_analyzer)) {
                $context->mergeFunctionExceptions($method_storage, $code_location);
            }
        }

        if (self::checkFunctionLikeArgumentsMatch(
            $statements_analyzer,
            $args,
            $method_id,
            $method_params,
            $method_storage,
            $class_storage,
            $generic_params,
            $code_location,
            $context
        ) === false) {
            return false;
        }

        return null;
    }

    /**
     * @param   StatementsAnalyzer                       $statements_analyzer
     * @param   array<int, PhpParser\Node\Arg>          $args
     * @param   array<int, FunctionLikeParameter>|null  $function_params
     * @param   array<string, array<string, array{Type\Union, 1?:int}>>|null   $generic_params
     * @param   string|null                             $method_id
     * @param   Context                                 $context
     *
     * @return  false|null
     */
    protected static function checkFunctionArguments(
        StatementsAnalyzer $statements_analyzer,
        array $args,
        $function_params,
        $method_id,
        Context $context,
        $generic_params = null
    ) {
        $last_param = $function_params
            ? $function_params[count($function_params) - 1]
            : null;

        // if this modifies the array type based on further args
        if (
            $method_id
            &&
            $function_params
            &&
            in_array($method_id, ['array_push', 'array_unshift'], true)
        ) {
            if (self::handleArrayAddition($statements_analyzer, $args, $context) === false) {
                return false;
            }

            return;
        }

        if ($method_id && $method_id === 'array_splice' && $function_params && count($args) > 1) {
            if (self::handleArraySplice($statements_analyzer, $args, $context) === false) {
                return false;
            }

            return;
        }

        if ($method_id === 'array_map' && count($args) === 2) {
            $args = array_reverse($args, true);
        }

        foreach ($args as $argument_offset => $arg) {
            if ($function_params !== null) {
                $param = $argument_offset < count($function_params)
                    ? $function_params[$argument_offset]
                    : ($last_param && $last_param->is_variadic ? $last_param : null);

                $by_ref = $param && $param->by_ref;

                $by_ref_type = null;

                if ($by_ref && $param) {
                    $by_ref_type = $param->type ? clone $param->type : Type::getMixed();
                }

                if ($by_ref
                    && $by_ref_type
                    && !($arg->value instanceof PhpParser\Node\Expr\Closure
                        || $arg->value instanceof PhpParser\Node\Expr\ConstFetch
                        || $arg->value instanceof PhpParser\Node\Expr\ClassConstFetch
                        || $arg->value instanceof PhpParser\Node\Expr\FuncCall
                        || $arg->value instanceof PhpParser\Node\Expr\MethodCall
                        || $arg->value instanceof PhpParser\Node\Expr\StaticCall
                        || $arg->value instanceof PhpParser\Node\Expr\Assign
                        || $arg->value instanceof PhpParser\Node\Expr\Array_
                    )
                ) {
                    if (self::handleByRefFunctionArg(
                        $statements_analyzer,
                        $method_id,
                        $argument_offset,
                        $arg,
                        $context
                    ) === false) {
                        return false;
                    }

                    continue;
                }

                $toggled_class_exists = false;

                if ($method_id === 'class_exists'
                    && $argument_offset === 0
                    && !$context->inside_class_exists
                ) {
                    $context->inside_class_exists = true;
                    $toggled_class_exists = true;
                }

                $codebase = $statements_analyzer->getCodebase();

                if ($arg->value instanceof PhpParser\Node\Expr\Closure
                    && $generic_params
                    && $param
                    && $param->type
                    && !$arg->value->getDocComment()
                    && !array_filter(
                        $arg->value->params,
                        function (PhpParser\Node\Param $closure_param) : bool {
                            return !!$closure_param->type;
                        }
                    )
                ) {
                    if (count($args) === 2
                        && (($argument_offset === 1 && $method_id === 'array_filter')
                            || ($argument_offset === 0 && $method_id === 'array_map'))
                    ) {
                        $replaced_type = new Type\Union([
                            new Type\Atomic\TCallable(
                                'callable',
                                [
                                    new \Psalm\Storage\FunctionLikeParameter(
                                        'function',
                                        false,
                                        new Type\Union([
                                            new Type\Atomic\TTemplateParam(
                                                'ArrayValue',
                                                Type::getMixed()
                                            )
                                        ])
                                    )
                                ]
                            )
                        ]);
                    } else {
                        $replaced_type = clone $param->type;
                    }

                    $empty_generic_params = [];

                    $replaced_type->replaceTemplateTypesWithStandins(
                        $generic_params,
                        $empty_generic_params,
                        $codebase,
                        null
                    );

                    $replaced_type->replaceTemplateTypesWithArgTypes(
                        $generic_params
                    );

                    $closure_id = $statements_analyzer->getFilePath()
                        . ':' . $arg->value->getLine()
                        . ':' . (int)$arg->value->getAttribute('startFilePos')
                        . ':-:closure';

                    $closure_storage = $codebase->getClosureStorage($statements_analyzer->getFilePath(), $closure_id);

                    foreach ($replaced_type->getTypes() as $replaced_type_part) {
                        if ($replaced_type_part instanceof Type\Atomic\TCallable
                            || $replaced_type_part instanceof Type\Atomic\TFn
                        ) {
                            foreach ($closure_storage->params as $closure_param_offset => $param_storage) {
                                if (isset($replaced_type_part->params[$closure_param_offset]->type)
                                    && !$replaced_type_part->params[$closure_param_offset]->type->hasTemplate()
                                ) {
                                    $param_storage->type = $replaced_type_part->params[$closure_param_offset]->type;
                                }
                            }
                        }
                    }
                }

                $was_inside_call = $context->inside_call;

                $context->inside_call = true;

                if (ExpressionAnalyzer::analyze($statements_analyzer, $arg->value, $context) === false) {
                    return false;
                }

                if (!$was_inside_call) {
                    $context->inside_call = false;
                }

                if (count($args) === 2
                    && (($argument_offset === 0 && $method_id === 'array_filter')
                        || ($argument_offset === 1 || $method_id === 'array_map'))
                ) {
                    $generic_param_type = new Type\Union([
                        new Type\Atomic\TArray([
                            Type::getArrayKey(),
                            new Type\Union([
                                new Type\Atomic\TTemplateParam(
                                    'ArrayValue',
                                    Type::getMixed()
                                )
                            ])
                        ])
                    ]);

                    $template_types = ['ArrayValue' => ['' => [Type::getMixed()]]];

                    if ($generic_params === null) {
                        $generic_params = [];
                    }

                    $generic_param_type->replaceTemplateTypesWithStandins(
                        $template_types,
                        $generic_params,
                        $codebase,
                        isset($arg->value->inferredType)
                            ? $arg->value->inferredType
                            : null
                    );
                }

                if ($context->collect_references
                    && ($arg->value instanceof PhpParser\Node\Expr\AssignOp
                        || $arg->value instanceof PhpParser\Node\Expr\PreInc
                        || $arg->value instanceof PhpParser\Node\Expr\PreDec)
                ) {
                    $var_id = ExpressionAnalyzer::getVarId(
                        $arg->value->var,
                        $statements_analyzer->getFQCLN(),
                        $statements_analyzer
                    );

                    if ($var_id) {
                        $context->hasVariable($var_id, $statements_analyzer);
                    }
                }

                if ($toggled_class_exists) {
                    $context->inside_class_exists = false;
                }

                continue;
            }

            if (self::evaluateAribitraryParam(
                $statements_analyzer,
                $arg,
                $context
            ) === false) {
                return false;
            }
        }
    }

    /**
     * @return false|null
     */
    private static function evaluateAribitraryParam(
        StatementsAnalyzer $statements_analyzer,
        PhpParser\Node\Arg $arg,
        Context $context
    ) {
        // there are a bunch of things we want to evaluate even when we don't
        // know what function/method is being called
        if ($arg->value instanceof PhpParser\Node\Expr\Closure
            || $arg->value instanceof PhpParser\Node\Expr\ConstFetch
            || $arg->value instanceof PhpParser\Node\Expr\ClassConstFetch
            || $arg->value instanceof PhpParser\Node\Expr\FuncCall
            || $arg->value instanceof PhpParser\Node\Expr\MethodCall
            || $arg->value instanceof PhpParser\Node\Expr\StaticCall
            || $arg->value instanceof PhpParser\Node\Expr\Assign
            || $arg->value instanceof PhpParser\Node\Expr\ArrayDimFetch
            || $arg->value instanceof PhpParser\Node\Expr\PropertyFetch
            || $arg->value instanceof PhpParser\Node\Expr\Array_
            || $arg->value instanceof PhpParser\Node\Expr\BinaryOp
        ) {
            if (ExpressionAnalyzer::analyze($statements_analyzer, $arg->value, $context) === false) {
                return false;
            }
        }

        if ($arg->value instanceof PhpParser\Node\Expr\PropertyFetch
            && $arg->value->name instanceof PhpParser\Node\Identifier
        ) {
            $var_id = '$' . $arg->value->name->name;
        } else {
            $var_id = ExpressionAnalyzer::getVarId(
                $arg->value,
                $statements_analyzer->getFQCLN(),
                $statements_analyzer
            );
        }

        if ($var_id) {
            if (!$context->hasVariable($var_id, $statements_analyzer)
                || $context->vars_in_scope[$var_id]->isNull()
            ) {
                // we don't know if it exists, assume it's passed by reference
                $context->vars_in_scope[$var_id] = Type::getMixed();
                $context->vars_possibly_in_scope[$var_id] = true;

                if (strpos($var_id, '-') === false
                    && strpos($var_id, '[') === false
                    && !$statements_analyzer->hasVariable($var_id)
                ) {
                    $location = new CodeLocation($statements_analyzer, $arg->value);
                    $statements_analyzer->registerVariable(
                        $var_id,
                        $location,
                        null
                    );

                    $statements_analyzer->registerVariableUses([$location->getHash() => $location]);
                }
            } else {
                $context->removeVarFromConflictingClauses(
                    $var_id,
                    $context->vars_in_scope[$var_id],
                    $statements_analyzer
                );

                foreach ($context->vars_in_scope[$var_id]->getTypes() as $type) {
                    if ($type instanceof TArray && $type->type_params[1]->isEmpty()) {
                        $context->vars_in_scope[$var_id]->removeType('array');
                        $context->vars_in_scope[$var_id]->addType(
                            new TArray(
                                [Type::getArrayKey(), Type::getMixed()]
                            )
                        );
                    }
                }
            }
        }
    }

    /**
     * @param string|null $method_id
     * @return false|null
     */
    private static function handleByRefFunctionArg(
        StatementsAnalyzer $statements_analyzer,
        $method_id,
        int $argument_offset,
        PhpParser\Node\Arg $arg,
        Context $context
    ) {
        $var_id = ExpressionAnalyzer::getVarId(
            $arg->value,
            $statements_analyzer->getFQCLN(),
            $statements_analyzer
        );

        $builtin_array_functions = [
            'shuffle', 'sort', 'rsort', 'usort', 'ksort', 'asort',
            'krsort', 'arsort', 'natcasesort', 'natsort', 'reset',
            'end', 'next', 'prev', 'array_pop', 'array_shift',
        ];

        if (($var_id && isset($context->vars_in_scope[$var_id]))
            || ($method_id
                && in_array(
                    $method_id,
                    $builtin_array_functions,
                    true
                ))
        ) {
            // if the variable is in scope, get or we're in a special array function,
            // figure out its type before proceeding
            if (ExpressionAnalyzer::analyze(
                $statements_analyzer,
                $arg->value,
                $context
            ) === false) {
                return false;
            }
        }

        // special handling for array sort
        if ($argument_offset === 0
            && $method_id
            && in_array(
                $method_id,
                $builtin_array_functions,
                true
            )
        ) {
            if (in_array($method_id, ['array_pop', 'array_shift'], true)) {
                self::handleByRefArrayAdjustment($statements_analyzer, $arg, $context);

                return;
            }

            // noops
            if (in_array($method_id, ['reset', 'end', 'next', 'prev', 'ksort'], true)) {
                return;
            }

            if (isset($arg->value->inferredType)
                && $arg->value->inferredType->hasArray()
            ) {
                /** @var TArray|ObjectLike */
                $array_type = $arg->value->inferredType->getTypes()['array'];

                if ($array_type instanceof ObjectLike) {
                    $array_type = $array_type->getGenericArrayType();
                }

                if (in_array($method_id, ['shuffle', 'sort', 'rsort', 'usort'], true)) {
                    $tvalue = $array_type->type_params[1];
                    $by_ref_type = new Type\Union([new TArray([Type::getInt(), clone $tvalue])]);
                } else {
                    $by_ref_type = new Type\Union([clone $array_type]);
                }

                ExpressionAnalyzer::assignByRefParam(
                    $statements_analyzer,
                    $arg->value,
                    $by_ref_type,
                    $by_ref_type,
                    $context,
                    false
                );

                return;
            }
        }

        if ($method_id === 'socket_select') {
            if (ExpressionAnalyzer::analyze(
                $statements_analyzer,
                $arg->value,
                $context
            ) === false) {
                return false;
            }
        }
    }

    /**
     * @param   StatementsAnalyzer                      $statements_analyzer
     * @param   array<int, PhpParser\Node\Arg>          $args
     * @param   Context                                 $context
     *
     * @return  false|null
     */
    private static function handleArrayAddition(
        StatementsAnalyzer $statements_analyzer,
        array $args,
        Context $context
    ) {
        $array_arg = $args[0]->value;

        if (ExpressionAnalyzer::analyze(
            $statements_analyzer,
            $array_arg,
            $context
        ) === false) {
            return false;
        }

        if (isset($array_arg->inferredType) && $array_arg->inferredType->hasArray()) {
            /** @var TArray|ObjectLike */
            $array_type = $array_arg->inferredType->getTypes()['array'];

            if ($array_type instanceof ObjectLike) {
                $array_type = $array_type->getGenericArrayType();
            }

            $by_ref_type = new Type\Union([clone $array_type]);

            foreach ($args as $argument_offset => $arg) {
                if ($argument_offset === 0) {
                    continue;
                }

                if (ExpressionAnalyzer::analyze(
                    $statements_analyzer,
                    $arg->value,
                    $context
                ) === false) {
                    return false;
                }

                if (!isset($arg->value->inferredType) || $arg->value->inferredType->hasMixed()) {
                    $by_ref_type = Type::combineUnionTypes(
                        $by_ref_type,
                        new Type\Union([new TArray([Type::getInt(), Type::getMixed()])])
                    );
                } elseif ($arg->unpack) {
                    $by_ref_type = Type::combineUnionTypes(
                        $by_ref_type,
                        clone $arg->value->inferredType
                    );
                } else {
                    $by_ref_type = Type::combineUnionTypes(
                        $by_ref_type,
                        new Type\Union(
                            [
                                new TArray(
                                    [
                                        Type::getInt(),
                                        clone $arg->value->inferredType
                                    ]
                                ),
                            ]
                        )
                    );
                }
            }

            ExpressionAnalyzer::assignByRefParam(
                $statements_analyzer,
                $array_arg,
                $by_ref_type,
                $by_ref_type,
                $context,
                false
            );
        }
    }

    /**
     * @param   StatementsAnalyzer                      $statements_analyzer
     * @param   array<int, PhpParser\Node\Arg>          $args
     * @param   Context                                 $context
     *
     * @return  false|null
     */
    private static function handleArraySplice(
        StatementsAnalyzer $statements_analyzer,
        array $args,
        Context $context
    ) {
        $array_arg = $args[0]->value;

        if (ExpressionAnalyzer::analyze(
            $statements_analyzer,
            $array_arg,
            $context
        ) === false) {
            return false;
        }

        $offset_arg = $args[1]->value;

        if (ExpressionAnalyzer::analyze(
            $statements_analyzer,
            $offset_arg,
            $context
        ) === false) {
            return false;
        }

        if (!isset($args[2])) {
            return;
        }

        $length_arg = $args[2]->value;

        if (ExpressionAnalyzer::analyze(
            $statements_analyzer,
            $length_arg,
            $context
        ) === false) {
            return false;
        }

        if (!isset($args[3])) {
            return;
        }

        $replacement_arg = $args[3]->value;

        if (ExpressionAnalyzer::analyze(
            $statements_analyzer,
            $replacement_arg,
            $context
        ) === false) {
            return false;
        }

        if (isset($replacement_arg->inferredType)
            && !$replacement_arg->inferredType->hasArray()
            && $replacement_arg->inferredType->hasString()
            && $replacement_arg->inferredType->isSingle()
        ) {
            $replacement_arg->inferredType = new Type\Union([
                new Type\Atomic\TArray([Type::getInt(), $replacement_arg->inferredType])
            ]);
        }

        if (
            isset($array_arg->inferredType, $replacement_arg->inferredType)
            &&
            $array_arg->inferredType->hasArray()
            &&
            $replacement_arg->inferredType->hasArray()
        ) {
            /** @var TArray|ObjectLike */
            $array_type = $array_arg->inferredType->getTypes()['array'];

            if ($array_type instanceof ObjectLike) {
                $array_type = $array_type->getGenericArrayType();
            }

            /** @var TArray|ObjectLike */
            $replacement_array_type = $replacement_arg->inferredType->getTypes()['array'];

            if ($replacement_array_type instanceof ObjectLike) {
                $replacement_array_type = $replacement_array_type->getGenericArrayType();
            }

            $by_ref_type = TypeCombination::combineTypes([$array_type, $replacement_array_type]);

            ExpressionAnalyzer::assignByRefParam(
                $statements_analyzer,
                $array_arg,
                $by_ref_type,
                $by_ref_type,
                $context,
                false
            );

            return;
        }

        $array_type = Type::getArray();

        ExpressionAnalyzer::assignByRefParam(
            $statements_analyzer,
            $array_arg,
            $array_type,
            $array_type,
            $context,
            false
        );
    }

    /**
     * @return void
     */
    private static function handleByRefArrayAdjustment(
        StatementsAnalyzer $statements_analyzer,
        PhpParser\Node\Arg $arg,
        Context $context
    ) {
        $var_id = ExpressionAnalyzer::getVarId(
            $arg->value,
            $statements_analyzer->getFQCLN(),
            $statements_analyzer
        );

        if ($var_id) {
            $context->removeVarFromConflictingClauses($var_id, null, $statements_analyzer);

            if (isset($context->vars_in_scope[$var_id])) {
                $array_type = clone $context->vars_in_scope[$var_id];

                $array_atomic_types = $array_type->getTypes();

                foreach ($array_atomic_types as $array_atomic_type) {
                    if ($array_atomic_type instanceof ObjectLike) {
                        $generic_array_type = $array_atomic_type->getGenericArrayType();

                        if ($generic_array_type instanceof TNonEmptyArray) {
                            if (!$context->inside_loop && $generic_array_type->count !== null) {
                                if ($generic_array_type->count === 0) {
                                    $generic_array_type = new TArray(
                                        [
                                            new Type\Union([new TEmpty]),
                                            new Type\Union([new TEmpty]),
                                        ]
                                    );
                                } else {
                                    $generic_array_type->count--;
                                }
                            } else {
                                $generic_array_type = new TArray($generic_array_type->type_params);
                            }
                        }

                        $array_type->addType($generic_array_type);
                    } elseif ($array_atomic_type instanceof TNonEmptyArray) {
                        if (!$context->inside_loop && $array_atomic_type->count !== null) {
                            if ($array_atomic_type->count === 0) {
                                $array_atomic_type = new TArray(
                                    [
                                        new Type\Union([new TEmpty]),
                                        new Type\Union([new TEmpty]),
                                    ]
                                );
                            } else {
                                $array_atomic_type->count--;
                            }
                        } else {
                            $array_atomic_type = new TArray($array_atomic_type->type_params);
                        }

                        $array_type->addType($array_atomic_type);
                    }
                }

                $context->vars_in_scope[$var_id] = $array_type;
            }
        }
    }

    /**
     * @param   StatementsAnalyzer                       $statements_analyzer
     * @param   array<int, PhpParser\Node\Arg>          $args
     * @param   string|null                             $method_id
     * @param   array<int,FunctionLikeParameter>        $function_params
     * @param   FunctionLikeStorage|null                $function_storage
     * @param   ClassLikeStorage|null                   $class_storage
     * @param   array<string, array<string, array{Type\Union, 1?:int}>>|null  $generic_params
     * @param   CodeLocation                            $code_location
     * @param   Context                                 $context
     *
     * @return  false|null
     */
    protected static function checkFunctionLikeArgumentsMatch(
        StatementsAnalyzer $statements_analyzer,
        array $args,
        $method_id,
        array $function_params,
        $function_storage,
        $class_storage,
        &$generic_params,
        CodeLocation $code_location,
        Context $context
    ) {
        $in_call_map = $method_id ? CallMap::inCallMap($method_id) : false;

        $cased_method_id = $method_id;

        $is_variadic = false;

        $fq_class_name = null;

        $codebase = $statements_analyzer->getCodebase();

        if ($method_id) {
            if ($in_call_map || !strpos($method_id, '::')) {
                $is_variadic = $codebase->functions->isVariadic(
                    $codebase,
                    strtolower($method_id),
                    $statements_analyzer->getRootFilePath()
                );
            } else {
                $fq_class_name = explode('::', $method_id)[0];
                $is_variadic = $codebase->methods->isVariadic($method_id);
            }
        }

        if ($method_id && strpos($method_id, '::')) {
            $codebase->methods->getCasedMethodId($method_id);
        } elseif ($function_storage) {
            $cased_method_id = $function_storage->cased_name;
        }

        $calling_class_storage = $class_storage;

        $static_fq_class_name = $fq_class_name;
        $self_fq_class_name = $fq_class_name;

        if ($method_id && strpos($method_id, '::')) {
            $declaring_method_id = $codebase->methods->getDeclaringMethodId($method_id);

            if ($declaring_method_id && $declaring_method_id !== $method_id) {
                list($self_fq_class_name) = explode('::', $declaring_method_id);
                $class_storage = $codebase->classlike_storage_provider->get($self_fq_class_name);
            }

            $appearing_method_id = $codebase->methods->getAppearingMethodId($method_id);

            if ($appearing_method_id && $declaring_method_id !== $appearing_method_id) {
                list($self_fq_class_name) = explode('::', $appearing_method_id);
            }
        }

        if ($function_params) {
            foreach ($function_params as $function_param) {
                $is_variadic = $is_variadic || $function_param->is_variadic;
            }
        }

        $has_packed_var = false;

        foreach ($args as $arg) {
            $has_packed_var = $has_packed_var || $arg->unpack;
        }

        $last_param = $function_params
            ? $function_params[count($function_params) - 1]
            : null;

        $template_types = null;

        if ($function_storage) {
            $template_types = self::getTemplateTypesForFunction(
                $function_storage,
                $class_storage,
                $calling_class_storage
            );

            if ($template_types) {
                foreach ($args as $argument_offset => $arg) {
                    $function_param = count($function_params) > $argument_offset
                        ? $function_params[$argument_offset]
                        : ($last_param && $last_param->is_variadic ? $last_param : null);

                    if (!$function_param
                        || !$function_param->type
                        || !isset($arg->value->inferredType)
                    ) {
                        continue;
                    }

                    $empty_generic_params = [];

                    $function_param->type->replaceTemplateTypesWithStandins(
                        $template_types,
                        $empty_generic_params,
                        $codebase,
                        $arg->value->inferredType,
                        false
                    );
                }
            }
        }

        $existing_generic_params = $generic_params ?: [];

        foreach ($existing_generic_params as $template_name => $type_map) {
            foreach ($type_map as $class => $type) {
                $existing_generic_params[$template_name][$class][0] = clone $type[0];
            }
        }

        $function_param_count = count($function_params);

        foreach ($args as $argument_offset => $arg) {
            $function_param = $function_param_count > $argument_offset
                ? $function_params[$argument_offset]
                : ($last_param && $last_param->is_variadic ? $last_param : null);

            if ($function_param
                && $function_param->by_ref
                && $method_id !== 'extract'
            ) {
                if (self::handlePossiblyMatchingByRefParam(
                    $statements_analyzer,
                    $codebase,
                    $method_id,
                    $cased_method_id,
                    $last_param,
                    $function_params,
                    $function_storage,
                    $argument_offset,
                    $arg,
                    $context,
                    $generic_params,
                    $template_types
                ) === false) {
                    return;
                }
            }

            if ($method_id === 'compact'
                && isset($arg->value->inferredType)
                && $arg->value->inferredType->isSingleStringLiteral()
            ) {
                $literal = $arg->value->inferredType->getSingleStringLiteral();

                if (!$context->hasVariable('$' . $literal->value, $statements_analyzer)) {
                    if (IssueBuffer::accepts(
                        new UndefinedVariable(
                            'Cannot find referenced variable $' . $literal->value,
                            new CodeLocation($statements_analyzer->getSource(), $arg->value)
                        ),
                        $statements_analyzer->getSuppressedIssues()
                    )) {
                        // fall through
                    }
                }
            }

            if (self::checkFunctionLikeArgumentMatches(
                $statements_analyzer,
                $cased_method_id,
                $self_fq_class_name,
                $static_fq_class_name,
                $function_param,
                $argument_offset,
                $arg,
                $context,
                $existing_generic_params,
                $generic_params,
                $template_types
            ) === false) {
                return false;
            }
        }

        if ($method_id === 'array_map' || $method_id === 'array_filter') {
            if ($method_id === 'array_map' && count($args) < 2) {
                if (IssueBuffer::accepts(
                    new TooFewArguments(
                        'Too few arguments for ' . $method_id,
                        $code_location,
                        $method_id
                    ),
                    $statements_analyzer->getSuppressedIssues()
                )) {
                    // fall through
                }
            } elseif ($method_id === 'array_filter' && count($args) < 1) {
                if (IssueBuffer::accepts(
                    new TooFewArguments(
                        'Too few arguments for ' . $method_id,
                        $code_location,
                        $method_id
                    ),
                    $statements_analyzer->getSuppressedIssues()
                )) {
                    // fall through
                }
            }

            if (self::checkArrayFunctionArgumentsMatch(
                $statements_analyzer,
                $args,
                $method_id,
                $context->check_functions
            ) === false
            ) {
                return false;
            }

            return null;
        }

        if (!$is_variadic
            && count($args) > count($function_params)
            && (!count($function_params) || $function_params[count($function_params) - 1]->name !== '...=')
        ) {
            if (IssueBuffer::accepts(
                new TooManyArguments(
                    'Too many arguments for method ' . ($cased_method_id ?: $method_id)
                        . ' - expecting ' . count($function_params) . ' but saw ' . count($args),
                    $code_location,
                    $method_id ?: ''
                ),
                $statements_analyzer->getSuppressedIssues()
            )) {
                // fall through
            }

            return null;
        }

        if (!$has_packed_var && count($args) < count($function_params)) {
            if ($function_storage) {
                $expected_param_count = $function_storage->required_param_count;
            } else {
                for ($i = 0, $j = count($function_params); $i < $j; ++$i) {
                    $param = $function_params[$i];

                    if ($param->is_optional || $param->is_variadic) {
                        break;
                    }
                }

                $expected_param_count = $i;
            }

            for ($i = count($args), $j = count($function_params); $i < $j; ++$i) {
                $param = $function_params[$i];

                if (!$param->is_optional && !$param->is_variadic) {
                    if (IssueBuffer::accepts(
                        new TooFewArguments(
                            'Too few arguments for method ' . $cased_method_id
                                . ' - expecting ' . $expected_param_count . ' but saw ' . count($args),
                            $code_location,
                            $method_id ?: ''
                        ),
                        $statements_analyzer->getSuppressedIssues()
                    )) {
                        // fall through
                    }

                    break;
                }

                if ($param->is_optional
                    && $param->type
                    && $param->default_type
                    && !$param->is_variadic
                    && $template_types
                ) {
                    if ($generic_params === null) {
                        $generic_params = [];
                    }

                    $param_type = clone $param->type;

                    $param_type->replaceTemplateTypesWithStandins(
                        $template_types,
                        $generic_params,
                        $codebase,
                        clone $param->default_type,
                        true
                    );
                }
            }
        }
    }

    /**
     * @param  string|null $cased_method_id
     * @param  string|null $self_fq_class_name
     * @param  string|null $static_fq_class_name
     * @param  FunctionLikeParameter|null $function_param
     * @param  array<string, array<string, array{Type\Union, 1?:int}>> $existing_generic_params
     * @param  array<string, array<string, array{Type\Union, 1?:int}>> $generic_params
     * @param  array<string, array<string, array{Type\Union}>> $template_types
     * @return false|null
     */
    private static function checkFunctionLikeArgumentMatches(
        StatementsAnalyzer $statements_analyzer,
        $cased_method_id,
        $self_fq_class_name,
        $static_fq_class_name,
        $function_param,
        int $argument_offset,
        PhpParser\Node\Arg $arg,
        Context $context,
        array $existing_generic_params,
        array &$generic_params = null,
        array $template_types = null
    ) {
        $codebase = $statements_analyzer->getCodebase();

        if (!isset($arg->value->inferredType)) {
            if ($function_param && !$function_param->by_ref) {
                if (!$context->collect_initializations
                    && !$context->collect_mutations
                    && $statements_analyzer->getFilePath() === $statements_analyzer->getRootFilePath()
                    && (!(($parent_source = $statements_analyzer->getSource())
                            instanceof \Psalm\Internal\Analyzer\FunctionLikeAnalyzer)
                        || !$parent_source->getSource() instanceof \Psalm\Internal\Analyzer\TraitAnalyzer)
                ) {
                    $codebase->analyzer->incrementMixedCount($statements_analyzer->getFilePath());
                }

                $param_type = $function_param->type;

                if ($function_param->is_variadic
                    && $param_type
                    && $param_type->hasArray()
                ) {
                    /** @var TArray */
                    $array_type = $param_type->getTypes()['array'];

                    $param_type = $array_type->type_params[1];
                }

                if ($param_type && !$param_type->hasMixed()) {
                    if (IssueBuffer::accepts(
                        new MixedArgument(
                            'Argument ' . ($argument_offset + 1) . ' of ' . $cased_method_id
                                . ' cannot be mixed, expecting ' . $param_type,
                            new CodeLocation($statements_analyzer->getSource(), $arg->value),
                            $cased_method_id
                        ),
                        $statements_analyzer->getSuppressedIssues()
                    )) {
                        // fall through
                    }
                }
            }

            return;
        }

        if (self::checkFunctionLikeTypeMatches(
            $statements_analyzer,
            $codebase,
            $cased_method_id,
            $self_fq_class_name,
            $static_fq_class_name,
            $function_param,
            $arg->value->inferredType,
            $argument_offset,
            $arg,
            $context,
            $existing_generic_params,
            $generic_params,
            $template_types
        ) === false) {
            return false;
        }
    }

    /**
     * @param  string|null $method_id
     * @param  string|null $cased_method_id
     * @param  FunctionLikeParameter|null $last_param
     * @param  array<int, FunctionLikeParameter> $function_params
     * @param  array<string, array<string, array{Type\Union, 1?:int}>> $generic_params
     * @param  array<string, array<string, array{Type\Union}>> $template_types
     * @param  FunctionLikeStorage|null $function_storage
     * @return false|null
     */
    private static function handlePossiblyMatchingByRefParam(
        StatementsAnalyzer $statements_analyzer,
        Codebase $codebase,
        $method_id,
        $cased_method_id,
        $last_param,
        $function_params,
        $function_storage,
        int $argument_offset,
        PhpParser\Node\Arg $arg,
        Context $context,
        array &$generic_params = null,
        array $template_types = null
    ) {
        if ($arg->value instanceof PhpParser\Node\Scalar
            || $arg->value instanceof PhpParser\Node\Expr\Cast
            || $arg->value instanceof PhpParser\Node\Expr\Array_
            || $arg->value instanceof PhpParser\Node\Expr\ClassConstFetch
            || (
                (
                $arg->value instanceof PhpParser\Node\Expr\ConstFetch
                    || $arg->value instanceof PhpParser\Node\Expr\FuncCall
                    || $arg->value instanceof PhpParser\Node\Expr\MethodCall
                    || $arg->value instanceof PhpParser\Node\Expr\StaticCall
                ) && (
                    !isset($arg->value->inferredType)
                    || !$arg->value->inferredType->by_ref
                )
            )
        ) {
            if (IssueBuffer::accepts(
                new InvalidPassByReference(
                    'Parameter ' . ($argument_offset + 1) . ' of ' . $cased_method_id . ' expects a variable',
                    new CodeLocation($statements_analyzer->getSource(), $arg->value)
                ),
                $statements_analyzer->getSuppressedIssues()
            )) {
                // fall through
            }

            return false;
        }

        if (!in_array(
            $method_id,
            [
                'shuffle', 'sort', 'rsort', 'usort', 'ksort', 'asort',
                'krsort', 'arsort', 'natcasesort', 'natsort', 'reset',
                'end', 'next', 'prev', 'array_pop', 'array_shift',
                'array_push', 'array_unshift', 'socket_select', 'array_splice',
            ],
            true
        )) {
            $by_ref_type = null;
            $by_ref_out_type = null;

            $check_null_ref = true;

            if ($last_param) {
                if ($argument_offset < count($function_params)) {
                    $function_param = $function_params[$argument_offset];
                } else {
                    $function_param = $last_param;
                }

                $by_ref_type = $function_param->type;

                if (isset($function_storage->param_out_types[$argument_offset])) {
                    $by_ref_out_type = $function_storage->param_out_types[$argument_offset];
                }

                if ($by_ref_type && $by_ref_type->isNullable()) {
                    $check_null_ref = false;
                }

                if ($template_types && $by_ref_type) {
                    if ($generic_params === null) {
                        $generic_params = [];
                    }

                    $original_by_ref_type = clone $by_ref_type;

                    $by_ref_type = clone $by_ref_type;

                    $by_ref_type->replaceTemplateTypesWithStandins(
                        $template_types,
                        $generic_params,
                        $codebase,
                        $arg->value->inferredType ?? null
                    );

                    if ($generic_params) {
                        $original_by_ref_type->replaceTemplateTypesWithArgTypes(
                            $generic_params
                        );

                        $by_ref_type = $original_by_ref_type;
                    }
                }

                if ($by_ref_type && $function_param->is_variadic && $arg->unpack) {
                    $by_ref_type = new Type\Union([
                        new Type\Atomic\TArray([
                            Type::getInt(),
                            $by_ref_type,
                        ]),
                    ]);
                }
            }

            $by_ref_type = $by_ref_type ?: Type::getMixed();

            ExpressionAnalyzer::assignByRefParam(
                $statements_analyzer,
                $arg->value,
                $by_ref_type,
                $by_ref_out_type ?: $by_ref_type,
                $context,
                $method_id && (strpos($method_id, '::') !== false || !CallMap::inCallMap($method_id)),
                $check_null_ref
            );
        }
    }

    /**
     * @param  string|null $cased_method_id
     * @param  string|null $self_fq_class_name
     * @param  string|null $static_fq_class_name
     * @param  array<string, array<string, array{Type\Union, 1?:int}>> $existing_generic_params
     * @param  array<string, array<string, array{Type\Union, 1?:int}>> $generic_params
     * @param  array<string, array<string, array{Type\Union}>> $template_types
     * @param  FunctionLikeParameter|null $function_param
     * @return false|null
     */
    private static function checkFunctionLikeTypeMatches(
        StatementsAnalyzer $statements_analyzer,
        Codebase $codebase,
        $cased_method_id,
        $self_fq_class_name,
        $static_fq_class_name,
        $function_param,
        Type\Union $arg_type,
        int $argument_offset,
        PhpParser\Node\Arg $arg,
        Context $context,
        array $existing_generic_params = null,
        array &$generic_params = null,
        array $template_types = null
    ) {
        if (!$function_param) {
            return;
        }

        if (!$function_param->type) {
            if (!$codebase->infer_types_from_usage) {
                return;
            }

            $param_type = Type::getMixed();
        } else {
            $param_type = clone $function_param->type;
        }

        if ($existing_generic_params) {
            $empty_generic_params = [];

            $param_type->replaceTemplateTypesWithStandins(
                $existing_generic_params,
                $empty_generic_params,
                $codebase,
                $arg->value->inferredType
            );

            $arg_type->replaceTemplateTypesWithStandins(
                $existing_generic_params,
                $empty_generic_params,
                $codebase,
                $arg->value->inferredType
            );
        }

        if ($template_types) {
            if ($generic_params === null) {
                $generic_params = [];
            }

            $arg_type_param = $arg_type;

            if ($arg->unpack) {
                if ($arg_type->hasArray()) {
                    /** @var Type\Atomic\TArray|Type\Atomic\ObjectLike */
                    $array_atomic_type = $arg_type->getTypes()['array'];
                    if ($array_atomic_type instanceof Type\Atomic\ObjectLike) {
                        $array_atomic_type = $array_atomic_type->getGenericArrayType();
                    }
                    $arg_type_param = $array_atomic_type->type_params[1];
                } else {
                    $arg_type_param = Type::getMixed();
                }
            }

            $param_type->replaceTemplateTypesWithStandins(
                $template_types,
                $generic_params,
                $codebase,
                $arg_type_param
            );
        }

        if (!$context->check_variables) {
            return;
        }

        $parent_class = null;

        if ($self_fq_class_name) {
            $classlike_storage = $codebase->classlike_storage_provider->get($self_fq_class_name);
            $parent_class = $classlike_storage->parent_class;
        }

        $fleshed_out_type = ExpressionAnalyzer::fleshOutType(
            $codebase,
            $param_type,
            $self_fq_class_name,
            $static_fq_class_name,
            $parent_class
        );

        $fleshed_out_signature_type = $function_param->signature_type
            ? ExpressionAnalyzer::fleshOutType(
                $codebase,
                $function_param->signature_type,
                $self_fq_class_name,
                $static_fq_class_name,
                $parent_class
            )
            : null;

        if ($arg->unpack) {
            if ($arg_type->hasMixed()) {
                if (!$context->collect_initializations
                    && !$context->collect_mutations
                    && $statements_analyzer->getFilePath() === $statements_analyzer->getRootFilePath()
                    && (!(($parent_source = $statements_analyzer->getSource())
                            instanceof \Psalm\Internal\Analyzer\FunctionLikeAnalyzer)
                        || !$parent_source->getSource() instanceof \Psalm\Internal\Analyzer\TraitAnalyzer)
                ) {
                    $codebase->analyzer->incrementMixedCount($statements_analyzer->getFilePath());
                }

                if (IssueBuffer::accepts(
                    new MixedArgument(
                        'Argument ' . ($argument_offset + 1) . ' of ' . $cased_method_id
                            . ' cannot be mixed, expecting array',
                        new CodeLocation($statements_analyzer->getSource(), $arg->value),
                        $cased_method_id
                    ),
                    $statements_analyzer->getSuppressedIssues()
                )) {
                    // fall through
                }

                return;
            }

            if ($arg_type->hasArray()) {
                /** @var Type\Atomic\TArray|Type\Atomic\ObjectLike */
                $array_atomic_type = $arg_type->getTypes()['array'];

                if ($array_atomic_type instanceof Type\Atomic\ObjectLike) {
                    $array_atomic_type = $array_atomic_type->getGenericArrayType();
                }

                $arg_type = $array_atomic_type->type_params[1];
            } else {
                foreach ($arg_type->getTypes() as $atomic_type) {
                    if (!$atomic_type->isIterable($codebase)) {
                        if (IssueBuffer::accepts(
                            new InvalidArgument(
                                'Argument ' . ($argument_offset + 1) . ' of ' . $cased_method_id
                                    . ' expects array, ' . $atomic_type->getId() . ' provided',
                                new CodeLocation($statements_analyzer->getSource(), $arg->value),
                                $cased_method_id
                            ),
                            $statements_analyzer->getSuppressedIssues()
                        )) {
                            // fall through
                        }

                        continue;
                    }
                }

                return;
            }
        }

        if (self::checkFunctionArgumentType(
            $statements_analyzer,
            $arg_type,
            $fleshed_out_type,
            $fleshed_out_signature_type,
            $cased_method_id,
            $argument_offset,
            new CodeLocation($statements_analyzer->getSource(), $arg->value),
            $arg->value,
            $context,
            $function_param->by_ref,
            $function_param->is_variadic,
            $arg->unpack
        ) === false) {
            return false;
        }
    }

    /**
     * @return array<string, array<string, array{Type\Union}>>
     */
    private static function getTemplateTypesForFunction(
        FunctionLikeStorage $function_storage,
        ClassLikeStorage $class_storage = null,
        ClassLikeStorage $calling_class_storage = null
    ) : array {
        $template_types = [];

        if ($function_storage->template_types) {
            $template_types = $function_storage->template_types;
        }

        if ($class_storage) {
            if ($calling_class_storage
                && $class_storage !== $calling_class_storage
                && $calling_class_storage->template_type_extends
            ) {
                foreach ($calling_class_storage->template_type_extends as $class_name => $type_map) {
                    foreach ($type_map as $template_name => $type) {
                        if (is_string($template_name) && $class_name === $class_storage->name) {
                            $output_type = null;

                            foreach ($type->getTypes() as $atomic_type) {
                                if ($atomic_type instanceof Type\Atomic\TTemplateParam
                                    && $atomic_type->defining_class
                                    && isset(
                                        $calling_class_storage
                                            ->template_type_extends
                                                [$atomic_type->defining_class]
                                                [$atomic_type->param_name]
                                    )
                                ) {
                                    $output_type_candidate = $calling_class_storage
                                        ->template_type_extends[$atomic_type->defining_class][$atomic_type->param_name];
                                } else {
                                    $output_type_candidate = new Type\Union([$atomic_type]);
                                }

                                if (!$output_type) {
                                    $output_type = $output_type_candidate;
                                } else {
                                    $output_type = Type::combineUnionTypes(
                                        $output_type_candidate,
                                        $output_type
                                    );
                                }
                            }

                            $template_types[$template_name][$class_storage->name] = [$output_type ?: Type::getMixed()];
                        }
                    }
                }
            } elseif ($class_storage->template_types) {
                foreach ($class_storage->template_types as $template_name => $type) {
                    $template_types[$template_name] = $type;
                }
            }
        }

        foreach ($template_types as $key => $type_map) {
            foreach ($type_map as $class => $type) {
                $template_types[$key][$class][0] = clone $type[0];
            }
        }

        return $template_types;
    }

    /**
     * @param   StatementsAnalyzer              $statements_analyzer
     * @param   array<int, PhpParser\Node\Arg> $args
     * @param   string                         $method_id
     *
     * @return  false|null
     */
    protected static function checkArrayFunctionArgumentsMatch(
        StatementsAnalyzer $statements_analyzer,
        array $args,
        $method_id,
        bool $check_functions
    ) {
        $closure_index = $method_id === 'array_map' ? 0 : 1;

        $array_arg_types = [];

        foreach ($args as $i => $arg) {
            if ($i === 0 && $method_id === 'array_map') {
                continue;
            }

            if ($i === 1 && $method_id === 'array_filter') {
                break;
            }

            $array_arg = $arg->value ?? null;

            /** @var ObjectLike|TArray|null */
            $array_arg_type = $array_arg
                    && isset($array_arg->inferredType)
                    && isset($array_arg->inferredType->getTypes()['array'])
                ? $array_arg->inferredType->getTypes()['array']
                : null;

            if ($array_arg_type instanceof ObjectLike) {
                $array_arg_type = $array_arg_type->getGenericArrayType();
            }

            $array_arg_types[] = $array_arg_type;
        }

        /** @var null|PhpParser\Node\Arg */
        $closure_arg = $args[$closure_index] ?? null;

        /** @var Type\Union|null */
        $closure_arg_type = $closure_arg && isset($closure_arg->value->inferredType)
                ? $closure_arg->value->inferredType
                : null;

        if ($closure_arg && $closure_arg_type) {
            $min_closure_param_count = $max_closure_param_count = count($array_arg_types);

            if ($method_id === 'array_filter') {
                $max_closure_param_count = count($args) > 2 ? 2 : 1;
            }

            foreach ($closure_arg_type->getTypes() as $closure_type) {
                self::checkArrayFunctionClosureType(
                    $statements_analyzer,
                    $method_id,
                    $closure_type,
                    $closure_arg,
                    $min_closure_param_count,
                    $max_closure_param_count,
                    $array_arg_types,
                    $check_functions
                );
            }
        }
    }

    /**
     * @param  string   $method_id
     * @param  int      $min_closure_param_count
     * @param  int      $max_closure_param_count [description]
     * @param  (TArray|null)[] $array_arg_types
     *
     * @return void
     */
    private static function checkArrayFunctionClosureType(
        StatementsAnalyzer $statements_analyzer,
        $method_id,
        Type\Atomic $closure_type,
        PhpParser\Node\Arg $closure_arg,
        $min_closure_param_count,
        $max_closure_param_count,
        array $array_arg_types,
        bool $check_functions
    ) {
        $codebase = $statements_analyzer->getCodebase();

        if (!$closure_type instanceof Type\Atomic\TFn) {
            if (!$closure_arg->value instanceof PhpParser\Node\Scalar\String_
                && !$closure_arg->value instanceof PhpParser\Node\Expr\Array_
                && !$closure_arg->value instanceof PhpParser\Node\Expr\BinaryOp\Concat
            ) {
                return;
            }

            $function_ids = self::getFunctionIdsFromCallableArg(
                $statements_analyzer,
                $closure_arg->value
            );

            $closure_types = [];

            foreach ($function_ids as $function_id) {
                $function_id = strtolower($function_id);

                if (strpos($function_id, '::') !== false) {
                    $function_id_parts = explode('&', $function_id);

                    foreach ($function_id_parts as $function_id_part) {
                        list($callable_fq_class_name, $method_name) = explode('::', $function_id_part);

                        switch ($callable_fq_class_name) {
                            case 'self':
                            case 'static':
                            case 'parent':
                                $container_class = $statements_analyzer->getFQCLN();

                                if ($callable_fq_class_name === 'parent') {
                                    $container_class = $statements_analyzer->getParentFQCLN();
                                }

                                if (!$container_class) {
                                    continue 2;
                                }

                                $callable_fq_class_name = $container_class;
                        }

                        if (!$codebase->classOrInterfaceExists($callable_fq_class_name)) {
                            return;
                        }

                        $function_id_part = $callable_fq_class_name . '::' . $method_name;

                        try {
                            $method_storage = $codebase->methods->getStorage($function_id_part);
                        } catch (\UnexpectedValueException $e) {
                            // the method may not exist, but we're suppressing that issue
                            continue;
                        }

                        $closure_types[] = new Type\Atomic\TFn(
                            'Closure',
                            $method_storage->params,
                            $method_storage->return_type ?: Type::getMixed()
                        );
                    }
                } else {
                    if (!$check_functions) {
                        continue;
                    }

                    if (!$codebase->functions->functionExists($statements_analyzer, $function_id)) {
                        continue;
                    }

                    $function_storage = $codebase->functions->getStorage(
                        $statements_analyzer,
                        $function_id
                    );

                    if (CallMap::inCallMap($function_id)) {
                        $callmap_callables = CallMap::getCallablesFromCallMap($function_id);

                        if ($callmap_callables === null) {
                            throw new \UnexpectedValueException('This should not happen');
                        }

                        $passing_callmap_callables = [];

                        foreach ($callmap_callables as $callmap_callable) {
                            $required_param_count = 0;

                            assert($callmap_callable->params !== null);

                            foreach ($callmap_callable->params as $i => $param) {
                                if (!$param->is_optional && !$param->is_variadic) {
                                    $required_param_count = $i + 1;
                                }
                            }

                            if ($required_param_count <= $max_closure_param_count) {
                                $passing_callmap_callables[] = $callmap_callable;
                            }
                        }

                        if ($passing_callmap_callables) {
                            foreach ($passing_callmap_callables as $passing_callmap_callable) {
                                $closure_types[] = $passing_callmap_callable;
                            }
                        } else {
                            $closure_types[] = $callmap_callables[0];
                        }
                    } else {
                        $closure_types[] = new Type\Atomic\TFn(
                            'Closure',
                            $function_storage->params,
                            $function_storage->return_type ?: Type::getMixed()
                        );
                    }
                }
            }
        } else {
            $closure_types = [$closure_type];
        }

        foreach ($closure_types as $closure_type) {
            if ($closure_type->params === null) {
                continue;
            }

            self::checkArrayFunctionClosureTypeArgs(
                $statements_analyzer,
                $method_id,
                $closure_type,
                $closure_arg,
                $min_closure_param_count,
                $max_closure_param_count,
                $array_arg_types
            );
        }
    }

    /**
     * @param  Type\Atomic\TFn|Type\Atomic\TCallable $closure_type
     * @param  string   $method_id
     * @param  int      $min_closure_param_count
     * @param  int      $max_closure_param_count
     * @param  (TArray|null)[] $array_arg_types
     *
     * @return void
     */
    private static function checkArrayFunctionClosureTypeArgs(
        StatementsAnalyzer $statements_analyzer,
        $method_id,
        Type\Atomic $closure_type,
        PhpParser\Node\Arg $closure_arg,
        $min_closure_param_count,
        $max_closure_param_count,
        array $array_arg_types
    ) {
        $codebase = $statements_analyzer->getCodebase();

        $closure_params = $closure_type->params;

        if ($closure_params === null) {
            throw new \UnexpectedValueException('Closure params should not be null here');
        }

        $required_param_count = 0;

        foreach ($closure_params as $i => $param) {
            if (!$param->is_optional && !$param->is_variadic) {
                $required_param_count = $i + 1;
            }
        }

        if (count($closure_params) < $min_closure_param_count) {
            $argument_text = $min_closure_param_count === 1 ? 'one argument' : $min_closure_param_count . ' arguments';

            if (IssueBuffer::accepts(
                new TooManyArguments(
                    'The callable passed to ' . $method_id . ' will be called with ' . $argument_text . ', expecting '
                        . $required_param_count,
                    new CodeLocation($statements_analyzer->getSource(), $closure_arg),
                    $method_id
                ),
                $statements_analyzer->getSuppressedIssues()
            )) {
                // fall through
            }

            return;
        } elseif ($required_param_count > $max_closure_param_count) {
            $argument_text = $max_closure_param_count === 1 ? 'one argument' : $max_closure_param_count . ' arguments';

            if (IssueBuffer::accepts(
                new TooFewArguments(
                    'The callable passed to ' . $method_id . ' will be called with ' . $argument_text . ', expecting '
                        . $required_param_count,
                    new CodeLocation($statements_analyzer->getSource(), $closure_arg),
                    $method_id
                ),
                $statements_analyzer->getSuppressedIssues()
            )) {
                // fall through
            }

            return;
        }

        // abandon attempt to validate closure params if we have an extra arg for ARRAY_FILTER
        if ($method_id === 'array_filter' && $max_closure_param_count > 1) {
            return;
        }

        $i = 0;

        foreach ($closure_params as $closure_param) {
            if (!isset($array_arg_types[$i])) {
                ++$i;
                continue;
            }

            /** @var Type\Atomic\TArray */
            $array_arg_type = $array_arg_types[$i];

            $input_type = $array_arg_type->type_params[1];

            if ($input_type->hasMixed()) {
                ++$i;
                continue;
            }

            $closure_param_type = $closure_param->type;

            if (!$closure_param_type) {
                ++$i;
                continue;
            }

            $union_comparison_results = new \Psalm\Internal\Analyzer\TypeComparisonResult();

            $type_match_found = TypeAnalyzer::isContainedBy(
                $codebase,
                $input_type,
                $closure_param_type,
                false,
                false,
                $union_comparison_results
            );

            if ($union_comparison_results->type_coerced) {
                if ($union_comparison_results->type_coerced_from_mixed) {
                    if (IssueBuffer::accepts(
                        new MixedArgumentTypeCoercion(
                            'First parameter of closure passed to function ' . $method_id . ' expects ' .
                                $closure_param_type->getId() . ', parent type ' . $input_type->getId() . ' provided',
                            new CodeLocation($statements_analyzer->getSource(), $closure_arg),
                            $method_id
                        ),
                        $statements_analyzer->getSuppressedIssues()
                    )) {
                        // keep soldiering on
                    }
                } else {
                    if (IssueBuffer::accepts(
                        new ArgumentTypeCoercion(
                            'First parameter of closure passed to function ' . $method_id . ' expects ' .
                                $closure_param_type->getId() . ', parent type ' . $input_type->getId() . ' provided',
                            new CodeLocation($statements_analyzer->getSource(), $closure_arg),
                            $method_id
                        ),
                        $statements_analyzer->getSuppressedIssues()
                    )) {
                        // keep soldiering on
                    }
                }
            }

            if (!$union_comparison_results->type_coerced && !$type_match_found) {
                $types_can_be_identical = TypeAnalyzer::canExpressionTypesBeIdentical(
                    $codebase,
                    $input_type,
                    $closure_param_type
                );

                if ($union_comparison_results->scalar_type_match_found) {
                    if (IssueBuffer::accepts(
                        new InvalidScalarArgument(
                            'First parameter of closure passed to function ' . $method_id . ' expects ' .
                                $closure_param_type->getId() . ', ' . $input_type->getId() . ' provided',
                            new CodeLocation($statements_analyzer->getSource(), $closure_arg),
                            $method_id
                        ),
                        $statements_analyzer->getSuppressedIssues()
                    )) {
                        // fall through
                    }
                } elseif ($types_can_be_identical) {
                    if (IssueBuffer::accepts(
                        new PossiblyInvalidArgument(
                            'First parameter of closure passed to function ' . $method_id . ' expects '
                                . $closure_param_type->getId() . ', possibly different type '
                                . $input_type->getId() . ' provided',
                            new CodeLocation($statements_analyzer->getSource(), $closure_arg),
                            $method_id
                        ),
                        $statements_analyzer->getSuppressedIssues()
                    )) {
                        // fall through
                    }
                } elseif (IssueBuffer::accepts(
                    new InvalidArgument(
                        'First parameter of closure passed to function ' . $method_id . ' expects ' .
                            $closure_param_type->getId() . ', ' . $input_type->getId() . ' provided',
                        new CodeLocation($statements_analyzer->getSource(), $closure_arg),
                        $method_id
                    ),
                    $statements_analyzer->getSuppressedIssues()
                )) {
                    // fall through
                }
            }

            ++$i;
        }
    }

    /**
     * @param   StatementsAnalyzer   $statements_analyzer
     * @param   Type\Union          $input_type
     * @param   Type\Union          $param_type
     * @param   string|null         $cased_method_id
     * @param   int                 $argument_offset
     * @param   CodeLocation        $code_location
     * @param   bool                $by_ref
     * @param   bool                $variadic
     *
     * @return  null|false
     */
    public static function checkFunctionArgumentType(
        StatementsAnalyzer $statements_analyzer,
        Type\Union $input_type,
        Type\Union $param_type,
        ?Type\Union $signature_param_type,
        $cased_method_id,
        int $argument_offset,
        CodeLocation $code_location,
        PhpParser\Node\Expr $input_expr,
        Context $context,
        bool $by_ref = false,
        bool $variadic = false,
        bool $unpack = false
    ) {
        $codebase = $statements_analyzer->getCodebase();

        if ($param_type->hasMixed()) {
            if ($codebase->infer_types_from_usage
                && !$input_type->hasMixed()
                && !$param_type->from_docblock
                && $cased_method_id
                && strpos($cased_method_id, '::')
                && !strpos($cased_method_id, '__')
            ) {
                $declaring_method_id = $codebase->methods->getDeclaringMethodId($cased_method_id);

                if ($declaring_method_id) {
                    $id_lc = strtolower($declaring_method_id);

                    if (!isset($codebase->analyzer->possible_method_param_types[$id_lc][$argument_offset])) {
                        $codebase->analyzer->possible_method_param_types[$id_lc][$argument_offset]
                            = clone $input_type;
                    } else {
                        $codebase->analyzer->possible_method_param_types[$id_lc][$argument_offset]
                            = Type::combineUnionTypes(
                                $codebase->analyzer->possible_method_param_types[$id_lc][$argument_offset],
                                clone $input_type,
                                $codebase
                            );
                    }
                }
            }

            return null;
        }

        $method_identifier = $cased_method_id ? ' of ' . $cased_method_id : '';

        if ($input_type->hasMixed()) {
            if (!$context->collect_initializations
                && !$context->collect_mutations
                && $statements_analyzer->getFilePath() === $statements_analyzer->getRootFilePath()
                && (!(($parent_source = $statements_analyzer->getSource())
                        instanceof \Psalm\Internal\Analyzer\FunctionLikeAnalyzer)
                    || !$parent_source->getSource() instanceof \Psalm\Internal\Analyzer\TraitAnalyzer)
            ) {
                $codebase->analyzer->incrementMixedCount($statements_analyzer->getFilePath());
            }

            if (IssueBuffer::accepts(
                new MixedArgument(
                    'Argument ' . ($argument_offset + 1) . $method_identifier . ' cannot be mixed, expecting ' .
                        $param_type,
                    $code_location,
                    $cased_method_id
                ),
                $statements_analyzer->getSuppressedIssues()
            )) {
                // fall through
            }

            if (!$by_ref
                && !($variadic xor $unpack)
                && $cased_method_id !== 'echo'
            ) {
                self::coerceValueAfterGatekeeperArgument(
                    $statements_analyzer,
                    $input_type,
                    false,
                    $input_expr,
                    $param_type,
                    $signature_param_type,
                    $context,
                    $unpack
                );
            }

            return null;
        }

        if ($input_type->isNever()) {
            if (IssueBuffer::accepts(
                new NoValue(
                    'This function or method call never returns output',
                    $code_location
                ),
                $statements_analyzer->getSuppressedIssues()
            )) {
                // fall through
            }

            return null;
        }

        if (!$context->collect_initializations
            && !$context->collect_mutations
            && $statements_analyzer->getFilePath() === $statements_analyzer->getRootFilePath()
            && (!(($parent_source = $statements_analyzer->getSource())
                    instanceof \Psalm\Internal\Analyzer\FunctionLikeAnalyzer)
                || !$parent_source->getSource() instanceof \Psalm\Internal\Analyzer\TraitAnalyzer)
        ) {
            $codebase->analyzer->incrementNonMixedCount($statements_analyzer->getFilePath());
        }

        $param_type = TypeAnalyzer::simplifyUnionType(
            $codebase,
            $param_type
        );

        $union_comparison_results = new \Psalm\Internal\Analyzer\TypeComparisonResult();

        $type_match_found = TypeAnalyzer::isContainedBy(
            $codebase,
            $input_type,
            $param_type,
            true,
            true,
            $union_comparison_results
        );

        $replace_input_type = false;

        if ($union_comparison_results->replacement_union_type) {
            $replace_input_type = true;
            $input_type = $union_comparison_results->replacement_union_type;
        }

        if ($type_match_found
            && $param_type->hasCallableType()
        ) {
            $potential_method_ids = [];

            foreach ($input_type->getTypes() as $input_type_part) {
                if ($input_type_part instanceof Type\Atomic\ObjectLike) {
                    $potential_method_id = TypeAnalyzer::getCallableMethodIdFromObjectLike(
                        $input_type_part,
                        $codebase,
                        $context->calling_method_id,
                        $statements_analyzer->getFilePath()
                    );

                    if ($potential_method_id) {
                        $potential_method_ids[] = $potential_method_id;
                    }
                } elseif ($input_type_part instanceof Type\Atomic\TLiteralString) {
                    $potential_method_ids[] = $input_type_part->value;
                }
            }

            foreach ($potential_method_ids as $potential_method_id) {
                if (strpos($potential_method_id, '::')) {
                    $codebase->methods->methodExists(
                        $potential_method_id,
                        $context->calling_method_id,
                        null,
                        $statements_analyzer,
                        $statements_analyzer->getFilePath()
                    );
                }
            }
        }

        if ($context->strict_types
            && !$param_type->from_docblock
            && $cased_method_id !== 'echo'
<<<<<<< HEAD
            && !$input_type->hasArray()
=======
            && $cased_method_id !== 'sprintf'
>>>>>>> 352f18b1
        ) {
            $union_comparison_results->scalar_type_match_found = false;

            if ($union_comparison_results->to_string_cast) {
                $union_comparison_results->to_string_cast = false;
                $type_match_found = false;
            }
        }

        if ($union_comparison_results->type_coerced) {
            if ($union_comparison_results->type_coerced_from_mixed) {
                if (IssueBuffer::accepts(
                    new MixedArgumentTypeCoercion(
                        'Argument ' . ($argument_offset + 1) . $method_identifier . ' expects ' . $param_type->getId() .
                            ', parent type ' . $input_type->getId() . ' provided',
                        $code_location,
                        $cased_method_id
                    ),
                    $statements_analyzer->getSuppressedIssues()
                )) {
                    // keep soldiering on
                }
            } else {
                if (IssueBuffer::accepts(
                    new ArgumentTypeCoercion(
                        'Argument ' . ($argument_offset + 1) . $method_identifier . ' expects ' . $param_type->getId() .
                            ', parent type ' . $input_type->getId() . ' provided',
                        $code_location,
                        $cased_method_id
                    ),
                    $statements_analyzer->getSuppressedIssues()
                )) {
                    // keep soldiering on
                }
            }
        }

        if ($union_comparison_results->to_string_cast && $cased_method_id !== 'echo') {
            if (IssueBuffer::accepts(
                new ImplicitToStringCast(
                    'Argument ' . ($argument_offset + 1) . $method_identifier . ' expects ' .
                        $param_type->getId() . ', ' . $input_type->getId() . ' provided with a __toString method',
                    $code_location
                ),
                $statements_analyzer->getSuppressedIssues()
            )) {
                // fall through
            }
        }

        if (!$type_match_found && !$union_comparison_results->type_coerced) {
            $types_can_be_identical = TypeAnalyzer::canBeContainedBy(
                $codebase,
                $input_type,
                $param_type,
                true,
                true
            );

            if ($union_comparison_results->scalar_type_match_found) {
                if ($cased_method_id !== 'echo') {
                    if (IssueBuffer::accepts(
                        new InvalidScalarArgument(
                            'Argument ' . ($argument_offset + 1) . $method_identifier . ' expects ' .
                                $param_type->getId() . ', ' . $input_type->getId() . ' provided',
                            $code_location,
                            $cased_method_id
                        ),
                        $statements_analyzer->getSuppressedIssues()
                    )) {
                        // fall through
                    }
                }
            } elseif ($types_can_be_identical) {
                if (IssueBuffer::accepts(
                    new PossiblyInvalidArgument(
                        'Argument ' . ($argument_offset + 1) . $method_identifier . ' expects ' . $param_type->getId() .
                            ', possibly different type ' . $input_type->getId() . ' provided',
                        $code_location,
                        $cased_method_id
                    ),
                    $statements_analyzer->getSuppressedIssues()
                )) {
                    // fall through
                }
            } else {
                if (IssueBuffer::accepts(
                    new InvalidArgument(
                        'Argument ' . ($argument_offset + 1) . $method_identifier . ' expects ' . $param_type->getId() .
                            ', ' . $input_type->getId() . ' provided',
                        $code_location,
                        $cased_method_id
                    ),
                    $statements_analyzer->getSuppressedIssues()
                )) {
                    // fall through
                }
            }

            return;
        }

        if ($input_expr instanceof PhpParser\Node\Scalar\String_
            || $input_expr instanceof PhpParser\Node\Expr\Array_
            || $input_expr instanceof PhpParser\Node\Expr\BinaryOp\Concat
        ) {
            foreach ($param_type->getTypes() as $param_type_part) {
                if ($param_type_part instanceof TClassString
                    && $input_expr instanceof PhpParser\Node\Scalar\String_
                ) {
                    if (ClassLikeAnalyzer::checkFullyQualifiedClassLikeName(
                        $statements_analyzer,
                        $input_expr->value,
                        $code_location,
                        $statements_analyzer->getSuppressedIssues()
                    ) === false
                    ) {
                        return;
                    }
                } elseif ($param_type_part instanceof TArray
                    && $input_expr instanceof PhpParser\Node\Expr\Array_
                ) {
                    foreach ($param_type_part->type_params[1]->getTypes() as $param_array_type_part) {
                        if ($param_array_type_part instanceof TClassString) {
                            foreach ($input_expr->items as $item) {
                                if ($item && $item->value instanceof PhpParser\Node\Scalar\String_) {
                                    if (ClassLikeAnalyzer::checkFullyQualifiedClassLikeName(
                                        $statements_analyzer,
                                        $item->value->value,
                                        $code_location,
                                        $statements_analyzer->getSuppressedIssues()
                                    ) === false
                                    ) {
                                        return;
                                    }
                                }
                            }
                        }
                    }
                } elseif ($param_type_part instanceof TCallable) {
                    $function_ids = self::getFunctionIdsFromCallableArg(
                        $statements_analyzer,
                        $input_expr
                    );

                    foreach ($function_ids as $function_id) {
                        if (strpos($function_id, '::') !== false) {
                            $function_id_parts = explode('&', $function_id);

                            $non_existent_method_ids = [];
                            $has_valid_method = false;

                            foreach ($function_id_parts as $function_id_part) {
                                list($callable_fq_class_name, $method_name) = explode('::', $function_id_part);

                                switch ($callable_fq_class_name) {
                                    case 'self':
                                    case 'static':
                                    case 'parent':
                                        $container_class = $statements_analyzer->getFQCLN();

                                        if ($callable_fq_class_name === 'parent') {
                                            $container_class = $statements_analyzer->getParentFQCLN();
                                        }

                                        if (!$container_class) {
                                            continue 2;
                                        }

                                        $callable_fq_class_name = $container_class;
                                }

                                $function_id_part = $callable_fq_class_name . '::' . $method_name;

                                if (ClassLikeAnalyzer::checkFullyQualifiedClassLikeName(
                                    $statements_analyzer,
                                    $callable_fq_class_name,
                                    $code_location,
                                    $statements_analyzer->getSuppressedIssues()
                                ) === false
                                ) {
                                    return;
                                }

                                if (!$codebase->classOrInterfaceExists($callable_fq_class_name)) {
                                    return;
                                }

                                if (!$codebase->methodExists($function_id_part)
                                    && !$codebase->methodExists($callable_fq_class_name . '::__call')
                                ) {
                                    $non_existent_method_ids[] = $function_id_part;
                                } else {
                                    $has_valid_method = true;
                                }
                            }

                            if (!$has_valid_method && !$param_type->hasString() && !$param_type->hasArray()) {
                                if (MethodAnalyzer::checkMethodExists(
                                    $codebase,
                                    $non_existent_method_ids[0],
                                    $code_location,
                                    $statements_analyzer->getSuppressedIssues()
                                ) === false
                                ) {
                                    return;
                                }
                            }
                        } else {
                            if (!$param_type->hasString() && !$param_type->hasArray() && self::checkFunctionExists(
                                $statements_analyzer,
                                $function_id,
                                $code_location,
                                false
                            ) === false
                            ) {
                                return;
                            }
                        }
                    }
                }
            }
        }

        if ($cased_method_id !== 'echo' && !$param_type->isNullable()) {
            if ($input_type->isNull()) {
                if (IssueBuffer::accepts(
                    new NullArgument(
                        'Argument ' . ($argument_offset + 1) . $method_identifier . ' cannot be null, ' .
                            'null value provided to parameter with type ' . $param_type->getId(),
                        $code_location,
                        $cased_method_id
                    ),
                    $statements_analyzer->getSuppressedIssues()
                )) {
                    // fall through
                }

                return null;
            }

            if (!$input_type->ignore_nullable_issues && $input_type->isNullable()) {
                if (IssueBuffer::accepts(
                    new PossiblyNullArgument(
                        'Argument ' . ($argument_offset + 1) . $method_identifier . ' cannot be null, possibly ' .
                            'null value provided',
                        $code_location,
                        $cased_method_id
                    ),
                    $statements_analyzer->getSuppressedIssues()
                )) {
                    // fall through
                }
            }
        }

        if (!$input_type->ignore_falsable_issues
            && $input_type->isFalsable()
            && !$param_type->hasBool()
            && !$param_type->hasScalar()
        ) {
            if (IssueBuffer::accepts(
                new PossiblyFalseArgument(
                    'Argument ' . ($argument_offset + 1) . $method_identifier . ' cannot be false, possibly ' .
                        'false value provided',
                    $code_location,
                    $cased_method_id
                ),
                $statements_analyzer->getSuppressedIssues()
            )) {
                // fall through
            }
        }

        if ($type_match_found
<<<<<<< HEAD
            && !$param_type->from_docblock
            && !($variadic xor $unpack)
=======
>>>>>>> 352f18b1
            && !$by_ref
            && !($variadic xor $unpack)
            && $cased_method_id !== 'echo'
            && !$param_type->hasMixed()
        ) {
            self::coerceValueAfterGatekeeperArgument(
                $statements_analyzer,
                $input_type,
                $replace_input_type,
                $input_expr,
                $param_type,
                $signature_param_type,
                $context,
                $unpack
            );
        }

        return null;
    }

    private static function coerceValueAfterGatekeeperArgument(
        StatementsAnalyzer $statements_analyzer,
        Type\Union $input_type,
        bool $input_type_changed,
        PhpParser\Node\Expr $input_expr,
        Type\Union $param_type,
        ?Type\Union $signature_param_type,
        Context $context,
        bool $unpack
    ) : void {
        if ($param_type->hasMixed()) {
            return;
        }

        if (!$input_type_changed && $param_type->from_docblock && !$input_type->hasMixed()) {
            $input_type = clone $input_type;

            foreach ($param_type->getTypes() as $param_atomic_type) {
                if ($param_atomic_type instanceof Type\Atomic\TGenericObject) {
                    foreach ($input_type->getTypes() as $input_atomic_type) {
                        if ($input_atomic_type instanceof Type\Atomic\TGenericObject
                            && $input_atomic_type->value === $param_atomic_type->value
                        ) {
                            foreach ($input_atomic_type->type_params as $i => $type_param) {
                                if ($type_param->isEmpty() && isset($param_atomic_type->type_params[$i])) {
                                    $input_type_changed = true;

                                    $input_atomic_type->type_params[$i] = clone $param_atomic_type->type_params[$i];
                                }
                            }
                        }
                    }
                }
            }

            if (!$input_type_changed) {
                return;
            }
        }

        $var_id = ExpressionAnalyzer::getVarId(
            $input_expr,
            $statements_analyzer->getFQCLN(),
            $statements_analyzer
        );

        if ($var_id) {
            $input_type = clone $input_type;

            if ($input_type->isNullable() && !$param_type->isNullable()) {
                $input_type->removeType('null');
            }

            if ($input_type->getId() === $param_type->getId()) {
                $input_type->from_docblock = false;

                foreach ($input_type->getTypes() as $atomic_type) {
                    $atomic_type->from_docblock = false;
                }
            } elseif ($input_type->hasMixed() && $signature_param_type) {
                $input_type = clone $signature_param_type;

                if ($input_type->isNullable()) {
                    $input_type->ignore_nullable_issues = true;
                }
            }

            $context->removeVarFromConflictingClauses($var_id, null, $statements_analyzer);

            if ($unpack) {
                $input_type = new Type\Union([
                    new TArray([
                        Type::getInt(),
                        $input_type
                    ]),
                ]);
            }

            $context->vars_in_scope[$var_id] = $input_type;
        }
    }

    /**
     * @param  PhpParser\Node\Scalar\String_|PhpParser\Node\Expr\Array_|PhpParser\Node\Expr\BinaryOp\Concat
     *         $callable_arg
     *
     * @return string[]
     */
    public static function getFunctionIdsFromCallableArg(
        \Psalm\FileSource $file_source,
        $callable_arg
    ) {
        if ($callable_arg instanceof PhpParser\Node\Expr\BinaryOp\Concat) {
            if ($callable_arg->left instanceof PhpParser\Node\Expr\ClassConstFetch
                && $callable_arg->left->class instanceof PhpParser\Node\Name
                && $callable_arg->left->name instanceof PhpParser\Node\Identifier
                && $callable_arg->right instanceof PhpParser\Node\Scalar\String_
                && strtolower($callable_arg->left->name->name) === 'class'
                && !in_array(strtolower($callable_arg->left->class->parts[0]), ['self', 'static', 'parent'])
                && preg_match('/^::[A-Za-z0-9]+$/', $callable_arg->right->value)
            ) {
                return [
                    (string) $callable_arg->left->class->getAttribute('resolvedName') . $callable_arg->right->value
                ];
            }

            return [];
        }

        if ($callable_arg instanceof PhpParser\Node\Scalar\String_) {
            return [preg_replace('/^\\\/', '', $callable_arg->value)];
        }

        if (count($callable_arg->items) !== 2) {
            return [];
        }

        if (!isset($callable_arg->items[0]) || !isset($callable_arg->items[1])) {
            throw new \UnexpectedValueException('These should never be unset');
        }

        $class_arg = $callable_arg->items[0]->value;
        $method_name_arg = $callable_arg->items[1]->value;

        if (!$method_name_arg instanceof PhpParser\Node\Scalar\String_) {
            return [];
        }

        if ($class_arg instanceof PhpParser\Node\Scalar\String_) {
            return [preg_replace('/^\\\/', '', $class_arg->value) . '::' . $method_name_arg->value];
        }

        if ($class_arg instanceof PhpParser\Node\Expr\ClassConstFetch
            && $class_arg->name instanceof PhpParser\Node\Identifier
            && $class_arg->class instanceof PhpParser\Node\Name
            && strtolower($class_arg->name->name) === 'class'
        ) {
            $fq_class_name = ClassLikeAnalyzer::getFQCLNFromNameObject(
                $class_arg->class,
                $file_source->getAliases()
            );

            return [$fq_class_name . '::' . $method_name_arg->value];
        }

        if (!isset($class_arg->inferredType) || !$class_arg->inferredType->hasObjectType()) {
            return [];
        }

        $method_ids = [];

        foreach ($class_arg->inferredType->getTypes() as $type_part) {
            if ($type_part instanceof TNamedObject) {
                $method_id = $type_part->value . '::' . $method_name_arg->value;

                if ($type_part->extra_types) {
                    foreach ($type_part->extra_types as $extra_type) {
                        if ($extra_type instanceof Type\Atomic\TTemplateParam
                            || $extra_type instanceof Type\Atomic\TObjectWithProperties
                        ) {
                            throw new \UnexpectedValueException('Shouldn’t get a generic param here');
                        }

                        $method_id .= '&' . $extra_type->value . '::' . $method_name_arg->value;
                    }
                }

                $method_ids[] = $method_id;
            }
        }

        return $method_ids;
    }

    /**
     * @param  StatementsAnalyzer    $statements_analyzer
     * @param  string               $function_id
     * @param  CodeLocation         $code_location
     * @param  bool                 $can_be_in_root_scope if true, the function can be shortened to the root version
     *
     * @return bool
     */
    protected static function checkFunctionExists(
        StatementsAnalyzer $statements_analyzer,
        &$function_id,
        CodeLocation $code_location,
        $can_be_in_root_scope
    ) {
        $cased_function_id = $function_id;
        $function_id = strtolower($function_id);

        $codebase = $statements_analyzer->getCodebase();

        if (!$codebase->functions->functionExists($statements_analyzer, $function_id)) {
            $root_function_id = preg_replace('/.*\\\/', '', $function_id);

            if ($can_be_in_root_scope
                && $function_id !== $root_function_id
                && $codebase->functions->functionExists($statements_analyzer, $root_function_id)
            ) {
                $function_id = $root_function_id;
            } else {
                if (IssueBuffer::accepts(
                    new UndefinedFunction(
                        'Function ' . $cased_function_id . ' does not exist',
                        $code_location,
                        $function_id
                    ),
                    $statements_analyzer->getSuppressedIssues()
                )) {
                    // fall through
                }

                return false;
            }
        }

        return true;
    }

    /**
     * @param PhpParser\Node\Identifier|PhpParser\Node\Name $expr
     * @param  \Psalm\Storage\Assertion[] $assertions
     * @param  array<int, PhpParser\Node\Arg> $args
     * @param  Context           $context
     * @param  array<string, array<string, array{Type\Union}>> $template_type_map,
     * @param  StatementsAnalyzer $statements_analyzer
     *
     * @return void
     */
    protected static function applyAssertionsToContext(
        $expr,
        array $assertions,
        array $args,
        array $template_type_map,
        Context $context,
        StatementsAnalyzer $statements_analyzer
    ) {
        $type_assertions = [];

        $asserted_keys = [];

        foreach ($assertions as $assertion) {
            $assertion_var_id = null;

            $arg_value = null;

            if (is_int($assertion->var_id)) {
                if (!isset($args[$assertion->var_id])) {
                    continue;
                }

                $arg_value = $args[$assertion->var_id]->value;

                $arg_var_id = ExpressionAnalyzer::getArrayVarId($arg_value, null, $statements_analyzer);

                if ($arg_var_id) {
                    $assertion_var_id = $arg_var_id;
                }
            } elseif (isset($context->vars_in_scope[$assertion->var_id])) {
                $assertion_var_id = $assertion->var_id;
            }

            if ($assertion_var_id) {
                $rule = $assertion->rule[0][0];

                $prefix = '';
                if ($rule[0] === '!') {
                    $prefix .= '!';
                    $rule = substr($rule, 1);
                }
                if ($rule[0] === '=') {
                    $prefix .= '=';
                    $rule = substr($rule, 1);
                }
                if ($rule[0] === '~') {
                    $prefix .= '~';
                    $rule = substr($rule, 1);
                }

                if (isset($template_type_map[$rule])) {
                    foreach ($template_type_map[$rule] as $template_map) {
                        if ($template_map[0]->hasMixed()) {
                            continue 2;
                        }

                        $replacement_atomic_types = $template_map[0]->getTypes();

                        if (count($replacement_atomic_types) > 1) {
                            continue 2;
                        }

                        $ored_type_assertions = [];

                        foreach ($replacement_atomic_types as $replacement_atomic_type) {
                            if ($replacement_atomic_type instanceof Type\Atomic\TMixed) {
                                continue 3;
                            }

                            if ($replacement_atomic_type instanceof Type\Atomic\TArray
                                || $replacement_atomic_type instanceof Type\Atomic\ObjectLike
                            ) {
                                $ored_type_assertions[] = $prefix . 'array';
                            } elseif ($replacement_atomic_type instanceof Type\Atomic\TNamedObject) {
                                $ored_type_assertions[] = $prefix . $replacement_atomic_type->value;
                            } elseif ($replacement_atomic_type instanceof Type\Atomic\Scalar) {
                                $ored_type_assertions[] = $prefix . $replacement_atomic_type->getId();
                            } elseif ($replacement_atomic_type instanceof Type\Atomic\TNull) {
                                $ored_type_assertions[] = $prefix . 'null';
                            } elseif ($replacement_atomic_type instanceof Type\Atomic\TTemplateParam) {
                                $ored_type_assertions[] = $prefix . $replacement_atomic_type->param_name;
                            }
                        }

                        if ($ored_type_assertions) {
                            $type_assertions[$assertion_var_id] = [$ored_type_assertions];
                        }
                    }
                } else {
                    $type_assertions[$assertion_var_id] = $assertion->rule;
                }
            } elseif ($arg_value && $assertion->rule === [['!falsy']]) {
                $assert_clauses = \Psalm\Type\Algebra::getFormula(
                    $arg_value,
                    $statements_analyzer->getFQCLN(),
                    $statements_analyzer,
                    $statements_analyzer->getCodebase()
                );

                $simplified_clauses = \Psalm\Type\Algebra::simplifyCNF(
                    array_merge($context->clauses, $assert_clauses)
                );

                $assert_type_assertions = \Psalm\Type\Algebra::getTruthsFromFormula(
                    $simplified_clauses
                );

                $type_assertions = array_merge($type_assertions, $assert_type_assertions);
            }
        }

        $changed_vars = [];

        foreach ($type_assertions as $var_id => $_) {
            $asserted_keys[$var_id] = true;
        }

        if ($type_assertions) {
            // while in an and, we allow scope to boil over to support
            // statements of the form if ($x && $x->foo())
            $op_vars_in_scope = \Psalm\Type\Reconciler::reconcileKeyedTypes(
                $type_assertions,
                $context->vars_in_scope,
                $changed_vars,
                $asserted_keys,
                $statements_analyzer,
                $template_type_map,
                $context->inside_loop,
                new CodeLocation($statements_analyzer->getSource(), $expr)
            );

            foreach ($changed_vars as $changed_var) {
                if (isset($op_vars_in_scope[$changed_var])) {
                    $op_vars_in_scope[$changed_var]->from_docblock = true;

                    foreach ($op_vars_in_scope[$changed_var]->getTypes() as $changed_atomic_type) {
                        $changed_atomic_type->from_docblock = true;

                        if ($changed_atomic_type instanceof Type\Atomic\TNamedObject
                            && $changed_atomic_type->extra_types
                        ) {
                            foreach ($changed_atomic_type->extra_types as $extra_type) {
                                $extra_type->from_docblock = true;
                            }
                        }
                    }
                }
            }

            $context->vars_in_scope = $op_vars_in_scope;
        }
    }
}<|MERGE_RESOLUTION|>--- conflicted
+++ resolved
@@ -2421,11 +2421,8 @@
         if ($context->strict_types
             && !$param_type->from_docblock
             && $cased_method_id !== 'echo'
-<<<<<<< HEAD
+            && $cased_method_id !== 'sprintf'
             && !$input_type->hasArray()
-=======
-            && $cased_method_id !== 'sprintf'
->>>>>>> 352f18b1
         ) {
             $union_comparison_results->scalar_type_match_found = false;
 
@@ -2701,15 +2698,9 @@
         }
 
         if ($type_match_found
-<<<<<<< HEAD
-            && !$param_type->from_docblock
-            && !($variadic xor $unpack)
-=======
->>>>>>> 352f18b1
             && !$by_ref
             && !($variadic xor $unpack)
             && $cased_method_id !== 'echo'
-            && !$param_type->hasMixed()
         ) {
             self::coerceValueAfterGatekeeperArgument(
                 $statements_analyzer,
