--- conflicted
+++ resolved
@@ -587,13 +587,7 @@
         }
 
         if ($array_creation_info->all_list) {
-<<<<<<< HEAD
-            return new Union([
-                Type::getNonEmptyListAtomic($item_value_type),
-            ]);
-=======
             return Type::getNonEmptyList($item_value_type);
->>>>>>> cca27676
         }
 
         return new Union([
