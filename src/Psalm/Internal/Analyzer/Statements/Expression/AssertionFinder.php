--- conflicted
+++ resolved
@@ -122,29 +122,6 @@
     public const ASSIGNMENT_TO_RIGHT = 1;
     public const ASSIGNMENT_TO_LEFT = -1;
 
-<<<<<<< HEAD
-=======
-    public const IS_TYPE_CHECKS = [
-        'is_string' => ['string', [Type::class, 'getString']],
-        'is_int' => ['int', [Type::class, 'getInt']],
-        'is_integer' => ['int', [Type::class, 'getInt']],
-        'is_long' => ['int', [Type::class, 'getInt']],
-        'is_bool' => ['bool', [Type::class, 'getBool']],
-        'is_resource' => ['resource', [Type::class, 'getResource']],
-        'is_object' => ['object', [Type::class, 'getObject']],
-        'array_is_list' => ['list', [Type::class, 'getList']],
-        'is_array' => ['array', [Type::class, 'getArray']],
-        'is_numeric' => ['numeric', [Type::class, 'getNumeric']],
-        'is_null' => ['null', [Type::class, 'getNull']],
-        'is_float' => ['float', [Type::class, 'getFloat']],
-        'is_real' => ['float', [Type::class, 'getFloat']],
-        'is_double' => ['float', [Type::class, 'getFloat']],
-        'is_scalar' => ['scalar', [Type::class, 'getScalar']],
-        'is_iterable' => ['iterable'],
-        'is_countable' => ['countable'],
-    ];
-
->>>>>>> 6e27c236
     /**
      * Gets all the type assertions in a conditional
      *
