--- conflicted
+++ resolved
@@ -124,8 +124,6 @@
     public const ASSIGNMENT_TO_RIGHT = 1;
     public const ASSIGNMENT_TO_LEFT = -1;
 
-<<<<<<< HEAD
-=======
     public const IS_TYPE_CHECKS = [
         'is_string' => ['string', [Type::class, 'getString']],
         'is_int' => ['int', [Type::class, 'getInt']],
@@ -148,7 +146,6 @@
         'ctype_lower' => ['non-empty-lowercase-string', [Type::class, 'getNonEmptyLowercaseString']],
     ];
 
->>>>>>> 7ec5ffbd
     /**
      * Gets all the type assertions in a conditional
      *
@@ -3741,7 +3738,6 @@
             $if_types[$first_var_name] = [$literal_assertions];
         }
 
-<<<<<<< HEAD
         $array_root = isset($expr->getArgs()[1]->value)
             ? ExpressionIdentifier::getExtendedVarId(
                 $expr->getArgs()[1]->value,
@@ -3749,14 +3745,9 @@
                 $source
             )
             : null;
-=======
-            if ($array_root && isset($expr->getArgs()[0])) {
-                if ($first_var_name === null) {
-                    $first_arg = $expr->getArgs()[0];
->>>>>>> 7ec5ffbd
-
-        if ($array_root) {
-            if ($first_var_name === null && isset($expr->getArgs()[0])) {
+
+        if ($array_root && isset($expr->getArgs()[0])) {
+            if ($first_var_name === null) {
                 $first_arg = $expr->getArgs()[0];
 
                 if ($first_arg->value instanceof PhpParser\Node\Scalar\String_) {
@@ -3784,26 +3775,13 @@
                     } else {
                         $first_var_name = null;
                     }
-<<<<<<< HEAD
                 } else {
                     $first_var_name = null;
-=======
-                } elseif (($expr->getArgs()[0]->value instanceof PhpParser\Node\Expr\Variable
-                        || $expr->getArgs()[0]->value instanceof PhpParser\Node\Expr\PropertyFetch
-                        || $expr->getArgs()[0]->value instanceof PhpParser\Node\Expr\StaticPropertyFetch
-                    )
-                    && $source instanceof StatementsAnalyzer
-                    && ($first_var_type = $source->node_data->getType($expr->getArgs()[0]->value))
-                ) {
-                    foreach ($first_var_type->getLiteralStrings() as $array_literal_type) {
-                        $if_types[$array_root . "['" . $array_literal_type->value . "']"] = [['array-key-exists']];
-                    }
-                    foreach ($first_var_type->getLiteralInts() as $array_literal_type) {
-                        $if_types[$array_root . "[" . $array_literal_type->value . "]"] = [['array-key-exists']];
-                    }
->>>>>>> 7ec5ffbd
-                }
-            } elseif ($expr->getArgs()[0]->value instanceof PhpParser\Node\Expr\Variable
+                }
+            } elseif (($expr->getArgs()[0]->value instanceof PhpParser\Node\Expr\Variable
+                    || $expr->getArgs()[0]->value instanceof PhpParser\Node\Expr\PropertyFetch
+                    || $expr->getArgs()[0]->value instanceof PhpParser\Node\Expr\StaticPropertyFetch
+                )
                 && $source instanceof StatementsAnalyzer
                 && ($first_var_type = $source->node_data->getType($expr->getArgs()[0]->value))
             ) {
