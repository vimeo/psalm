<?php

declare(strict_types=1);

namespace Psalm\Internal\Analyzer\Statements\Expression;

use PhpParser;
use Psalm\CodeLocation;
use Psalm\Context;
use Psalm\Internal\Algebra;
use Psalm\Internal\Algebra\FormulaGenerator;
use Psalm\Internal\Analyzer\Statements\ExpressionAnalyzer;
use Psalm\Internal\Analyzer\StatementsAnalyzer;
use Psalm\Issue\UnhandledMatchCondition;
use Psalm\IssueBuffer;
use Psalm\Node\Expr\BinaryOp\VirtualIdentical;
use Psalm\Node\Expr\VirtualArray;
use Psalm\Node\Expr\VirtualConstFetch;
use Psalm\Node\Expr\VirtualFuncCall;
use Psalm\Node\Expr\VirtualNew;
use Psalm\Node\Expr\VirtualTernary;
use Psalm\Node\Expr\VirtualThrow;
use Psalm\Node\Expr\VirtualVariable;
use Psalm\Node\Name\VirtualFullyQualified;
use Psalm\Node\VirtualArg;
use Psalm\Node\VirtualArrayItem;
use Psalm\Type;
use Psalm\Type\Atomic;
use Psalm\Type\Atomic\TEnumCase;
use Psalm\Type\Atomic\TLiteralFloat;
use Psalm\Type\Atomic\TLiteralInt;
use Psalm\Type\Atomic\TLiteralString;
use Psalm\Type\Reconciler;
use UnexpectedValueException;

<<<<<<< HEAD
use function array_find;
=======
use function array_any;
>>>>>>> e2a4a55f
use function array_map;
use function array_merge;
use function array_reverse;
use function array_shift;
use function count;
use function in_array;
use function spl_object_id;
use function substr;

/**
 * @internal
 */
final class MatchAnalyzer
{
    public static function analyze(
        StatementsAnalyzer $statements_analyzer,
        PhpParser\Node\Expr\Match_ $stmt,
        Context $context,
    ): bool {
        $was_inside_call = $context->inside_call;

        $context->inside_call = true;

        $was_inside_conditional = $context->inside_conditional;

        $context->inside_conditional = true;

        if (ExpressionAnalyzer::analyze($statements_analyzer, $stmt->cond, $context) === false) {
            $context->inside_conditional = $was_inside_conditional;

            return false;
        }

        $context->inside_conditional = $was_inside_conditional;

        $switch_var_id = ExpressionIdentifier::getExtendedVarId(
            $stmt->cond,
            null,
            $statements_analyzer,
        );

        $match_condition = $stmt->cond;

        if (!$switch_var_id) {
            if ($stmt->cond instanceof PhpParser\Node\Expr\FuncCall
                && $stmt->cond->name instanceof PhpParser\Node\Name
                && ($stmt->cond->name->getParts() === ['get_class']
                    || $stmt->cond->name->getParts() === ['gettype']
                    || $stmt->cond->name->getParts() === ['get_debug_type']
                    || $stmt->cond->name->getParts() === ['count']
                    || $stmt->cond->name->getParts() === ['sizeof'])
                && $stmt->cond->getArgs()
            ) {
                $first_arg = $stmt->cond->getArgs()[0];

                if (!$first_arg->value instanceof PhpParser\Node\Expr\Variable) {
                    $switch_var_id = '$__tmp_switch__' . (int) $first_arg->value->getAttribute('startFilePos');

                    $condition_type = $statements_analyzer->node_data->getType($first_arg->value) ?? Type::getMixed();

                    $context->vars_in_scope[$switch_var_id] = $condition_type;

                    $match_condition = new VirtualFuncCall(
                        $stmt->cond->name,
                        [
                            new VirtualArg(
                                new VirtualVariable(
                                    substr($switch_var_id, 1),
                                    $first_arg->value->getAttributes(),
                                ),
                                false,
                                false,
                                $first_arg->getAttributes(),
                            ),
                        ],
                        $stmt->cond->getAttributes(),
                    );
                }
            } elseif ($stmt->cond instanceof PhpParser\Node\Expr\ClassConstFetch
                && $stmt->cond->name instanceof PhpParser\Node\Identifier
                && $stmt->cond->name->toString() === 'class'
            ) {
                // do nothing
            } elseif ($stmt->cond instanceof PhpParser\Node\Expr\ConstFetch
                && $stmt->cond->name->toString() === 'true'
            ) {
                // do nothing
            } else {
                $switch_var_id = '$__tmp_switch__' . (int) $stmt->cond->getAttribute('startFilePos');

                $condition_type = $statements_analyzer->node_data->getType($stmt->cond) ?? Type::getMixed();

                $context->vars_in_scope[$switch_var_id] = $condition_type;

                $match_condition = new VirtualVariable(
                    substr($switch_var_id, 1),
                    $stmt->cond->getAttributes(),
                );
            }
        }

        $arms = $stmt->arms;
        $flattened_arms = [];
        $last_arm = null;

        foreach ($arms as $arm) {
            if ($arm->conds === null) {
                $last_arm = $arm;
                continue;
            }

            foreach ($arm->conds as $cond) {
                $flattened_arms[] = new PhpParser\Node\MatchArm(
                    [$cond],
                    $arm->body,
                    $arm->getAttributes(),
                );
            }
        }

        $arms = $flattened_arms;
        $arms = array_reverse($arms);
        $last_arm ??= array_shift($arms);

        if (!$last_arm) {
            IssueBuffer::maybeAdd(
                new UnhandledMatchCondition(
                    'This match expression does not match anything',
                    new CodeLocation($statements_analyzer->getSource(), $match_condition),
                ),
                $statements_analyzer->getSuppressedIssues(),
            );

            return false;
        }

        $old_node_data = $statements_analyzer->node_data;

        $statements_analyzer->node_data = clone $statements_analyzer->node_data;

        if (!$last_arm->conds) {
            $ternary = $last_arm->body;
        } else {
            $ternary = new VirtualTernary(
                self::convertCondsToConditional($last_arm->conds, $match_condition, $last_arm->getAttributes()),
                $last_arm->body,
                new VirtualThrow(
                    new VirtualNew(
                        new VirtualFullyQualified(
                            'UnhandledMatchError',
                            $stmt->getAttributes(),
                        ),
                        [],
                        $stmt->getAttributes(),
                    ),
                ),
                $stmt->getAttributes(),
            );
        }

        foreach ($arms as $arm) {
            if (!$arm->conds) {
                continue;
            }

            $ternary = new VirtualTernary(
                self::convertCondsToConditional($arm->conds, $match_condition, $arm->getAttributes()),
                $arm->body,
                $ternary,
                $arm->getAttributes(),
            );
        }

        $suppressed_issues = $statements_analyzer->getSuppressedIssues();

        if (!in_array('RedundantCondition', $suppressed_issues, true)) {
            $statements_analyzer->addSuppressedIssues(['RedundantCondition']);
        }

        if (!in_array('RedundantConditionGivenDocblockType', $suppressed_issues, true)) {
            $statements_analyzer->addSuppressedIssues(['RedundantConditionGivenDocblockType']);
        }

        if (ExpressionAnalyzer::analyze($statements_analyzer, $ternary, $context) === false) {
            return false;
        }

        if (!in_array('RedundantCondition', $suppressed_issues, true)) {
            $statements_analyzer->removeSuppressedIssues(['RedundantCondition']);
        }

        if (!in_array('RedundantConditionGivenDocblockType', $suppressed_issues, true)) {
            $statements_analyzer->removeSuppressedIssues(['RedundantConditionGivenDocblockType']);
        }

        if ($switch_var_id && $last_arm->conds) {
            $codebase = $statements_analyzer->getCodebase();

            $all_conds = $last_arm->conds;

            foreach ($arms as $arm) {
                if (!$arm->conds) {
                    throw new UnexpectedValueException('bad');
                }

                $all_conds = array_merge($arm->conds, $all_conds);
            }

            $all_match_condition = self::convertCondsToConditional(
                $all_conds,
                $match_condition,
                $match_condition->getAttributes(),
            );

            ExpressionAnalyzer::analyze($statements_analyzer, $all_match_condition, $context);

            $clauses = FormulaGenerator::getFormula(
                spl_object_id($all_match_condition),
                spl_object_id($all_match_condition),
                $all_match_condition,
                $context->self,
                $statements_analyzer,
                $codebase,
                false,
                false,
            );

            $reconcilable_types = Algebra::getTruthsFromFormula(
                Algebra::negateFormula($clauses),
            );

            // if the if has an || in the conditional, we cannot easily reason about it
            if ($reconcilable_types) {
                $changed_var_ids = [];

                [$vars_in_scope_reconciled, $_] = Reconciler::reconcileKeyedTypes(
                    $reconcilable_types,
                    [],
                    $context->vars_in_scope,
                    $context->references_in_scope,
                    $changed_var_ids,
                    [],
                    $statements_analyzer,
                    [],
                    $context->inside_loop,
                    null,
                );

                if (isset($vars_in_scope_reconciled[$switch_var_id])) {
                    $array_literal_types = array_any(
                        $vars_in_scope_reconciled[$switch_var_id]->getAtomicTypes(),
                        static fn(Atomic $type): bool => $type instanceof TLiteralInt
                            || $type instanceof TLiteralString
                            || $type instanceof TLiteralFloat
                            || $type instanceof TEnumCase,
                    );

                    if ($array_literal_types) {
                        IssueBuffer::maybeAdd(
                            new UnhandledMatchCondition(
                                'This match expression is not exhaustive - consider values '
                                    . $vars_in_scope_reconciled[$switch_var_id]->getId(),
                                new CodeLocation($statements_analyzer->getSource(), $match_condition),
                            ),
                            $statements_analyzer->getSuppressedIssues(),
                        );
                    }
                }
            }
        }

        $stmt_expr_type = $statements_analyzer->node_data->getType($ternary);

        $old_node_data->setType($stmt, $stmt_expr_type ?? Type::getMixed());

        $statements_analyzer->node_data = $old_node_data;

        $context->inside_call = $was_inside_call;

        return true;
    }

    /**
     * @param non-empty-list<PhpParser\Node\Expr> $conds
     * @param array<string, mixed> $attributes
     */
    private static function convertCondsToConditional(
        array $conds,
        PhpParser\Node\Expr $match_condition,
        array $attributes,
    ): PhpParser\Node\Expr {
        if (count($conds) === 1) {
            return new VirtualIdentical(
                $match_condition,
                $conds[0],
                $attributes,
            );
        }

        $array_items = array_map(
            static fn(PhpParser\Node\Expr $cond): PhpParser\Node\ArrayItem =>
                new VirtualArrayItem($cond, null, false, $cond->getAttributes()),
            $conds,
        );

        return new VirtualFuncCall(
            new VirtualFullyQualified(['in_array']),
            [
                new VirtualArg(
                    $match_condition,
                    false,
                    false,
                    $attributes,
                ),
                new VirtualArg(
                    new VirtualArray(
                        $array_items,
                        $attributes,
                    ),
                    false,
                    false,
                    $attributes,
                ),
                new VirtualArg(
                    new VirtualConstFetch(
                        new VirtualFullyQualified(['true']),
                        $attributes,
                    ),
                    false,
                    false,
                    $attributes,
                ),
            ],
            $attributes,
        );
    }
}<|MERGE_RESOLUTION|>--- conflicted
+++ resolved
@@ -33,11 +33,7 @@
 use Psalm\Type\Reconciler;
 use UnexpectedValueException;
 
-<<<<<<< HEAD
-use function array_find;
-=======
 use function array_any;
->>>>>>> e2a4a55f
 use function array_map;
 use function array_merge;
 use function array_reverse;
