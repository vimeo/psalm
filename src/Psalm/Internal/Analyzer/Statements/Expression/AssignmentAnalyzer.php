<?php

declare(strict_types=1);

namespace Psalm\Internal\Analyzer\Statements\Expression;

use PhpParser;
use PhpParser\Comment\Doc;
use PhpParser\Node\Expr;
use PhpParser\Node\Expr\ArrayDimFetch;
use PhpParser\Node\Expr\PropertyFetch;
use Psalm\CodeLocation;
use Psalm\CodeLocation\DocblockTypeLocation;
use Psalm\Codebase;
use Psalm\Context;
use Psalm\Exception\DocblockParseException;
use Psalm\Exception\IncorrectDocblockException;
use Psalm\Internal\Algebra;
use Psalm\Internal\Algebra\FormulaGenerator;
use Psalm\Internal\Analyzer\CommentAnalyzer;
use Psalm\Internal\Analyzer\FunctionLikeAnalyzer;
use Psalm\Internal\Analyzer\Statements\Block\ForeachAnalyzer;
use Psalm\Internal\Analyzer\Statements\Expression\Assignment\ArrayAssignmentAnalyzer;
use Psalm\Internal\Analyzer\Statements\Expression\Assignment\InstancePropertyAssignmentAnalyzer;
use Psalm\Internal\Analyzer\Statements\Expression\Assignment\StaticPropertyAssignmentAnalyzer;
use Psalm\Internal\Analyzer\Statements\Expression\Fetch\ArrayFetchAnalyzer;
use Psalm\Internal\Analyzer\Statements\Expression\Fetch\VariableFetchAnalyzer;
use Psalm\Internal\Analyzer\Statements\ExpressionAnalyzer;
use Psalm\Internal\Analyzer\StatementsAnalyzer;
use Psalm\Internal\Analyzer\TraitAnalyzer;
use Psalm\Internal\Clause;
use Psalm\Internal\Codebase\DataFlowGraph;
use Psalm\Internal\Codebase\TaintFlowGraph;
use Psalm\Internal\Codebase\VariableUseGraph;
use Psalm\Internal\DataFlow\DataFlowNode;
use Psalm\Internal\FileManipulation\FileManipulationBuffer;
use Psalm\Internal\ReferenceConstraint;
use Psalm\Internal\Scanner\VarDocblockComment;
use Psalm\Internal\Type\Comparator\UnionTypeComparator;
use Psalm\Internal\Type\TypeExpander;
use Psalm\Issue\AssignmentToVoid;
use Psalm\Issue\ImpureByReferenceAssignment;
use Psalm\Issue\ImpurePropertyAssignment;
use Psalm\Issue\InvalidArrayAccess;
use Psalm\Issue\InvalidArrayOffset;
use Psalm\Issue\InvalidDocblock;
use Psalm\Issue\InvalidScope;
use Psalm\Issue\LoopInvalidation;
use Psalm\Issue\MissingDocblockType;
use Psalm\Issue\MixedArrayAccess;
use Psalm\Issue\MixedAssignment;
use Psalm\Issue\NoValue;
use Psalm\Issue\NullReference;
use Psalm\Issue\PossiblyInvalidArrayAccess;
use Psalm\Issue\PossiblyNullArrayAccess;
use Psalm\Issue\PossiblyUndefinedArrayOffset;
use Psalm\Issue\PossiblyUndefinedIntArrayOffset;
use Psalm\Issue\ReferenceConstraintViolation;
use Psalm\Issue\ReferenceReusedFromConfusingScope;
use Psalm\Issue\UnnecessaryVarAnnotation;
use Psalm\Issue\UnsupportedPropertyReferenceUsage;
use Psalm\IssueBuffer;
use Psalm\Node\Expr\BinaryOp\VirtualBitwiseAnd;
use Psalm\Node\Expr\BinaryOp\VirtualBitwiseOr;
use Psalm\Node\Expr\BinaryOp\VirtualBitwiseXor;
use Psalm\Node\Expr\BinaryOp\VirtualCoalesce;
use Psalm\Node\Expr\BinaryOp\VirtualConcat;
use Psalm\Node\Expr\BinaryOp\VirtualDiv;
use Psalm\Node\Expr\BinaryOp\VirtualMinus;
use Psalm\Node\Expr\BinaryOp\VirtualMod;
use Psalm\Node\Expr\BinaryOp\VirtualMul;
use Psalm\Node\Expr\BinaryOp\VirtualPlus;
use Psalm\Node\Expr\BinaryOp\VirtualPow;
use Psalm\Node\Expr\BinaryOp\VirtualShiftLeft;
use Psalm\Node\Expr\BinaryOp\VirtualShiftRight;
use Psalm\Node\Expr\VirtualAssign;
use Psalm\Plugin\EventHandler\Event\AddRemoveTaintsEvent;
use Psalm\Storage\Assertion\Falsy;
use Psalm\Type;
use Psalm\Type\Atomic\TArray;
use Psalm\Type\Atomic\TFalse;
use Psalm\Type\Atomic\TKeyedArray;
use Psalm\Type\Atomic\TMixed;
use Psalm\Type\Atomic\TNamedObject;
use Psalm\Type\Atomic\TNonEmptyArray;
use Psalm\Type\Atomic\TNull;
use Psalm\Type\Union;
use UnexpectedValueException;

use function count;
use function in_array;
use function is_string;
use function reset;
use function spl_object_id;
use function str_contains;
use function str_starts_with;
use function strpos;
use function strtolower;

/**
 * @internal
 */
final class AssignmentAnalyzer
{
    /**
     * @param  PhpParser\Node\Expr|null $assign_value  This has to be null to support list destructuring
     */
    public static function analyze(
        StatementsAnalyzer $statements_analyzer,
        PhpParser\Node\Expr $assign_var,
        ?PhpParser\Node\Expr $assign_value,
        ?Union $assign_value_type,
        Context $context,
        ?PhpParser\Comment\Doc $doc_comment,
        array $not_ignored_docblock_var_ids = [],
        ?PhpParser\Node\Expr $assign_expr = null,
    ): ?Union {
        $var_id = ExpressionIdentifier::getVarId(
            $assign_var,
            $statements_analyzer->getFQCLN(),
            $statements_analyzer,
        );

        // gets a variable id that *may* contain array keys
        $extended_var_id = ExpressionIdentifier::getExtendedVarId(
            $assign_var,
            $statements_analyzer->getFQCLN(),
            $statements_analyzer,
        );

        $var_comments = [];
        $comment_type = null;
        $comment_type_location = null;

        $was_in_assignment = $context->inside_assignment;

        $context->inside_assignment = true;

        $codebase = $statements_analyzer->getCodebase();

        $base_assign_value = $assign_value;

        while ($base_assign_value instanceof PhpParser\Node\Expr\Assign) {
            $base_assign_value = $base_assign_value->expr;
        }

        if ($base_assign_value !== $assign_value) {
            ExpressionAnalyzer::analyze($statements_analyzer, $base_assign_value, $context);

            $assign_value_type = $statements_analyzer->node_data->getType($base_assign_value) ?? $assign_value_type;
        }

        $removed_taints = [];

        if ($doc_comment) {
            $file_path = $statements_analyzer->getRootFilePath();

            $file_storage_provider = $codebase->file_storage_provider;

            $file_storage = $file_storage_provider->get($file_path);

            $template_type_map = $statements_analyzer->getTemplateTypeMap();

            try {
                $var_comments = $codebase->config->disable_var_parsing
                    ? []
                    : CommentAnalyzer::getTypeFromComment(
                        $doc_comment,
                        $statements_analyzer->getSource(),
                        $statements_analyzer->getAliases(),
                        $template_type_map,
                        $file_storage->type_aliases,
                    );
            } catch (IncorrectDocblockException $e) {
                IssueBuffer::maybeAdd(
                    new MissingDocblockType(
                        $e->getMessage(),
                        new CodeLocation($statements_analyzer->getSource(), $assign_var),
                    ),
                );
            } catch (DocblockParseException $e) {
                IssueBuffer::maybeAdd(
                    new InvalidDocblock(
                        $e->getMessage(),
                        new CodeLocation($statements_analyzer->getSource(), $assign_var),
                    ),
                );
            }

            foreach ($var_comments as $var_comment) {
                if ($var_comment->removed_taints) {
                    $removed_taints = $var_comment->removed_taints;
                }

                self::assignTypeFromVarDocblock(
                    $statements_analyzer,
                    $assign_var,
                    $var_comment,
                    $context,
                    $var_id,
                    $comment_type,
                    $comment_type_location,
                    $not_ignored_docblock_var_ids,
                    $var_id === $var_comment->var_id
                        && $assign_value_type && $comment_type && $assign_value_type->by_ref,
                );
            }
        }

        if ($extended_var_id) {
            unset($context->cond_referenced_var_ids[$extended_var_id]);
            $context->assigned_var_ids[$extended_var_id] = (int) $assign_var->getAttribute('startFilePos');
            $context->possibly_assigned_var_ids[$extended_var_id] = true;
        }

        if ($assign_value) {
            if ($var_id && $assign_value instanceof PhpParser\Node\Expr\Closure) {
                foreach ($assign_value->uses as $closure_use) {
                    if ($closure_use->byRef
                        && is_string($closure_use->var->name)
                        && $var_id === '$' . $closure_use->var->name
                    ) {
                        $context->vars_in_scope[$var_id] = Type::getClosure();
                        $context->vars_possibly_in_scope[$var_id] = true;
                    }
                }
            }

            $was_inside_general_use = $context->inside_general_use;

            $root_expr = $assign_var;

            while ($root_expr instanceof PhpParser\Node\Expr\ArrayDimFetch) {
                $root_expr = $root_expr->var;
            }

            // if we don't know where this data is going, treat as a dead-end usage
            if (!$root_expr instanceof PhpParser\Node\Expr\Variable
                || (is_string($root_expr->name)
                    && in_array('$' . $root_expr->name, VariableFetchAnalyzer::SUPER_GLOBALS, true))
            ) {
                $context->inside_general_use = true;
            }

            if (ExpressionAnalyzer::analyze($statements_analyzer, $assign_value, $context) === false) {
                $context->inside_general_use = $was_inside_general_use;

                if ($var_id) {
                    if ($extended_var_id && isset($context->vars_in_scope[$extended_var_id])) {
                        $context->removeDescendents(
                            $extended_var_id,
                            $context->vars_in_scope[$extended_var_id],
                            $assign_value_type,
                        );
                    }

                    // if we're not exiting immediately, make everything mixed
                    $context->vars_in_scope[$var_id] = $comment_type ?? Type::getMixed();
                }

                return null;
            }

            $context->inside_general_use = $was_inside_general_use;
        }

        if ($comment_type && $comment_type_location) {
            $temp_assign_value_type = $assign_value_type
                ?? ($assign_value ? $statements_analyzer->node_data->getType($assign_value) : null);

            if ($codebase->find_unused_variables
                && $temp_assign_value_type
                && $extended_var_id
                && (!$not_ignored_docblock_var_ids || isset($not_ignored_docblock_var_ids[$extended_var_id]))
                && $temp_assign_value_type->getId() === $comment_type->getId()
                && !$comment_type->isMixed(true)
            ) {
                if ($codebase->alter_code
                    && isset($statements_analyzer->getProjectAnalyzer()->getIssuesToFix()['UnnecessaryVarAnnotation'])
                ) {
                    FileManipulationBuffer::addVarAnnotationToRemove($comment_type_location);
                } else {
                    IssueBuffer::maybeAdd(
                        new UnnecessaryVarAnnotation(
                            'The @var ' . $comment_type . ' annotation for '
                            . $extended_var_id . ' is unnecessary',
                            $comment_type_location,
                        ),
                        $statements_analyzer->getSuppressedIssues(),
                        true,
                    );
                }
            }

            $parent_nodes = $temp_assign_value_type->parent_nodes ?? [];

            $assign_value_type = $comment_type->setParentNodes($parent_nodes);
        } elseif (!$assign_value_type) {
            if ($assign_value) {
                $assign_value_type = $statements_analyzer->node_data->getType($assign_value);
            }

            if ($assign_value_type) {
                $assign_value_type = $assign_value_type->setProperties([
                    'from_property' => false,
                    'from_static_property' => false,
                    'ignore_isset' => false,
                ]);
            } else {
                $assign_value_type = Type::getMixed();
            }
        }

        if ($statements_analyzer->data_flow_graph instanceof VariableUseGraph
            && !$assign_value_type->parent_nodes
        ) {
            if ($extended_var_id) {
                $assignment_node = DataFlowNode::getForAssignment(
                    $extended_var_id,
                    new CodeLocation($statements_analyzer->getSource(), $assign_var),
                );
            } else {
                $assignment_node = new DataFlowNode('unknown-origin', 'unknown origin', null);
            }

            $parent_nodes = [
                $assignment_node->id => $assignment_node,
            ];

            if ($context->inside_try) {
                // Copy previous assignment's parent nodes inside a try. Since an exception could be thrown at any
                // point this is a workaround to ensure that use of a variable also uses all previous assignments.
                if (isset($context->vars_in_scope[$extended_var_id])) {
                    $parent_nodes += $context->vars_in_scope[$extended_var_id]->parent_nodes;
                }
            }

            $assign_value_type = $assign_value_type->setParentNodes($parent_nodes);
        }

        if ($extended_var_id && isset($context->vars_in_scope[$extended_var_id])) {
            if ($context->vars_in_scope[$extended_var_id]->by_ref) {
                if ($context->mutation_free) {
                    IssueBuffer::maybeAdd(
                        new ImpureByReferenceAssignment(
                            'Variable ' . $extended_var_id . ' cannot be assigned to as it is passed by reference',
                            new CodeLocation($statements_analyzer->getSource(), $assign_var),
                        ),
                    );
                } elseif ($statements_analyzer->getSource() instanceof FunctionLikeAnalyzer
                    && $statements_analyzer->getSource()->track_mutations
                ) {
                    $statements_analyzer->getSource()->inferred_impure = true;
                    $statements_analyzer->getSource()->inferred_has_mutation = true;
                }

                $assign_value_type = $assign_value_type->setByRef(true);
            }

            // removes dependent vars from $context
            $context->removeDescendents(
                $extended_var_id,
                $context->vars_in_scope[$extended_var_id],
                $assign_value_type,
                $statements_analyzer,
            );
        } else {
            $root_var_id = ExpressionIdentifier::getRootVarId(
                $assign_var,
                $statements_analyzer->getFQCLN(),
                $statements_analyzer,
            );

            if ($root_var_id && isset($context->vars_in_scope[$root_var_id])) {
                $context->removeVarFromConflictingClauses(
                    $root_var_id,
                    $context->vars_in_scope[$root_var_id],
                    $statements_analyzer,
                );
            }
        }

        $codebase = $statements_analyzer->getCodebase();

        if ($assign_value_type->hasMixed()) {
            $root_var_id = ExpressionIdentifier::getRootVarId(
                $assign_var,
                $statements_analyzer->getFQCLN(),
                $statements_analyzer,
            );

            if (!$context->collect_initializations
                && !$context->collect_mutations
                && $statements_analyzer->getFilePath() === $statements_analyzer->getRootFilePath()
                && (!(($parent_source = $statements_analyzer->getSource())
                            instanceof FunctionLikeAnalyzer)
                        || !$parent_source->getSource() instanceof TraitAnalyzer)
            ) {
                $codebase->analyzer->incrementMixedCount($statements_analyzer->getFilePath());
            }

            if (!$assign_var instanceof PhpParser\Node\Expr\PropertyFetch
                && !strpos($root_var_id ?? '', '->')
                && !$comment_type
                && !str_starts_with($var_id ?? '', '$_')
            ) {
                $origin_locations = [];

                if ($statements_analyzer->data_flow_graph instanceof VariableUseGraph) {
                    foreach ($assign_value_type->parent_nodes as $parent_node) {
                        $origin_locations = [
                            ...$origin_locations,
                            ...$statements_analyzer->data_flow_graph->getOriginLocations($parent_node),
                        ];
                    }
                }

                $origin_location = count($origin_locations) === 1 ? reset($origin_locations) : null;

                $message = $var_id
                    ? 'Unable to determine the type that ' . $var_id . ' is being assigned to'
                    : 'Unable to determine the type of this assignment';

                $issue_location = new CodeLocation($statements_analyzer->getSource(), $assign_var);

                if ($origin_location && $origin_location->getHash() === $issue_location->getHash()) {
                    $origin_location = null;
                }

                IssueBuffer::maybeAdd(
                    new MixedAssignment(
                        $message,
                        $issue_location,
                        $origin_location,
                    ),
                    $statements_analyzer->getSuppressedIssues(),
                );
            }
        } else {
            if (!$context->collect_initializations
                && !$context->collect_mutations
                && $statements_analyzer->getFilePath() === $statements_analyzer->getRootFilePath()
                && (!(($parent_source = $statements_analyzer->getSource())
                        instanceof FunctionLikeAnalyzer)
                    || !$parent_source->getSource() instanceof TraitAnalyzer)
            ) {
                $codebase->analyzer->incrementNonMixedCount($statements_analyzer->getFilePath());
            }

            if ($var_id
                && isset($context->byref_constraints[$var_id])
                && ($outer_constraint_type = $context->byref_constraints[$var_id]->type)
            ) {
                if (!UnionTypeComparator::isContainedBy(
                    $codebase,
                    $assign_value_type,
                    $outer_constraint_type,
                    $assign_value_type->ignore_nullable_issues,
                    $assign_value_type->ignore_falsable_issues,
                )
                ) {
                    IssueBuffer::maybeAdd(
                        new ReferenceConstraintViolation(
                            'Variable ' . $var_id . ' is limited to values of type '
                                . $context->byref_constraints[$var_id]->type
                                . ' because it is passed by reference, '
                                . $assign_value_type->getId() . ' type found',
                            new CodeLocation($statements_analyzer->getSource(), $assign_var),
                        ),
                        $statements_analyzer->getSuppressedIssues(),
                    );
                }
            }
        }

        if ($var_id === '$this' && IssueBuffer::accepts(
            new InvalidScope(
                'Cannot re-assign ' . $var_id,
                new CodeLocation($statements_analyzer->getSource(), $assign_var),
            ),
            $statements_analyzer->getSuppressedIssues(),
        )) {
            return null;
        }

        if (isset($context->protected_var_ids[$var_id])
            && $assign_value_type->hasLiteralInt()
        ) {
            IssueBuffer::maybeAdd(
                new LoopInvalidation(
                    'Variable ' . $var_id . ' has already been assigned in a for/foreach loop',
                    new CodeLocation($statements_analyzer->getSource(), $assign_var),
                ),
                $statements_analyzer->getSuppressedIssues(),
            );
        }

        if (self::analyzeAssignment(
            $assign_var,
            $statements_analyzer,
            $codebase,
            $assign_value,
            $assign_value_type,
            $var_id,
            $context,
            $doc_comment,
            $extended_var_id,
            $var_comments,
            $removed_taints,
        ) === false
        ) {
            return null;
        }

        if ($var_id && isset($context->vars_in_scope[$var_id])) {
            if ($context->vars_in_scope[$var_id]->isVoid()) {
                IssueBuffer::maybeAdd(
                    new AssignmentToVoid(
                        'Cannot assign ' . $var_id . ' to type void',
                        new CodeLocation($statements_analyzer->getSource(), $assign_var),
                    ),
                    $statements_analyzer->getSuppressedIssues(),
                );

                $context->vars_in_scope[$var_id] = Type::getNull();

                $context->inside_assignment = $was_in_assignment;

                return $context->vars_in_scope[$var_id];
            }

            if ($context->vars_in_scope[$var_id]->isNever()) {
                if (!IssueBuffer::accepts(
                    new NoValue(
                        'All possible types for this assignment were invalidated - This may be dead code',
                        new CodeLocation($statements_analyzer->getSource(), $assign_var),
                    ),
                    $statements_analyzer->getSuppressedIssues(),
                )) {
<<<<<<< HEAD
                    return null;
                }

                $context->vars_in_scope[$var_id] = Type::getNever();

                $context->inside_assignment = $was_in_assignment;
=======
                    // if the error is suppressed, do not treat it as never anymore
                    $new_mutable = $context->vars_in_scope[$var_id]->getBuilder()->addType(new TMixed);
                    $new_mutable->removeType('never');
                    $context->vars_in_scope[$var_id] = $new_mutable->freeze();
                    $context->has_returned = false;
                } else {
                    $context->inside_assignment = $was_in_assignment;
>>>>>>> 80580283

                    return $context->vars_in_scope[$var_id];
                }
            }

            if ($statements_analyzer->data_flow_graph) {
                $data_flow_graph = $statements_analyzer->data_flow_graph;

                if ($context->vars_in_scope[$var_id]->parent_nodes) {
                    if ($data_flow_graph instanceof TaintFlowGraph
                        && in_array('TaintedInput', $statements_analyzer->getSuppressedIssues())
                    ) {
                        $context->vars_in_scope[$var_id] = $context->vars_in_scope[$var_id]->setParentNodes([]);
                    } else {
                        $var_location = new CodeLocation($statements_analyzer->getSource(), $assign_var);

                        $event = new AddRemoveTaintsEvent($assign_var, $context, $statements_analyzer, $codebase);

                        $added_taints = $codebase->config->eventDispatcher->dispatchAddTaints($event);
                        $removed_taints = [
                            ...$removed_taints,
                            ...$codebase->config->eventDispatcher->dispatchRemoveTaints($event),
                        ];

                        self::taintAssignment(
                            $context->vars_in_scope[$var_id],
                            $data_flow_graph,
                            $var_id,
                            $var_location,
                            $removed_taints,
                            $added_taints,
                        );
                    }

                    if ($assign_expr) {
                        $new_parent_node = DataFlowNode::getForAssignment(
                            'assignment_expr',
                            new CodeLocation($statements_analyzer->getSource(), $assign_expr),
                        );

                        $data_flow_graph->addNode($new_parent_node);

                        foreach ($context->vars_in_scope[$var_id]->parent_nodes as $old_parent_node) {
                            $data_flow_graph->addPath(
                                $old_parent_node,
                                $new_parent_node,
                                '=',
                            );
                        }

                        $assign_value_type = $assign_value_type->setParentNodes(
                            [$new_parent_node->id => $new_parent_node],
                        );
                    }
                }
            }
        }

        $context->inside_assignment = $was_in_assignment;

        return $assign_value_type;
    }

    /**
     * @param list<VarDocblockComment> $var_comments
     * @param list<string> $removed_taints
     * @return null|false
     */
    private static function analyzeAssignment(
        Expr $assign_var,
        StatementsAnalyzer $statements_analyzer,
        Codebase $codebase,
        ?Expr $assign_value,
        Union $assign_value_type,
        ?string $var_id,
        Context $context,
        ?Doc $doc_comment,
        ?string $extended_var_id,
        array $var_comments,
        array $removed_taints,
    ): ?bool {
        if ($assign_var instanceof PhpParser\Node\Expr\Variable) {
            self::analyzeAssignmentToVariable(
                $statements_analyzer,
                $codebase,
                $assign_var,
                $assign_value,
                $assign_value_type,
                $var_id,
                $context,
            );
        } elseif ($assign_var instanceof PhpParser\Node\Expr\List_
            || $assign_var instanceof PhpParser\Node\Expr\Array_
        ) {
            self::analyzeDestructuringAssignment(
                $statements_analyzer,
                $codebase,
                $assign_var,
                $assign_value,
                $assign_value_type,
                $context,
                $doc_comment,
                $extended_var_id,
                $var_comments,
                $removed_taints,
            );
        } elseif ($assign_var instanceof PhpParser\Node\Expr\ArrayDimFetch) {
            ArrayAssignmentAnalyzer::analyze(
                $statements_analyzer,
                $assign_var,
                $context,
                $assign_value,
                $assign_value_type,
            );
        } elseif ($assign_var instanceof PhpParser\Node\Expr\PropertyFetch) {
            self::analyzePropertyAssignment(
                $statements_analyzer,
                $codebase,
                $assign_var,
                $context,
                $assign_value,
                $assign_value_type,
                $var_id,
            );
        } elseif ($assign_var instanceof PhpParser\Node\Expr\StaticPropertyFetch &&
            $assign_var->class instanceof PhpParser\Node\Name
        ) {
            if (ExpressionAnalyzer::analyze($statements_analyzer, $assign_var, $context) === false) {
                return false;
            }

            if (StaticPropertyAssignmentAnalyzer::analyze(
                $statements_analyzer,
                $assign_var,
                $assign_value,
                $assign_value_type,
                $context,
            ) === false) {
                return false;
            }

            if ($var_id) {
                $context->vars_possibly_in_scope[$var_id] = true;
            }
        }
        return null;
    }

    public static function assignTypeFromVarDocblock(
        StatementsAnalyzer $statements_analyzer,
        PhpParser\Node $stmt,
        VarDocblockComment $var_comment,
        Context $context,
        ?string $var_id = null,
        ?Union &$comment_type = null,
        ?DocblockTypeLocation &$comment_type_location = null,
        array $not_ignored_docblock_var_ids = [],
        bool $by_ref = false,
    ): void {
        if (!$var_comment->type) {
            return;
        }

        $codebase = $statements_analyzer->getCodebase();

        try {
            $var_comment_type = TypeExpander::expandUnion(
                $codebase,
                $var_comment->type,
                $context->self,
                $context->self,
                $statements_analyzer->getParentFQCLN(),
            );

            $var_comment_type = $var_comment_type->setProperties([
                'from_docblock' => true,
                'by_ref' => $by_ref,
            ]);

            /** @psalm-suppress UnusedMethodCall This actually has the side effect of generating issues */
            $var_comment_type->check(
                $statements_analyzer,
                new CodeLocation($statements_analyzer->getSource(), $stmt),
                $statements_analyzer->getSuppressedIssues(),
                [],
                false,
                false,
                false,
                $context->calling_method_id,
            );

            $type_location = null;

            if ($var_comment->type_start
                && $var_comment->type_end
                && $var_comment->line_number
            ) {
                $type_location = new DocblockTypeLocation(
                    $statements_analyzer,
                    $var_comment->type_start,
                    $var_comment->type_end,
                    $var_comment->line_number,
                );

                if ($codebase->alter_code) {
                    $codebase->classlikes->handleDocblockTypeInMigration(
                        $codebase,
                        $statements_analyzer,
                        $var_comment_type,
                        $type_location,
                        $context->calling_method_id,
                    );
                }
            }

            if (!$var_comment->var_id || $var_comment->var_id === $var_id) {
                $comment_type = $var_comment_type;
                $comment_type_location = $type_location;
                return;
            }

            $project_analyzer = $statements_analyzer->getProjectAnalyzer();

            if ($codebase->find_unused_variables
                && $type_location
                && (!$not_ignored_docblock_var_ids || isset($not_ignored_docblock_var_ids[$var_comment->var_id]))
                && isset($context->vars_in_scope[$var_comment->var_id])
                && $context->vars_in_scope[$var_comment->var_id]->getId() === $var_comment_type->getId()
                && !$var_comment_type->isMixed()
            ) {
                if ($codebase->alter_code
                    && isset($project_analyzer->getIssuesToFix()['UnnecessaryVarAnnotation'])
                ) {
                    FileManipulationBuffer::addVarAnnotationToRemove($type_location);
                } else {
                    IssueBuffer::maybeAdd(
                        new UnnecessaryVarAnnotation(
                            'The @var ' . $var_comment_type . ' annotation for '
                            . $var_comment->var_id . ' is unnecessary',
                            $type_location,
                        ),
                        $statements_analyzer->getSuppressedIssues(),
                        true,
                    );
                }
            }

            $parent_nodes = $context->vars_in_scope[$var_comment->var_id]->parent_nodes ?? [];
            $var_comment_type = $var_comment_type->setParentNodes($parent_nodes);

            $context->vars_in_scope[$var_comment->var_id] = $var_comment_type;
        } catch (UnexpectedValueException $e) {
            IssueBuffer::maybeAdd(
                new InvalidDocblock(
                    $e->getMessage(),
                    new CodeLocation($statements_analyzer->getSource(), $stmt),
                ),
            );
        }
    }

    /**
     * @param  array<string> $removed_taints
     * @param  array<string> $added_taints
     */
    private static function taintAssignment(
        Union &$type,
        DataFlowGraph $data_flow_graph,
        string $var_id,
        CodeLocation $var_location,
        array $removed_taints,
        array $added_taints,
    ): void {
        $parent_nodes = $type->parent_nodes;

        $new_parent_node = DataFlowNode::getForAssignment($var_id, $var_location);
        $data_flow_graph->addNode($new_parent_node);
        $new_parent_nodes = [$new_parent_node->id => $new_parent_node];

        foreach ($parent_nodes as $parent_node) {
            $data_flow_graph->addPath(
                $parent_node,
                $new_parent_node,
                '=',
                $added_taints,
                $removed_taints,
            );
        }

        $type = $type->setParentNodes($new_parent_nodes, false);
    }

    public static function analyzeAssignmentOperation(
        StatementsAnalyzer $statements_analyzer,
        PhpParser\Node\Expr\AssignOp $stmt,
        Context $context,
    ): bool {
        if ($stmt instanceof PhpParser\Node\Expr\AssignOp\BitwiseAnd) {
            $operation = new VirtualBitwiseAnd($stmt->var, $stmt->expr, $stmt->getAttributes());
        } elseif ($stmt instanceof PhpParser\Node\Expr\AssignOp\BitwiseOr) {
            $operation = new VirtualBitwiseOr($stmt->var, $stmt->expr, $stmt->getAttributes());
        } elseif ($stmt instanceof PhpParser\Node\Expr\AssignOp\BitwiseXor) {
            $operation = new VirtualBitwiseXor($stmt->var, $stmt->expr, $stmt->getAttributes());
        } elseif ($stmt instanceof PhpParser\Node\Expr\AssignOp\Coalesce) {
            $operation = new VirtualCoalesce($stmt->var, $stmt->expr, $stmt->getAttributes());
        } elseif ($stmt instanceof PhpParser\Node\Expr\AssignOp\Concat) {
            $operation = new VirtualConcat($stmt->var, $stmt->expr, $stmt->getAttributes());
        } elseif ($stmt instanceof PhpParser\Node\Expr\AssignOp\Div) {
            $operation = new VirtualDiv($stmt->var, $stmt->expr, $stmt->getAttributes());
        } elseif ($stmt instanceof PhpParser\Node\Expr\AssignOp\Minus) {
            $operation = new VirtualMinus($stmt->var, $stmt->expr, $stmt->getAttributes());
        } elseif ($stmt instanceof PhpParser\Node\Expr\AssignOp\Mod) {
            $operation = new VirtualMod($stmt->var, $stmt->expr, $stmt->getAttributes());
        } elseif ($stmt instanceof PhpParser\Node\Expr\AssignOp\Mul) {
            $operation = new VirtualMul($stmt->var, $stmt->expr, $stmt->getAttributes());
        } elseif ($stmt instanceof PhpParser\Node\Expr\AssignOp\Plus) {
            $operation = new VirtualPlus($stmt->var, $stmt->expr, $stmt->getAttributes());
        } elseif ($stmt instanceof PhpParser\Node\Expr\AssignOp\Pow) {
            $operation = new VirtualPow($stmt->var, $stmt->expr, $stmt->getAttributes());
        } elseif ($stmt instanceof PhpParser\Node\Expr\AssignOp\ShiftLeft) {
            $operation = new VirtualShiftLeft($stmt->var, $stmt->expr, $stmt->getAttributes());
        } elseif ($stmt instanceof PhpParser\Node\Expr\AssignOp\ShiftRight) {
            $operation = new VirtualShiftRight($stmt->var, $stmt->expr, $stmt->getAttributes());
        } else {
            throw new UnexpectedValueException('Unknown assign op');
        }

        $fake_assignment = new VirtualAssign(
            $stmt->var,
            $operation,
            $stmt->getAttributes(),
        );

        $old_node_data = $statements_analyzer->node_data;

        $statements_analyzer->node_data = clone $statements_analyzer->node_data;

        if (ExpressionAnalyzer::analyze($statements_analyzer, $fake_assignment, $context) === false) {
            return false;
        }

        $old_node_data->setType(
            $stmt,
            $statements_analyzer->node_data->getType($operation) ?? Type::getMixed(),
        );

        $statements_analyzer->node_data = $old_node_data;

        return true;
    }

    public static function analyzeAssignmentRef(
        StatementsAnalyzer $statements_analyzer,
        PhpParser\Node\Expr\AssignRef $stmt,
        Context $context,
    ): bool {
        ExpressionAnalyzer::analyze($statements_analyzer, $stmt->expr, $context, false, null, false, null, true);

        $lhs_var_id = ExpressionIdentifier::getExtendedVarId(
            $stmt->var,
            $statements_analyzer->getFQCLN(),
            $statements_analyzer,
        );

        $rhs_var_id = ExpressionIdentifier::getExtendedVarId(
            $stmt->expr,
            $statements_analyzer->getFQCLN(),
            $statements_analyzer,
        );

        $doc_comment = $stmt->getDocComment();
        if ($doc_comment) {
            try {
                $var_comments = CommentAnalyzer::getTypeFromComment(
                    $doc_comment,
                    $statements_analyzer->getSource(),
                    $statements_analyzer->getAliases(),
                );
            } catch (IncorrectDocblockException $e) {
                IssueBuffer::maybeAdd(
                    new MissingDocblockType(
                        $e->getMessage(),
                        new CodeLocation($statements_analyzer->getSource(), $stmt),
                    ),
                );
            } catch (DocblockParseException $e) {
                IssueBuffer::maybeAdd(
                    new InvalidDocblock(
                        $e->getMessage(),
                        new CodeLocation($statements_analyzer->getSource(), $stmt),
                    ),
                );
            }
            if (!empty($var_comments) && $var_comments[0]->type !== null && $var_comments[0]->var_id === null) {
                IssueBuffer::maybeAdd(
                    new InvalidDocblock(
                        "Docblock type cannot be used for reference assignment",
                        new CodeLocation($statements_analyzer->getSource(), $stmt),
                    ),
                );
            }
        }

        if ($lhs_var_id === null || $rhs_var_id === null) {
            return false;
        }

        if (!isset($context->vars_in_scope[$rhs_var_id])) {
            // Sometimes the $rhs_var_id isn't set in $vars_in_scope, for example if it's an unknown array offset.
            $context->vars_in_scope[$rhs_var_id] = $statements_analyzer->node_data->getType($stmt->expr)
                ?? Type::getMixed();
        }

        if (isset($context->references_in_scope[$lhs_var_id])) {
            // Decrement old referenced variable's reference count
            $context->decrementReferenceCount($lhs_var_id);

            // Remove old reference parent node so previously referenced variable usage doesn't count as reference usage
            $old_type = $context->vars_in_scope[$lhs_var_id];
            foreach ($old_type->parent_nodes as $old_parent_node_id => $_) {
                if (str_starts_with($old_parent_node_id, "$lhs_var_id-")) {
                    unset($old_type->parent_nodes[$old_parent_node_id]);
                }
            }
        }
        // When assigning an existing reference as a reference it removes the
        // old reference, so it's no longer potentially from a confusing scope.
        unset($context->references_possibly_from_confusing_scope[$lhs_var_id]);

        $context->vars_in_scope[$lhs_var_id] = &$context->vars_in_scope[$rhs_var_id];
        $context->hasVariable($lhs_var_id);
        $context->references_in_scope[$lhs_var_id] = $rhs_var_id;
        $context->referenced_counts[$rhs_var_id] = ($context->referenced_counts[$rhs_var_id] ?? 0) + 1;
        if (str_contains($rhs_var_id, '[')) {
            // Reference to array item, we always consider array items to be an external scope for references
            // TODO handle differently so it's detected as unused if the array is unused?
            $context->references_to_external_scope[$lhs_var_id] = true;
        }
        if (str_contains($rhs_var_id, '->')) {
            IssueBuffer::maybeAdd(
                new UnsupportedPropertyReferenceUsage(
                    new CodeLocation($statements_analyzer->getSource(), $stmt),
                ),
                $statements_analyzer->getSuppressedIssues(),
            );
            // Reference to object property, we always consider object properties to be an external scope for references
            // TODO handle differently so it's detected as unused if the object is unused?
            $context->references_to_external_scope[$lhs_var_id] = true;
        }
        if (str_contains($rhs_var_id, '::')) {
            IssueBuffer::maybeAdd(
                new UnsupportedPropertyReferenceUsage(
                    new CodeLocation($statements_analyzer->getSource(), $stmt),
                ),
                $statements_analyzer->getSuppressedIssues(),
            );
        }

        $lhs_location = new CodeLocation($statements_analyzer->getSource(), $stmt->var);
        if (!$stmt->var instanceof ArrayDimFetch && !$stmt->var instanceof PropertyFetch) {
            // If left-hand-side is an array offset or object property, usage is too difficult to track,
            // so it's not registered as an unused variable (this mirrors behavior for non-references).
            $statements_analyzer->registerVariableAssignment(
                $lhs_var_id,
                $lhs_location,
            );
        }

        $lhs_node = DataFlowNode::getForAssignment($lhs_var_id, $lhs_location);

        $context->vars_in_scope[$lhs_var_id] =
            $context->vars_in_scope[$lhs_var_id]->addParentNodes([$lhs_node->id => $lhs_node]);

        if ($stmt->var instanceof ArrayDimFetch && $stmt->var->dim !== null) {
            // Analyze offset so that variables in the offset get marked as used
            $was_inside_general_use = $context->inside_general_use;
            $context->inside_general_use = true;
            ExpressionAnalyzer::analyze($statements_analyzer, $stmt->var->dim, $context);
            $context->inside_general_use = $was_inside_general_use;
        }

        return true;
    }

    public static function assignByRefParam(
        StatementsAnalyzer $statements_analyzer,
        PhpParser\Node\Expr $stmt,
        Union $by_ref_type,
        Union $by_ref_out_type,
        Context $context,
        bool $constrain_type = true,
        bool $prevent_null = false,
    ): void {
        if ($stmt instanceof PhpParser\Node\Expr\PropertyFetch && $stmt->name instanceof PhpParser\Node\Identifier) {
            $prop_name = $stmt->name->name;

            InstancePropertyAssignmentAnalyzer::analyze(
                $statements_analyzer,
                $stmt,
                $prop_name,
                null,
                $by_ref_out_type,
                $context,
            );

            return;
        }

        $var_id = ExpressionIdentifier::getVarId(
            $stmt,
            $statements_analyzer->getFQCLN(),
            $statements_analyzer,
        );

        if ($var_id) {
            $var_not_in_scope = false;

            if (!$by_ref_type->hasMixed() && $constrain_type) {
                $context->byref_constraints[$var_id] = new ReferenceConstraint($by_ref_type);
            }

            if (!$context->hasVariable($var_id)) {
                $context->vars_possibly_in_scope[$var_id] = true;

                $location = new CodeLocation($statements_analyzer->getSource(), $stmt);

                if (!$statements_analyzer->hasVariable($var_id)) {
                    if ($constrain_type
                        && $prevent_null
                        && !$by_ref_type->isMixed()
                        && !$by_ref_type->isNullable()
                        && !strpos($var_id, '->')
                        && !strpos($var_id, '::')
                    ) {
                        IssueBuffer::maybeAdd(
                            new NullReference(
                                'Not expecting null argument passed by reference',
                                $location,
                            ),
                            $statements_analyzer->getSuppressedIssues(),
                        );
                    }

                    if ($stmt instanceof PhpParser\Node\Expr\Variable) {
                        $statements_analyzer->registerVariable(
                            $var_id,
                            $location,
                            $context->branch_point,
                        );

                        if ($statements_analyzer->data_flow_graph instanceof VariableUseGraph) {
                            $byref_node = DataFlowNode::getForAssignment($var_id, $location);

                            $statements_analyzer->data_flow_graph->addPath(
                                $byref_node,
                                new DataFlowNode('variable-use', 'variable use', null),
                                'variable-use',
                            );
                        }
                    }

                    $context->hasVariable($var_id);
                } else {
                    $var_not_in_scope = true;
                }
            } elseif ($var_id === '$this') {
                // don't allow changing $this
                return;
            } else {
                $existing_type = $context->vars_in_scope[$var_id];

                // removes dependent vars from $context
                $context->removeDescendents(
                    $var_id,
                    $existing_type,
                    $by_ref_type,
                    $statements_analyzer,
                );

                $by_ref_out_type = $by_ref_out_type->addParentNodes(
                    $existing_type->parent_nodes,
                );

                if (!$context->inside_conditional) {
                    $context->vars_in_scope[$var_id] = $by_ref_out_type;

                    if (!($stmt_type = $statements_analyzer->node_data->getType($stmt))
                        || $stmt_type->isNever()
                    ) {
                        $statements_analyzer->node_data->setType($stmt, $by_ref_type);
                    }

                    return;
                }
            }

            $context->assigned_var_ids[$var_id] = (int) $stmt->getAttribute('startFilePos');

            $context->vars_in_scope[$var_id] = $by_ref_out_type;

            $stmt_type = $statements_analyzer->node_data->getType($stmt);

            if (!$stmt_type || $stmt_type->isNever()) {
                $statements_analyzer->node_data->setType($stmt, $by_ref_type);
            }

            if ($var_not_in_scope && $stmt instanceof PhpParser\Node\Expr\Variable) {
                $statements_analyzer->registerPossiblyUndefinedVariable($var_id, $stmt);
            }
        }
    }

    /**
     * @param PhpParser\Node\Expr\List_|PhpParser\Node\Expr\Array_ $assign_var
     * @param list<VarDocblockComment> $var_comments
     * @param list<string> $removed_taints
     */
    private static function analyzeDestructuringAssignment(
        StatementsAnalyzer $statements_analyzer,
        Codebase $codebase,
        PhpParser\Node\Expr $assign_var,
        ?PhpParser\Node\Expr $assign_value,
        Union $assign_value_type,
        Context $context,
        ?PhpParser\Comment\Doc $doc_comment,
        ?string $extended_var_id,
        array $var_comments,
        array $removed_taints,
    ): void {
        if (!$assign_value_type->hasArray()
            && !$assign_value_type->isMixed()
            && !$assign_value_type->hasArrayAccessInterface($codebase)
        ) {
            IssueBuffer::maybeAdd(
                new InvalidArrayOffset(
                    'Cannot destructure non-array of type ' . $assign_value_type->getId(),
                    new CodeLocation($statements_analyzer->getSource(), $assign_var),
                ),
                $statements_analyzer->getSuppressedIssues(),
            );
        }

        $can_be_empty = true;

        foreach ($assign_var->items as $offset => $assign_var_item) {
            // $assign_var_item can be null e.g. list($a, ) = ['a', 'b']
            if (!$assign_var_item) {
                continue;
            }

            $var = $assign_var_item->value;

            if ($assign_value instanceof PhpParser\Node\Expr\Array_
                && $statements_analyzer->node_data->getType($assign_var_item->value)
            ) {
                self::analyze(
                    $statements_analyzer,
                    $var,
                    $assign_var_item->value,
                    null,
                    $context,
                    $doc_comment,
                );

                continue;
            }

            $offset_value = null;

            if (!$assign_var_item->key) {
                $offset_value = $offset;
            } elseif ($assign_var_item->key instanceof PhpParser\Node\Scalar\String_) {
                $offset_value = $assign_var_item->key->value;
            }

            $list_var_id = ExpressionIdentifier::getExtendedVarId(
                $var,
                $statements_analyzer->getFQCLN(),
                $statements_analyzer,
            );

            $new_assign_type = null;
            $assigned = false;
            $has_null = false;

            foreach ($assign_value_type->getAtomicTypes() as $assign_value_atomic_type) {
                if ($assign_value_atomic_type instanceof TKeyedArray
                    && !$assign_var_item->key
                ) {
                    // if object-like has int offsets
                    if ($offset_value !== null
                        && isset($assign_value_atomic_type->properties[$offset_value])
                    ) {
                        $value_type = $assign_value_atomic_type->properties[$offset_value];

                        if ($value_type->possibly_undefined) {
                            IssueBuffer::maybeAdd(
                                new PossiblyUndefinedArrayOffset(
                                    'Possibly undefined array key',
                                    new CodeLocation($statements_analyzer->getSource(), $var),
                                ),
                                $statements_analyzer->getSuppressedIssues(),
                            );

                            $value_type = $value_type->setPossiblyUndefined(false);
                        } else {
                            $can_be_empty = false;
                        }

                        if ($statements_analyzer->data_flow_graph
                            && $assign_value
                        ) {
                            $assign_value_id = ExpressionIdentifier::getExtendedVarId(
                                $assign_value,
                                $statements_analyzer->getFQCLN(),
                                $statements_analyzer,
                            );

                            $keyed_array_var_id = null;

                            if ($assign_value_id) {
                                $keyed_array_var_id = $assign_value_id . '[\'' . $offset_value . '\']';
                            }

                            $temp = Type::getString((string) $offset_value);
                            ArrayFetchAnalyzer::taintArrayFetch(
                                $statements_analyzer,
                                $assign_value,
                                $keyed_array_var_id,
                                $value_type,
                                $temp,
                            );
                        }

                        self::analyze(
                            $statements_analyzer,
                            $var,
                            null,
                            $value_type,
                            $context,
                            $doc_comment,
                        );

                        $assigned = true;

                        continue;
                    }

                    if ($assign_value_atomic_type->fallback_params === null) {
                        IssueBuffer::maybeAdd(
                            new InvalidArrayOffset(
                                'Cannot access value with offset ' . $offset,
                                new CodeLocation($statements_analyzer->getSource(), $var),
                            ),
                            $statements_analyzer->getSuppressedIssues(),
                        );
                    }
                }

                if ($assign_value_atomic_type instanceof TMixed) {
                    IssueBuffer::maybeAdd(
                        new MixedArrayAccess(
                            'Cannot access array value on mixed variable ' . $extended_var_id,
                            new CodeLocation($statements_analyzer->getSource(), $var),
                        ),
                        $statements_analyzer->getSuppressedIssues(),
                    );
                } elseif ($assign_value_atomic_type instanceof TNull) {
                    $has_null = true;
                } elseif (!$assign_value_atomic_type instanceof TArray
                    && !$assign_value_atomic_type instanceof TKeyedArray
                    && !$assign_value_type->hasArrayAccessInterface($codebase)
                ) {
                    if ($assign_value_type->hasArray()) {
                        if ($assign_value_atomic_type instanceof TFalse && $assign_value_type->ignore_falsable_issues) {
                            // do nothing
                        } else {
                            IssueBuffer::maybeAdd(
                                new PossiblyInvalidArrayAccess(
                                    'Cannot access array value on non-array variable '
                                    . $extended_var_id . ' of type ' . $assign_value_atomic_type->getId(),
                                    new CodeLocation($statements_analyzer->getSource(), $var),
                                ),
                                $statements_analyzer->getSuppressedIssues(),
                            );
                        }
                    } else {
                        IssueBuffer::maybeAdd(
                            new InvalidArrayAccess(
                                'Cannot access array value on non-array variable '
                                . $extended_var_id . ' of type ' . $assign_value_atomic_type->getId(),
                                new CodeLocation($statements_analyzer->getSource(), $var),
                            ),
                            $statements_analyzer->getSuppressedIssues(),
                        );
                    }
                }

                if ($var instanceof PhpParser\Node\Expr\List_
                    || $var instanceof PhpParser\Node\Expr\Array_
                ) {
                    if ($assign_value_atomic_type instanceof TKeyedArray) {
                        $assign_value_atomic_type = $assign_value_atomic_type->getGenericArrayType();
                    }

                    $array_value_type = $assign_value_atomic_type instanceof TArray
                        ? $assign_value_atomic_type->type_params[1]
                        : Type::getMixed();

                    self::analyze(
                        $statements_analyzer,
                        $var,
                        null,
                        $array_value_type,
                        $context,
                        $doc_comment,
                    );

                    continue;
                }

                if ($list_var_id) {
                    $context->vars_possibly_in_scope[$list_var_id] = true;
                    $context->assigned_var_ids[$list_var_id] = (int)$var->getAttribute('startFilePos');
                    $context->possibly_assigned_var_ids[$list_var_id] = true;

                    $already_in_scope = isset($context->vars_in_scope[$list_var_id]);

                    if (!str_contains($list_var_id, '-') && !str_contains($list_var_id, '[')) {
                        $location = new CodeLocation($statements_analyzer, $var);

                        if (!$statements_analyzer->hasVariable($list_var_id)) {
                            $statements_analyzer->registerVariable(
                                $list_var_id,
                                $location,
                                $context->branch_point,
                            );
                        } else {
                            $statements_analyzer->registerVariableAssignment(
                                $list_var_id,
                                $location,
                            );
                        }

                        if (isset($context->byref_constraints[$list_var_id])) {
                            // something
                        }
                    }

                    if ($assign_value_atomic_type instanceof TArray) {
                        $new_assign_type = $assign_value_atomic_type->type_params[1];

                        if ($statements_analyzer->data_flow_graph
                            && $assign_value
                        ) {
                            $temp = Type::getArrayKey();
                            ArrayFetchAnalyzer::taintArrayFetch(
                                $statements_analyzer,
                                $assign_value,
                                null,
                                $new_assign_type,
                                $temp,
                            );
                        }

                        $can_be_empty = !$assign_value_atomic_type instanceof TNonEmptyArray;
                    } elseif ($assign_value_atomic_type instanceof TKeyedArray) {
                        if (($assign_var_item->key instanceof PhpParser\Node\Scalar\String_
                            || $assign_var_item->key instanceof PhpParser\Node\Scalar\LNumber)
                            && isset($assign_value_atomic_type->properties[$assign_var_item->key->value])
                        ) {
                            $new_assign_type =
                                $assign_value_atomic_type->properties[$assign_var_item->key->value];

                            if ($new_assign_type->possibly_undefined) {
                                IssueBuffer::maybeAdd(
                                    new PossiblyUndefinedArrayOffset(
                                        'Possibly undefined array key',
                                        new CodeLocation($statements_analyzer->getSource(), $var),
                                    ),
                                    $statements_analyzer->getSuppressedIssues(),
                                );

                                $new_assign_type = $new_assign_type->setPossiblyUndefined(false);
                            } else {
                                $can_be_empty = false;
                            }
                        } elseif (!$assign_var_item->key instanceof PhpParser\Node\Scalar\String_
                            && $assign_value_atomic_type->is_list
                            && $assign_value_atomic_type->fallback_params
                        ) {
                            if ($codebase->config->ensure_array_int_offsets_exist) {
                                IssueBuffer::maybeAdd(
                                    new PossiblyUndefinedIntArrayOffset(
                                        'Possibly undefined array key',
                                        new CodeLocation($statements_analyzer->getSource(), $var),
                                    ),
                                    $statements_analyzer->getSuppressedIssues(),
                                );
                            }

                            $new_assign_type =
                                $assign_value_atomic_type->fallback_params[1];
                        }

                        if ($statements_analyzer->data_flow_graph && $assign_value && $new_assign_type) {
                            $temp = Type::getArrayKey();
                            ArrayFetchAnalyzer::taintArrayFetch(
                                $statements_analyzer,
                                $assign_value,
                                null,
                                $new_assign_type,
                                $temp,
                            );
                        }
                    } elseif ($assign_value_atomic_type->hasArrayAccessInterface($codebase)) {
                        ForeachAnalyzer::getKeyValueParamsForTraversableObject(
                            $assign_value_atomic_type,
                            $codebase,
                            $array_access_key_type,
                            $array_access_value_type,
                        );

                        $new_assign_type = $array_access_value_type;
                    }

                    if ($already_in_scope) {
                        // removes dependent vars from $context
                        $context->removeDescendents(
                            $list_var_id,
                            $context->vars_in_scope[$list_var_id],
                            $new_assign_type,
                            $statements_analyzer,
                        );
                    }
                }
            }



            if (!$assigned) {
                if ($has_null) {
                    IssueBuffer::maybeAdd(
                        new PossiblyNullArrayAccess(
                            'Cannot access array value on null variable ' . $extended_var_id,
                            new CodeLocation($statements_analyzer->getSource(), $var),
                        ),
                        $statements_analyzer->getSuppressedIssues(),
                    );
                }

                foreach ($var_comments as $var_comment) {
                    if (!$var_comment->type) {
                        continue;
                    }

                    try {
                        if ($var_comment->var_id === $list_var_id) {
                            $var_comment_type = TypeExpander::expandUnion(
                                $codebase,
                                $var_comment->type,
                                $context->self,
                                $context->self,
                                $statements_analyzer->getParentFQCLN(),
                            );

                            $var_comment_type = $var_comment_type->setFromDocblock();

                            $new_assign_type = $var_comment_type;
                            break;
                        }
                    } catch (UnexpectedValueException $e) {
                        IssueBuffer::maybeAdd(
                            new InvalidDocblock(
                                $e->getMessage(),
                                new CodeLocation($statements_analyzer->getSource(), $assign_var),
                            ),
                        );
                    }
                }

                if ($list_var_id) {
                    $context->vars_in_scope[$list_var_id] = $new_assign_type ?: Type::getMixed();

                    if ($statements_analyzer->data_flow_graph) {
                        $data_flow_graph = $statements_analyzer->data_flow_graph;

                        $var_location = new CodeLocation($statements_analyzer->getSource(), $var);

                        if (!$context->vars_in_scope[$list_var_id]->parent_nodes) {
                            $assignment_node = DataFlowNode::getForAssignment(
                                $list_var_id,
                                $var_location,
                            );

                            $context->vars_in_scope[$list_var_id] =
                                $context->vars_in_scope[$list_var_id]->setParentNodes([
                                    $assignment_node->id => $assignment_node,
                                ])
                            ;
                        } else {
                            if ($data_flow_graph instanceof TaintFlowGraph
                                && in_array('TaintedInput', $statements_analyzer->getSuppressedIssues())
                            ) {
                                $context->vars_in_scope[$list_var_id] =
                                    $context->vars_in_scope[$list_var_id]->setParentNodes([]);
                            } else {
                                $event = new AddRemoveTaintsEvent($var, $context, $statements_analyzer, $codebase);

                                $added_taints = $codebase->config->eventDispatcher->dispatchAddTaints($event);
                                $removed_taints = [
                                    ...$removed_taints,
                                    ...$codebase->config->eventDispatcher->dispatchRemoveTaints($event),
                                ];

                                self::taintAssignment(
                                    $context->vars_in_scope[$list_var_id],
                                    $data_flow_graph,
                                    $list_var_id,
                                    $var_location,
                                    $removed_taints,
                                    $added_taints,
                                );
                            }
                        }
                    }
                }
            }

            if ($list_var_id) {
                if (($context->error_suppressing && ($offset || $can_be_empty))
                    || $has_null
                ) {
                    $context->vars_in_scope[$list_var_id] = $context->vars_in_scope[$list_var_id]
                        ->getBuilder()
                        ->addType(new TNull)
                        ->freeze();
                }
            }
        }
    }

    private static function analyzePropertyAssignment(
        StatementsAnalyzer $statements_analyzer,
        Codebase $codebase,
        PhpParser\Node\Expr\PropertyFetch $assign_var,
        Context $context,
        ?PhpParser\Node\Expr $assign_value,
        Union $assign_value_type,
        ?string $var_id,
    ): void {
        if (!$assign_var->name instanceof PhpParser\Node\Identifier) {
            $was_inside_general_use = $context->inside_general_use;
            $context->inside_general_use = true;

            // this can happen when the user actually means to type $this-><autocompleted>, but there's
            // a variable on the next line
            if (ExpressionAnalyzer::analyze($statements_analyzer, $assign_var->var, $context) === false) {
                $context->inside_general_use = $was_inside_general_use;

                return;
            }

            if (ExpressionAnalyzer::analyze($statements_analyzer, $assign_var->name, $context) === false) {
                $context->inside_general_use = $was_inside_general_use;

                return;
            }

            $context->inside_general_use = $was_inside_general_use;
        }

        if ($assign_var->name instanceof PhpParser\Node\Identifier) {
            $prop_name = $assign_var->name->name;
        } elseif (($assign_var_name_type = $statements_analyzer->node_data->getType($assign_var->name))
            && $assign_var_name_type->isSingleStringLiteral()
        ) {
            $prop_name = $assign_var_name_type->getSingleStringLiteral()->value;
        } else {
            $prop_name = null;
        }

        if ($prop_name) {
            InstancePropertyAssignmentAnalyzer::analyze(
                $statements_analyzer,
                $assign_var,
                $prop_name,
                $assign_value,
                $assign_value_type,
                $context,
            );
        } else {
            if (ExpressionAnalyzer::analyze($statements_analyzer, $assign_var->var, $context) === false) {
                return;
            }

            if (($assign_var_type = $statements_analyzer->node_data->getType($assign_var->var))
                && !$context->ignore_variable_property
            ) {
                $stmt_var_type = $assign_var_type;

                if ($stmt_var_type->hasObjectType()) {
                    foreach ($stmt_var_type->getAtomicTypes() as $type) {
                        if ($type instanceof TNamedObject) {
                            $codebase->analyzer->addMixedMemberName(
                                strtolower($type->value) . '::$',
                                $context->calling_method_id ?: $statements_analyzer->getFileName(),
                            );
                        }
                    }
                }
            }
        }

        if ($var_id) {
            $context->vars_possibly_in_scope[$var_id] = true;
        }

        $property_var_pure_compatible = $statements_analyzer->node_data->isPureCompatible($assign_var->var);

        // prevents writing to any properties in a mutation-free context
        if (!$property_var_pure_compatible
            && !$context->collect_mutations
            && !$context->collect_initializations
        ) {
            if ($context->mutation_free || $context->external_mutation_free) {
                IssueBuffer::maybeAdd(
                    new ImpurePropertyAssignment(
                        'Cannot assign to a property from a mutation-free context',
                        new CodeLocation($statements_analyzer, $assign_var),
                    ),
                    $statements_analyzer->getSuppressedIssues(),
                );
            } elseif ($statements_analyzer->getSource() instanceof FunctionLikeAnalyzer
                && $statements_analyzer->getSource()->track_mutations
            ) {
                if (!$assign_var->var instanceof PhpParser\Node\Expr\Variable
                    || $assign_var->var->name !== 'this'
                ) {
                    $statements_analyzer->getSource()->inferred_has_mutation = true;
                }

                $statements_analyzer->getSource()->inferred_impure = true;
            }
        }
    }

    private static function analyzeAssignmentToVariable(
        StatementsAnalyzer $statements_analyzer,
        Codebase $codebase,
        PhpParser\Node\Expr\Variable $assign_var,
        ?PhpParser\Node\Expr $assign_value,
        Union $assign_value_type,
        ?string $var_id,
        Context $context,
    ): void {
        if (is_string($assign_var->name)) {
            if ($var_id) {
                $original_type = $context->vars_in_scope[$var_id] ?? null;
                $context->vars_in_scope[$var_id] = $assign_value_type;
                $context->vars_possibly_in_scope[$var_id] = true;

                $location = new CodeLocation($statements_analyzer, $assign_var);

                if (!$statements_analyzer->hasVariable($var_id)) {
                    $statements_analyzer->registerVariable(
                        $var_id,
                        $location,
                        $context->branch_point,
                    );
                } elseif (!$context->inside_isset) {
                    $statements_analyzer->registerVariableAssignment(
                        $var_id,
                        $location,
                    );
                }

                if ($codebase->store_node_types
                    && !$context->collect_initializations
                    && !$context->collect_mutations
                ) {
                    $location = new CodeLocation($statements_analyzer, $assign_var);
                    $codebase->analyzer->addNodeReference(
                        $statements_analyzer->getFilePath(),
                        $assign_var,
                        $location->raw_file_start
                        . '-' . $location->raw_file_end
                        . ':' . $assign_value_type->getId(),
                    );
                }

                if (isset($context->byref_constraints[$var_id])) {
                    $assign_value_type = $assign_value_type->setByRef(true);
                }

                if ($statements_analyzer->data_flow_graph instanceof VariableUseGraph
                    && $assign_value_type->parent_nodes
                ) {
                    if (isset($context->references_to_external_scope[$var_id])
                        || isset($context->references_in_scope[$var_id])
                        || isset($context->referenced_counts[$var_id]) && $context->referenced_counts[$var_id] > 0
                    ) {
                        $location = new CodeLocation($statements_analyzer, $assign_var);
                        $assignment_node = DataFlowNode::getForAssignment($var_id, $location);
                        $parent_nodes = $assign_value_type->parent_nodes;
                        if ($original_type !== null) {
                            $parent_nodes += $original_type->parent_nodes;
                        }
                        foreach ($parent_nodes as $parent_node) {
                            $statements_analyzer->data_flow_graph->addPath(
                                $parent_node,
                                $assignment_node,
                                '&=', // Normal assignment to reference/referenced variable
                            );
                        }

                        if (isset($context->references_to_external_scope[$var_id])) {
                            // Mark reference to an external scope as used when a value is assigned to it
                            $statements_analyzer->data_flow_graph->addPath(
                                $assignment_node,
                                new DataFlowNode('variable-use', 'variable use', null),
                                'variable-use',
                            );
                        }
                    }
                }

                if (isset($context->references_possibly_from_confusing_scope[$var_id])) {
                    IssueBuffer::maybeAdd(
                        new ReferenceReusedFromConfusingScope(
                            "$var_id is possibly a reference defined at"
                                . " {$context->references_possibly_from_confusing_scope[$var_id]->getShortSummary()}."
                                . " Reusing this variable may cause the referenced value to change.",
                            new CodeLocation($statements_analyzer, $assign_var),
                        ),
                        $statements_analyzer->getSuppressedIssues(),
                    );
                }

                if ($assign_value_type->getId() === 'bool'
                    && ($assign_value instanceof PhpParser\Node\Expr\BinaryOp
                        || ($assign_value instanceof PhpParser\Node\Expr\BooleanNot
                            && $assign_value->expr instanceof PhpParser\Node\Expr\BinaryOp))
                ) {
                    $var_object_id = spl_object_id($assign_var);
                    $cond_object_id = spl_object_id($assign_value);

                    $right_clauses = FormulaGenerator::getFormula(
                        $cond_object_id,
                        $cond_object_id,
                        $assign_value,
                        $context->self,
                        $statements_analyzer,
                        $codebase,
                    );

                    $right_clauses = Context::filterClauses(
                        $var_id,
                        $right_clauses,
                    );

                    $assignment_clauses = Algebra::combineOredClauses(
                        [new Clause([$var_id => ['falsy' => new Falsy()]], $var_object_id, $var_object_id)],
                        $right_clauses,
                        $cond_object_id,
                    );

                    $context->clauses = [...$context->clauses, ...$assignment_clauses];
                }
            }
        } else {
            $was_inside_general_use = $context->inside_general_use;
            $context->inside_general_use = true;

            if (ExpressionAnalyzer::analyze($statements_analyzer, $assign_var->name, $context) === false) {
                $context->inside_general_use = $was_inside_general_use;

                return;
            }

            $context->inside_general_use = $was_inside_general_use;

            if ($statements_analyzer->data_flow_graph instanceof VariableUseGraph
                && $assign_value_type->parent_nodes
            ) {
                foreach ($assign_value_type->parent_nodes as $parent_node) {
                    $statements_analyzer->data_flow_graph->addPath(
                        $parent_node,
                        new DataFlowNode('variable-use', 'variable use', null),
                        'variable-use',
                    );
                }
            }
        }
    }
}<|MERGE_RESOLUTION|>--- conflicted
+++ resolved
@@ -537,14 +537,6 @@
                     ),
                     $statements_analyzer->getSuppressedIssues(),
                 )) {
-<<<<<<< HEAD
-                    return null;
-                }
-
-                $context->vars_in_scope[$var_id] = Type::getNever();
-
-                $context->inside_assignment = $was_in_assignment;
-=======
                     // if the error is suppressed, do not treat it as never anymore
                     $new_mutable = $context->vars_in_scope[$var_id]->getBuilder()->addType(new TMixed);
                     $new_mutable->removeType('never');
@@ -552,7 +544,6 @@
                     $context->has_returned = false;
                 } else {
                     $context->inside_assignment = $was_in_assignment;
->>>>>>> 80580283
 
                     return $context->vars_in_scope[$var_id];
                 }
