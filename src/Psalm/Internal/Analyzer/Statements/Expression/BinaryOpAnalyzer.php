--- conflicted
+++ resolved
@@ -33,8 +33,6 @@
 use Psalm\Type\Atomic\TNumeric;
 use Psalm\Type\Reconciler;
 use Psalm\Internal\Type\TypeCombination;
-<<<<<<< HEAD
-=======
 use function array_merge;
 use function array_diff_key;
 use function array_filter;
@@ -47,7 +45,6 @@
 use function preg_quote;
 use function strtolower;
 use function strlen;
->>>>>>> 352f18b1
 
 /**
  * @internal
