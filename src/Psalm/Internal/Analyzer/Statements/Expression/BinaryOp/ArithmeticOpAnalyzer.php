<?php

declare(strict_types=1);

namespace Psalm\Internal\Analyzer\Statements\Expression\BinaryOp;

use PhpParser;
use Psalm\CodeLocation;
use Psalm\Codebase;
use Psalm\Config;
use Psalm\Context;
use Psalm\Internal\Analyzer\FunctionLikeAnalyzer;
use Psalm\Internal\Analyzer\Statements\Expression\Assignment\ArrayAssignmentAnalyzer;
use Psalm\Internal\Analyzer\StatementsAnalyzer;
use Psalm\Internal\Analyzer\TraitAnalyzer;
use Psalm\Internal\Provider\NodeDataProvider;
use Psalm\Internal\Type\TypeCombiner;
use Psalm\Issue\FalseOperand;
use Psalm\Issue\InvalidOperand;
use Psalm\Issue\MixedOperand;
use Psalm\Issue\NullOperand;
use Psalm\Issue\PossiblyFalseOperand;
use Psalm\Issue\PossiblyInvalidOperand;
use Psalm\Issue\PossiblyNullOperand;
use Psalm\Issue\StringIncrement;
use Psalm\IssueBuffer;
use Psalm\Node\Expr\BinaryOp\VirtualMinus;
use Psalm\Node\Expr\BinaryOp\VirtualPlus;
use Psalm\StatementsSource;
use Psalm\Type;
use Psalm\Type\Atomic;
use Psalm\Type\Atomic\TArray;
use Psalm\Type\Atomic\TFalse;
use Psalm\Type\Atomic\TFloat;
use Psalm\Type\Atomic\TInt;
use Psalm\Type\Atomic\TIntRange;
use Psalm\Type\Atomic\TKeyedArray;
use Psalm\Type\Atomic\TLiteralFloat;
use Psalm\Type\Atomic\TLiteralInt;
use Psalm\Type\Atomic\TLiteralString;
use Psalm\Type\Atomic\TMixed;
use Psalm\Type\Atomic\TNamedObject;
use Psalm\Type\Atomic\TNull;
use Psalm\Type\Atomic\TNumeric;
use Psalm\Type\Atomic\TNumericString;
use Psalm\Type\Atomic\TString;
use Psalm\Type\Atomic\TTemplateParam;
use Psalm\Type\Union;

use function array_diff_key;
use function array_values;
use function count;
use function is_int;
use function is_numeric;
use function max;
use function min;
use function preg_match;
use function strtolower;

/**
 * @internal
 */
final class ArithmeticOpAnalyzer
{
    public static function analyze(
        ?StatementsSource $statements_source,
        NodeDataProvider $nodes,
        PhpParser\Node\Expr $left,
        PhpParser\Node\Expr $right,
        PhpParser\Node $parent,
        ?Union &$result_type = null,
        ?Context $context = null,
    ): void {
        $codebase = $statements_source ? $statements_source->getCodebase() : null;

        $left_type = $nodes->getType($left);
        $right_type = $nodes->getType($right);
        $config = Config::getInstance();

        if ($left_type && $left_type->isNever()) {
            $left_type = $right_type;
        } elseif ($right_type && $right_type->isNever()) {
            $right_type = $left_type;
        }

        if ($left_type && $right_type) {
            if ($left_type->isNull()) {
                if ($statements_source) {
                    IssueBuffer::maybeAdd(
                        new NullOperand(
                            'Left operand cannot be null',
                            new CodeLocation($statements_source, $left),
                        ),
                        $statements_source->getSuppressedIssues(),
                    );
                }
                $result_type = Type::getMixed();

                return;
            }

            if ($left_type->isNullable() && !$left_type->ignore_nullable_issues) {
                if ($statements_source) {
                    IssueBuffer::maybeAdd(
                        new PossiblyNullOperand(
                            'Left operand cannot be nullable, got ' . $left_type,
                            new CodeLocation($statements_source, $left),
                        ),
                        $statements_source->getSuppressedIssues(),
                    );
                }
            }

            if ($right_type->isNull()) {
                if ($statements_source) {
                    IssueBuffer::maybeAdd(
                        new NullOperand(
                            'Right operand cannot be null',
                            new CodeLocation($statements_source, $right),
                        ),
                        $statements_source->getSuppressedIssues(),
                    );
                }
                $result_type = Type::getMixed();

                return;
            }

            if ($right_type->isNullable() && !$right_type->ignore_nullable_issues) {
                if ($statements_source) {
                    IssueBuffer::maybeAdd(
                        new PossiblyNullOperand(
                            'Right operand cannot be nullable, got ' . $right_type,
                            new CodeLocation($statements_source, $right),
                        ),
                        $statements_source->getSuppressedIssues(),
                    );
                }
            }

            if ($left_type->isFalse()) {
                if ($statements_source) {
                    IssueBuffer::maybeAdd(
                        new FalseOperand(
                            'Left operand cannot be false',
                            new CodeLocation($statements_source, $left),
                        ),
                        $statements_source->getSuppressedIssues(),
                    );
                }

                return;
            }

            if ($left_type->isFalsable() && !$left_type->ignore_falsable_issues) {
                if ($statements_source) {
                    IssueBuffer::maybeAdd(
                        new PossiblyFalseOperand(
                            'Left operand cannot be falsable, got ' . $left_type,
                            new CodeLocation($statements_source, $left),
                        ),
                        $statements_source->getSuppressedIssues(),
                    );
                }
            }

            if ($right_type->isFalse()) {
                if ($statements_source) {
                    IssueBuffer::maybeAdd(
                        new FalseOperand(
                            'Right operand cannot be false',
                            new CodeLocation($statements_source, $right),
                        ),
                        $statements_source->getSuppressedIssues(),
                    );
                }

                return;
            }

            if ($right_type->isFalsable() && !$right_type->ignore_falsable_issues) {
                if ($statements_source) {
                    IssueBuffer::maybeAdd(
                        new PossiblyFalseOperand(
                            'Right operand cannot be falsable, got ' . $right_type,
                            new CodeLocation($statements_source, $right),
                        ),
                        $statements_source->getSuppressedIssues(),
                    );
                }
            }

            $invalid_left_messages = [];
            $invalid_right_messages = [];
            $has_valid_left_operand = false;
            $has_valid_right_operand = false;
            $has_string_increment = false;

            foreach ($left_type->getAtomicTypes() as $left_type_part) {
                foreach ($right_type->getAtomicTypes() as $right_type_part) {
                    $candidate_result_type = self::analyzeOperands(
                        $statements_source,
                        $codebase,
                        $config,
                        $context,
                        $left,
                        $right,
                        $parent,
                        $left_type_part,
                        $right_type_part,
                        $invalid_left_messages,
                        $invalid_right_messages,
                        $has_valid_left_operand,
                        $has_valid_right_operand,
                        $has_string_increment,
                        $result_type,
                    );

                    if ($candidate_result_type) {
                        $result_type = $candidate_result_type;
                        return;
                    }
                }
            }

            if ($invalid_left_messages && $statements_source) {
                $first_left_message = $invalid_left_messages[0];

                if ($has_valid_left_operand) {
                    IssueBuffer::maybeAdd(
                        new PossiblyInvalidOperand(
                            $first_left_message,
                            new CodeLocation($statements_source, $left),
                        ),
                        $statements_source->getSuppressedIssues(),
                    );
                } else {
                    IssueBuffer::maybeAdd(
                        new InvalidOperand(
                            $first_left_message,
                            new CodeLocation($statements_source, $left),
                        ),
                        $statements_source->getSuppressedIssues(),
                    );
                }
            }

            if ($invalid_right_messages && $statements_source) {
                $first_right_message = $invalid_right_messages[0];

                if ($has_valid_right_operand) {
                    IssueBuffer::maybeAdd(
                        new PossiblyInvalidOperand(
                            $first_right_message,
                            new CodeLocation($statements_source, $right),
                        ),
                        $statements_source->getSuppressedIssues(),
                    );
                } else {
                    IssueBuffer::maybeAdd(
                        new InvalidOperand(
                            $first_right_message,
                            new CodeLocation($statements_source, $right),
                        ),
                        $statements_source->getSuppressedIssues(),
                    );
                }
            }

            if ($has_string_increment && $statements_source) {
                IssueBuffer::maybeAdd(
                    new StringIncrement(
                        'Possibly unintended string increment',
                        new CodeLocation($statements_source, $left),
                    ),
                    $statements_source->getSuppressedIssues(),
                );
            }
        }
    }

    private static function getNumericalType(int|float $result): Union
    {
        if (is_int($result)) {
            return Type::getInt(false, $result);
        }

        return Type::getFloat($result);
    }

    /**
     * @param string[] $invalid_left_messages
     * @param string[] $invalid_right_messages
     * @psalm-suppress ComplexMethod Unavoidably complex method.
     */
    private static function analyzeOperands(
        ?StatementsSource $statements_source,
        ?Codebase $codebase,
        Config $config,
        ?Context $context,
        PhpParser\Node\Expr $left,
        PhpParser\Node\Expr $right,
        PhpParser\Node $parent,
        Atomic $left_type_part,
        Atomic $right_type_part,
        array &$invalid_left_messages,
        array &$invalid_right_messages,
        bool &$has_valid_left_operand,
        bool &$has_valid_right_operand,
        bool &$has_string_increment,
<<<<<<< HEAD
        Union &$result_type = null,
=======
        ?Union &$result_type = null
>>>>>>> 63ea4de7
    ): ?Union {
        if (($left_type_part instanceof TLiteralInt || $left_type_part instanceof TLiteralFloat)
            && ($right_type_part instanceof TLiteralInt || $right_type_part instanceof TLiteralFloat)
            && (
                //we don't try to do arithmetics on variables in loops
                $context === null
                || $context->inside_loop === false
                || (!$left instanceof PhpParser\Node\Expr\Variable && !$right instanceof PhpParser\Node\Expr\Variable)
            )
        ) {
            // get_class is fine here because both classes are final.
            if ($statements_source !== null
                && $config->strict_binary_operands
                && $left_type_part::class !== $right_type_part::class
            ) {
                IssueBuffer::maybeAdd(
                    new InvalidOperand(
                        'Cannot process numeric types together in strict operands mode, '.
                        'please cast explicitly',
                        new CodeLocation($statements_source, $parent),
                    ),
                    $statements_source->getSuppressedIssues(),
                );
            }

            // time for some arithmetic!
            $calculated_type = self::arithmeticOperation(
                $parent,
                $left_type_part->value,
                $right_type_part->value,
                true,
            );

            if ($calculated_type) {
                $result_type = Type::combineUnionTypes(
                    $calculated_type,
                    $result_type,
                );

                $has_valid_left_operand = true;
                $has_valid_right_operand = true;

                return null;
            }
        }

        if ($left_type_part instanceof TNull || $right_type_part instanceof TNull) {
            // null case is handled above
            return null;
        }

        if ($left_type_part instanceof TFalse || $right_type_part instanceof TFalse) {
            // null case is handled above
            return null;
        }

        if ($left_type_part instanceof TString
            && $right_type_part instanceof TInt
            && (
                $parent instanceof PhpParser\Node\Expr\PostInc ||
                $parent instanceof PhpParser\Node\Expr\PreInc
            )
        ) {
            if ($left_type_part instanceof TNumericString ||
                ($left_type_part instanceof TLiteralString && is_numeric($left_type_part->value))
            ) {
                $new_result_type = new Union(
                    [new TFloat(), new TInt()],
                    ['from_calculation' => true],
                );
            } else {
                $new_result_type = Type::getNonEmptyString();
                $has_string_increment = true;
            }

            $result_type = Type::combineUnionTypes($new_result_type, $result_type);

            $has_valid_left_operand = true;
            $has_valid_right_operand = true;

            return null;
        }

        if ($left_type_part instanceof TTemplateParam
            && $right_type_part instanceof TTemplateParam
        ) {
            $combined_type = Type::combineUnionTypes(
                $left_type_part->as,
                $right_type_part->as,
            );

            $combined_atomic_types = array_values($combined_type->getAtomicTypes());

            if (count($combined_atomic_types) <= 2) {
                $left_type_part = $combined_atomic_types[0];
                $right_type_part = $combined_atomic_types[1] ?? $combined_atomic_types[0];
            }
        }

        if ($left_type_part instanceof TMixed || $right_type_part instanceof TMixed) {
            if ($statements_source && $codebase && $context) {
                if (!$context->collect_initializations
                    && !$context->collect_mutations
                    && $statements_source->getFilePath() === $statements_source->getRootFilePath()
                    && (!(($source = $statements_source->getSource())
                            instanceof FunctionLikeAnalyzer)
                        || !$source->getSource() instanceof TraitAnalyzer)
                ) {
                    $codebase->analyzer->incrementMixedCount($statements_source->getFilePath());
                }
            }

            if ($left_type_part instanceof TMixed) {
                if ($statements_source) {
                    IssueBuffer::maybeAdd(
                        new MixedOperand(
                            'Left operand cannot be mixed',
                            new CodeLocation($statements_source, $left),
                        ),
                        $statements_source->getSuppressedIssues(),
                    );
                }
            } else {
                if ($statements_source) {
                    IssueBuffer::maybeAdd(
                        new MixedOperand(
                            'Right operand cannot be mixed',
                            new CodeLocation($statements_source, $right),
                        ),
                        $statements_source->getSuppressedIssues(),
                    );
                }
            }

            if ($left_type_part instanceof TMixed
                && $left_type_part->from_loop_isset
                && $parent instanceof PhpParser\Node\Expr\AssignOp\Plus
                && !$right_type_part instanceof TMixed
            ) {
                $result_type = Type::combineUnionTypes(new Union([$right_type_part]), $result_type);

                return null;
            }

            $from_loop_isset = (!($left_type_part instanceof TMixed) || $left_type_part->from_loop_isset)
                && (!($right_type_part instanceof TMixed) || $right_type_part->from_loop_isset);

            $result_type = Type::getMixed($from_loop_isset);

            return $result_type;
        }

        if ($left_type_part instanceof TTemplateParam || $right_type_part instanceof TTemplateParam) {
            if ($left_type_part instanceof TTemplateParam
                && !$left_type_part->as->isInt()
                && !$left_type_part->as->isFloat()
            ) {
                if ($statements_source) {
                    IssueBuffer::maybeAdd(
                        new MixedOperand(
                            'Left operand cannot be a non-numeric template',
                            new CodeLocation($statements_source, $left),
                        ),
                        $statements_source->getSuppressedIssues(),
                    );
                }
            } elseif ($right_type_part instanceof TTemplateParam
                && !$right_type_part->as->isInt()
                && !$right_type_part->as->isFloat()
            ) {
                if ($statements_source) {
                    IssueBuffer::maybeAdd(
                        new MixedOperand(
                            'Right operand cannot be a non-numeric template',
                            new CodeLocation($statements_source, $right),
                        ),
                        $statements_source->getSuppressedIssues(),
                    );
                }
            }

            return null;
        }

        if ($statements_source && $codebase && $context) {
            if (!$context->collect_initializations
                && !$context->collect_mutations
                && $statements_source->getFilePath() === $statements_source->getRootFilePath()
                && (!(($parent_source = $statements_source->getSource())
                        instanceof FunctionLikeAnalyzer)
                    || !$parent_source->getSource() instanceof TraitAnalyzer)
            ) {
                $codebase->analyzer->incrementNonMixedCount($statements_source->getFilePath());
            }
        }

        if ($left_type_part instanceof TArray
            || $right_type_part instanceof TArray
            || $left_type_part instanceof TKeyedArray
            || $right_type_part instanceof TKeyedArray
        ) {
            if ((!$right_type_part instanceof TArray
                    && !$right_type_part instanceof TKeyedArray)
                || (!$left_type_part instanceof TArray
                    && !$left_type_part instanceof TKeyedArray)
            ) {
                if (!$left_type_part instanceof TArray
                    && !$left_type_part instanceof TKeyedArray
                ) {
                    $invalid_left_messages[] = 'Cannot add an array to a non-array ' . $left_type_part;
                } else {
                    $invalid_right_messages[] = 'Cannot add an array to a non-array ' . $right_type_part;
                }

                if ($left_type_part instanceof TArray
                    || $left_type_part instanceof TKeyedArray
                ) {
                    $has_valid_left_operand = true;
                } elseif ($right_type_part instanceof TArray
                    || $right_type_part instanceof TKeyedArray
                ) {
                    $has_valid_right_operand = true;
                }

                return null;
            }

            if ($parent instanceof PhpParser\Node\Expr\BinaryOp\Plus) {
                $has_valid_right_operand = true;
                $has_valid_left_operand = true;

                if ($left_type_part instanceof TKeyedArray
                    && $right_type_part instanceof TKeyedArray
                ) {
                    $definitely_existing_mixed_right_properties = array_diff_key(
                        $right_type_part->properties,
                        $left_type_part->properties,
                    );

                    $properties = $left_type_part->properties;

                    foreach ($right_type_part->properties as $key => $type) {
                        if (!isset($properties[$key])) {
                            $properties[$key] = $type;
                        } elseif ($properties[$key]->possibly_undefined) {
                            $properties[$key] = Type::combineUnionTypes(
                                $properties[$key],
                                $type,
                                $codebase,
                                false,
                                true,
                                500,
                                $type->possibly_undefined,
                            );
                        }
                    }

                    if ($left_type_part->fallback_params !== null) {
                        foreach ($definitely_existing_mixed_right_properties as $key => $type) {
                            $properties[$key] = Type::combineUnionTypes(Type::getMixed(), $type);
                        }
                    }

                    if ($left_type_part->fallback_params === null
                        && $right_type_part->fallback_params === null
                    ) {
                        $fallback_params = null;
                    } elseif ($left_type_part->fallback_params !== null
                        && $right_type_part->fallback_params !== null
                    ) {
                        $fallback_params = [
                            Type::combineUnionTypes(
                                $left_type_part->fallback_params[0],
                                $right_type_part->fallback_params[0],
                            ),
                            Type::combineUnionTypes(
                                $left_type_part->fallback_params[1],
                                $right_type_part->fallback_params[1],
                            ),
                        ];
                    } else {
                        $fallback_params = $left_type_part->fallback_params ?: $right_type_part->fallback_params;
                    }

                    $new_keyed_array = new TKeyedArray(
                        $properties,
                        null,
                        $fallback_params,
                    );
                    $result_type_member = new Union([$new_keyed_array]);
                } else {
                    $result_type_member = TypeCombiner::combine(
                        [$left_type_part, $right_type_part],
                        $codebase,
                        true,
                    );
                }

                $result_type = Type::combineUnionTypes($result_type_member, $result_type, $codebase, true);

                if ($left instanceof PhpParser\Node\Expr\ArrayDimFetch
                    && $context
                    && $statements_source instanceof StatementsAnalyzer
                ) {
                    ArrayAssignmentAnalyzer::updateArrayType(
                        $statements_source,
                        $left,
                        $right,
                        $result_type,
                        $context,
                    );
                }

                return null;
            }
        }
        /**
         * @var Atomic $left_type_part
         * @var Atomic $right_type_part
         * // Todo remove this hint reset after fixing #10267
         */

        if (($left_type_part instanceof TNamedObject && strtolower($left_type_part->value) === 'gmp')
            || ($right_type_part instanceof TNamedObject && strtolower($right_type_part->value) === 'gmp')
        ) {
            if ((($left_type_part instanceof TNamedObject
                        && strtolower($left_type_part->value) === 'gmp')
                    && (($right_type_part instanceof TNamedObject
                            && strtolower($right_type_part->value) === 'gmp')
                        || ($right_type_part->isNumericType() || $right_type_part instanceof TMixed)))
                || (($right_type_part instanceof TNamedObject
                        && strtolower($right_type_part->value) === 'gmp')
                    && (($left_type_part instanceof TNamedObject
                            && strtolower($left_type_part->value) === 'gmp')
                        || ($left_type_part->isNumericType() || $left_type_part instanceof TMixed)))
            ) {
                $result_type = Type::combineUnionTypes(
                    new Union([new TNamedObject('GMP')]),
                    $result_type,
                );
            } else {
                if ($statements_source) {
                    IssueBuffer::maybeAdd(
                        new InvalidOperand(
                            'Cannot add GMP to non-numeric type',
                            new CodeLocation($statements_source, $parent),
                        ),
                        $statements_source->getSuppressedIssues(),
                    );
                }
            }

            return null;
        }

        if ($parent instanceof PhpParser\Node\Expr\BinaryOp\Plus
            || $parent instanceof PhpParser\Node\Expr\BinaryOp\Minus
            || $parent instanceof PhpParser\Node\Expr\BinaryOp\Mul
            || $parent instanceof PhpParser\Node\Expr\BinaryOp\Div
            || $parent instanceof PhpParser\Node\Expr\BinaryOp\Mod
            || $parent instanceof PhpParser\Node\Expr\BinaryOp\Pow
        ) {
            $non_decimal_type = null;
            if ($left_type_part instanceof TNamedObject
                && strtolower($left_type_part->value) === "decimal\\decimal"
            ) {
                $non_decimal_type = $right_type_part;
            } elseif ($right_type_part instanceof TNamedObject
                && strtolower($right_type_part->value) === "decimal\\decimal"
            ) {
                $non_decimal_type = $left_type_part;
            }
            if ($non_decimal_type !== null) {
                if ($non_decimal_type instanceof TInt
                    || $non_decimal_type instanceof TNumericString
                    || $non_decimal_type instanceof TNamedObject
                        && strtolower($non_decimal_type->value) === "decimal\\decimal"
                ) {
                    $result_type = Type::combineUnionTypes(
                        new Union([new TNamedObject("Decimal\\Decimal")]),
                        $result_type,
                    );
                } else {
                    if ($statements_source) {
                        IssueBuffer::maybeAdd(
                            new InvalidOperand(
                                "Cannot add Decimal\\Decimal to {$non_decimal_type->getId()}",
                                new CodeLocation($statements_source, $parent),
                            ),
                            $statements_source->getSuppressedIssues(),
                        );
                    }
                }

                return null;
            }
        }

        if ($left_type_part instanceof TLiteralString) {
            if (preg_match('/^\-?\d+$/', $left_type_part->value)) {
                $left_type_part = new TLiteralInt((int) $left_type_part->value);
            } elseif (preg_match('/^\-?\d?\.\d+$/', $left_type_part->value)) {
                $left_type_part = new TLiteralFloat((float) $left_type_part->value);
            }
        }

        if ($right_type_part instanceof TLiteralString) {
            if (preg_match('/^\-?\d+$/', $right_type_part->value)) {
                $right_type_part = new TLiteralInt((int) $right_type_part->value);
            } elseif (preg_match('/^\-?\d?\.\d+$/', $right_type_part->value)) {
                $right_type_part = new TLiteralFloat((float) $right_type_part->value);
            }
        }

        if ($left_type_part->isNumericType() || $right_type_part->isNumericType()) {
            if (($left_type_part instanceof TNumeric || $right_type_part instanceof TNumeric)
                && ($left_type_part->isNumericType() && $right_type_part->isNumericType())
            ) {
                if ($config->strict_binary_operands) {
                    if ($statements_source) {
                        IssueBuffer::maybeAdd(
                            new InvalidOperand(
                                'Cannot process different numeric types together in strict binary operands mode, '.
                                'please cast explicitly',
                                new CodeLocation($statements_source, $parent),
                            ),
                            $statements_source->getSuppressedIssues(),
                        );
                    }
                }

                if ($parent instanceof PhpParser\Node\Expr\BinaryOp\Mod) {
                    $new_result_type = Type::getInt();
                } else {
                    $new_result_type = new Union([new TFloat(), new TInt()]);
                }

                $result_type = Type::combineUnionTypes($new_result_type, $result_type);

                $has_valid_right_operand = true;
                $has_valid_left_operand = true;

                return null;
            }

            if ($left_type_part instanceof TIntRange && $right_type_part instanceof TIntRange) {
                self::analyzeOperandsBetweenIntRange($parent, $result_type, $left_type_part, $right_type_part);
                return null;
            }

            if (($left_type_part instanceof TIntRange && $right_type_part instanceof TInt) ||
                ($left_type_part instanceof TInt && $right_type_part instanceof TIntRange)
            ) {
                self::analyzeOperandsBetweenIntRangeAndInt(
                    $parent,
                    $result_type,
                    $left_type_part,
                    $right_type_part,
                );
                return null;
            }

            if ($left_type_part instanceof TInt && $right_type_part instanceof TInt) {
                if ($parent instanceof PhpParser\Node\Expr\BinaryOp\Div) {
                    $result_type = new Union([new TInt(), new TFloat()]);
                } else {
                    $left_is_positive = ($left_type_part instanceof TLiteralInt && $left_type_part->value > 0)
                        || ($left_type_part instanceof TIntRange && $left_type_part->isPositive());

                    $right_is_positive = ($right_type_part instanceof TLiteralInt && $right_type_part->value > 0)
                        || ($right_type_part instanceof TIntRange && $right_type_part->isPositive());

                    if ($parent instanceof PhpParser\Node\Expr\BinaryOp\Minus) {
                        $always_positive = false;
                    } elseif ($left_is_positive && $right_is_positive) {
                        if ($parent instanceof PhpParser\Node\Expr\BinaryOp\BitwiseXor
                            || $parent instanceof PhpParser\Node\Expr\BinaryOp\BitwiseAnd
                            || $parent instanceof PhpParser\Node\Expr\BinaryOp\ShiftLeft
                            || $parent instanceof PhpParser\Node\Expr\BinaryOp\ShiftRight
                        ) {
                            $always_positive = false;
                        } else {
                            $always_positive = true;
                        }
                    } elseif ($parent instanceof PhpParser\Node\Expr\BinaryOp\Plus
                        && ($left_type_part instanceof TLiteralInt && $left_type_part->value === 0)
                        && $right_is_positive
                    ) {
                        $always_positive = true;
                    } elseif ($parent instanceof PhpParser\Node\Expr\BinaryOp\Plus
                        && ($right_type_part instanceof TLiteralInt && $right_type_part->value === 0)
                        && $left_is_positive
                    ) {
                        $always_positive = true;
                    } else {
                        $always_positive = false;
                    }

                    if ($parent instanceof PhpParser\Node\Expr\BinaryOp\Mod) {
                        if ($right_type_part instanceof TLiteralInt) {
                            $literal_value_max = $right_type_part->value - 1;
                            if ($always_positive) {
                                $result_type = Type::getIntRange(0, $literal_value_max);
                            } else {
                                $result_type = Type::getIntRange(-$literal_value_max, $literal_value_max);
                            }
                        } else {
                            if ($always_positive) {
                                $result_type = Type::getListKey();
                            } else {
                                $result_type = Type::getInt();
                            }
                        }
                    } elseif ($parent instanceof VirtualPlus || $parent instanceof VirtualMinus) {
                        $sum = $parent instanceof VirtualPlus ? 1 : -1;
                        if ($context && $context->inside_loop && $left_type_part instanceof TLiteralInt) {
                            if ($parent instanceof VirtualPlus) {
                                $new_type = new TIntRange($left_type_part->value + $sum, null);
                            } else {
                                $new_type = new TIntRange(null, $left_type_part->value + $sum);
                            }
                        } elseif ($left_type_part instanceof TLiteralInt) {
                            $new_type = new TLiteralInt($left_type_part->value + $sum);
                        } elseif ($left_type_part instanceof TIntRange) {
                            $start = $left_type_part->min_bound === null ? null : $left_type_part->min_bound + $sum;
                            $end = $left_type_part->max_bound === null ? null : $left_type_part->max_bound + $sum;
                            $new_type = new TIntRange($start, $end);
                        } else {
                            $new_type = new TInt();
                        }

                        $result_type = Type::combineUnionTypes(
                            new Union([$new_type], ['from_calculation' => true]),
                            $result_type,
                        );
                    } else {
                        $result_type = Type::combineUnionTypes(
                            $always_positive ? Type::getIntRange(1, null) : Type::getInt(true),
                            $result_type,
                        );
                    }
                }

                $has_valid_right_operand = true;
                $has_valid_left_operand = true;

                return null;
            }

            if ($left_type_part instanceof TFloat && $right_type_part instanceof TFloat) {
                if ($parent instanceof PhpParser\Node\Expr\BinaryOp\Mod) {
                    $result_type = Type::getInt();
                } else {
                    $result_type = Type::combineUnionTypes(Type::getFloat(), $result_type);
                }

                $has_valid_right_operand = true;
                $has_valid_left_operand = true;

                return null;
            }

            if (($left_type_part instanceof TFloat && $right_type_part instanceof TInt)
                || ($left_type_part instanceof TInt && $right_type_part instanceof TFloat)
            ) {
                if ($config->strict_binary_operands) {
                    if ($statements_source) {
                        IssueBuffer::maybeAdd(
                            new InvalidOperand(
                                'Cannot process ints and floats in strict binary operands mode, '.
                                'please cast explicitly',
                                new CodeLocation($statements_source, $parent),
                            ),
                            $statements_source->getSuppressedIssues(),
                        );
                    }
                }

                if ($parent instanceof PhpParser\Node\Expr\BinaryOp\Mod) {
                    $result_type = Type::getInt();
                } else {
                    $result_type = Type::combineUnionTypes(Type::getFloat(), $result_type);
                }

                $has_valid_right_operand = true;
                $has_valid_left_operand = true;

                return null;
            }

            if ($left_type_part->isNumericType() && $right_type_part->isNumericType()) {
                if ($config->strict_binary_operands) {
                    if ($statements_source) {
                        IssueBuffer::maybeAdd(
                            new InvalidOperand(
                                'Cannot process numeric types together in strict operands mode, '.
                                'please cast explicitly',
                                new CodeLocation($statements_source, $parent),
                            ),
                            $statements_source->getSuppressedIssues(),
                        );
                    }
                }

                if ($parent instanceof PhpParser\Node\Expr\BinaryOp\Mod) {
                    $result_type = Type::getInt();
                } else {
                    $result_type = new Union([new TInt, new TFloat]);
                }

                $has_valid_right_operand = true;
                $has_valid_left_operand = true;

                return null;
            }

            if (!$left_type_part->isNumericType()) {
                $invalid_left_messages[] = 'Cannot perform a numeric operation with a non-numeric type '
                    . $left_type_part;
                $has_valid_right_operand = true;
            } else {
                $invalid_right_messages[] = 'Cannot perform a numeric operation with a non-numeric type '
                    . $right_type_part;
                $has_valid_left_operand = true;
            }
        } else {
            $invalid_left_messages[] =
                'Cannot perform a numeric operation with non-numeric types ' . $left_type_part
                    . ' and ' . $right_type_part;
        }

        return null;
    }

    public static function arithmeticOperation(
        PhpParser\Node $operation,
        float|int $operand1,
        float|int $operand2,
        bool $allow_float_result,
    ): ?Union {
        if ($operation instanceof PhpParser\Node\Expr\BinaryOp\Plus) {
            $result = $operand1 + $operand2;
        } elseif ($operation instanceof PhpParser\Node\Expr\BinaryOp\Minus) {
            $result = $operand1 - $operand2;
        } elseif ($operation instanceof PhpParser\Node\Expr\BinaryOp\Mod) {
            if ($operand2 === 0) {
                return Type::getNever();
            }

            $result = $operand1 % $operand2;
        } elseif ($operation instanceof PhpParser\Node\Expr\BinaryOp\Mul) {
            $result = $operand1 * $operand2;
        } elseif ($operation instanceof PhpParser\Node\Expr\BinaryOp\Pow) {
            $result = $operand1 ** $operand2;
        } elseif ($operation instanceof PhpParser\Node\Expr\BinaryOp\BitwiseOr) {
            $result = $operand1 | $operand2;
        } elseif ($operation instanceof PhpParser\Node\Expr\BinaryOp\BitwiseAnd) {
            $result = $operand1 & $operand2;
        } elseif ($operation instanceof PhpParser\Node\Expr\BinaryOp\BitwiseXor) {
            $result = $operand1 ^ $operand2;
        } elseif ($operation instanceof PhpParser\Node\Expr\BinaryOp\ShiftLeft) {
            $result = $operand1 << $operand2;
        } elseif ($operation instanceof PhpParser\Node\Expr\BinaryOp\ShiftRight) {
            $result = $operand1 >> $operand2;
        } elseif ($operation instanceof PhpParser\Node\Expr\BinaryOp\Div) {
            if ($operand2 === 0 || $operand2 === 0.0) {
                return Type::getNever();
            }

            $result = $operand1 / $operand2;
        } else {
            return null;
        }

        $calculated_type = self::getNumericalType($result);
        if (!$allow_float_result && $calculated_type->isFloat()) {
            return null;
        }

        return $calculated_type;
    }

    private static function analyzeOperandsBetweenIntRange(
        PhpParser\Node $parent,
        ?Union &$result_type,
        TIntRange $left_type_part,
        TIntRange $right_type_part,
    ): void {
        if ($parent instanceof PhpParser\Node\Expr\BinaryOp\Div) {
            //can't assume an int range will stay int after division
            $result_type = Type::combineUnionTypes(
                new Union([new TInt(), new TFloat()]),
                $result_type,
            );
            return;
        }

        if ($parent instanceof PhpParser\Node\Expr\BinaryOp\Mod) {
            self::analyzeModBetweenIntRange($result_type, $left_type_part, $right_type_part);
            return;
        }

        if ($parent instanceof PhpParser\Node\Expr\BinaryOp\BitwiseAnd ||
            $parent instanceof PhpParser\Node\Expr\BinaryOp\BitwiseOr ||
            $parent instanceof PhpParser\Node\Expr\BinaryOp\BitwiseXor
        ) {
            //really complex to calculate
            $result_type = Type::combineUnionTypes(
                Type::getInt(),
                $result_type,
            );
            return;
        }

        if ($parent instanceof PhpParser\Node\Expr\BinaryOp\ShiftLeft ||
            $parent instanceof PhpParser\Node\Expr\BinaryOp\ShiftRight
        ) {
            //really complex to calculate
            $result_type = Type::combineUnionTypes(
                new Union([new TInt()]),
                $result_type,
            );
            return;
        }

        if ($parent instanceof PhpParser\Node\Expr\BinaryOp\Mul) {
            self::analyzeMulBetweenIntRange($parent, $result_type, $left_type_part, $right_type_part);
            return;
        }

        if ($parent instanceof PhpParser\Node\Expr\BinaryOp\Pow) {
            self::analyzePowBetweenIntRange($result_type, $left_type_part, $right_type_part);
            return;
        }

        if ($parent instanceof PhpParser\Node\Expr\BinaryOp\Minus) {
            //for Minus, we have to assume the min is the min from first range minus the max from the second
            $min_operand1 = $left_type_part->min_bound;
            $min_operand2 = $right_type_part->max_bound;
            //and the max is the max from first range minus the min from the second
            $max_operand1 = $left_type_part->max_bound;
            $max_operand2 = $right_type_part->min_bound;
        } else {
            $min_operand1 = $left_type_part->min_bound;
            $min_operand2 = $right_type_part->min_bound;

            $max_operand1 = $left_type_part->max_bound;
            $max_operand2 = $right_type_part->max_bound;
        }

        $calculated_min_type = null;
        if ($min_operand1 !== null && $min_operand2 !== null) {
            // when there are two valid numbers, make any operation
            $calculated_min_type = self::arithmeticOperation(
                $parent,
                $min_operand1,
                $min_operand2,
                false,
            );
        }

        $calculated_max_type = null;
        if ($max_operand1 !== null && $max_operand2 !== null) {
            // when there are two valid numbers, make any operation
            $calculated_max_type = self::arithmeticOperation(
                $parent,
                $max_operand1,
                $max_operand2,
                false,
            );
        }

        $min_value = $calculated_min_type !== null ? $calculated_min_type->getSingleIntLiteral()->value : null;
        $max_value = $calculated_max_type !== null ? $calculated_max_type->getSingleIntLiteral()->value : null;

        $new_result_type = Type::getIntRange($min_value, $max_value);

        $result_type = Type::combineUnionTypes($new_result_type, $result_type);
    }

    /**
     * @param TIntRange|TInt $left_type_part
     * @param TIntRange|TInt $right_type_part
     */
    private static function analyzeOperandsBetweenIntRangeAndInt(
        PhpParser\Node $parent,
        ?Union &$result_type,
        Atomic $left_type_part,
        Atomic $right_type_part,
    ): void {
        if (!$left_type_part instanceof TIntRange) {
            $left_type_part = TIntRange::convertToIntRange($left_type_part);
        }
        if (!$right_type_part instanceof TIntRange) {
            $right_type_part = TIntRange::convertToIntRange($right_type_part);
        }

        self::analyzeOperandsBetweenIntRange($parent, $result_type, $left_type_part, $right_type_part);
    }

    private static function analyzeMulBetweenIntRange(
        PhpParser\Node\Expr\BinaryOp\Mul $parent,
        ?Union &$result_type,
        TIntRange $left_type_part,
        TIntRange $right_type_part,
    ): void {
        //Mul is a special case because of double negatives. We can only infer when we know both signs strictly
        if ($right_type_part->min_bound !== null
            && $right_type_part->max_bound !== null
            && $left_type_part->min_bound !== null
            && $left_type_part->max_bound !== null
        ) {
            //everything is known, we can do calculations
            //[ x_1 , x_2 ] ⋆ [ y_1 , y_2 ] =
            //      [
            //          min(x_1 ⋆ y_1 , x_1 ⋆ y_2 , x_2 ⋆ y_1 , x_2 ⋆ y_2),
            //          max(x_1 ⋆ y_1 , x_1 ⋆ y_2 , x_2 ⋆ y_1 , x_2 ⋆ y_2)
            //      ]
            $x_1 = $right_type_part->min_bound;
            $x_2 = $right_type_part->max_bound;
            $y_1 = $left_type_part->min_bound;
            $y_2 = $left_type_part->max_bound;
            $min_value = min($x_1 * $y_1, $x_1 * $y_2, $x_2 * $y_1, $x_2 * $y_2);
            $max_value = max($x_1 * $y_1, $x_1 * $y_2, $x_2 * $y_1, $x_2 * $y_2);

            $new_result_type = Type::getIntRange($min_value, $max_value);
        } elseif ($right_type_part->isPositiveOrZero() && $left_type_part->isPositiveOrZero()) {
            // both operands are positive, result will be only positive
            $min_operand1 = $left_type_part->min_bound;
            $min_operand2 = $right_type_part->min_bound;

            $max_operand1 = $left_type_part->max_bound;
            $max_operand2 = $right_type_part->max_bound;

            $calculated_min_type = null;
            if ($min_operand1 !== null && $min_operand2 !== null) {
                // when there are two valid numbers, make any operation
                $calculated_min_type = self::arithmeticOperation(
                    $parent,
                    $min_operand1,
                    $min_operand2,
                    false,
                );
            }

            $calculated_max_type = null;
            if ($max_operand1 !== null && $max_operand2 !== null) {
                // when there are two valid numbers, make any operation
                $calculated_max_type = self::arithmeticOperation(
                    $parent,
                    $max_operand1,
                    $max_operand2,
                    false,
                );
            }

            $min_value = $calculated_min_type !== null ? $calculated_min_type->getSingleIntLiteral()->value : null;
            $max_value = $calculated_max_type !== null ? $calculated_max_type->getSingleIntLiteral()->value : null;

            $new_result_type = Type::getIntRange($min_value, $max_value);
        } elseif ($right_type_part->isPositiveOrZero() && $left_type_part->isNegativeOrZero()) {
            // one operand is negative, result will be negative and we have to check min vs max
            $min_operand1 = $left_type_part->max_bound;
            $min_operand2 = $right_type_part->min_bound;

            $max_operand1 = $left_type_part->min_bound;
            $max_operand2 = $right_type_part->max_bound;

            $calculated_min_type = null;
            if ($min_operand1 !== null && $min_operand2 !== null) {
                // when there are two valid numbers, make any operation
                $calculated_min_type = self::arithmeticOperation(
                    $parent,
                    $min_operand1,
                    $min_operand2,
                    false,
                );
            }

            $calculated_max_type = null;
            if ($max_operand1 !== null && $max_operand2 !== null) {
                // when there are two valid numbers, make any operation
                $calculated_max_type = self::arithmeticOperation(
                    $parent,
                    $max_operand1,
                    $max_operand2,
                    false,
                );
            }

            $min_value = $calculated_min_type !== null ? $calculated_min_type->getSingleIntLiteral()->value : null;
            $max_value = $calculated_max_type !== null ? $calculated_max_type->getSingleIntLiteral()->value : null;

            if ($min_value > $max_value) {
                [$min_value, $max_value] = [$max_value, $min_value];
            }

            $new_result_type = Type::getIntRange($min_value, $max_value);
        } elseif ($right_type_part->isNegativeOrZero() && $left_type_part->isPositiveOrZero()) {
            // one operand is negative, result will be negative and we have to check min vs max
            $min_operand1 = $left_type_part->min_bound;
            $min_operand2 = $right_type_part->max_bound;

            $max_operand1 = $left_type_part->max_bound;
            $max_operand2 = $right_type_part->min_bound;

            $calculated_min_type = null;
            if ($min_operand1 !== null && $min_operand2 !== null) {
                // when there are two valid numbers, make any operation
                $calculated_min_type = self::arithmeticOperation(
                    $parent,
                    $min_operand1,
                    $min_operand2,
                    false,
                );
            }

            $calculated_max_type = null;
            if ($max_operand1 !== null && $max_operand2 !== null) {
                // when there are two valid numbers, make any operation
                $calculated_max_type = self::arithmeticOperation(
                    $parent,
                    $max_operand1,
                    $max_operand2,
                    false,
                );
            }

            $min_value = $calculated_min_type !== null ? $calculated_min_type->getSingleIntLiteral()->value : null;
            $max_value = $calculated_max_type !== null ? $calculated_max_type->getSingleIntLiteral()->value : null;

            if ($min_value > $max_value) {
                [$min_value, $max_value] = [$max_value, $min_value];
            }

            $new_result_type = Type::getIntRange($min_value, $max_value);
        } elseif ($right_type_part->isNegativeOrZero() && $left_type_part->isNegativeOrZero()) {
            // both operand are negative, result will be positive
            $min_operand1 = $left_type_part->max_bound;
            $min_operand2 = $right_type_part->max_bound;

            $max_operand1 = $left_type_part->min_bound;
            $max_operand2 = $right_type_part->min_bound;

            $calculated_min_type = null;
            if ($min_operand1 !== null && $min_operand2 !== null) {
                // when there are two valid numbers, make any operation
                $calculated_min_type = self::arithmeticOperation(
                    $parent,
                    $min_operand1,
                    $min_operand2,
                    false,
                );
            }

            $calculated_max_type = null;
            if ($max_operand1 !== null && $max_operand2 !== null) {
                // when there are two valid numbers, make any operation
                $calculated_max_type = self::arithmeticOperation(
                    $parent,
                    $max_operand1,
                    $max_operand2,
                    false,
                );
            }

            $min_value = $calculated_min_type !== null ? $calculated_min_type->getSingleIntLiteral()->value : null;
            $max_value = $calculated_max_type !== null ? $calculated_max_type->getSingleIntLiteral()->value : null;

            $new_result_type = Type::getIntRange($min_value, $max_value);
        } else {
            $new_result_type = Type::getInt(true);
        }

        $result_type = Type::combineUnionTypes($new_result_type, $result_type);
    }

    private static function analyzePowBetweenIntRange(
        ?Union &$result_type,
        TIntRange $left_type_part,
        TIntRange $right_type_part,
    ): void {
        //If Pow first operand is negative, the result could be positive or negative, else it will be positive
        //If Pow second operand is negative, the result will be float, if it's 0, it will be 1/-1, else positive
        if ($left_type_part->isPositive()) {
            if ($right_type_part->isPositive()) {
                $new_result_type = Type::getIntRange(1, null);
            } elseif ($right_type_part->isNegative()) {
                $new_result_type = Type::getFloat();
            } elseif ($right_type_part->min_bound === 0 && $right_type_part->max_bound === 0) {
                $new_result_type = Type::getInt(true, 1);
            } else {
                //$right_type_part may be a mix of positive, negative and 0
                $new_result_type = new Union([new TInt(), new TFloat()]);
            }
        } elseif ($left_type_part->isNegative()) {
            if ($right_type_part->isPositive()) {
                if ($right_type_part->min_bound === $right_type_part->max_bound) {
                    if ($right_type_part->max_bound % 2 === 0) {
                        $new_result_type = Type::getIntRange(1, null);
                    } else {
                        $new_result_type = Type::getIntRange(null, -1);
                    }
                } else {
                    $new_result_type = Type::getInt(true);
                }
            } elseif ($right_type_part->isNegative()) {
                $new_result_type = Type::getFloat();
            } elseif ($right_type_part->min_bound === 0 && $right_type_part->max_bound === 0) {
                $new_result_type = Type::getInt(true, -1);
            } else {
                //$right_type_part may be a mix of positive, negative and 0
                $new_result_type = new Union([new TInt(), new TFloat()]);
            }
        } elseif ($left_type_part->min_bound === 0 && $left_type_part->max_bound === 0) {
            if ($right_type_part->isPositive()) {
                $new_result_type = Type::getInt(true, 0);
            } elseif ($right_type_part->min_bound === 0 && $right_type_part->max_bound === 0) {
                $new_result_type = Type::getInt(true, 1);
            } elseif ($right_type_part->isNegative()) {
                $new_result_type = Type::getFloat();
            } else {
                $new_result_type = new Union(
                    [new TFloat(), new TLiteralInt(0), new TLiteralInt(1)],
                    ['from_calculation' => true],
                );
            }
        } else {
            //$left_type_part may be a mix of positive, negative and 0
            if ($right_type_part->isPositive()) {
                if ($right_type_part->min_bound === $right_type_part->max_bound
                    && $right_type_part->max_bound % 2 === 0
                ) {
                    $new_result_type = Type::getIntRange(1, null);
                } else {
                    $new_result_type = Type::getInt(true);
                }
            } elseif ($right_type_part->isNegative()) {
                $new_result_type = Type::getFloat();
            } elseif ($right_type_part->min_bound === 0 && $right_type_part->max_bound === 0) {
                $new_result_type = Type::getInt(true, 1);
            } else {
                //$left_type_part may be a mix of positive, negative and 0
                $new_result_type = new Union([new TInt(), new TFloat()]);
            }
        }

        $result_type = Type::combineUnionTypes($new_result_type, $result_type);
    }

    private static function analyzeModBetweenIntRange(
        ?Union &$result_type,
        TIntRange $left_type_part,
        TIntRange $right_type_part,
    ): void {
        //result of Mod is not directly dependant on the bounds of the range
        if ($right_type_part->min_bound !== null && $right_type_part->min_bound === $right_type_part->max_bound) {
            //if the second operand is a literal, we can be pretty detailed
            if ($right_type_part->max_bound === 0) {
                $new_result_type = Type::getNever();
            } else {
                if ($left_type_part->isPositiveOrZero()) {
                    if ($right_type_part->isPositive()) {
                        $max = $right_type_part->min_bound - 1;
                        $new_result_type = Type::getIntRange(0, $max);
                    } else {
                        $max = $right_type_part->min_bound + 1;
                        $new_result_type = Type::getIntRange($max, 0);
                    }
                } elseif ($left_type_part->isNegativeOrZero()) {
                    if ($right_type_part->isPositive()) {
                        $max = $right_type_part->min_bound - 1;
                        $new_result_type = Type::getIntRange(-$max, 0);
                    } else {
                        $max = $right_type_part->min_bound + 1;
                        $new_result_type = Type::getIntRange(-$max, 0);
                    }
                } else {
                    if ($right_type_part->isPositive()) {
                        $max = $right_type_part->min_bound - 1;
                    } else {
                        $max = -$right_type_part->min_bound - 1;
                    }
                    $new_result_type = Type::getIntRange(-$max, $max);
                }
            }
        } elseif ($right_type_part->isPositive()) {
            if ($left_type_part->isPositiveOrZero()) {
                if ($right_type_part->max_bound !== null) {
                    //we now that the result will be a range between 0 and $right->max - 1
                    $new_result_type = new Union(
                        [new TIntRange(0, $right_type_part->max_bound - 1)],
                    );
                } else {
                    $new_result_type = Type::getListKey();
                }
            } elseif ($left_type_part->isNegativeOrZero()) {
                $new_result_type = Type::getIntRange(null, 0);
            } else {
                $new_result_type = Type::getInt(true);
            }
        } elseif ($right_type_part->isNegative()) {
            if ($left_type_part->isPositiveOrZero()) {
                $new_result_type = Type::getIntRange(null, 0);
            } elseif ($left_type_part->isNegativeOrZero()) {
                $new_result_type = Type::getIntRange(null, 0);
            } else {
                $new_result_type = Type::getInt(true);
            }
        } else {
            $new_result_type = Type::getInt(true);
        }

        $result_type = Type::combineUnionTypes(
            $new_result_type,
            $result_type,
        );
    }
}<|MERGE_RESOLUTION|>--- conflicted
+++ resolved
@@ -308,11 +308,7 @@
         bool &$has_valid_left_operand,
         bool &$has_valid_right_operand,
         bool &$has_string_increment,
-<<<<<<< HEAD
-        Union &$result_type = null,
-=======
-        ?Union &$result_type = null
->>>>>>> 63ea4de7
+        ?Union &$result_type = null,
     ): ?Union {
         if (($left_type_part instanceof TLiteralInt || $left_type_part instanceof TLiteralFloat)
             && ($right_type_part instanceof TLiteralInt || $right_type_part instanceof TLiteralFloat)
