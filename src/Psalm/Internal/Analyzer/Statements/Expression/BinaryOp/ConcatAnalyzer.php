<?php

declare(strict_types=1);

namespace Psalm\Internal\Analyzer\Statements\Expression\BinaryOp;

use AssertionError;
use PhpParser;
use Psalm\CodeLocation;
use Psalm\Config;
use Psalm\Context;
use Psalm\Internal\Analyzer\FunctionLikeAnalyzer;
use Psalm\Internal\Analyzer\StatementsAnalyzer;
use Psalm\Internal\Analyzer\TraitAnalyzer;
use Psalm\Internal\Codebase\VariableUseGraph;
use Psalm\Internal\MethodIdentifier;
use Psalm\Internal\Type\Comparator\AtomicTypeComparator;
use Psalm\Internal\Type\Comparator\TypeComparisonResult;
use Psalm\Internal\Type\Comparator\UnionTypeComparator;
use Psalm\Issue\FalseOperand;
use Psalm\Issue\ImplicitToStringCast;
use Psalm\Issue\ImpureMethodCall;
use Psalm\Issue\InvalidOperand;
use Psalm\Issue\MixedOperand;
use Psalm\Issue\NullOperand;
use Psalm\Issue\PossiblyFalseOperand;
use Psalm\Issue\PossiblyInvalidOperand;
use Psalm\Issue\PossiblyNullOperand;
use Psalm\IssueBuffer;
use Psalm\Type;
use Psalm\Type\Atomic\TFalse;
use Psalm\Type\Atomic\TFloat;
use Psalm\Type\Atomic\TInt;
use Psalm\Type\Atomic\TLiteralString;
use Psalm\Type\Atomic\TLowercaseString;
use Psalm\Type\Atomic\TNamedObject;
use Psalm\Type\Atomic\TNonEmptyNonspecificLiteralString;
use Psalm\Type\Atomic\TNonEmptyString;
use Psalm\Type\Atomic\TNonFalsyString;
use Psalm\Type\Atomic\TNonspecificLiteralString;
use Psalm\Type\Atomic\TNull;
use Psalm\Type\Atomic\TNumericString;
use Psalm\Type\Atomic\TString;
use Psalm\Type\Atomic\TTemplateParam;
use Psalm\Type\Union;
use UnexpectedValueException;

use function count;
use function reset;
use function strlen;

/**
 * @internal
 */
final class ConcatAnalyzer
{
    private const MAX_LITERALS = 64;

    public static function analyze(
        StatementsAnalyzer $statements_analyzer,
        PhpParser\Node\Expr $left,
        PhpParser\Node\Expr $right,
        Context $context,
<<<<<<< HEAD
        Union &$result_type = null,
=======
        ?Union &$result_type = null
>>>>>>> 63ea4de7
    ): void {
        $codebase = $statements_analyzer->getCodebase();

        $left_type = $statements_analyzer->node_data->getType($left);
        $right_type = $statements_analyzer->node_data->getType($right);
        $config = Config::getInstance();

        if ($left_type && $right_type) {
            $result_type = Type::getString();

            if ($left_type->hasMixed() || $right_type->hasMixed()) {
                if (!$context->collect_initializations
                    && !$context->collect_mutations
                    && $statements_analyzer->getFilePath() === $statements_analyzer->getRootFilePath()
                    && (!(($parent_source = $statements_analyzer->getSource())
                            instanceof FunctionLikeAnalyzer)
                        || !$parent_source->getSource() instanceof TraitAnalyzer)
                ) {
                    $codebase->analyzer->incrementMixedCount($statements_analyzer->getFilePath());
                }

                if ($left_type->hasMixed()) {
                    $arg_location = new CodeLocation($statements_analyzer->getSource(), $left);

                    $origin_locations = [];

                    if ($statements_analyzer->data_flow_graph instanceof VariableUseGraph) {
                        foreach ($left_type->parent_nodes as $parent_node) {
                            $origin_locations = [
                                ...$origin_locations,
                                ...$statements_analyzer->data_flow_graph->getOriginLocations($parent_node),
                            ];
                        }
                    }

                    $origin_location = count($origin_locations) === 1 ? reset($origin_locations) : null;

                    if ($origin_location && $origin_location->getHash() === $arg_location->getHash()) {
                        $origin_location = null;
                    }

                    IssueBuffer::maybeAdd(
                        new MixedOperand(
                            'Left operand cannot be mixed',
                            $arg_location,
                            $origin_location,
                        ),
                        $statements_analyzer->getSuppressedIssues(),
                    );
                } else {
                    $arg_location = new CodeLocation($statements_analyzer->getSource(), $right);
                    $origin_locations = [];

                    if ($statements_analyzer->data_flow_graph instanceof VariableUseGraph) {
                        foreach ($right_type->parent_nodes as $parent_node) {
                            $origin_locations = [
                                ...$origin_locations,
                                ...$statements_analyzer->data_flow_graph->getOriginLocations($parent_node),
                            ];
                        }
                    }

                    $origin_location = count($origin_locations) === 1 ? reset($origin_locations) : null;

                    if ($origin_location && $origin_location->getHash() === $arg_location->getHash()) {
                        $origin_location = null;
                    }

                    IssueBuffer::maybeAdd(
                        new MixedOperand(
                            'Right operand cannot be mixed',
                            $arg_location,
                            $origin_location,
                        ),
                        $statements_analyzer->getSuppressedIssues(),
                    );
                }

                return;
            }

            if (!$context->collect_initializations
                && !$context->collect_mutations
                && $statements_analyzer->getFilePath() === $statements_analyzer->getRootFilePath()
                && (!(($parent_source = $statements_analyzer->getSource())
                        instanceof FunctionLikeAnalyzer)
                    || !$parent_source->getSource() instanceof TraitAnalyzer)
            ) {
                $codebase->analyzer->incrementNonMixedCount($statements_analyzer->getFilePath());
            }

            self::analyzeOperand($statements_analyzer, $left, $left_type, 'Left', $context);
            self::analyzeOperand($statements_analyzer, $right, $right_type, 'Right', $context);

            // If both types are specific literals, combine them into new literals
            $literal_concat = false;

            if ($left_type->allSpecificLiterals() && $right_type->allSpecificLiterals()) {
                $left_type_parts = $left_type->getAtomicTypes();
                $right_type_parts = $right_type->getAtomicTypes();
                $combinations = count($left_type_parts) * count($right_type_parts);
                if ($combinations < self::MAX_LITERALS) {
                    $literal_concat = true;
                    $result_type_parts = [];

                    foreach ($left_type->getAtomicTypes() as $left_type_part) {
                        foreach ($right_type->getAtomicTypes() as $right_type_part) {
                            $literal = $left_type_part->value . $right_type_part->value;
                            if (strlen($literal) >= $config->max_string_length) {
                                // Literal too long, use non-literal type instead
                                $literal_concat = false;
                                break 2;
                            }

                            $result_type_parts[] = Type::getAtomicStringFromLiteral($literal);
                        }
                    }

                    if ($literal_concat) {
                        if (count($result_type_parts) === 0) {
                            throw new AssertionError("The number of parts cannot be 0!");
                        }
                        if (count($result_type_parts) !== $combinations) {
                            throw new AssertionError("The number of parts does not match!");
                        }
                        $result_type = new Union($result_type_parts);
                    }
                }
            }

            if (!$literal_concat) {
                $numeric_type = new Union([
                    new TNumericString,
                    new TInt,
                    new TFloat,
                ]);
                $left_is_numeric = UnionTypeComparator::isContainedBy(
                    $codebase,
                    $left_type,
                    $numeric_type,
                );

                $right_is_numeric = UnionTypeComparator::isContainedBy(
                    $codebase,
                    $right_type,
                    $numeric_type,
                );

                $has_numeric_type = $left_is_numeric || $right_is_numeric;

                if ($left_is_numeric) {
                    $right_uint = Type::getListKey();
                    $right_is_uint = UnionTypeComparator::isContainedBy(
                        $codebase,
                        $right_type,
                        $right_uint,
                    );

                    if ($right_is_uint) {
                        $result_type = Type::getNumericString();
                        return;
                    }
                }

                $lowercase_type = $numeric_type->getBuilder()->addType(new TLowercaseString())->freeze();

                $all_lowercase = UnionTypeComparator::isContainedBy(
                    $codebase,
                    $left_type,
                    $lowercase_type,
                ) && UnionTypeComparator::isContainedBy(
                    $codebase,
                    $right_type,
                    $lowercase_type,
                );

                $non_empty_string = $numeric_type->getBuilder()->addType(new TNonEmptyString())->freeze();

                $left_non_empty = UnionTypeComparator::isContainedBy(
                    $codebase,
                    $left_type,
                    $non_empty_string,
                );

                $right_non_empty = UnionTypeComparator::isContainedBy(
                    $codebase,
                    $right_type,
                    $non_empty_string,
                );

                $has_non_empty = $left_non_empty || $right_non_empty;
                $all_non_empty = $left_non_empty && $right_non_empty;

                $has_numeric_and_non_empty = $has_numeric_type && $has_non_empty;

                $non_falsy_string = $numeric_type->getBuilder()->addType(new TNonFalsyString())->freeze();
                $left_non_falsy = UnionTypeComparator::isContainedBy(
                    $codebase,
                    $left_type,
                    $non_falsy_string,
                );

                $right_non_falsy = UnionTypeComparator::isContainedBy(
                    $codebase,
                    $right_type,
                    $non_falsy_string,
                );

                $all_literals = $left_type->allLiterals() && $right_type->allLiterals();

                if ($has_non_empty) {
                    if ($all_literals) {
                        $result_type = new Union([new TNonEmptyNonspecificLiteralString]);
                    } elseif ($all_lowercase) {
                        $result_type = Type::getNonEmptyLowercaseString();
                    } elseif ($all_non_empty || $has_numeric_and_non_empty || $left_non_falsy || $right_non_falsy) {
                        $result_type = Type::getNonFalsyString();
                    } else {
                        $result_type = Type::getNonEmptyString();
                    }
                } else {
                    if ($all_literals) {
                        $result_type = new Union([new TNonspecificLiteralString]);
                    } elseif ($all_lowercase) {
                        $result_type = Type::getLowercaseString();
                    } else {
                        $result_type = Type::getString();
                    }
                }
            }
        } elseif ($left_type || $right_type) {
            /**
             * @var Union $known_operand
             */
            $known_operand = $right_type ?? $left_type;

            if ($known_operand->isSingle()) {
                $known_operands_atomic = $known_operand->getSingleAtomic();

                if ($known_operands_atomic instanceof TNonEmptyString) {
                    $result_type = Type::getNonEmptyString();
                }

                if ($known_operands_atomic instanceof TNonFalsyString) {
                    $result_type = Type::getNonFalsyString();
                }

                if ($known_operands_atomic instanceof TLiteralString) {
                    if ($known_operands_atomic->value) {
                        $result_type = Type::getNonFalsyString();
                    } elseif ($known_operands_atomic->value !== '') {
                        $result_type = Type::getNonEmptyString();
                    }
                }
            }
        }
    }

    private static function analyzeOperand(
        StatementsAnalyzer $statements_analyzer,
        PhpParser\Node\Expr $operand,
        Union $operand_type,
        string $side,
        Context $context,
    ): void {
        $codebase = $statements_analyzer->getCodebase();
        $config = Config::getInstance();

        if ($operand_type->isNull()) {
            IssueBuffer::maybeAdd(
                new NullOperand(
                    'Cannot concatenate with a ' . $operand_type,
                    new CodeLocation($statements_analyzer->getSource(), $operand),
                ),
                $statements_analyzer->getSuppressedIssues(),
            );

            return;
        }

        if ($operand_type->isFalse()) {
            IssueBuffer::maybeAdd(
                new FalseOperand(
                    'Cannot concatenate with a ' . $operand_type,
                    new CodeLocation($statements_analyzer->getSource(), $operand),
                ),
                $statements_analyzer->getSuppressedIssues(),
            );

            return;
        }

        if ($operand_type->isNullable() && !$operand_type->ignore_nullable_issues) {
            IssueBuffer::maybeAdd(
                new PossiblyNullOperand(
                    'Cannot concatenate with a possibly null ' . $operand_type,
                    new CodeLocation($statements_analyzer->getSource(), $operand),
                ),
                $statements_analyzer->getSuppressedIssues(),
            );
        }

        if ($operand_type->isFalsable() && !$operand_type->ignore_falsable_issues) {
            IssueBuffer::maybeAdd(
                new PossiblyFalseOperand(
                    'Cannot concatenate with a possibly false ' . $operand_type,
                    new CodeLocation($statements_analyzer->getSource(), $operand),
                ),
                $statements_analyzer->getSuppressedIssues(),
            );
        }

        $operand_type_match = true;
        $has_valid_operand = false;
        $comparison_result = new TypeComparisonResult();

        foreach ($operand_type->getAtomicTypes() as $operand_type_part) {
            if ($operand_type_part instanceof TTemplateParam && !$operand_type_part->as->isString()) {
                IssueBuffer::maybeAdd(
                    new MixedOperand(
                        "$side operand cannot be a non-string template param",
                        new CodeLocation($statements_analyzer->getSource(), $operand),
                    ),
                    $statements_analyzer->getSuppressedIssues(),
                );

                return;
            }

            if ($operand_type_part instanceof TNull || $operand_type_part instanceof TFalse) {
                continue;
            }

            $operand_type_part_match = AtomicTypeComparator::isContainedBy(
                $codebase,
                $operand_type_part,
                new TString,
                false,
                false,
                $comparison_result,
            );

            $operand_type_match = $operand_type_match && $operand_type_part_match;

            $has_valid_operand = $has_valid_operand || $operand_type_part_match;

            if ($comparison_result->to_string_cast && $config->strict_binary_operands) {
                IssueBuffer::maybeAdd(
                    new ImplicitToStringCast(
                        "$side side of concat op expects string, '$operand_type' provided with a __toString method",
                        new CodeLocation($statements_analyzer->getSource(), $operand),
                    ),
                    $statements_analyzer->getSuppressedIssues(),
                );
            }

            foreach ($operand_type->getAtomicTypes() as $atomic_type) {
                if ($atomic_type instanceof TNamedObject) {
                    $to_string_method_id = new MethodIdentifier(
                        $atomic_type->value,
                        '__tostring',
                    );

                    if ($codebase->methods->methodExists(
                        $to_string_method_id,
                        $context->calling_method_id,
                        $codebase->collect_locations
                            ? new CodeLocation($statements_analyzer->getSource(), $operand)
                            : null,
                        !$context->collect_initializations
                            && !$context->collect_mutations
                            ? $statements_analyzer
                            : null,
                        $statements_analyzer->getFilePath(),
                    )) {
                        try {
                            $storage = $codebase->methods->getStorage($to_string_method_id);
                        } catch (UnexpectedValueException) {
                            continue;
                        }

                        if ($context->mutation_free && !$storage->mutation_free) {
                            IssueBuffer::maybeAdd(
                                new ImpureMethodCall(
                                    'Cannot call a possibly-mutating method '
                                        . $atomic_type->value . '::__toString from a pure context',
                                    new CodeLocation($statements_analyzer, $operand),
                                ),
                                $statements_analyzer->getSuppressedIssues(),
                            );
                        } elseif ($statements_analyzer->getSource()
                                instanceof FunctionLikeAnalyzer
                            && $statements_analyzer->getSource()->track_mutations
                        ) {
                            $statements_analyzer->getSource()->inferred_has_mutation = true;
                            $statements_analyzer->getSource()->inferred_impure = true;
                        }
                    }
                }
            }
        }

        if (!$operand_type_match
            && (!$comparison_result->scalar_type_match_found || $config->strict_binary_operands)
        ) {
            if ($has_valid_operand) {
                IssueBuffer::maybeAdd(
                    new PossiblyInvalidOperand(
                        'Cannot concatenate with a ' . $operand_type,
                        new CodeLocation($statements_analyzer->getSource(), $operand),
                    ),
                    $statements_analyzer->getSuppressedIssues(),
                );
            } else {
                IssueBuffer::maybeAdd(
                    new InvalidOperand(
                        'Cannot concatenate with a ' . $operand_type,
                        new CodeLocation($statements_analyzer->getSource(), $operand),
                    ),
                    $statements_analyzer->getSuppressedIssues(),
                );
            }
        }
    }
}<|MERGE_RESOLUTION|>--- conflicted
+++ resolved
@@ -61,11 +61,7 @@
         PhpParser\Node\Expr $left,
         PhpParser\Node\Expr $right,
         Context $context,
-<<<<<<< HEAD
-        Union &$result_type = null,
-=======
-        ?Union &$result_type = null
->>>>>>> 63ea4de7
+        ?Union &$result_type = null,
     ): void {
         $codebase = $statements_analyzer->getCodebase();
 
