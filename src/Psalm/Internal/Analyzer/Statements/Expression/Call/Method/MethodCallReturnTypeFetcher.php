<?php
namespace Psalm\Internal\Analyzer\Statements\Expression\Call\Method;

use PhpParser;
use Psalm\Internal\Analyzer\StatementsAnalyzer;
use Psalm\Internal\Codebase\InternalCallMapHandler;
use Psalm\Internal\Analyzer\Statements\Expression\ExpressionIdentifier;
use Psalm\Internal\Analyzer\Statements\Expression\Call\FunctionCallReturnTypeFetcher;
use Psalm\Codebase;
use Psalm\CodeLocation;
use Psalm\Context;
use Psalm\Internal\MethodIdentifier;
use Psalm\Internal\Type\TemplateBound;
use Psalm\Internal\Type\TemplateResult;
use Psalm\Internal\Type\TemplateInferredTypeReplacer;
use Psalm\Type;
use Psalm\Type\Atomic\TGenericObject;
use function strtolower;
use Psalm\Internal\DataFlow\TaintSource;
use Psalm\Internal\DataFlow\DataFlowNode;
use Psalm\Internal\Codebase\TaintFlowGraph;
use Psalm\Plugin\EventHandler\Event\AddRemoveTaintsEvent;

class MethodCallReturnTypeFetcher
{
    /**
     * @param  Type\Atomic\TNamedObject|Type\Atomic\TTemplateParam  $static_type
     * @param list<PhpParser\Node\Arg> $args
     */
    public static function fetch(
        StatementsAnalyzer $statements_analyzer,
        Codebase $codebase,
        PhpParser\Node\Expr\MethodCall $stmt,
        Context $context,
        MethodIdentifier $method_id,
        ?MethodIdentifier $declaring_method_id,
        MethodIdentifier $premixin_method_id,
        string $cased_method_id,
        Type\Atomic $lhs_type_part,
        ?Type\Atomic $static_type,
        array $args,
        AtomicMethodCallAnalysisResult $result,
        TemplateResult $template_result
    ) : Type\Union {
        $call_map_id = $declaring_method_id ?: $method_id;

        $fq_class_name = $method_id->fq_class_name;
        $method_name = $method_id->method_name;

        if ($codebase->methods->return_type_provider->has($premixin_method_id->fq_class_name)) {
            $return_type_candidate = $codebase->methods->return_type_provider->getReturnType(
                $statements_analyzer,
                $premixin_method_id->fq_class_name,
                $premixin_method_id->method_name,
                $stmt->args,
                $context,
                new CodeLocation($statements_analyzer->getSource(), $stmt->name),
                $lhs_type_part instanceof TGenericObject ? $lhs_type_part->type_params : null
            );

            if ($return_type_candidate) {
                return $return_type_candidate;
            }
        }

        if ($declaring_method_id && $declaring_method_id !== $method_id) {
            $declaring_fq_class_name = $declaring_method_id->fq_class_name;
            $declaring_method_name = $declaring_method_id->method_name;

            if ($codebase->methods->return_type_provider->has($declaring_fq_class_name)) {
                $return_type_candidate = $codebase->methods->return_type_provider->getReturnType(
                    $statements_analyzer,
                    $declaring_fq_class_name,
                    $declaring_method_name,
                    $stmt->args,
                    $context,
                    new CodeLocation($statements_analyzer->getSource(), $stmt->name),
                    $lhs_type_part instanceof TGenericObject ? $lhs_type_part->type_params : null,
                    $fq_class_name,
                    $method_name
                );

                if ($return_type_candidate) {
                    return $return_type_candidate;
                }
            }
        }

        $class_storage = $codebase->methods->getClassLikeStorageForMethod($method_id);

        if (InternalCallMapHandler::inCallMap((string) $call_map_id)) {
            if (($template_result->upper_bounds || $class_storage->stubbed)
                && ($method_storage = ($class_storage->methods[$method_id->method_name] ?? null))
                && $method_storage->return_type
            ) {
                $return_type_candidate = clone $method_storage->return_type;

                $return_type_candidate = self::replaceTemplateTypes(
                    $return_type_candidate,
                    $template_result,
                    $method_id,
                    \count($stmt->args),
                    $codebase
                );
            } else {
                $callmap_callables = InternalCallMapHandler::getCallablesFromCallMap((string) $call_map_id);

                if (!$callmap_callables || $callmap_callables[0]->return_type === null) {
                    throw new \UnexpectedValueException('Shouldn’t get here');
                }

                $return_type_candidate = $callmap_callables[0]->return_type;
            }

            if ($return_type_candidate->isFalsable()) {
                $return_type_candidate->ignore_falsable_issues = true;
            }

            $return_type_candidate = \Psalm\Internal\Type\TypeExpander::expandUnion(
                $codebase,
                $return_type_candidate,
                $fq_class_name,
                $static_type,
                $class_storage->parent_class,
                true,
                false,
                false,
                true
            );
        } else {
            $self_fq_class_name = $fq_class_name;

            $return_type_candidate = $codebase->methods->getMethodReturnType(
                $method_id,
                $self_fq_class_name,
                $statements_analyzer,
                $args
            );

            if ($return_type_candidate) {
                $return_type_candidate = clone $return_type_candidate;

                if ($template_result->upper_bounds) {
                    $return_type_candidate = \Psalm\Internal\Type\TypeExpander::expandUnion(
                        $codebase,
                        $return_type_candidate,
                        $fq_class_name,
                        null,
                        $class_storage->parent_class,
                        true,
                        false,
                        $static_type instanceof Type\Atomic\TNamedObject
                            && $codebase->classlike_storage_provider->get($static_type->value)->final,
                        true
                    );
                }

                $return_type_candidate = self::replaceTemplateTypes(
                    $return_type_candidate,
                    $template_result,
                    $method_id,
                    \count($stmt->args),
                    $codebase
                );

                $return_type_candidate = \Psalm\Internal\Type\TypeExpander::expandUnion(
                    $codebase,
                    $return_type_candidate,
                    $self_fq_class_name,
                    $static_type,
                    $class_storage->parent_class,
                    true,
                    false,
                    $static_type instanceof Type\Atomic\TNamedObject
                        && $codebase->classlike_storage_provider->get($static_type->value)->final,
                    true
                );

                $return_type_location = $codebase->methods->getMethodReturnTypeLocation(
                    $method_id,
                    $secondary_return_type_location
                );

                if ($secondary_return_type_location) {
                    $return_type_location = $secondary_return_type_location;
                }

                $config = \Psalm\Config::getInstance();

                // only check the type locally if it's defined externally
                if ($return_type_location && !$config->isInProjectDirs($return_type_location->file_path)) {
                    $return_type_candidate->check(
                        $statements_analyzer,
                        new CodeLocation($statements_analyzer, $stmt),
                        $statements_analyzer->getSuppressedIssues(),
                        $context->phantom_classes,
                        true,
                        false,
                        false,
                        $context->calling_method_id
                    );
                }
            } else {
                $result->returns_by_ref =
                    $result->returns_by_ref
                        || $codebase->methods->getMethodReturnsByRef($method_id);
            }
        }

        if (!$return_type_candidate) {
            $return_type_candidate = $method_name === '__tostring' ? Type::getString() : Type::getMixed();
        }

        self::taintMethodCallResult(
            $statements_analyzer,
            $return_type_candidate,
            $stmt->name,
            $stmt->var,
            $args,
            $method_id,
            $declaring_method_id,
            $cased_method_id,
            $context
        );

        return $return_type_candidate;
    }

    /**
     * @param  array<PhpParser\Node\Arg>   $args
     */
    public static function taintMethodCallResult(
        StatementsAnalyzer $statements_analyzer,
        Type\Union $return_type_candidate,
        PhpParser\Node $name_expr,
        PhpParser\Node\Expr $var_expr,
        array $args,
        MethodIdentifier $method_id,
        ?MethodIdentifier $declaring_method_id,
        string $cased_method_id,
        Context $context
    ) : void {
        if (!$statements_analyzer->data_flow_graph
            || !$declaring_method_id
        ) {
            return;
        }

        if ($statements_analyzer->data_flow_graph instanceof TaintFlowGraph
            && \in_array('TaintedInput', $statements_analyzer->getSuppressedIssues())
        ) {
            return;
        }

        $codebase = $statements_analyzer->getCodebase();

<<<<<<< HEAD
            $event = new AddRemoveTaintsEvent($var_expr, $context, $statements_analyzer, $codebase);

            $added_taints = $codebase->config->eventDispatcher->dispatchAddTaints($event);
            $removed_taints = $codebase->config->eventDispatcher->dispatchRemoveTaints($event);

            if ($method_storage->specialize_call && $var_id && isset($context->vars_in_scope[$var_id])) {
                $var_nodes = [];
=======
        $method_storage = $codebase->methods->getStorage(
            $declaring_method_id
        );
>>>>>>> 42d3bceb

        $node_location = new CodeLocation($statements_analyzer, $name_expr);

        $is_declaring = (string) $declaring_method_id === (string) $method_id;

        $var_id = ExpressionIdentifier::getArrayVarId(
            $var_expr,
            null,
            $statements_analyzer
        );

        if ($method_storage->specialize_call
            && $var_id
            && isset($context->vars_in_scope[$var_id])
            && $statements_analyzer->data_flow_graph instanceof TaintFlowGraph
        ) {
            $var_nodes = [];

            $parent_nodes = $context->vars_in_scope[$var_id]->parent_nodes;

<<<<<<< HEAD
                    foreach ($parent_nodes as $parent_node) {
                        $statements_analyzer->data_flow_graph->addPath(
                            $parent_node,
                            $this_parent_node,
                            '=',
                            $added_taints,
                            $removed_taints
                        );
                    }
=======
            $unspecialized_parent_nodes = \array_filter(
                $parent_nodes,
                function ($parent_node) {
                    return !$parent_node->specialization_key;
>>>>>>> 42d3bceb
                }
            );

            $specialized_parent_nodes = \array_filter(
                $parent_nodes,
                function ($parent_node) {
                    return (bool) $parent_node->specialization_key;
                }
            );

            $var_node = DataFlowNode::getForAssignment(
                $var_id,
                new CodeLocation($statements_analyzer, $var_expr)
            );

<<<<<<< HEAD
                    $statements_analyzer->data_flow_graph->addPath(
                        $universal_method_call_node,
                        $method_call_node,
                        '=',
                        $added_taints,
                        $removed_taints
                    );
=======
            if ($method_storage->location) {
                $this_parent_node = DataFlowNode::getForAssignment(
                    '$this in ' . $method_id,
                    $method_storage->location
                );
>>>>>>> 42d3bceb

                foreach ($parent_nodes as $parent_node) {
                    $statements_analyzer->data_flow_graph->addPath($parent_node, $this_parent_node, '=');
                }
            }

            $var_nodes[$var_node->id] = $var_node;

            $method_call_nodes = [];

            if ($unspecialized_parent_nodes) {
                $method_call_node = DataFlowNode::getForMethodReturn(
                    (string) $method_id,
                    $cased_method_id,
                    $is_declaring ? ($method_storage->signature_return_type_location
                        ?: $method_storage->location) : null,
                    $node_location
                );

<<<<<<< HEAD
                        $statements_analyzer->data_flow_graph->addPath(
                            $method_call_node,
                            $var_node,
                            'method-call-' . $method_id->method_name,
                            $added_taints,
                            $removed_taints
                        );
                    }

                    if (!$is_declaring) {
                        $cased_declaring_method_id = $codebase->methods->getCasedMethodId($declaring_method_id);

                        $declaring_method_call_node = new DataFlowNode(
                            strtolower((string) $declaring_method_id),
                            $cased_declaring_method_id,
                            $method_storage->signature_return_type_location ?: $method_storage->location,
                            $method_call_node->specialization_key
                        );

                        $statements_analyzer->data_flow_graph->addNode($declaring_method_call_node);
                        $statements_analyzer->data_flow_graph->addPath(
                            $declaring_method_call_node,
                            $method_call_node,
                            'parent',
                            $added_taints,
                            $removed_taints
                        );
                    }
                }
=======
                $method_call_nodes[$method_call_node->id] = $method_call_node;
            }

            foreach ($specialized_parent_nodes as $parent_node) {
                $universal_method_call_node = DataFlowNode::getForMethodReturn(
                    (string) $method_id,
                    $cased_method_id,
                    $is_declaring ? ($method_storage->signature_return_type_location
                        ?: $method_storage->location) : null,
                    null
                );
>>>>>>> 42d3bceb

                $method_call_node = new DataFlowNode(
                    strtolower((string) $method_id),
                    $cased_method_id,
                    $is_declaring ? ($method_storage->signature_return_type_location
                        ?: $method_storage->location) : null,
                    $parent_node->specialization_key
                );

                $statements_analyzer->data_flow_graph->addPath(
                    $universal_method_call_node,
                    $method_call_node,
                    '='
                );

                $method_call_nodes[$method_call_node->id] = $method_call_node;
            }

            if (!$method_call_nodes) {
                return;
            }

            foreach ($method_call_nodes as $method_call_node) {
                $statements_analyzer->data_flow_graph->addNode($method_call_node);

                foreach ($var_nodes as $var_node) {
                    $statements_analyzer->data_flow_graph->addNode($var_node);

                    $statements_analyzer->data_flow_graph->addPath(
                        $method_call_node,
<<<<<<< HEAD
                        'parent',
                        $added_taints,
                        $removed_taints
=======
                        $var_node,
                        'method-call-' . $method_id->method_name
>>>>>>> 42d3bceb
                    );
                }

                if (!$is_declaring) {
                    $cased_declaring_method_id = $codebase->methods->getCasedMethodId($declaring_method_id);

                    $declaring_method_call_node = new DataFlowNode(
                        strtolower((string) $declaring_method_id),
                        $cased_declaring_method_id,
                        $method_storage->signature_return_type_location ?: $method_storage->location,
                        $method_call_node->specialization_key
                    );

                    $statements_analyzer->data_flow_graph->addNode($declaring_method_call_node);
                    $statements_analyzer->data_flow_graph->addPath(
                        $declaring_method_call_node,
                        $method_call_node,
                        'parent',
                        $added_taints,
                        $removed_taints
                    );
                }
            }

            $return_type_candidate->parent_nodes = $method_call_nodes;

            $stmt_var_type = clone $context->vars_in_scope[$var_id];

            $stmt_var_type->parent_nodes = $var_nodes;

            $context->vars_in_scope[$var_id] = $stmt_var_type;
        } elseif ($method_storage->specialize_call
            && $statements_analyzer->data_flow_graph instanceof TaintFlowGraph
        ) {
            $method_call_node = DataFlowNode::getForMethodReturn(
                (string) $method_id,
                $cased_method_id,
                $is_declaring
                    ? ($method_storage->signature_return_type_location ?: $method_storage->location)
                    : null,
                $node_location
            );

            if (!$is_declaring) {
                $cased_declaring_method_id = $codebase->methods->getCasedMethodId($declaring_method_id);

                $declaring_method_call_node = DataFlowNode::getForMethodReturn(
                    (string) $declaring_method_id,
                    $cased_declaring_method_id,
                    $method_storage->signature_return_type_location ?: $method_storage->location,
                    $node_location
                );

                $statements_analyzer->data_flow_graph->addNode($declaring_method_call_node);
                $statements_analyzer->data_flow_graph->addPath(
                    $declaring_method_call_node,
                    $method_call_node,
                    'parent'
                );
            }

            $statements_analyzer->data_flow_graph->addNode($method_call_node);

            $return_type_candidate->parent_nodes = [
                $method_call_node->id => $method_call_node
            ];
        } else {
            $method_call_node = DataFlowNode::getForMethodReturn(
                (string) $method_id,
                $cased_method_id,
                $is_declaring
                    ? ($statements_analyzer->data_flow_graph instanceof TaintFlowGraph
                        ? ($method_storage->signature_return_type_location ?: $method_storage->location)
                        : ($method_storage->return_type_location ?: $method_storage->location))
                    : null,
                null
            );

            if (!$is_declaring) {
                $cased_declaring_method_id = $codebase->methods->getCasedMethodId($declaring_method_id);

                $declaring_method_call_node = DataFlowNode::getForMethodReturn(
                    (string) $declaring_method_id,
                    $cased_declaring_method_id,
                    $method_storage->signature_return_type_location ?: $method_storage->location,
                    null
                );

                $statements_analyzer->data_flow_graph->addNode($declaring_method_call_node);
                $statements_analyzer->data_flow_graph->addPath(
                    $declaring_method_call_node,
                    $method_call_node,
                    'parent'
                );
            }

            $statements_analyzer->data_flow_graph->addNode($method_call_node);

            $return_type_candidate->parent_nodes = [
                $method_call_node->id => $method_call_node
            ];
        }

        if ($method_storage->taint_source_types && $statements_analyzer->data_flow_graph instanceof TaintFlowGraph) {
            $method_node = TaintSource::getForMethodReturn(
                (string) $method_id,
                $cased_method_id,
                $method_storage->signature_return_type_location ?: $method_storage->location
            );

            $method_node->taints = $method_storage->taint_source_types;

            $statements_analyzer->data_flow_graph->addSource($method_node);
        }

        if (!$statements_analyzer->data_flow_graph instanceof TaintFlowGraph) {
            return;
        }

        FunctionCallReturnTypeFetcher::taintUsingFlows(
            $statements_analyzer,
            $method_storage,
            $statements_analyzer->data_flow_graph,
            (string) $method_id,
            $args,
            $node_location,
            $method_call_node,
            $method_storage->removed_taints
        );
    }

    private static function replaceTemplateTypes(
        Type\Union $return_type_candidate,
        TemplateResult $template_result,
        MethodIdentifier $method_id,
        int $arg_count,
        Codebase $codebase
    ) : Type\Union {
        if ($template_result->template_types) {
            $bindable_template_types = $return_type_candidate->getTemplateTypes();

            foreach ($bindable_template_types as $template_type) {
                if ($template_type->defining_class !== $method_id->fq_class_name
                    && !isset(
                        $template_result->upper_bounds
                            [$template_type->param_name]
                            [$template_type->defining_class]
                    )
                ) {
                    if ($template_type->param_name === 'TFunctionArgCount') {
                        $template_result->upper_bounds[$template_type->param_name] = [
                            'fn-' . strtolower((string) $method_id) => new TemplateBound(
                                Type::getInt(false, $arg_count)
                            )
                        ];
                    } elseif ($template_type->param_name === 'TPhpMajorVersion') {
                        $template_result->upper_bounds[$template_type->param_name] = [
                            'fn-' . strtolower((string) $method_id) => new TemplateBound(
                                Type::getInt(false, $codebase->php_major_version)
                            )
                        ];
                    } else {
                        $template_result->upper_bounds[$template_type->param_name] = [
                            ($template_type->defining_class) => new TemplateBound(Type::getEmpty())
                        ];
                    }
                }
            }
        }

        if ($template_result->upper_bounds) {
            $return_type_candidate = \Psalm\Internal\Type\TypeExpander::expandUnion(
                $codebase,
                $return_type_candidate,
                null,
                null,
                null
            );

            TemplateInferredTypeReplacer::replace(
                $return_type_candidate,
                $template_result,
                $codebase
            );
        }

        return $return_type_candidate;
    }
}<|MERGE_RESOLUTION|>--- conflicted
+++ resolved
@@ -254,19 +254,14 @@
 
         $codebase = $statements_analyzer->getCodebase();
 
-<<<<<<< HEAD
-            $event = new AddRemoveTaintsEvent($var_expr, $context, $statements_analyzer, $codebase);
-
-            $added_taints = $codebase->config->eventDispatcher->dispatchAddTaints($event);
-            $removed_taints = $codebase->config->eventDispatcher->dispatchRemoveTaints($event);
-
-            if ($method_storage->specialize_call && $var_id && isset($context->vars_in_scope[$var_id])) {
-                $var_nodes = [];
-=======
+        $event = new AddRemoveTaintsEvent($var_expr, $context, $statements_analyzer, $codebase);
+
+        $added_taints = $codebase->config->eventDispatcher->dispatchAddTaints($event);
+        $removed_taints = $codebase->config->eventDispatcher->dispatchRemoveTaints($event);
+
         $method_storage = $codebase->methods->getStorage(
             $declaring_method_id
         );
->>>>>>> 42d3bceb
 
         $node_location = new CodeLocation($statements_analyzer, $name_expr);
 
@@ -287,22 +282,10 @@
 
             $parent_nodes = $context->vars_in_scope[$var_id]->parent_nodes;
 
-<<<<<<< HEAD
-                    foreach ($parent_nodes as $parent_node) {
-                        $statements_analyzer->data_flow_graph->addPath(
-                            $parent_node,
-                            $this_parent_node,
-                            '=',
-                            $added_taints,
-                            $removed_taints
-                        );
-                    }
-=======
             $unspecialized_parent_nodes = \array_filter(
                 $parent_nodes,
                 function ($parent_node) {
                     return !$parent_node->specialization_key;
->>>>>>> 42d3bceb
                 }
             );
 
@@ -318,24 +301,20 @@
                 new CodeLocation($statements_analyzer, $var_expr)
             );
 
-<<<<<<< HEAD
+            if ($method_storage->location) {
+                $this_parent_node = DataFlowNode::getForAssignment(
+                    '$this in ' . $method_id,
+                    $method_storage->location
+                );
+
+                foreach ($parent_nodes as $parent_node) {
                     $statements_analyzer->data_flow_graph->addPath(
-                        $universal_method_call_node,
-                        $method_call_node,
+                        $parent_node,
+                        $this_parent_node,
                         '=',
                         $added_taints,
                         $removed_taints
                     );
-=======
-            if ($method_storage->location) {
-                $this_parent_node = DataFlowNode::getForAssignment(
-                    '$this in ' . $method_id,
-                    $method_storage->location
-                );
->>>>>>> 42d3bceb
-
-                foreach ($parent_nodes as $parent_node) {
-                    $statements_analyzer->data_flow_graph->addPath($parent_node, $this_parent_node, '=');
                 }
             }
 
@@ -352,37 +331,6 @@
                     $node_location
                 );
 
-<<<<<<< HEAD
-                        $statements_analyzer->data_flow_graph->addPath(
-                            $method_call_node,
-                            $var_node,
-                            'method-call-' . $method_id->method_name,
-                            $added_taints,
-                            $removed_taints
-                        );
-                    }
-
-                    if (!$is_declaring) {
-                        $cased_declaring_method_id = $codebase->methods->getCasedMethodId($declaring_method_id);
-
-                        $declaring_method_call_node = new DataFlowNode(
-                            strtolower((string) $declaring_method_id),
-                            $cased_declaring_method_id,
-                            $method_storage->signature_return_type_location ?: $method_storage->location,
-                            $method_call_node->specialization_key
-                        );
-
-                        $statements_analyzer->data_flow_graph->addNode($declaring_method_call_node);
-                        $statements_analyzer->data_flow_graph->addPath(
-                            $declaring_method_call_node,
-                            $method_call_node,
-                            'parent',
-                            $added_taints,
-                            $removed_taints
-                        );
-                    }
-                }
-=======
                 $method_call_nodes[$method_call_node->id] = $method_call_node;
             }
 
@@ -394,7 +342,6 @@
                         ?: $method_storage->location) : null,
                     null
                 );
->>>>>>> 42d3bceb
 
                 $method_call_node = new DataFlowNode(
                     strtolower((string) $method_id),
@@ -407,7 +354,9 @@
                 $statements_analyzer->data_flow_graph->addPath(
                     $universal_method_call_node,
                     $method_call_node,
-                    '='
+                    '=',
+                    $added_taints,
+                    $removed_taints
                 );
 
                 $method_call_nodes[$method_call_node->id] = $method_call_node;
@@ -425,14 +374,10 @@
 
                     $statements_analyzer->data_flow_graph->addPath(
                         $method_call_node,
-<<<<<<< HEAD
-                        'parent',
+                        $var_node,
+                        'method-call-' . $method_id->method_name,
                         $added_taints,
                         $removed_taints
-=======
-                        $var_node,
-                        'method-call-' . $method_id->method_name
->>>>>>> 42d3bceb
                     );
                 }
 
@@ -490,7 +435,9 @@
                 $statements_analyzer->data_flow_graph->addPath(
                     $declaring_method_call_node,
                     $method_call_node,
-                    'parent'
+                    'parent',
+                    $added_taints,
+                    $removed_taints
                 );
             }
 
@@ -525,7 +472,9 @@
                 $statements_analyzer->data_flow_graph->addPath(
                     $declaring_method_call_node,
                     $method_call_node,
-                    'parent'
+                    'parent',
+                    $added_taints,
+                    $removed_taints
                 );
             }
 
