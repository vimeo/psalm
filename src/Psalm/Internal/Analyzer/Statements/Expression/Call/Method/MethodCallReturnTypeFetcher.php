--- conflicted
+++ resolved
@@ -108,15 +108,7 @@
                 || $codebase->interfaceExtends($premixin_method_id->fq_class_name, Throwable::class)
             )
         ) {
-<<<<<<< HEAD
-            if ($premixin_method_id->fq_class_name === PDOException::class) {
-                return Type::getString();
-            } else {
-                return Type::getInt();
-            }
-=======
-            return Type::getInt(true); // TODO: Remove the flag in Psalm 5
->>>>>>> fc2c6ab4
+            return Type::getInt();
         }
 
         if ($declaring_method_id && $declaring_method_id !== $method_id) {
