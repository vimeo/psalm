--- conflicted
+++ resolved
@@ -665,20 +665,12 @@
                 self::taintUsingFlows(
                     $statements_analyzer,
                     $function_storage,
-<<<<<<< HEAD
                     $taint_flow_graph,
-=======
-                    $statements_analyzer->data_flow_graph,
->>>>>>> a9d82d46
                     $function_id,
                     $stmt->getArgs(),
                     $node_location,
                     $function_call_node,
-<<<<<<< HEAD
                     $removed_taints | $conditionally_removed_taints,
-=======
-                    array_merge($removed_taints, $conditionally_removed_taints),
->>>>>>> a9d82d46
                     $added_taints,
                 );
             }
