<?php

declare(strict_types=1);

namespace Psalm\Internal\Analyzer\Statements\Expression\Call;

use InvalidArgumentException;
use PhpParser;
use PhpParser\BuilderFactory;
use Psalm\CodeLocation;
use Psalm\Codebase;
use Psalm\Context;
use Psalm\Internal\Analyzer\Statements\ExpressionAnalyzer;
use Psalm\Internal\Analyzer\StatementsAnalyzer;
use Psalm\Internal\Codebase\TaintFlowGraph;
use Psalm\Internal\DataFlow\DataFlowNode;
use Psalm\Internal\DataFlow\TaintSource;
use Psalm\Internal\FileManipulation\FileManipulationBuffer;
use Psalm\Internal\Type\Comparator\CallableTypeComparator;
use Psalm\Internal\Type\TemplateBound;
use Psalm\Internal\Type\TemplateInferredTypeReplacer;
use Psalm\Internal\Type\TemplateResult;
use Psalm\Internal\Type\TypeExpander;
use Psalm\Plugin\EventHandler\Event\AddRemoveTaintsEvent;
use Psalm\Plugin\EventHandler\Event\AfterFunctionCallAnalysisEvent;
use Psalm\Storage\FunctionLikeStorage;
use Psalm\Type;
use Psalm\Type\Atomic\TArray;
use Psalm\Type\Atomic\TCallable;
use Psalm\Type\Atomic\TCallableKeyedArray;
use Psalm\Type\Atomic\TClassString;
use Psalm\Type\Atomic\TClosure;
use Psalm\Type\Atomic\TFalse;
use Psalm\Type\Atomic\TInt;
use Psalm\Type\Atomic\TIntRange;
use Psalm\Type\Atomic\TKeyedArray;
use Psalm\Type\Atomic\TLiteralInt;
use Psalm\Type\Atomic\TNamedObject;
use Psalm\Type\Atomic\TNonEmptyArray;
use Psalm\Type\Atomic\TNull;
use Psalm\Type\Atomic\TString;
use Psalm\Type\Union;
use UnexpectedValueException;

use function array_merge;
use function array_values;
use function count;
use function explode;
use function in_array;
use function str_contains;
use function str_ends_with;
use function strlen;
use function strtolower;
use function substr;
use function trim;

/**
 * @internal
 */
final class FunctionCallReturnTypeFetcher
{
    /**
     * @param non-empty-string $function_id
     */
    public static function fetch(
        StatementsAnalyzer $statements_analyzer,
        Codebase $codebase,
        PhpParser\Node\Expr\FuncCall $stmt,
        PhpParser\Node\Name $function_name,
        string $function_id,
        bool $in_call_map,
        bool $is_stubbed,
        ?FunctionLikeStorage $function_storage,
        ?TCallable $callmap_callable,
        TemplateResult $template_result,
        Context $context,
    ): Union {
        $stmt_type = null;
        $config = $codebase->config;

        if ($stmt->isFirstClassCallable()) {
            $candidate_callable = CallableTypeComparator::getCallableFromAtomic(
                $codebase,
                Type::getAtomicStringFromLiteral($function_id),
                null,
                $statements_analyzer,
                true,
            );

            if ($candidate_callable) {
                $stmt_type = new Union([new TClosure(
                    'Closure',
                    $candidate_callable->params,
                    $candidate_callable->return_type,
                    $candidate_callable->is_pure,
                )]);
            } else {
                $stmt_type = Type::getClosure();
            }
        } elseif ($codebase->functions->return_type_provider->has($function_id)) {
            $stmt_type = $codebase->functions->return_type_provider->getReturnType(
                $statements_analyzer,
                $function_id,
                $stmt,
                $context,
                new CodeLocation($statements_analyzer->getSource(), $function_name),
            );
        }

        if (!$stmt_type) {
            if (!$in_call_map || $is_stubbed) {
                if ($function_storage && $function_storage->template_types) {
                    foreach ($function_storage->template_types as $template_name => $_) {
                        if (!isset($template_result->lower_bounds[$template_name])) {
                            if ($template_name === 'TFunctionArgCount') {
                                $template_result->lower_bounds[$template_name] = [
                                    'fn-' . $function_id => [
                                        new TemplateBound(
                                            Type::getInt(false, count($stmt->getArgs())),
                                        ),
                                    ],
                                ];
                            } elseif ($template_name === 'TPhpMajorVersion') {
                                $template_result->lower_bounds[$template_name] = [
                                    'fn-' . $function_id => [
                                        new TemplateBound(
                                            Type::getInt(false, $codebase->getMajorAnalysisPhpVersion()),
                                        ),
                                    ],
                                ];
                            } elseif ($template_name === 'TPhpVersionId') {
                                $template_result->lower_bounds[$template_name] = [
                                    'fn-' . $function_id => [
                                        new TemplateBound(
                                            Type::getInt(
                                                false,
                                                $codebase->analysis_php_version_id,
                                            ),
                                        ),
                                    ],
                                ];
                            } else {
                                $template_result->lower_bounds[$template_name] = [
                                    'fn-' . $function_id => [
                                        new TemplateBound(
                                            Type::getNever(),
                                        ),
                                    ],
                                ];
                            }
                        }
                    }
                }

                if ($function_storage && !$context->isSuppressingExceptions($statements_analyzer)) {
                    $context->mergeFunctionExceptions(
                        $function_storage,
                        new CodeLocation($statements_analyzer->getSource(), $stmt),
                    );
                }

                try {
                    if ($function_storage && $function_storage->return_type) {
                        $return_type = $function_storage->return_type;

                        if ($template_result->lower_bounds && $function_storage->template_types) {
                            $return_type = TypeExpander::expandUnion(
                                $codebase,
                                $return_type,
                                null,
                                null,
                                null,
                            );

                            $return_type = TemplateInferredTypeReplacer::replace(
                                $return_type,
                                $template_result,
                                $codebase,
                            );
                        }

                        $return_type = TypeExpander::expandUnion(
                            $codebase,
                            $return_type,
                            null,
                            null,
                            null,
                            true,
                            false,
                            false,
                            true,
                        );

                        $return_type_location = $function_storage->return_type_location;

                        $event = new AfterFunctionCallAnalysisEvent(
                            $stmt,
                            $function_id,
                            $context,
                            $statements_analyzer->getSource(),
                            $codebase,
                            $return_type,
                            [],
                        );

                        $config->eventDispatcher->dispatchAfterFunctionCallAnalysis($event);
                        $file_manipulations = $event->getFileReplacements();

                        if ($file_manipulations) {
                            FileManipulationBuffer::add(
                                $statements_analyzer->getFilePath(),
                                $file_manipulations,
                            );
                        }

                        $return_type = $return_type->setByRef($function_storage->returns_by_ref);
                        $stmt_type = $return_type;

                        // only check the type locally if it's defined externally
                        if ($return_type_location &&
                            !$is_stubbed && // makes lookups or array_* functions quicker
                            !$config->isInProjectDirs($return_type_location->file_path)
                        ) {
                            /** @psalm-suppress UnusedMethodCall Actually generates issues */
                            $return_type->check(
                                $statements_analyzer,
                                new CodeLocation($statements_analyzer->getSource(), $stmt),
                                $statements_analyzer->getSuppressedIssues(),
                                $context->phantom_classes,
                                true,
                                false,
                                false,
                                $context->calling_method_id,
                            );
                        }
                    }
                } catch (InvalidArgumentException) {
                    // this can happen when the function was defined in the Config startup script
                    $stmt_type = Type::getMixed();
                }
            } else {
                if (!$callmap_callable) {
                    throw new UnexpectedValueException('We should have a callmap callable here');
                }

                $stmt_type = self::getReturnTypeFromCallMapWithArgs(
                    $statements_analyzer,
                    $function_id,
                    $stmt->getArgs(),
                    $callmap_callable,
                    $context,
                );
            }
        }

        if (!$stmt_type) {
            $stmt_type = Type::getMixed();
        }

        if (!$statements_analyzer->data_flow_graph || !$function_storage) {
            return $stmt_type;
        }

        $return_node = self::taintReturnType(
            $statements_analyzer,
            $stmt,
            $function_id,
            $function_storage,
            $stmt_type,
            $template_result,
            $context,
        );

        if ($function_storage->proxy_calls !== null) {
            foreach ($function_storage->proxy_calls as $proxy_call) {
                $fake_call_arguments = [];
                foreach ($proxy_call['params'] as $i) {
                    $fake_call_arguments[] = $stmt->getArgs()[$i];
                }

                $fake_call_factory = new BuilderFactory();

                if (str_contains($proxy_call['fqn'], '::')) {
                    [$fqcn, $method] = explode('::', $proxy_call['fqn']);
                    $fake_call = $fake_call_factory->staticCall($fqcn, $method, $fake_call_arguments);
                } else {
                    $fake_call = $fake_call_factory->funcCall($proxy_call['fqn'], $fake_call_arguments);
                }

                $old_node_data = $statements_analyzer->node_data;
                $statements_analyzer->node_data = clone $statements_analyzer->node_data;

                ExpressionAnalyzer::analyze($statements_analyzer, $fake_call, $context);

                $statements_analyzer->node_data = $old_node_data;

                if ($return_node && $proxy_call['return']) {
                    $fake_call_type = $statements_analyzer->node_data->getType($fake_call);
                    if (null !== $fake_call_type) {
                        foreach ($fake_call_type->parent_nodes as $fake_call_node) {
                            $statements_analyzer->data_flow_graph->addPath($fake_call_node, $return_node, 'return');
                        }
                    }
                }
            }
        }

        return $stmt_type;
    }

    /**
     * @param  list<PhpParser\Node\Arg>   $call_args
     */
    private static function getReturnTypeFromCallMapWithArgs(
        StatementsAnalyzer $statements_analyzer,
        string $function_id,
        array $call_args,
        TCallable $callmap_callable,
        Context $context,
    ): Union {
        $call_map_key = strtolower($function_id);

        $codebase = $statements_analyzer->getCodebase();

        if (!$call_args) {
            switch ($call_map_key) {
                case 'hrtime':
                    $keyed_array = new TKeyedArray([
                        Type::getInt(),
                        Type::getInt(),
                    ], null, null, true);
                    return new Union([$keyed_array]);

                case 'get_called_class':
                    return new Union([
                        new TClassString(
                            $context->self ?: 'object',
                            $context->self ? new TNamedObject($context->self, true) : null,
                        ),
                    ]);

                case 'get_parent_class':
                    if ($context->self && $codebase->classExists($context->self)) {
                        $classlike_storage = $codebase->classlike_storage_provider->get($context->self);

                        if ($classlike_storage->parent_classes) {
                            return new Union([
                                new TClassString(
                                    array_values($classlike_storage->parent_classes)[0],
                                ),
                            ]);
                        }
                    }
            }
        } else {
            switch ($call_map_key) {
                case 'count':
                case 'sizeof':
                    if (($first_arg_type = $statements_analyzer->node_data->getType($call_args[0]->value))) {
                        $atomic_types = $first_arg_type->getAtomicTypes();

                        if (count($atomic_types) === 1) {
                            if (isset($atomic_types['array'])) {
                                if ($atomic_types['array'] instanceof TCallableKeyedArray) {
                                    return Type::getInt(false, 2);
                                }

                                if ($atomic_types['array'] instanceof TNonEmptyArray) {
                                    return new Union([
                                        $atomic_types['array']->count !== null
                                            ? new TLiteralInt($atomic_types['array']->count)
                                            : new TIntRange(1, null),
                                    ]);
                                }

                                if ($atomic_types['array'] instanceof TKeyedArray) {
                                    $min = $atomic_types['array']->getMinCount();
                                    $max = $atomic_types['array']->getMaxCount();

                                    if ($min === $max) {
                                        return new Union([new TLiteralInt($max)]);
                                    }
                                    return Type::getIntRange($min, $max);
                                }

                                if ($atomic_types['array'] instanceof TArray
                                    && $atomic_types['array']->isEmptyArray()
                                ) {
                                    return Type::getInt(false, 0);
                                }

                                return new Union([
                                    new TIntRange(0, null),
                                ]);
                            }
                        }
                    }

                    break;

                case 'hrtime':
                    if (($first_arg_type = $statements_analyzer->node_data->getType($call_args[0]->value))) {
                        if ((string) $first_arg_type === 'true') {
                            return Type::getInt(true);
                        }

                        $keyed_array = new TKeyedArray([
                            Type::getInt(),
                            Type::getInt(),
                        ], null, null, true);

                        if ((string) $first_arg_type === 'false') {
                            return new Union([$keyed_array]);
                        }

                        return new Union([
                            $keyed_array,
                            new TInt(),
                        ]);
                    }

                    return Type::getInt(true);

                case 'min':
                case 'max':
                    if (isset($call_args[0])) {
                        $first_arg = $call_args[0]->value;

                        if ($first_arg_type = $statements_analyzer->node_data->getType($first_arg)) {
                            if ($first_arg_type->hasArray()) {
                                $array_type = $first_arg_type->getArray();
                                if ($array_type instanceof TKeyedArray) {
                                    return $array_type->getGenericValueType();
                                }

                                if ($array_type instanceof TArray) {
                                    return $array_type->type_params[1];
                                }
                            } elseif ($first_arg_type->hasScalarType()
                                && ($second_arg = ($call_args[1]->value ?? null))
                                && ($second_arg_type = $statements_analyzer->node_data->getType($second_arg))
                                && $second_arg_type->hasScalarType()
                            ) {
                                return Type::combineUnionTypes($first_arg_type, $second_arg_type);
                            }
                        }
                    }

                    break;

                case 'get_parent_class':
                    // this is unreliable, as it's hard to know exactly what's wanted - attempted this in
                    // https://github.com/vimeo/psalm/commit/355ed831e1c69c96bbf9bf2654ef64786cbe9fd7
                    // but caused problems where it didn’t know exactly what level of child we
                    // were receiving.
                    //
                    // Really this should only work on instances we've created with new Foo(),
                    // but that requires more work
                    break;

                case 'fgetcsv':
                    $string_type = new Union([
                        new TString,
                        new TNull,
                    ], [
                        'ignore_nullable_issues' => true,
                    ]);

                    $call_map_return_type = new Union([
                        Type::getNonEmptyListAtomic(
                            $string_type,
                        ),
                        new TFalse,
                        new TNull,
                    ], [
                        'ignore_nullable_issues' => $codebase->config->ignore_internal_nullable_issues,
                        'ignore_falsable_issues' => $codebase->config->ignore_internal_falsable_issues,
                    ]);

                    return $call_map_return_type;
                case 'mb_strtolower':
                    $string_arg_type = $statements_analyzer->node_data->getType($call_args[0]->value);
                    if ($string_arg_type !== null && $string_arg_type->isNonEmptyString()) {
                        $returnType = Type::getNonEmptyLowercaseString();
                    } else {
                        $returnType = Type::getLowercaseString();
                    }
                    if (count($call_args) < 2) {
                        return $returnType;
                    } else {
                        $second_arg_type = $statements_analyzer->node_data->getType($call_args[1]->value);
                        if ($second_arg_type && $second_arg_type->isNull()) {
                            return $returnType;
                        }
                    }
                    if ($string_arg_type !== null && $string_arg_type->isNonEmptyString()) {
                        return Type::getNonEmptyString();
                    } else {
                        return Type::getString();
                    }
            }
        }

        $stmt_type = $callmap_callable->return_type ?: Type::getMixed();

        switch ($function_id) {
            case 'mb_strpos':
            case 'mb_strrpos':
            case 'mb_stripos':
            case 'mb_strripos':
            case 'strpos':
            case 'strrpos':
            case 'stripos':
            case 'strripos':
            case 'strstr':
            case 'stristr':
            case 'strrchr':
            case 'strpbrk':
            case 'array_search':
                break;

            default:
                if ($stmt_type->isFalsable()
                    && $codebase->config->ignore_internal_falsable_issues
                ) {
                    $stmt_type = $stmt_type->setProperties(['ignore_falsable_issues' => true]);
                }
        }

        return $stmt_type;
    }

    private static function taintReturnType(
        StatementsAnalyzer $statements_analyzer,
        PhpParser\Node\Expr\FuncCall $stmt,
        string $function_id,
        FunctionLikeStorage $function_storage,
        Union &$stmt_type,
        TemplateResult $template_result,
        Context $context,
    ): ?DataFlowNode {
        if (!$statements_analyzer->data_flow_graph) {
            return null;
        }

        if ($statements_analyzer->data_flow_graph instanceof TaintFlowGraph
            && in_array('TaintedInput', $statements_analyzer->getSuppressedIssues())
        ) {
            return null;
        }

        $codebase = $statements_analyzer->getCodebase();
        $event = new AddRemoveTaintsEvent($stmt, $context, $statements_analyzer, $codebase);

        $added_taints = $codebase->config->eventDispatcher->dispatchAddTaints($event);
        $removed_taints = $codebase->config->eventDispatcher->dispatchRemoveTaints($event);

        $node_location = new CodeLocation($statements_analyzer->getSource(), $stmt);

        $function_call_node = DataFlowNode::getForMethodReturn(
            $function_id,
            $function_id,
            $statements_analyzer->data_flow_graph instanceof TaintFlowGraph
                ? ($function_storage->signature_return_type_location ?: $function_storage->location)
                : ($function_storage->return_type_location ?: $function_storage->location),
            $function_storage->specialize_call ? $node_location : null,
        );

        $statements_analyzer->data_flow_graph->addNode($function_call_node);

        $codebase = $statements_analyzer->getCodebase();

        $conditionally_removed_taints = [];

        foreach ($function_storage->conditionally_removed_taints as $conditionally_removed_taint) {
            $conditionally_removed_taint = TemplateInferredTypeReplacer::replace(
                $conditionally_removed_taint,
                $template_result,
                $codebase,
            );

            $expanded_type = TypeExpander::expandUnion(
                $statements_analyzer->getCodebase(),
                $conditionally_removed_taint,
                null,
                null,
                null,
                true,
                true,
            );

            if (!$expanded_type->isNullable()) {
                foreach ($expanded_type->getLiteralStrings() as $literal_string) {
                    $conditionally_removed_taints[] = $literal_string->value;
                }
            }
        }

        if ($conditionally_removed_taints && $function_storage->location) {
            $assignment_node = DataFlowNode::getForAssignment(
                $function_id . '-escaped',
                $function_storage->signature_return_type_location ?: $function_storage->location,
                $function_call_node->specialization_key,
            );

            $statements_analyzer->data_flow_graph->addPath(
                $function_call_node,
                $assignment_node,
                'conditionally-escaped',
                $added_taints,
                [...$removed_taints, ...$conditionally_removed_taints],
            );

            $stmt_type = $stmt_type->addParentNodes([$assignment_node->id => $assignment_node]);
        } else {
            $stmt_type = $stmt_type->addParentNodes([$function_call_node->id => $function_call_node]);
        }

        if ($function_storage->return_source_params
            && $statements_analyzer->data_flow_graph instanceof TaintFlowGraph
        ) {
            $removed_taints = $function_storage->removed_taints;

            if ($function_id === 'preg_replace' && count($stmt->getArgs()) > 2) {
                $first_stmt_type = $statements_analyzer->node_data->getType($stmt->getArgs()[0]->value);
                $second_stmt_type = $statements_analyzer->node_data->getType($stmt->getArgs()[1]->value);

                if ($first_stmt_type
                    && $second_stmt_type
                    && $first_stmt_type->isSingleStringLiteral()
                    && $second_stmt_type->isSingleStringLiteral()
                ) {
                    $first_arg_value = $first_stmt_type->getSingleStringLiteral()->value;

                    $pattern = substr($first_arg_value, 1, -1);
                    if (strlen(trim($pattern)) > 0) {
                        $pattern = trim($pattern);
                        if ($pattern[0] === '['
                            && $pattern[1] === '^'
                            && substr($pattern, -1) === ']'
                        ) {
                            $pattern = substr($pattern, 2, -1);

<<<<<<< HEAD
                    if ($pattern[0] === '['
                        && $pattern[1] === '^'
                        && str_ends_with($pattern, ']')
                    ) {
                        $pattern = substr($pattern, 2, -1);

                        if (self::simpleExclusion($pattern, $first_arg_value[0])) {
                            $removed_taints[] = 'html';
                            $removed_taints[] = 'has_quotes';
                            $removed_taints[] = 'sql';
=======
                            if (self::simpleExclusion($pattern, $first_arg_value[0])) {
                                $removed_taints[] = 'html';
                                $removed_taints[] = 'has_quotes';
                                $removed_taints[] = 'sql';
                            }
>>>>>>> 9b825141
                        }
                    }
                }
            }

            $event = new AddRemoveTaintsEvent($stmt, $context, $statements_analyzer, $codebase);

            $added_taints = $codebase->config->eventDispatcher->dispatchAddTaints($event);
            $removed_taints = array_merge(
                $removed_taints,
                $codebase->config->eventDispatcher->dispatchRemoveTaints($event),
            );

            self::taintUsingFlows(
                $statements_analyzer,
                $function_storage,
                $statements_analyzer->data_flow_graph,
                $function_id,
                $stmt->getArgs(),
                $node_location,
                $function_call_node,
                array_merge($removed_taints, $conditionally_removed_taints),
                $added_taints,
            );
        }

        if ($function_storage->taint_source_types && $statements_analyzer->data_flow_graph instanceof TaintFlowGraph) {
            $method_node = TaintSource::getForMethodReturn(
                $function_id,
                $function_id,
                $node_location,
            );

            $method_node->taints = $function_storage->taint_source_types;

            $statements_analyzer->data_flow_graph->addSource($method_node);
        }

        return $function_call_node;
    }

    /**
     * @param  array<PhpParser\Node\Arg>   $args
     * @param  array<string> $removed_taints
     * @param  array<string> $added_taints
     */
    public static function taintUsingFlows(
        StatementsAnalyzer $statements_analyzer,
        FunctionLikeStorage $function_storage,
        TaintFlowGraph $graph,
        string $function_id,
        array $args,
        CodeLocation $node_location,
        DataFlowNode $function_call_node,
        array $removed_taints,
        array $added_taints = [],
    ): void {
        foreach ($function_storage->return_source_params as $i => $path_type) {
            if (!isset($args[$i])) {
                continue;
            }

            $current_arg_is_variadic = $function_storage->params[$i]->is_variadic;
            $taintable_arg_index = [$i];

            if ($current_arg_is_variadic) {
                $max_params = count($args) - 1;
                for ($arg_index = $i + 1; $arg_index <= $max_params; $arg_index++) {
                    $taintable_arg_index[] = $arg_index;
                }
            }

            foreach ($taintable_arg_index as $arg_index) {
                $arg_location = new CodeLocation(
                    $statements_analyzer,
                    $args[$arg_index]->value,
                );

                $function_param_sink = DataFlowNode::getForMethodArgument(
                    $function_id,
                    $function_id,
                    $arg_index,
                    $arg_location,
                    $function_storage->specialize_call ? $node_location : null,
                );

                $graph->addNode($function_param_sink);

                $graph->addPath(
                    $function_param_sink,
                    $function_call_node,
                    $path_type,
                    array_merge($added_taints, $function_storage->added_taints),
                    $removed_taints,
                );
            }
        }
    }

    /**
     * @psalm-pure
     */
    private static function simpleExclusion(string $pattern, string $escape_char): bool
    {
        $str_length = strlen($pattern);

        for ($i = 0; $i < $str_length; $i++) {
            $current = $pattern[$i];
            $next = $pattern[$i + 1] ?? null;

            if ($current === '\\') {
                if ($next === null
                    || $next === 'x'
                    || $next === 'u'
                ) {
                    return false;
                }

                if ($next === '.'
                    || $next === '('
                    || $next === ')'
                    || $next === '['
                    || $next === ']'
                    || $next === 's'
                    || $next === 'w'
                    || $next === $escape_char
                ) {
                    $i++;
                    continue;
                }

                return false;
            }

            if ($next !== '-') {
                if ($current === '_'
                    || $current === '-'
                    || $current === '|'
                    || $current === ':'
                    || $current === '#'
                    || $current === '.'
                    || $current === ' '
                ) {
                    continue;
                }

                return false;
            }

            if ($current === ']') {
                return false;
            }

            if (!isset($pattern[$i + 2])) {
                return false;
            }

            if (($current === 'a' && $pattern[$i + 2] === 'z')
                || ($current === 'a' && $pattern[$i + 2] === 'Z')
                || ($current === 'A' && $pattern[$i + 2] === 'Z')
                || ($current === '0' && $pattern[$i + 2] === '9')
            ) {
                $i += 2;
                continue;
            }

            return false;
        }

        return true;
    }
}<|MERGE_RESOLUTION|>--- conflicted
+++ resolved
@@ -641,24 +641,11 @@
                         ) {
                             $pattern = substr($pattern, 2, -1);
 
-<<<<<<< HEAD
-                    if ($pattern[0] === '['
-                        && $pattern[1] === '^'
-                        && str_ends_with($pattern, ']')
-                    ) {
-                        $pattern = substr($pattern, 2, -1);
-
-                        if (self::simpleExclusion($pattern, $first_arg_value[0])) {
-                            $removed_taints[] = 'html';
-                            $removed_taints[] = 'has_quotes';
-                            $removed_taints[] = 'sql';
-=======
                             if (self::simpleExclusion($pattern, $first_arg_value[0])) {
                                 $removed_taints[] = 'html';
                                 $removed_taints[] = 'has_quotes';
                                 $removed_taints[] = 'sql';
                             }
->>>>>>> 9b825141
                         }
                     }
                 }
