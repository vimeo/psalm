--- conflicted
+++ resolved
@@ -1373,10 +1373,7 @@
                                     $input_atomic_type->value,
                                     [...$input_atomic_type->type_params, ...$new_type_params],
                                     $input_atomic_type->remapped_params,
-<<<<<<< HEAD
-=======
                                     false,
->>>>>>> 1708cdc4
                                     $input_atomic_type->extra_types
                                 );
                             }
@@ -1445,19 +1442,11 @@
 
             if ($unpack) {
                 if ($unpacked_atomic_array instanceof TList) {
-<<<<<<< HEAD
-                    $unpacked_atomic_array = new TList($input_type);
-
-                    $context->vars_in_scope[$var_id] = new Union([$unpacked_atomic_array]);
-                } elseif ($unpacked_atomic_array instanceof TArray) {
-                    $unpacked_atomic_array = new TArray([
-=======
                     $unpacked_atomic_array = $unpacked_atomic_array->replaceTypeParam($input_type);
 
                     $context->vars_in_scope[$var_id] = new Union([$unpacked_atomic_array]);
                 } elseif ($unpacked_atomic_array instanceof TArray) {
                     $unpacked_atomic_array = $unpacked_atomic_array->replaceTypeParams([
->>>>>>> 1708cdc4
                         $unpacked_atomic_array->type_params[0],
                         $input_type
                     ]);
@@ -1466,12 +1455,6 @@
                 } elseif ($unpacked_atomic_array instanceof TKeyedArray
                     && $unpacked_atomic_array->is_list
                 ) {
-<<<<<<< HEAD
-                    if (!$unpacked_atomic_array->is_list) {
-                        throw new UnexpectedValueException('Object-like array must be a list for conversion');
-                    }
-=======
->>>>>>> 1708cdc4
                     if ($unpacked_atomic_array->isNonEmpty()) {
                         $unpacked_atomic_array = new TNonEmptyList($input_type);
                     } else {
