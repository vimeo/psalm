<?php

declare(strict_types=1);

namespace Psalm\Internal\Analyzer\Statements\Expression\Call;

use InvalidArgumentException;
use PhpParser;
use Psalm\CodeLocation;
use Psalm\Codebase;
use Psalm\Context;
use Psalm\Internal\Analyzer\AttributesAnalyzer;
use Psalm\Internal\Analyzer\Statements\Expression\Assignment\InstancePropertyAssignmentAnalyzer;
use Psalm\Internal\Analyzer\Statements\Expression\AssignmentAnalyzer;
use Psalm\Internal\Analyzer\Statements\Expression\CallAnalyzer;
use Psalm\Internal\Analyzer\Statements\Expression\ExpressionIdentifier;
use Psalm\Internal\Analyzer\Statements\Expression\Fetch\ArrayFetchAnalyzer;
use Psalm\Internal\Analyzer\Statements\ExpressionAnalyzer;
use Psalm\Internal\Analyzer\StatementsAnalyzer;
use Psalm\Internal\Codebase\ConstantTypeResolver;
use Psalm\Internal\Codebase\Functions;
use Psalm\Internal\Codebase\InternalCallMapHandler;
use Psalm\Internal\Codebase\TaintFlowGraph;
use Psalm\Internal\DataFlow\TaintSink;
use Psalm\Internal\MethodIdentifier;
use Psalm\Internal\Stubs\Generator\StubsGenerator;
use Psalm\Internal\Type\Comparator\UnionTypeComparator;
use Psalm\Internal\Type\TemplateInferredTypeReplacer;
use Psalm\Internal\Type\TemplateResult;
use Psalm\Internal\Type\TemplateStandinTypeReplacer;
use Psalm\Internal\Type\TypeExpander;
use Psalm\Issue\InvalidNamedArgument;
use Psalm\Issue\InvalidPassByReference;
use Psalm\Issue\PossiblyUndefinedVariable;
use Psalm\Issue\TooFewArguments;
use Psalm\Issue\TooManyArguments;
use Psalm\IssueBuffer;
use Psalm\Node\VirtualArg;
use Psalm\Storage\ClassLikeStorage;
use Psalm\Storage\FunctionLikeParameter;
use Psalm\Storage\FunctionLikeStorage;
use Psalm\Storage\MethodStorage;
use Psalm\Type;
use Psalm\Type\Atomic\TArray;
use Psalm\Type\Atomic\TCallable;
use Psalm\Type\Atomic\TCallableKeyedArray;
use Psalm\Type\Atomic\TClosure;
use Psalm\Type\Atomic\TKeyedArray;
use Psalm\Type\Atomic\TLiteralString;
use Psalm\Type\Atomic\TNamedObject;
use Psalm\Type\Atomic\TNonEmptyArray;
use Psalm\Type\Atomic\TTemplateParam;
use Psalm\Type\Union;
use UnexpectedValueException;

use function array_map;
use function array_reduce;
use function array_reverse;
use function array_slice;
use function array_values;
use function assert;
use function count;
use function in_array;
use function is_string;
use function max;
use function min;
use function reset;
use function str_contains;
use function strtolower;

/**
 * @internal
 */
final class ArgumentsAnalyzer
{
    public const ARRAY_FILTERLIKE = [
        'array_filter',
        'array_find',
<<<<<<< HEAD
=======
        'array_find_key',
>>>>>>> e2a4a55f
        'array_any',
        'array_all',
    ];

    /**
     * @param   list<PhpParser\Node\Arg>          $args
     * @param   array<int, FunctionLikeParameter>|null  $function_params
     * @return  false|null
     */
    public static function analyze(
        StatementsAnalyzer $statements_analyzer,
        array $args,
        ?array $function_params,
        ?string $method_id,
        bool $allow_named_args,
        Context $context,
        ?TemplateResult $template_result = null,
    ): ?bool {
        $last_param = $function_params
            ? $function_params[count($function_params) - 1]
            : null;

        // if this modifies the array type based on further args
        if (in_array($method_id, ['array_push', 'array_unshift'], true)
            && $function_params
            && isset($args[0])
            && isset($args[1])
        ) {
            if (ArrayFunctionArgumentsAnalyzer::handleAddition(
                $statements_analyzer,
                $args,
                $context,
                $method_id,
            ) === false
            ) {
                return false;
            }

            return null;
        }

        if ($method_id === 'array_splice' && $function_params && count($args) > 1) {
            if (ArrayFunctionArgumentsAnalyzer::handleSplice($statements_analyzer, $args, $context) === false) {
                return false;
            }

            return null;
        }

        if ($method_id === 'array_map') {
            $args = array_reverse($args, true);
        }

        foreach ($args as $argument_offset => $arg) {
            if ($function_params === null) {
                if (self::evaluateArbitraryParam(
                    $statements_analyzer,
                    $arg,
                    $context,
                ) === false) {
                    return false;
                }

                continue;
            }

            $param = null;

            if ($arg->name && $allow_named_args) {
                foreach ($function_params as $candidate_param) {
                    if ($candidate_param->name === $arg->name->name) {
                        $param = $candidate_param;
                        break;
                    }
                }

                if ($last_param && $last_param->is_variadic) {
                    $param = $last_param;
                }
            } elseif ($argument_offset < count($function_params)) {
                $param = $function_params[$argument_offset];
            } elseif ($last_param && $last_param->is_variadic) {
                $param = $last_param;
            }

            $by_ref = $param && $param->by_ref;

            $by_ref_type = null;

            if ($by_ref) {
                $by_ref_type = $param->type ?: Type::getMixed();
            }

            if ($by_ref
                && $by_ref_type
                && !($arg->value instanceof PhpParser\Node\Expr\Closure
                    || $arg->value instanceof PhpParser\Node\Expr\ConstFetch
                    || $arg->value instanceof PhpParser\Node\Expr\ClassConstFetch
                    || $arg->value instanceof PhpParser\Node\Expr\FuncCall
                    || $arg->value instanceof PhpParser\Node\Expr\MethodCall
                    || $arg->value instanceof PhpParser\Node\Expr\StaticCall
                    || $arg->value instanceof PhpParser\Node\Expr\New_
                    || $arg->value instanceof PhpParser\Node\Expr\Assign
                    || $arg->value instanceof PhpParser\Node\Expr\Array_
                    || $arg->value instanceof PhpParser\Node\Expr\Ternary
                    || $arg->value instanceof PhpParser\Node\Expr\BinaryOp
                )
            ) {
                if (self::handleByRefFunctionArg(
                    $statements_analyzer,
                    $method_id,
                    $argument_offset,
                    $arg,
                    $context,
                ) === false) {
                    return false;
                }

                continue;
            }

            $toggled_class_exists = false;

            if (in_array($method_id, ['class_exists', 'interface_exists', 'enum_exists', 'trait_exists'], true)
                && $argument_offset === 0
                && !$context->inside_class_exists
            ) {
                $context->inside_class_exists = true;
                $toggled_class_exists = true;
            }

            $high_order_template_result = null;
            $high_order_callable_info = $param
                ? HighOrderFunctionArgHandler::getCallableArgInfo($context, $arg->value, $statements_analyzer, $param)
                : null;

            if ($param && $high_order_callable_info) {
                $high_order_template_result = HighOrderFunctionArgHandler::remapLowerBounds(
                    $statements_analyzer,
                    $template_result ?? new TemplateResult([], []),
                    $high_order_callable_info,
                    $param->type ?? Type::getMixed(),
                );
            } elseif (($arg->value instanceof PhpParser\Node\Expr\Closure
                    || $arg->value instanceof PhpParser\Node\Expr\ArrowFunction)
                && $param
                && !$arg->value->getDocComment()
            ) {
                self::handleClosureArg(
                    $statements_analyzer,
                    $args,
                    $method_id,
                    $context,
                    $template_result ?? new TemplateResult([], []),
                    $argument_offset,
                    $arg,
                    $param,
                );
            }

            $was_inside_call = $context->inside_call;
            $context->inside_call = true;

            $was_inside_isset = $context->inside_isset;
            $context->inside_isset = false;

            if (ExpressionAnalyzer::analyze(
                $statements_analyzer,
                $arg->value,
                $context,
                false,
                null,
                null,
                $high_order_template_result,
            ) === false) {
                $context->inside_isset = $was_inside_isset;
                $context->inside_call = $was_inside_call;

                return false;
            }

            $context->inside_isset = $was_inside_isset;
            $context->inside_call = $was_inside_call;

            if ($high_order_callable_info && $high_order_template_result) {
                HighOrderFunctionArgHandler::enhanceCallableArgType(
                    $context,
                    $arg->value,
                    $statements_analyzer,
                    $high_order_callable_info,
                    $high_order_template_result,
                );
            }

<<<<<<< HEAD
            if (($argument_offset === 0 && in_array($method_id, self::ARRAY_FILTERLIKE) && count($args) === 2)
=======
            if (($argument_offset === 0 && in_array($method_id, self::ARRAY_FILTERLIKE, true) && count($args) === 2)
>>>>>>> e2a4a55f
                || ($argument_offset > 0 && $method_id === 'array_map' && count($args) >= 2)
            ) {
                self::handleArrayMapFilterArrayArg(
                    $statements_analyzer,
                    $method_id,
                    $argument_offset,
                    $arg,
                    $context,
                    $template_result,
                );
            }

            $inferred_arg_type = $statements_analyzer->node_data->getType($arg->value);

            if (null !== $inferred_arg_type
                && null !== $template_result
                && null !== $param
                && null !== $param->type
                && !$arg->unpack
            ) {
                $codebase = $statements_analyzer->getCodebase();

                TemplateStandinTypeReplacer::fillTemplateResult(
                    $param->type,
                    $template_result,
                    $codebase,
                    $statements_analyzer,
                    $inferred_arg_type,
                    $argument_offset,
                    $context->self,
                    $context->calling_method_id ?: $context->calling_function_id,
                );
            }

            if ($toggled_class_exists) {
                $context->inside_class_exists = false;
            }
        }

        if ($method_id === "ReflectionClass::getattributes"
            || $method_id === "ReflectionClassConstant::getattributes"
            || $method_id === "ReflectionFunction::getattributes"
            || $method_id === "ReflectionMethod::getattributes"
            || $method_id === "ReflectionParameter::getattributes"
            || $method_id === "ReflectionProperty::getattributes"
        ) {
            AttributesAnalyzer::analyzeGetAttributes($statements_analyzer, $method_id, array_values($args));
        }

        return null;
    }

    private static function handleArrayMapFilterArrayArg(
        StatementsAnalyzer $statements_analyzer,
        string $method_id,
        int $argument_offset,
        PhpParser\Node\Arg $arg,
        Context $context,
        ?TemplateResult &$template_result,
    ): void {
        $codebase = $statements_analyzer->getCodebase();

        $template_types = ['ArrayValue' . $argument_offset => [$method_id => Type::getMixed()]];

        $replace_template_result = new TemplateResult(
            $template_types,
            [],
        );

        $existing_type = $statements_analyzer->node_data->getType($arg->value);

        TemplateStandinTypeReplacer::fillTemplateResult(
            new Union([
                new TArray([
                    Type::getArrayKey(),
                    new Union([
                        new TTemplateParam(
                            'ArrayValue' . $argument_offset,
                            Type::getMixed(),
                            $method_id,
                        ),
                    ]),
                ]),
            ]),
            $replace_template_result,
            $codebase,
            $statements_analyzer,
            $existing_type,
            $argument_offset,
            $context->self,
            $context->calling_method_id ?: $context->calling_function_id,
        );

        if ($replace_template_result->lower_bounds) {
            if (!$template_result) {
                $template_result = new TemplateResult([], []);
            }

            $template_result->lower_bounds += $replace_template_result->lower_bounds;
        }
    }

    /**
     * @param   array<int, PhpParser\Node\Arg>  $args
     */
    private static function handleClosureArg(
        StatementsAnalyzer $statements_analyzer,
        array $args,
        ?string $method_id,
        Context $context,
        TemplateResult $template_result,
        int $argument_offset,
        PhpParser\Node\Arg $arg,
        FunctionLikeParameter $param,
    ): void {
        if (!$param->type) {
            return;
        }

        $codebase = $statements_analyzer->getCodebase();

<<<<<<< HEAD
        if (($argument_offset === 1 && in_array($method_id, self::ARRAY_FILTERLIKE) && count($args) === 2)
=======
        if (($argument_offset === 1 && in_array($method_id, self::ARRAY_FILTERLIKE, true) && count($args) === 2)
>>>>>>> e2a4a55f
            || ($argument_offset === 0 && $method_id === 'array_map' && count($args) >= 2)
        ) {
            $function_like_params = [];

            foreach ($template_result->lower_bounds as $template_name => $_) {
                $t = new Union([
                    new TTemplateParam(
                        $template_name,
                        Type::getMixed(),
                        $method_id,
                    ),
                ]);
                $function_like_params[] = new FunctionLikeParameter(
                    'function',
                    false,
                    $t,
                    $t,
                );
            }

            $replaced_type = new Union([
                new TCallable(
                    'callable',
                    array_reverse($function_like_params),
                ),
            ]);
        } else {
            $replaced_type = $param->type;
        }

        $replace_template_result = new TemplateResult(
            array_map(
                static fn(array $template_map): array => array_map(
                    static fn(array $lower_bounds): Union => TemplateStandinTypeReplacer::getMostSpecificTypeFromBounds(
                        $lower_bounds,
                        $codebase,
                    ),
                    $template_map,
                ),
                $template_result->lower_bounds,
            ),
            [],
        );

        $replaced_type = TemplateStandinTypeReplacer::replace(
            $replaced_type,
            $replace_template_result,
            $codebase,
            $statements_analyzer,
            null,
            null,
            null,
            $context->calling_method_id ?: $context->calling_function_id,
        );

        $replaced_type = TemplateInferredTypeReplacer::replace(
            $replaced_type,
            $replace_template_result,
            $codebase,
        );

        $closure_id = strtolower($statements_analyzer->getFilePath())
            . ':' . $arg->value->getLine()
            . ':' . (int)$arg->value->getAttribute('startFilePos')
            . ':-:closure';

        try {
            $closure_storage = $codebase->getClosureStorage(
                $statements_analyzer->getFilePath(),
                $closure_id,
            );
        } catch (UnexpectedValueException) {
            return;
        }

        foreach ($closure_storage->params as $closure_param_offset => $param_storage) {
            $param_type_inferred = $param_storage->type_inferred;

            $newly_inferred_type = null;
            $has_different_docblock_type = false;

            if ($param_storage->type && !$param_type_inferred) {
                if ($param_storage->type !== $param_storage->signature_type) {
                    $has_different_docblock_type = true;
                }
            }

            if (!$has_different_docblock_type) {
                foreach ($replaced_type->getAtomicTypes() as $replaced_type_part) {
                    if ($replaced_type_part instanceof TCallable
                        || $replaced_type_part instanceof TClosure
                    ) {
                        if (isset($replaced_type_part->params[$closure_param_offset]->type)) {
                            $replaced_param_type = $replaced_type_part->params[$closure_param_offset]->type;

                            if ($replaced_param_type->hasTemplate()) {
                                $replaced_param_type = TypeExpander::expandUnion(
                                    $codebase,
                                    $replaced_param_type,
                                    null,
                                    null,
                                    null,
                                    true,
                                    false,
                                    false,
                                    true,
                                    true,
                                );
                            }

                            if ($param_storage->type && !$param_type_inferred) {
                                $type_match_found = UnionTypeComparator::isContainedBy(
                                    $codebase,
                                    $replaced_param_type,
                                    $param_storage->type,
                                );

                                if (!$type_match_found) {
                                    continue;
                                }
                            }

                            $newly_inferred_type = Type::combineUnionTypes(
                                $newly_inferred_type,
                                $replaced_param_type,
                                $codebase,
                            );
                        }
                    }
                }
            }

            if ($newly_inferred_type) {
                $param_storage->type = $newly_inferred_type;
                $param_storage->type_inferred = true;
            }

            if ($param_storage->type
                && ($method_id === 'array_map' || in_array($method_id, self::ARRAY_FILTERLIKE, true))
            ) {
                $temp = Type::getMixed();
                ArrayFetchAnalyzer::taintArrayFetch(
                    $statements_analyzer,
                    $args[1 - $argument_offset]->value,
                    null,
                    $param_storage->type,
                    $temp,
                );
            }
        }
    }

    /**
     * @param   list<PhpParser\Node\Arg>  $args
     * @param   array<int,FunctionLikeParameter>        $function_params
     * @return  false|null
     * @psalm-suppress ComplexMethod there's just not much that can be done about this
     */
    public static function checkArgumentsMatch(
        StatementsAnalyzer $statements_analyzer,
        array $args,
        string|MethodIdentifier|null $method_id,
        array $function_params,
        ?FunctionLikeStorage $function_storage,
        ?ClassLikeStorage $class_storage,
        TemplateResult $template_result,
        CodeLocation $code_location,
        Context $context,
    ): ?bool {
        $in_call_map = $method_id ? InternalCallMapHandler::inCallMap((string) $method_id) : false;

        $cased_method_id = (string) $method_id;

        $is_variadic = false;

        $fq_class_name = null;

        $codebase = $statements_analyzer->getCodebase();

        if ($method_id) {
            if ($method_id instanceof MethodIdentifier) {
                $fq_class_name = $method_id->fq_class_name;
            }

            if ($function_storage) {
                $is_variadic = $function_storage->variadic;
            } elseif (is_string($method_id)) {
                $is_variadic = Functions::isVariadic(
                    $codebase,
                    strtolower($method_id),
                    $statements_analyzer->getRootFilePath(),
                );
            } else {
                $is_variadic = $codebase->methods->isVariadic($method_id);
            }
        }

        if ($method_id instanceof MethodIdentifier) {
            $cased_method_id = $codebase->methods->getCasedMethodId($method_id);
        } elseif ($function_storage) {
            $cased_method_id = $function_storage->cased_name;
        }

        $calling_class_storage = $class_storage;

        $static_fq_class_name = $fq_class_name;
        $self_fq_class_name = $fq_class_name;

        if ($method_id instanceof MethodIdentifier) {
            $declaring_method_id = $codebase->methods->getDeclaringMethodId($method_id);

            if ($declaring_method_id && (string)$declaring_method_id !== (string)$method_id) {
                $self_fq_class_name = $declaring_method_id->fq_class_name;
                $class_storage = $codebase->classlike_storage_provider->get($self_fq_class_name);
            }

            $appearing_method_id = $codebase->methods->getAppearingMethodId($method_id);

            if ($appearing_method_id && $declaring_method_id !== $appearing_method_id) {
                $self_fq_class_name = $appearing_method_id->fq_class_name;
            }
        }

        if ($function_params && !$is_variadic) {
            foreach ($function_params as $function_param) {
                $is_variadic = $is_variadic || $function_param->is_variadic;
            }
        }

        $has_packed_var = false;

        foreach ($args as $arg) {
            if ($arg->unpack) {
                $has_packed_var = true;
            }
        }

        $last_param = $function_params
            ? $function_params[count($function_params) - 1]
            : null;

        $class_generic_params = [];

        foreach ($template_result->lower_bounds as $template_name => $type_map) {
            foreach ($type_map as $class => $lower_bounds) {
                if (count($lower_bounds) === 1) {
                    $class_generic_params[$template_name][$class] = reset($lower_bounds)->type;
                }
            }
        }

        if ($function_storage) {
            $template_result = self::getProvisionalTemplateResultForFunctionLike(
                $statements_analyzer,
                $codebase,
                $context,
                $class_storage,
                $self_fq_class_name,
                $calling_class_storage,
                $function_storage,
                $class_generic_params,
                $template_result,
                $args,
                $function_params,
                $last_param,
            );
        }

        $function_param_count = count($function_params);

        if (count($function_params) > count($args) && !$has_packed_var) {
            for ($i = count($args), $iMax = count($function_params); $i < $iMax; $i++) {
                if ($function_params[$i]->default_type
                    && $function_params[$i]->type
                    && $function_params[$i]->type->hasTemplate()
                ) {
                    if ($function_params[$i]->default_type instanceof Union) {
                        $default_type = $function_params[$i]->default_type;
                    } else {
                        $default_type_atomic = ConstantTypeResolver::resolve(
                            $codebase->classlikes,
                            $function_params[$i]->default_type,
                            $statements_analyzer,
                        );

                        $default_type = new Union([$default_type_atomic]);
                    }

                    if ($default_type->hasLiteralValue()) {
                        ArgumentAnalyzer::checkArgumentMatches(
                            $statements_analyzer,
                            $cased_method_id,
                            $method_id instanceof MethodIdentifier ? $method_id : null,
                            $self_fq_class_name,
                            $static_fq_class_name,
                            $code_location,
                            $function_params[$i],
                            $i,
                            $i,
                            $function_storage->allow_named_arg_calls ?? true,
                            new VirtualArg(
                                StubsGenerator::getExpressionFromType($default_type),
                            ),
                            $default_type,
                            $context,
                            $class_generic_params,
                            $template_result,
                            $function_storage->specialize_call ?? true,
                            $in_call_map,
                        );
                    }
                }
            }
        }

        if (($method_id === 'preg_match_all' || $method_id === 'preg_match') && count($args) > 3) {
            $args = array_reverse($args, true);
        }

        $arg_function_params = [];
        $matched_args = [];
        $named_args_was_used = false;

        foreach ($args as $argument_offset => $arg) {
            if ($named_args_was_used && !$arg->name) {
                IssueBuffer::maybeAdd(
                    new InvalidNamedArgument(
                        'Cannot use positional argument after named argument',
                        new CodeLocation($statements_analyzer, $arg),
                        (string)$method_id,
                    ),
                    $statements_analyzer->getSuppressedIssues(),
                );
            }

            if ($arg->unpack) {
                if ($function_param_count > $argument_offset) {
                    for ($i = $argument_offset; $i < $function_param_count; $i++) {
                        $arg_function_params[$argument_offset][] = $function_params[$i];
                    }
                }

                if (($arg_value_type = $statements_analyzer->node_data->getType($arg->value))
                    && $arg_value_type->hasArray()) {
                    /**
                     * @var TArray|TKeyedArray
                     */
                    $array_type = $arg_value_type->getArray();

                    if ($array_type instanceof TKeyedArray) {
                        $array_type = $array_type->getGenericArrayType();
                        $key_types = $array_type->type_params[0]->getAtomicTypes();

                        foreach ($key_types as $key_type) {
                            if (!$key_type instanceof TLiteralString
                                || ($function_storage && !$function_storage->allow_named_arg_calls)) {
                                continue;
                            }

                            $param_found = false;

                            foreach ($function_params as $candidate_param) {
                                if ($candidate_param->name === $key_type->value || $candidate_param->is_variadic) {
                                    if ($candidate_param->name === $key_type->value) {
                                        if (isset($matched_args[$candidate_param->name])) {
                                            IssueBuffer::maybeAdd(
                                                new InvalidNamedArgument(
                                                    'Parameter $' . $key_type->value . ' has already been used in '
                                                    . ($cased_method_id ?: $method_id),
                                                    new CodeLocation($statements_analyzer, $arg),
                                                    (string)$method_id,
                                                ),
                                                $statements_analyzer->getSuppressedIssues(),
                                            );
                                        }

                                        $matched_args[$candidate_param->name] = true;
                                    }

                                    $param_found = true;
                                    break;
                                }
                            }

                            if (!$param_found) {
                                IssueBuffer::maybeAdd(
                                    new InvalidNamedArgument(
                                        'Parameter $' . $key_type->value . ' does not exist on function '
                                            . ($cased_method_id ?: $method_id),
                                        new CodeLocation($statements_analyzer, $arg),
                                        (string)$method_id,
                                    ),
                                    $statements_analyzer->getSuppressedIssues(),
                                );
                            }
                        }
                    }
                }
            } elseif ($arg->name && (!$function_storage || $function_storage->allow_named_arg_calls)) {
                $named_args_was_used = true;

                foreach ($function_params as $candidate_param) {
                    if ($candidate_param->name === $arg->name->name || $candidate_param->is_variadic) {
                        if ($candidate_param->name === $arg->name->name) {
                            if (isset($matched_args[$candidate_param->name])) {
                                IssueBuffer::maybeAdd(
                                    new InvalidNamedArgument(
                                        'Parameter $' . $arg->name->name . ' has already been used in '
                                            . ($cased_method_id ?: $method_id),
                                        new CodeLocation($statements_analyzer, $arg->name),
                                        (string) $method_id,
                                    ),
                                    $statements_analyzer->getSuppressedIssues(),
                                );
                            }

                            $matched_args[$candidate_param->name] = true;
                        }

                        $arg_function_params[$argument_offset] = [$candidate_param];
                        break;
                    }
                }

                if (!isset($arg_function_params[$argument_offset])) {
                    IssueBuffer::maybeAdd(
                        new InvalidNamedArgument(
                            'Parameter $' . $arg->name->name . ' does not exist on function '
                            . ($cased_method_id ?: $method_id),
                            new CodeLocation($statements_analyzer, $arg->name),
                            (string) $method_id,
                        ),
                        $statements_analyzer->getSuppressedIssues(),
                    );
                }
            } elseif ($function_param_count > $argument_offset) {
                $arg_function_params[$argument_offset] = [$function_params[$argument_offset]];
                $matched_args[$function_params[$argument_offset]->name] = true;
            } elseif ($last_param && $last_param->is_variadic) {
                $arg_function_params[$argument_offset] = [$last_param];
                $matched_args[$last_param->name] = true;
            }
        }

        foreach ($args as $argument_offset => $arg) {
            if (!isset($arg_function_params[$argument_offset])) {
                continue;
            }

            if ($arg_function_params[$argument_offset][0]->by_ref
                && $method_id !== 'extract'
            ) {
                if (self::handlePossiblyMatchingByRefParam(
                    $statements_analyzer,
                    $codebase,
                    (string) $method_id,
                    $cased_method_id,
                    $last_param,
                    $function_params,
                    $argument_offset,
                    $arg,
                    $context,
                    $template_result,
                ) === false) {
                    return null;
                }
            }

            $arg_value_type = $statements_analyzer->node_data->getType($arg->value);

            foreach ($arg_function_params[$argument_offset] as $i => $function_param) {
                if (ArgumentAnalyzer::checkArgumentMatches(
                    $statements_analyzer,
                    $cased_method_id,
                    $method_id instanceof MethodIdentifier ? $method_id : null,
                    $self_fq_class_name,
                    $static_fq_class_name,
                    $code_location,
                    $function_param,
                    $argument_offset + $i,
                    $i,
                    $function_storage->allow_named_arg_calls ?? true,
                    $arg,
                    $arg_value_type,
                    $context,
                    $class_generic_params,
                    $template_result,
                    $function_storage->specialize_call ?? true,
                    $in_call_map,
                ) === false) {
                    return false;
                }
            }
        }

        if ($statements_analyzer->data_flow_graph instanceof TaintFlowGraph
            && $cased_method_id
        ) {
            foreach ($args as $argument_offset => $_) {
                if (!isset($arg_function_params[$argument_offset])) {
                    continue;
                }

                foreach ($arg_function_params[$argument_offset] as $function_param) {
                    if ($function_param->sinks) {
                        if (!$function_storage || $function_storage->specialize_call) {
                            $sink = TaintSink::getForMethodArgument(
                                $cased_method_id,
                                $cased_method_id,
                                $argument_offset,
                                $function_param->location,
                                $code_location,
                            );
                        } else {
                            $sink = TaintSink::getForMethodArgument(
                                $cased_method_id,
                                $cased_method_id,
                                $argument_offset,
                                $function_param->location,
                            );
                        }

                        $sink->taints = $function_param->sinks;

                        $statements_analyzer->data_flow_graph->addSink($sink);
                    }
                }
            }
        }

<<<<<<< HEAD
        $f = in_array($method_id, self::ARRAY_FILTERLIKE);
        if ($method_id === 'array_map' || $f) {
=======
        $f = in_array($method_id, self::ARRAY_FILTERLIKE, true);
        if ($f || $method_id === 'array_map') {
            assert(is_string($method_id));
>>>>>>> e2a4a55f
            if (!$f && count($args) < 2) {
                IssueBuffer::maybeAdd(
                    new TooFewArguments(
                        'Too few arguments for ' . $method_id,
                        $code_location,
                        $method_id,
                    ),
                    $statements_analyzer->getSuppressedIssues(),
                );
            } elseif ($f && count($args) < 1) {
                IssueBuffer::maybeAdd(
                    new TooFewArguments(
                        'Too few arguments for ' . $method_id,
                        $code_location,
                        $method_id,
                    ),
                    $statements_analyzer->getSuppressedIssues(),
                );
            }

            ArrayFunctionArgumentsAnalyzer::checkArgumentsMatch(
                $statements_analyzer,
                $context,
                $args,
                $method_id,
                $context->check_functions,
            );

            return null;
        }

        if ($method_id === 'get_class' && $args === []) {
            //get_class without args only works when inside a class
            if (!$context->self) {
                IssueBuffer::maybeAdd(
                    new TooFewArguments(
                        'Cannot call get_class() without argument outside of class scope',
                        $code_location,
                        $method_id,
                    ),
                    $statements_analyzer->getSuppressedIssues(),
                );

                return null;
            }
        }

        self::checkArgCount(
            $statements_analyzer,
            $codebase,
            $function_storage,
            $context,
            $template_result,
            $is_variadic,
            $args,
            $function_params,
            $in_call_map,
            $method_id,
            $cased_method_id,
            $code_location,
        );

        return null;
    }

    /**
     * @param  array<int, FunctionLikeParameter> $function_params
     * @return false|null
     */
    private static function handlePossiblyMatchingByRefParam(
        StatementsAnalyzer $statements_analyzer,
        Codebase $codebase,
        string $method_id,
        ?string $cased_method_id,
        ?FunctionLikeParameter $last_param,
        array $function_params,
        int $argument_offset,
        PhpParser\Node\Arg $arg,
        Context $context,
        ?TemplateResult $template_result,
    ): ?bool {
        if ($arg->value instanceof PhpParser\Node\Scalar
            || $arg->value instanceof PhpParser\Node\Expr\Cast
            || $arg->value instanceof PhpParser\Node\Expr\Array_
            || $arg->value instanceof PhpParser\Node\Expr\ClassConstFetch
            || $arg->value instanceof PhpParser\Node\Expr\BinaryOp
            || $arg->value instanceof PhpParser\Node\Expr\Ternary
            || (
                (
                $arg->value instanceof PhpParser\Node\Expr\ConstFetch
                    || $arg->value instanceof PhpParser\Node\Expr\FuncCall
                    || $arg->value instanceof PhpParser\Node\Expr\MethodCall
                    || $arg->value instanceof PhpParser\Node\Expr\StaticCall
                ) && (
                    !($arg_value_type = $statements_analyzer->node_data->getType($arg->value))
                    || !$arg_value_type->by_ref
                )
            )
        ) {
            IssueBuffer::maybeAdd(
                new InvalidPassByReference(
                    'Parameter ' . ($argument_offset + 1) . ' of ' . $cased_method_id . ' expects a variable',
                    new CodeLocation($statements_analyzer->getSource(), $arg->value),
                ),
                $statements_analyzer->getSuppressedIssues(),
            );

            return false;
        }

        if (!in_array(
            $method_id,
            [
                'ksort', 'asort', 'krsort', 'arsort', 'natcasesort', 'natsort',
                'reset', 'end', 'next', 'prev', 'array_pop', 'array_shift',
                'array_push', 'array_unshift', 'socket_select', 'array_splice',
            ],
            true,
        )) {
            $by_ref_type = null;
            $by_ref_out_type = null;

            $check_null_ref = true;

            if ($last_param) {
                if ($arg->name !== null) {
                    $function_param = array_reduce(
                        $function_params,
                        static function (
                            ?FunctionLikeParameter $function_param,
                            FunctionLikeParameter $param,
                        ) use (
                            $arg,
                        ) {
                            if ($param->name === $arg->name->name) {
                                return $param;
                            }
                            return $function_param;
                        },
                        null,
                    );
                    if ($function_param === null) {
                        return false;
                    }
                } elseif ($argument_offset < count($function_params)) {
                    $function_param = $function_params[$argument_offset];
                } else {
                    $function_param = $last_param;
                }

                if ($function_param->type) {
                    $by_ref_type = $function_param->type;
                }
                if ($function_param->out_type) {
                    $by_ref_out_type = $function_param->out_type;
                }

                if ($by_ref_type && $by_ref_type->isNullable()) {
                    $check_null_ref = false;
                }

                if ($template_result && $by_ref_type) {
                    $original_by_ref_type = $by_ref_type;

                    $by_ref_type = TemplateStandinTypeReplacer::replace(
                        $by_ref_type,
                        $template_result,
                        $codebase,
                        $statements_analyzer,
                        $statements_analyzer->node_data->getType($arg->value),
                        $argument_offset,
                        $context->self,
                        $context->calling_method_id ?: $context->calling_function_id,
                    );

                    if ($template_result->lower_bounds) {
                        $original_by_ref_type = TemplateInferredTypeReplacer::replace(
                            $original_by_ref_type,
                            $template_result,
                            $codebase,
                        );

                        $by_ref_type = $original_by_ref_type;
                    }
                }

                if ($template_result && $by_ref_out_type) {
                    $original_by_ref_out_type = $by_ref_out_type;

                    $by_ref_out_type = TemplateStandinTypeReplacer::replace(
                        $by_ref_out_type,
                        $template_result,
                        $codebase,
                        $statements_analyzer,
                        $statements_analyzer->node_data->getType($arg->value),
                        $argument_offset,
                        $context->self,
                        $context->calling_method_id ?: $context->calling_function_id,
                    );

                    if ($template_result->lower_bounds) {
                        $original_by_ref_out_type = TemplateInferredTypeReplacer::replace(
                            $original_by_ref_out_type,
                            $template_result,
                            $codebase,
                        );

                        $by_ref_out_type = $original_by_ref_out_type;
                    }
                }

                if ($by_ref_type && $function_param->is_variadic && $arg->unpack) {
                    $by_ref_type = new Union([
                        new TArray([
                            Type::getInt(),
                            $by_ref_type,
                        ]),
                    ]);
                }
            }

            $by_ref_type = $by_ref_type ?: Type::getMixed();

            AssignmentAnalyzer::assignByRefParam(
                $statements_analyzer,
                $arg->value,
                $by_ref_type,
                $by_ref_out_type ?: $by_ref_type,
                $context,
                $method_id && (str_contains($method_id, '::') || !InternalCallMapHandler::inCallMap($method_id)),
                $check_null_ref,
            );
        }

        return null;
    }

    /**
     * @return false|null
     */
    private static function evaluateArbitraryParam(
        StatementsAnalyzer $statements_analyzer,
        PhpParser\Node\Arg $arg,
        Context $context,
    ): ?bool {
        // there are a bunch of things we want to evaluate even when we don't
        // know what function/method is being called
        if ($arg->value instanceof PhpParser\Node\Expr\Closure
            || $arg->value instanceof PhpParser\Node\Expr\ConstFetch
            || $arg->value instanceof PhpParser\Node\Expr\ClassConstFetch
            || $arg->value instanceof PhpParser\Node\Expr\FuncCall
            || $arg->value instanceof PhpParser\Node\Expr\MethodCall
            || $arg->value instanceof PhpParser\Node\Expr\StaticCall
            || $arg->value instanceof PhpParser\Node\Expr\ArrowFunction
            || $arg->value instanceof PhpParser\Node\Expr\New_
            || $arg->value instanceof PhpParser\Node\Expr\Cast
            || $arg->value instanceof PhpParser\Node\Expr\Assign
            || $arg->value instanceof PhpParser\Node\Expr\ArrayDimFetch
            || $arg->value instanceof PhpParser\Node\Expr\PropertyFetch
            || $arg->value instanceof PhpParser\Node\Expr\Array_
            || $arg->value instanceof PhpParser\Node\Expr\BinaryOp
            || $arg->value instanceof PhpParser\Node\Expr\Ternary
            || $arg->value instanceof PhpParser\Node\Scalar\InterpolatedString
            || $arg->value instanceof PhpParser\Node\Expr\PostInc
            || $arg->value instanceof PhpParser\Node\Expr\PostDec
            || $arg->value instanceof PhpParser\Node\Expr\PreInc
            || $arg->value instanceof PhpParser\Node\Expr\PreDec
        ) {
            $was_inside_call = $context->inside_call;
            $context->inside_call = true;

            if (ExpressionAnalyzer::analyze($statements_analyzer, $arg->value, $context) === false) {
                $context->inside_call = $was_inside_call;

                return false;
            }

            $context->inside_call = $was_inside_call;
        }

        if ($arg->value instanceof PhpParser\Node\Expr\PropertyFetch
            && $arg->value->name instanceof PhpParser\Node\Identifier
        ) {
            $var_id = '$' . $arg->value->name->name;
        } else {
            $var_id = ExpressionIdentifier::getVarId(
                $arg->value,
                $statements_analyzer->getFQCLN(),
                $statements_analyzer,
            );
        }

        if ($var_id) {
            if ($arg->value instanceof PhpParser\Node\Expr\Variable) {
                $statements_analyzer->registerPossiblyUndefinedVariable($var_id, $arg->value);
            }

            if (!$context->hasVariable($var_id)
                || $context->vars_in_scope[$var_id]->isNull()
            ) {
                if (!isset($context->vars_in_scope[$var_id])
                    && $arg->value instanceof PhpParser\Node\Expr\Variable
                ) {
                    IssueBuffer::maybeAdd(
                        new PossiblyUndefinedVariable(
                            'Variable ' . $var_id
                                . ' must be defined prior to use within an unknown function or method',
                            new CodeLocation($statements_analyzer->getSource(), $arg->value),
                        ),
                        $statements_analyzer->getSuppressedIssues(),
                    );
                }

                // we don't know if it exists, assume it's passed by reference
                $context->vars_in_scope[$var_id] = Type::getMixed();
                $context->vars_possibly_in_scope[$var_id] = true;
            } else {
                $was_inside_call = $context->inside_call;
                $context->inside_call = true;
                ExpressionAnalyzer::analyze($statements_analyzer, $arg->value, $context);
                $context->inside_call = $was_inside_call;

                $context->removeVarFromConflictingClauses(
                    $var_id,
                    $context->vars_in_scope[$var_id],
                    $statements_analyzer,
                );

                $t = $context->vars_in_scope[$var_id]->getBuilder();
                foreach ($t->getAtomicTypes() as $type) {
                    if ($type instanceof TArray && $type->isEmptyArray()) {
                        $t->removeType('array');
                        $t->addType(
                            new TArray(
                                [Type::getArrayKey(), Type::getMixed()],
                            ),
                        );
                    }
                }
                $context->vars_in_scope[$var_id] = $t->freeze();
            }
        }

        return null;
    }

    private static function handleByRefReadonlyArg(
        StatementsAnalyzer $statements_analyzer,
        Context $context,
        PhpParser\Node\Expr\PropertyFetch $stmt,
        string $fq_class_name,
        string $prop_name,
    ): void {
        $property_id = $fq_class_name . '::$' . $prop_name;

        $codebase = $statements_analyzer->getCodebase();
        $declaring_property_class = (string) $codebase->properties->getDeclaringClassForProperty(
            $property_id,
            true,
            $statements_analyzer,
        );

        try {
            $declaring_class_storage = $codebase->classlike_storage_provider->get($declaring_property_class);
        } catch (InvalidArgumentException) {
            return;
        }

        if (isset($declaring_class_storage->properties[$prop_name])) {
            $property_storage = $declaring_class_storage->properties[$prop_name];

            InstancePropertyAssignmentAnalyzer::trackPropertyImpurity(
                $statements_analyzer,
                $stmt,
                $property_id,
                $property_storage,
                $declaring_class_storage,
                $context,
            );
        }
    }

    /**
     * @return false|null
     */
    private static function handleByRefFunctionArg(
        StatementsAnalyzer $statements_analyzer,
        ?string $method_id,
        int $argument_offset,
        PhpParser\Node\Arg $arg,
        Context $context,
    ): ?bool {
        $var_id = ExpressionIdentifier::getVarId(
            $arg->value,
            $statements_analyzer->getFQCLN(),
            $statements_analyzer,
        );

        $builtin_array_functions = [
            'ksort', 'asort', 'krsort', 'arsort', 'natcasesort', 'natsort',
            'reset', 'end', 'next', 'prev', 'array_pop', 'array_shift', 'extract',
        ];

        if ($arg->value instanceof PhpParser\Node\Expr\PropertyFetch
            && $arg->value->name instanceof PhpParser\Node\Identifier) {
            $prop_name = $arg->value->name->name;
            if (!empty($statements_analyzer->getFQCLN())) {
                $fq_class_name = $statements_analyzer->getFQCLN();

                self::handleByRefReadonlyArg(
                    $statements_analyzer,
                    $context,
                    $arg->value,
                    $fq_class_name,
                    $prop_name,
                );
            } else {
                // @todo atm only works for simple fetch, $a->foo, not $a->foo->bar
                // I guess there's a function to do this, but I couldn't locate it
                $var_id = ExpressionIdentifier::getVarId(
                    $arg->value->var,
                    $statements_analyzer->getFQCLN(),
                    $statements_analyzer,
                );

                if ($var_id && isset($context->vars_in_scope[$var_id])) {
                    foreach ($context->vars_in_scope[$var_id]->getAtomicTypes() as $atomic_type) {
                        if ($atomic_type instanceof TNamedObject) {
                            $fq_class_name = $atomic_type->value;

                            self::handleByRefReadonlyArg(
                                $statements_analyzer,
                                $context,
                                $arg->value,
                                $fq_class_name,
                                $prop_name,
                            );
                        }
                    }
                }
            }
        }

        if (($var_id && isset($context->vars_in_scope[$var_id]))
            || ($method_id
                && in_array(
                    $method_id,
                    $builtin_array_functions,
                    true,
                ))
        ) {
            $was_inside_assignment = $context->inside_assignment;
            $context->inside_assignment = true;

            // if the variable is in scope, get or we're in a special array function,
            // figure out its type before proceeding
            if (ExpressionAnalyzer::analyze(
                $statements_analyzer,
                $arg->value,
                $context,
            ) === false) {
                $context->inside_assignment = $was_inside_assignment;

                return false;
            }

            $context->inside_assignment = $was_inside_assignment;
        }

        // special handling for array sort
        if ($argument_offset === 0
            && $method_id
            && in_array(
                $method_id,
                $builtin_array_functions,
                true,
            )
        ) {
            if (in_array($method_id, ['array_pop', 'array_shift'], true)) {
                ArrayFunctionArgumentsAnalyzer::handleByRefArrayAdjustment(
                    $statements_analyzer,
                    $arg,
                    $context,
                    $method_id === 'array_shift',
                );

                return null;
            }

            // noops
            if (in_array($method_id, ['reset', 'end', 'next', 'prev', 'ksort'], true)) {
                return null;
            }

            if (($arg_value_type = $statements_analyzer->node_data->getType($arg->value))
                && $arg_value_type->hasArray()
            ) {
                /**
                 * @var TArray|TKeyedArray
                 */
                $array_type = $arg_value_type->getArray();

                if ($array_type instanceof TKeyedArray) {
                    $array_type = $array_type->getGenericArrayType();
                }

                $by_ref_type = new Union([$array_type]);

                AssignmentAnalyzer::assignByRefParam(
                    $statements_analyzer,
                    $arg->value,
                    $by_ref_type,
                    $by_ref_type,
                    $context,
                    false,
                );

                return null;
            }
        }

        if ($method_id === 'socket_select') {
            if (ExpressionAnalyzer::analyze(
                $statements_analyzer,
                $arg->value,
                $context,
            ) === false) {
                return false;
            }
        }

        if (!$arg->value instanceof PhpParser\Node\Expr\Variable) {
            $suppressed_issues = $statements_analyzer->getSuppressedIssues();

            if (!in_array('EmptyArrayAccess', $suppressed_issues, true)) {
                $statements_analyzer->addSuppressedIssues(['EmptyArrayAccess']);
            }

            if (ExpressionAnalyzer::analyze($statements_analyzer, $arg->value, $context) === false) {
                return false;
            }

            if (!in_array('EmptyArrayAccess', $suppressed_issues, true)) {
                $statements_analyzer->removeSuppressedIssues(['EmptyArrayAccess']);
            }
        }

        return null;
    }

    /**
     * @param   list<PhpParser\Node\Arg> $args
     * @param   array<int,FunctionLikeParameter>        $function_params
     * @param   array<string, array<string, Union>>  $class_generic_params
     */
    private static function getProvisionalTemplateResultForFunctionLike(
        StatementsAnalyzer $statements_analyzer,
        Codebase $codebase,
        Context $context,
        ?ClassLikeStorage $class_storage,
        ?string $self_fq_class_name,
        ?ClassLikeStorage $calling_class_storage,
        FunctionLikeStorage $function_storage,
        array $class_generic_params,
        ?TemplateResult $template_result,
        array $args,
        array $function_params,
        ?FunctionLikeParameter $last_param,
    ): ?TemplateResult {
        $template_types = CallAnalyzer::getTemplateTypesForCall(
            $codebase,
            $class_storage,
            $self_fq_class_name,
            $calling_class_storage,
            $function_storage->template_types ?: [],
            $class_generic_params,
        );

        if (!$template_types) {
            return null;
        }

        if (!$template_result) {
            return new TemplateResult($template_types, []);
        }

        if (!$template_result->template_types) {
            $template_result->template_types = $template_types;
        }

        foreach ($args as $argument_offset => $arg) {
            $function_param = null;

            if ($arg->name && $function_storage->allow_named_arg_calls) {
                foreach ($function_params as $candidate_param) {
                    if ($candidate_param->name === $arg->name->name) {
                        $function_param = $candidate_param;
                        break;
                    }
                }
            } elseif ($argument_offset < count($function_params)) {
                $function_param = $function_params[$argument_offset];
            } elseif ($last_param && $last_param->is_variadic) {
                $function_param = $last_param;
            }

            if (!$function_param
                || !$function_param->type
            ) {
                continue;
            }

            $arg_value_type = $statements_analyzer->node_data->getType($arg->value);

            if (!$arg_value_type) {
                continue;
            }

            $fleshed_out_param_type = TypeExpander::expandUnion(
                $codebase,
                $function_param->type,
                $class_storage->name ?? null,
                $calling_class_storage->name ?? null,
                null,
                true,
                false,
                $calling_class_storage->final ?? false,
            );

            TemplateStandinTypeReplacer::fillTemplateResult(
                $fleshed_out_param_type,
                $template_result,
                $codebase,
                $statements_analyzer,
                $arg_value_type,
                $argument_offset,
                $context->self,
                $context->calling_method_id ?: $context->calling_function_id,
                false,
            );
        }

        return $template_result;
    }

    /**
     * @param   array<int, PhpParser\Node\Arg>  $args
     * @param   array<int,FunctionLikeParameter>        $function_params
     */
    private static function checkArgCount(
        StatementsAnalyzer $statements_analyzer,
        Codebase $codebase,
        ?FunctionLikeStorage $function_storage,
        Context $context,
        ?TemplateResult $template_result,
        bool $is_variadic,
        array $args,
        array $function_params,
        bool $in_call_map,
        string|MethodIdentifier|null $method_id,
        ?string $cased_method_id,
        CodeLocation $code_location,
    ): void {
        if (!$is_variadic
            && count($args) > count($function_params)
            && (!count($function_params) || $function_params[count($function_params) - 1]->name !== '...=')
            && ($in_call_map
                || !$function_storage instanceof MethodStorage
                || $function_storage->is_static
                || ($method_id instanceof MethodIdentifier
                    && $method_id->method_name === '__construct'))
        ) {
            IssueBuffer::maybeAdd(
                new TooManyArguments(
                    'Too many arguments for ' . ($cased_method_id ?: $method_id)
                    . ' - expecting ' . count($function_params) . ' but saw ' . count($args),
                    $code_location,
                    (string)$method_id,
                ),
                $statements_analyzer->getSuppressedIssues(),
            );

            return;
        }

        if (count($args) < count($function_params)) {
            //we're gonna loop over given args and unset them from the function_params.
            // If some mandatory params are left at the end, we'll throw an error
            foreach ($args as $arg) {
                // when the argument is not named, we can remove the params in order
                if ($arg->name === null) {
                    // if we're unpacking, we try to unset the exact number of params, if we can't we give up and return
                    if ($arg->unpack) {
                        $arg_value_type = $statements_analyzer->node_data->getType($arg->value);

                        if (!$arg_value_type || !$arg_value_type->hasArray()) {
                            return;
                        }

                        if ($arg_value_type->isSingle()
                            && ($atomic_arg_type = $arg_value_type->getSingleAtomic())
                            && $atomic_arg_type instanceof TKeyedArray
                            && !$atomic_arg_type->is_list
                        ) {
                            //if we have a single shape, we'll check param names
                            foreach ($atomic_arg_type->properties as $property_name => $_property_type) {
                                foreach ($function_params as $k => $param) {
                                    if ($param->name === $property_name) {
                                        unset($function_params[$k]);
                                    }
                                }
                            }
                            continue;
                        }

                        foreach ($arg_value_type->getAtomicTypes() as $atomic_arg_type) {
                            $packed_var_definite_args_tmp = [];
                            if ($atomic_arg_type instanceof TCallableKeyedArray) {
                                $packed_var_definite_args_tmp[] = 2;
                            } elseif ($atomic_arg_type instanceof TKeyedArray) {
                                if ($atomic_arg_type->fallback_params !== null) {
                                    return;
                                }

                                if (!$atomic_arg_type->allShapeKeysAlwaysDefined()) {
                                    return;
                                }

                                //we did not return. The number of packed params is the number of properties
                                $packed_var_definite_args_tmp[] = count($atomic_arg_type->properties);
                            } elseif ($atomic_arg_type instanceof TNonEmptyArray) {
                                if ($atomic_arg_type->count === null) {
                                    return;
                                }

                                $packed_var_definite_args_tmp[] = $atomic_arg_type->count;
                            } elseif ($atomic_arg_type instanceof TArray
                                && $atomic_arg_type->type_params[1]->isNever()
                            ) {
                                $packed_var_definite_args_tmp[] = 0;
                            } else {
                                return;
                            }


                            if (min($packed_var_definite_args_tmp) === max($packed_var_definite_args_tmp)) {
                                //we have a stable number of params
                                $packed_var_definite_args = $packed_var_definite_args_tmp[0];
                            } else {
                                return;
                            }
                        }
                    } else {
                        //if we're not unpacking, we remove the first param
                        $packed_var_definite_args = 1;
                    }

                    $function_params = array_slice($function_params, $packed_var_definite_args);
                    continue;
                }

                foreach ($function_params as $k => $param) {
                    if ($param->name === $arg->name->name) {
                        unset($function_params[$k]);
                        continue;
                    }
                }
            }

            //we're now left with an array of params that were not passed.
            // If they're mandatory, throw an error. Otherwise, we compute the default value
            foreach ($function_params as $i => $param) {
                if (!$param->is_optional && !$param->is_variadic) {
                    IssueBuffer::maybeAdd(
                        new TooFewArguments(
                            'Too few arguments for ' . $cased_method_id
                            . ' - expecting ' . $param->name . ' to be passed',
                            $code_location,
                            (string)$method_id,
                        ),
                        $statements_analyzer->getSuppressedIssues(),
                    );
                    continue;
                }

                if ($param->type
                    && $param->default_type
                    && !$param->is_variadic
                    && $template_result
                ) {
                    if ($param->default_type instanceof Union) {
                        $default_type = $param->default_type;
                    } else {
                        $default_type_atomic = ConstantTypeResolver::resolve(
                            $codebase->classlikes,
                            $param->default_type,
                            $statements_analyzer,
                        );

                        $default_type = new Union([$default_type_atomic]);
                    }

                    TemplateStandinTypeReplacer::fillTemplateResult(
                        $param->type,
                        $template_result,
                        $codebase,
                        $statements_analyzer,
                        $default_type,
                        $i,
                        $context->self,
                        $context->calling_method_id ?: $context->calling_function_id,
                        true,
                    );
                }
            }
        }
    }
}<|MERGE_RESOLUTION|>--- conflicted
+++ resolved
@@ -76,10 +76,7 @@
     public const ARRAY_FILTERLIKE = [
         'array_filter',
         'array_find',
-<<<<<<< HEAD
-=======
         'array_find_key',
->>>>>>> e2a4a55f
         'array_any',
         'array_all',
     ];
@@ -274,11 +271,7 @@
                 );
             }
 
-<<<<<<< HEAD
-            if (($argument_offset === 0 && in_array($method_id, self::ARRAY_FILTERLIKE) && count($args) === 2)
-=======
             if (($argument_offset === 0 && in_array($method_id, self::ARRAY_FILTERLIKE, true) && count($args) === 2)
->>>>>>> e2a4a55f
                 || ($argument_offset > 0 && $method_id === 'array_map' && count($args) >= 2)
             ) {
                 self::handleArrayMapFilterArrayArg(
@@ -400,11 +393,7 @@
 
         $codebase = $statements_analyzer->getCodebase();
 
-<<<<<<< HEAD
-        if (($argument_offset === 1 && in_array($method_id, self::ARRAY_FILTERLIKE) && count($args) === 2)
-=======
         if (($argument_offset === 1 && in_array($method_id, self::ARRAY_FILTERLIKE, true) && count($args) === 2)
->>>>>>> e2a4a55f
             || ($argument_offset === 0 && $method_id === 'array_map' && count($args) >= 2)
         ) {
             $function_like_params = [];
@@ -935,14 +924,9 @@
             }
         }
 
-<<<<<<< HEAD
-        $f = in_array($method_id, self::ARRAY_FILTERLIKE);
-        if ($method_id === 'array_map' || $f) {
-=======
         $f = in_array($method_id, self::ARRAY_FILTERLIKE, true);
         if ($f || $method_id === 'array_map') {
             assert(is_string($method_id));
->>>>>>> e2a4a55f
             if (!$f && count($args) < 2) {
                 IssueBuffer::maybeAdd(
                     new TooFewArguments(
