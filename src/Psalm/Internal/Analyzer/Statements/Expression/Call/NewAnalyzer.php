<?php

namespace Psalm\Internal\Analyzer\Statements\Expression\Call;

use PhpParser;
use Psalm\CodeLocation;
use Psalm\Codebase;
use Psalm\Config;
use Psalm\Context;
use Psalm\Internal\Analyzer\ClassAnalyzer;
use Psalm\Internal\Analyzer\ClassLikeAnalyzer;
use Psalm\Internal\Analyzer\FunctionLikeAnalyzer;
use Psalm\Internal\Analyzer\NamespaceAnalyzer;
use Psalm\Internal\Analyzer\Statements\Expression\Call\Method\MethodVisibilityAnalyzer;
use Psalm\Internal\Analyzer\Statements\Expression\CallAnalyzer;
use Psalm\Internal\Analyzer\Statements\ExpressionAnalyzer;
use Psalm\Internal\Analyzer\StatementsAnalyzer;
use Psalm\Internal\Codebase\TaintFlowGraph;
use Psalm\Internal\DataFlow\DataFlowNode;
use Psalm\Internal\DataFlow\TaintSink;
use Psalm\Internal\MethodIdentifier;
use Psalm\Internal\Type\TemplateResult;
use Psalm\Internal\Type\TemplateStandinTypeReplacer;
use Psalm\Issue\AbstractInstantiation;
use Psalm\Issue\DeprecatedClass;
use Psalm\Issue\ImpureMethodCall;
use Psalm\Issue\InterfaceInstantiation;
use Psalm\Issue\InternalClass;
use Psalm\Issue\InternalMethod;
use Psalm\Issue\InvalidStringClass;
use Psalm\Issue\MixedMethodCall;
use Psalm\Issue\TooManyArguments;
use Psalm\Issue\UndefinedClass;
use Psalm\Issue\UnsafeGenericInstantiation;
use Psalm\Issue\UnsafeInstantiation;
use Psalm\IssueBuffer;
use Psalm\Plugin\EventHandler\Event\AddRemoveTaintsEvent;
use Psalm\Storage\Possibilities;
use Psalm\Type;
use Psalm\Type\Atomic\TAnonymousClassInstance;
use Psalm\Type\Atomic\TClassString;
use Psalm\Type\Atomic\TDependentGetClass;
use Psalm\Type\Atomic\TFalse;
use Psalm\Type\Atomic\TGenericObject;
use Psalm\Type\Atomic\TLiteralClassString;
use Psalm\Type\Atomic\TMixed;
use Psalm\Type\Atomic\TNamedObject;
use Psalm\Type\Atomic\TNull;
use Psalm\Type\Atomic\TNumericString;
use Psalm\Type\Atomic\TObject;
use Psalm\Type\Atomic\TString;
use Psalm\Type\Atomic\TTemplateParam;
use Psalm\Type\Atomic\TTemplateParamClass;
use Psalm\Type\TaintKind;
use Psalm\Type\Union;

use function array_map;
use function array_merge;
use function array_shift;
use function array_values;
use function implode;
use function in_array;
use function md5;
use function preg_match;
use function reset;
use function strtolower;

/**
 * @internal
 */
class NewAnalyzer extends CallAnalyzer
{
    public static function analyze(
        StatementsAnalyzer $statements_analyzer,
        PhpParser\Node\Expr\New_ $stmt,
        Context $context
    ): bool {
        $fq_class_name = null;

        $codebase = $statements_analyzer->getCodebase();
        $config = $codebase->config;

        $can_extend = false;

        $from_static = false;

        if ($stmt->class instanceof PhpParser\Node\Name) {
            if (!in_array(strtolower($stmt->class->parts[0]), ['self', 'static', 'parent'], true)) {
                $aliases = $statements_analyzer->getAliases();

                if ($context->calling_method_id
                    && !$stmt->class instanceof PhpParser\Node\Name\FullyQualified
                ) {
                    $codebase->file_reference_provider->addMethodReferenceToClassMember(
                        $context->calling_method_id,
                        'use:' . $stmt->class->parts[0] . ':' . md5($statements_analyzer->getFilePath()),
                        false
                    );
                }

                $fq_class_name = ClassLikeAnalyzer::getFQCLNFromNameObject(
                    $stmt->class,
                    $aliases
                );

                $fq_class_name = $codebase->classlikes->getUnAliasedName($fq_class_name);
            } elseif ($context->self !== null) {
                switch ($stmt->class->parts[0]) {
                    case 'self':
                        $class_storage = $codebase->classlike_storage_provider->get($context->self);
                        $fq_class_name = $class_storage->name;
                        break;

                    case 'parent':
                        $fq_class_name = $context->parent;
                        break;

                    case 'static':
                        // @todo maybe we can do better here
                        $class_storage = $codebase->classlike_storage_provider->get($context->self);
                        $fq_class_name = $class_storage->name;

                        if (!$class_storage->final) {
                            $can_extend = true;
                            $from_static = true;
                        }

                        break;
                }
            }

            if ($codebase->store_node_types
                && $fq_class_name
                && !$context->collect_initializations
                && !$context->collect_mutations
            ) {
                $codebase->analyzer->addNodeReference(
                    $statements_analyzer->getFilePath(),
                    $stmt->class,
                    $codebase->classlikes->classExists($fq_class_name)
                        ? $fq_class_name
                        : '*'
                            . ($stmt->class instanceof PhpParser\Node\Name\FullyQualified
                                ? '\\'
                                : $statements_analyzer->getNamespace() . '-')
                            . implode('\\', $stmt->class->parts)
                );
            }
        } elseif ($stmt->class instanceof PhpParser\Node\Stmt\Class_) {
            $statements_analyzer->analyze([$stmt->class], $context);
            $fq_class_name = ClassAnalyzer::getAnonymousClassName($stmt->class, $statements_analyzer->getFilePath());
        } else {
            self::analyzeConstructorExpression(
                $statements_analyzer,
                $codebase,
                $context,
                $stmt,
                $stmt->class,
                $config,
                $fq_class_name,
                $can_extend
            );
        }

        if ($fq_class_name) {
            if ($codebase->alter_code
                && $stmt->class instanceof PhpParser\Node\Name
                && !in_array($stmt->class->parts[0], ['parent', 'static'])
            ) {
                $codebase->classlikes->handleClassLikeReferenceInMigration(
                    $codebase,
                    $statements_analyzer,
                    $stmt->class,
                    $fq_class_name,
                    $context->calling_method_id
                );
            }

            if ($context->check_classes) {
                if ($context->isPhantomClass($fq_class_name)) {
                    ArgumentsAnalyzer::analyze(
                        $statements_analyzer,
                        $stmt->getArgs(),
                        null,
                        null,
                        true,
                        $context
                    );

                    return true;
                }

                if (ClassLikeAnalyzer::checkFullyQualifiedClassLikeName(
                    $statements_analyzer,
                    $fq_class_name,
                    new CodeLocation($statements_analyzer->getSource(), $stmt->class),
                    $context->self,
                    $context->calling_method_id,
                    $statements_analyzer->getSuppressedIssues()
                ) === false) {
                    ArgumentsAnalyzer::analyze(
                        $statements_analyzer,
                        $stmt->getArgs(),
                        null,
                        null,
                        true,
                        $context
                    );

                    return true;
                }

                if ($codebase->interfaceExists($fq_class_name)) {
                    if (IssueBuffer::accepts(
                        new InterfaceInstantiation(
                            'Interface ' . $fq_class_name . ' cannot be instantiated',
                            new CodeLocation($statements_analyzer->getSource(), $stmt->class)
                        ),
                        $statements_analyzer->getSuppressedIssues()
                    )) {
                    }

                    return true;
                }
            }

            if ($stmt->class instanceof PhpParser\Node\Stmt\Class_) {
                $extends = $stmt->class->extends ? (string) $stmt->class->extends : null;
                $result_atomic_type = new TAnonymousClassInstance($fq_class_name, false, $extends);
            } else {
                //if the class is a Name, it can't represent a child
                $definite_class = $stmt->class instanceof PhpParser\Node\Name;
                $result_atomic_type = new TNamedObject($fq_class_name, $from_static, $definite_class);
            }

            $statements_analyzer->node_data->setType(
                $stmt,
                new Union([$result_atomic_type])
            );

            if (strtolower($fq_class_name) !== 'stdclass' &&
                $codebase->classlikes->classExists($fq_class_name)
            ) {
                self::analyzeNamedConstructor(
                    $statements_analyzer,
                    $codebase,
                    $stmt,
                    $context,
                    $fq_class_name,
                    $from_static,
                    $can_extend
                );
            } else {
                ArgumentsAnalyzer::analyze(
                    $statements_analyzer,
                    $stmt->getArgs(),
                    null,
                    null,
                    true,
                    $context
                );

                if ($codebase->classlikes->enumExists($fq_class_name)) {
                    if (IssueBuffer::accepts(new UndefinedClass(
                        'Enums cannot be instantiated',
                        new CodeLocation($statements_analyzer, $stmt),
                        $fq_class_name
                    ))) {
                        // fall through
                    }
                }
            }
        }

        if (!$config->remember_property_assignments_after_call && !$context->collect_initializations) {
            $context->removeMutableObjectVars();
        }

        return true;
    }

    private static function analyzeNamedConstructor(
        StatementsAnalyzer $statements_analyzer,
        Codebase $codebase,
        PhpParser\Node\Expr\New_ $stmt,
        Context $context,
        string $fq_class_name,
        bool $from_static,
        bool $can_extend
    ): void {
        $storage = $codebase->classlike_storage_provider->get($fq_class_name);

        if ($from_static) {
            if (!$storage->preserve_constructor_signature) {
                IssueBuffer::maybeAdd(
                    new UnsafeInstantiation(
                        'Cannot safely instantiate class ' . $fq_class_name . ' with "new static" as'
                        . ' its constructor might change in child classes',
                        new CodeLocation($statements_analyzer->getSource(), $stmt)
                    ),
                    $statements_analyzer->getSuppressedIssues()
                );
            } elseif ($storage->template_types
                && !$storage->enforce_template_inheritance
            ) {
                $source = $statements_analyzer->getSource();

                if ($source instanceof FunctionLikeAnalyzer) {
                    $function_storage = $source->getFunctionLikeStorage($statements_analyzer);

                    if ($function_storage->return_type
                        && preg_match('/\bstatic\b/', $function_storage->return_type->getId())
                    ) {
                        IssueBuffer::maybeAdd(
                            new UnsafeGenericInstantiation(
                                'Cannot safely instantiate generic class ' . $fq_class_name
                                    . ' with "new static" as'
                                    . ' its generic parameters may be constrained in child classes.',
                                new CodeLocation($statements_analyzer->getSource(), $stmt)
                            ),
                            $statements_analyzer->getSuppressedIssues()
                        );
                    }
                }
            }
        }

        // if we're not calling this constructor via new static()
        if ($storage->abstract && !$can_extend) {
            if (IssueBuffer::accepts(
                new AbstractInstantiation(
                    'Unable to instantiate a abstract class ' . $fq_class_name,
                    new CodeLocation($statements_analyzer->getSource(), $stmt)
                ),
                $statements_analyzer->getSuppressedIssues()
            )) {
                return;
            }
        }

        if ($storage->deprecated && strtolower($fq_class_name) !== strtolower((string)$context->self)) {
            IssueBuffer::maybeAdd(
                new DeprecatedClass(
                    $fq_class_name . ' is marked deprecated',
                    new CodeLocation($statements_analyzer->getSource(), $stmt),
                    $fq_class_name
                ),
                $statements_analyzer->getSuppressedIssues()
            );
        }


        if ($context->self
            && !$context->collect_initializations
            && !$context->collect_mutations
            && !NamespaceAnalyzer::isWithinAny($context->self, $storage->internal)
        ) {
            IssueBuffer::maybeAdd(
                new InternalClass(
                    $fq_class_name . ' is internal to ' . InternalClass::listToPhrase($storage->internal)
                        . ' but called from ' . $context->self,
                    new CodeLocation($statements_analyzer->getSource(), $stmt),
                    $fq_class_name
                ),
                $statements_analyzer->getSuppressedIssues()
            );
        }

        $method_id = new MethodIdentifier($fq_class_name, '__construct');

        if ($codebase->methods->methodExists(
            $method_id,
            $context->calling_method_id,
            $codebase->collect_locations ? new CodeLocation($statements_analyzer->getSource(), $stmt) : null,
            $statements_analyzer,
            $statements_analyzer->getFilePath()
        )) {
            if ($codebase->store_node_types
                && !$context->collect_initializations
                && !$context->collect_mutations
            ) {
                ArgumentMapPopulator::recordArgumentPositions(
                    $statements_analyzer,
                    $stmt,
                    $codebase,
                    (string)$method_id
                );
            }

            $template_result = new TemplateResult([], []);

            if (self::checkMethodArgs(
                $method_id,
                $stmt->getArgs(),
                $template_result,
                $context,
                new CodeLocation($statements_analyzer->getSource(), $stmt),
                $statements_analyzer
            ) === false) {
                return;
            }

            if (MethodVisibilityAnalyzer::analyze(
                $method_id,
                $context,
                $statements_analyzer->getSource(),
                new CodeLocation($statements_analyzer->getSource(), $stmt),
                $statements_analyzer->getSuppressedIssues()
            ) === false) {
                return;
            }

            $declaring_method_id = $codebase->methods->getDeclaringMethodId($method_id);

            if ($declaring_method_id) {
                $method_storage = $codebase->methods->getStorage($declaring_method_id);

                $caller_identifier = $statements_analyzer->getFullyQualifiedFunctionMethodOrNamespaceName() ?: '';
                if (!NamespaceAnalyzer::isWithinAny($caller_identifier, $method_storage->internal)) {
                    IssueBuffer::maybeAdd(
                        new InternalMethod(
                            'Constructor ' . $codebase->methods->getCasedMethodId($declaring_method_id)
                                . ' is internal to ' . InternalClass::listToPhrase($method_storage->internal)
                                . ' but called from ' . ($caller_identifier ?: 'root namespace'),
                            new CodeLocation($statements_analyzer, $stmt),
                            (string) $method_id
                        ),
                        $statements_analyzer->getSuppressedIssues()
                    );
                }

                if (!$method_storage->external_mutation_free && !$context->inside_throw) {
                    if ($context->pure) {
                        IssueBuffer::maybeAdd(
                            new ImpureMethodCall(
                                'Cannot call an impure constructor from a pure context',
                                new CodeLocation($statements_analyzer, $stmt)
                            ),
                            $statements_analyzer->getSuppressedIssues()
                        );
                    } elseif ($statements_analyzer->getSource()
                        instanceof FunctionLikeAnalyzer
                        && $statements_analyzer->getSource()->track_mutations
                    ) {
                        $statements_analyzer->getSource()->inferred_has_mutation = true;
                        $statements_analyzer->getSource()->inferred_impure = true;
                    }
                }

                if ($method_storage->assertions && $stmt->class instanceof PhpParser\Node\Name) {
                    self::applyAssertionsToContext(
                        $stmt->class,
                        null,
                        $method_storage->assertions,
                        $stmt->getArgs(),
                        $template_result,
                        $context,
                        $statements_analyzer
                    );
                }

                if ($method_storage->if_true_assertions) {
                    $statements_analyzer->node_data->setIfTrueAssertions(
                        $stmt,
                        array_map(
                            static fn(Possibilities $assertion): Possibilities
                                => $assertion->getUntemplatedCopy($template_result, null, $codebase),
                            $method_storage->if_true_assertions
                        )
                    );
                }

                if ($method_storage->if_false_assertions) {
                    $statements_analyzer->node_data->setIfFalseAssertions(
                        $stmt,
                        array_map(
                            static fn(Possibilities $assertion): Possibilities
                                => $assertion->getUntemplatedCopy($template_result, null, $codebase),
                            $method_storage->if_false_assertions
                        )
                    );
                }
            }

            $generic_param_types = null;

            if ($storage->template_types) {
                foreach ($storage->template_types as $template_name => $base_type) {
                    if (isset($template_result->lower_bounds[$template_name][$fq_class_name])) {
                        $generic_param_type = TemplateStandinTypeReplacer::getMostSpecificTypeFromBounds(
                            $template_result->lower_bounds[$template_name][$fq_class_name],
                            $codebase
                        );
                    } elseif ($storage->template_extended_params && $template_result->lower_bounds) {
                        $generic_param_type = self::getGenericParamForOffset(
                            $fq_class_name,
                            $template_name,
                            $storage->template_extended_params,
                            array_map(
                                static fn(array $type_map): array => array_map(
                                    static fn(array $bounds): Union
                                        => TemplateStandinTypeReplacer::getMostSpecificTypeFromBounds(
                                            $bounds,
                                            $codebase
                                        ),
                                    $type_map
                                ),
                                $template_result->lower_bounds
                            )
                        );
                    } else {
                        if ($fq_class_name === 'SplObjectStorage') {
                            $generic_param_type = Type::getNever();
                        } else {
                            $generic_param_type = clone array_values($base_type)[0];
                        }
                    }

                    $generic_param_type->had_template = true;

                    $generic_param_types[] = $generic_param_type;
                }
            }

            if ($generic_param_types) {
                $result_atomic_type = new TGenericObject(
                    $fq_class_name,
                    $generic_param_types,
<<<<<<< HEAD
=======
                    false,
>>>>>>> 1708cdc4
                    $from_static
                );

                $statements_analyzer->node_data->setType(
                    $stmt,
                    new Union([$result_atomic_type])
                );
            }
        } elseif ($stmt->getArgs()) {
            IssueBuffer::maybeAdd(
                new TooManyArguments(
                    'Class ' . $fq_class_name . ' has no __construct, but arguments were passed',
                    new CodeLocation($statements_analyzer->getSource(), $stmt),
                    $fq_class_name . '::__construct'
                ),
                $statements_analyzer->getSuppressedIssues()
            );
        } elseif ($storage->template_types) {
            $result_atomic_type = new TGenericObject(
                $fq_class_name,
                array_values(
                    array_map(
                        static fn($map) => clone reset($map),
                        $storage->template_types
                    )
                ),
                false,
                $from_static
            );

            $statements_analyzer->node_data->setType(
                $stmt,
                new Union([$result_atomic_type])
            );
        }

        if ($storage->external_mutation_free) {
            $stmt->setAttribute('external_mutation_free', true);
            $stmt_type = $statements_analyzer->node_data->getType($stmt);

            if ($stmt_type) {
                $stmt_type->reference_free = true;
            }
        }

        if ($statements_analyzer->data_flow_graph instanceof TaintFlowGraph
            && !in_array('TaintedInput', $statements_analyzer->getSuppressedIssues())
            && ($stmt_type = $statements_analyzer->node_data->getType($stmt))
        ) {
            $code_location = new CodeLocation($statements_analyzer->getSource(), $stmt);

            $method_storage = null;

            $declaring_method_id = $codebase->methods->getDeclaringMethodId($method_id);

            if ($declaring_method_id) {
                $method_storage = $codebase->methods->getStorage($declaring_method_id);
            }

            if ($storage->external_mutation_free
                || ($method_storage && $method_storage->specialize_call)
            ) {
                $method_source = DataFlowNode::getForMethodReturn(
                    (string)$method_id,
                    $fq_class_name . '::__construct',
                    $storage->location,
                    $code_location
                );
            } else {
                $method_source = DataFlowNode::getForMethodReturn(
                    (string)$method_id,
                    $fq_class_name . '::__construct',
                    $storage->location
                );
            }

            $statements_analyzer->data_flow_graph->addNode($method_source);

            $stmt_type->parent_nodes = [$method_source->id => $method_source];
        }
    }

    private static function analyzeConstructorExpression(
        StatementsAnalyzer $statements_analyzer,
        Codebase $codebase,
        Context $context,
        PhpParser\Node\Expr\New_ $stmt,
        PhpParser\Node\Expr $stmt_class,
        Config $config,
        ?string &$fq_class_name,
        bool &$can_extend
    ): void {
        $was_inside_general_use = $context->inside_general_use;
        $context->inside_general_use = true;
        ExpressionAnalyzer::analyze($statements_analyzer, $stmt_class, $context);
        $context->inside_general_use = $was_inside_general_use;

        $stmt_class_type = $statements_analyzer->node_data->getType($stmt_class);

        if (!$stmt_class_type) {
            ArgumentsAnalyzer::analyze(
                $statements_analyzer,
                $stmt->getArgs(),
                null,
                null,
                true,
                $context
            );

            return;
        }

        $has_single_class = $stmt_class_type->isSingleStringLiteral();

        if ($has_single_class) {
            $fq_class_name = $stmt_class_type->getSingleStringLiteral()->value;
        } else {
            if ($statements_analyzer->data_flow_graph instanceof TaintFlowGraph
                && $stmt_class_type->parent_nodes
                && !in_array('TaintedInput', $statements_analyzer->getSuppressedIssues())
            ) {
                $arg_location = new CodeLocation($statements_analyzer->getSource(), $stmt_class);

                $custom_call_sink = TaintSink::getForMethodArgument(
                    'variable-call',
                    'variable-call',
                    0,
                    $arg_location,
                    $arg_location
                );

                $custom_call_sink->taints = [TaintKind::INPUT_CALLABLE];

                $statements_analyzer->data_flow_graph->addSink($custom_call_sink);

                $event = new AddRemoveTaintsEvent($stmt, $context, $statements_analyzer, $codebase);

                $added_taints = $codebase->config->eventDispatcher->dispatchAddTaints($event);
                $removed_taints = $codebase->config->eventDispatcher->dispatchRemoveTaints($event);

                foreach ($stmt_class_type->parent_nodes as $parent_node) {
                    $statements_analyzer->data_flow_graph->addPath(
                        $parent_node,
                        $custom_call_sink,
                        'call',
                        $added_taints,
                        $removed_taints
                    );
                }
            }

            if (self::checkMethodArgs(
                null,
                $stmt->getArgs(),
                new TemplateResult([], []),
                $context,
                new CodeLocation($statements_analyzer->getSource(), $stmt),
                $statements_analyzer
            ) === false) {
                return;
            }
        }

        $new_type = null;

        $stmt_class_types = $stmt_class_type->getAtomicTypes();

        while ($stmt_class_types) {
            $lhs_type_part = array_shift($stmt_class_types);

            if ($lhs_type_part instanceof TTemplateParam) {
                $stmt_class_types = array_merge($stmt_class_types, $lhs_type_part->as->getAtomicTypes());
                continue;
            }

            if ($lhs_type_part instanceof TTemplateParamClass) {
                if (!$statements_analyzer->node_data->getType($stmt)) {
                    $new_type_part = new TTemplateParam(
                        $lhs_type_part->param_name,
                        $lhs_type_part->as_type
                            ? new Union([$lhs_type_part->as_type])
                            : Type::getObject(),
                        $lhs_type_part->defining_class
                    );

                    if (!$lhs_type_part->as_type) {
                        IssueBuffer::maybeAdd(
                            new MixedMethodCall(
                                'Cannot call constructor on an unknown class',
                                new CodeLocation($statements_analyzer->getSource(), $stmt)
                            ),
                            $statements_analyzer->getSuppressedIssues()
                        );
                    }

                    $new_type = Type::combineUnionTypes($new_type, new Union([$new_type_part]));

                    if ($lhs_type_part->as_type
                        && $codebase->classlikes->classExists($lhs_type_part->as_type->value)
                    ) {
                        $as_storage = $codebase->classlike_storage_provider->get(
                            $lhs_type_part->as_type->value
                        );

                        if (!$as_storage->preserve_constructor_signature) {
                            IssueBuffer::maybeAdd(
                                new UnsafeInstantiation(
                                    'Cannot safely instantiate class ' . $lhs_type_part->as_type->value
                                    . ' with "new $class_name" as'
                                    . ' its constructor might change in child classes',
                                    new CodeLocation($statements_analyzer->getSource(), $stmt)
                                ),
                                $statements_analyzer->getSuppressedIssues()
                            );
                        }
                    }
                }

                if ($lhs_type_part->as_type) {
                    $codebase->methods->methodExists(
                        new MethodIdentifier(
                            $lhs_type_part->as_type->value,
                            '__construct'
                        ),
                        $context->calling_method_id,
                        $codebase->collect_locations
                            ? new CodeLocation($statements_analyzer->getSource(), $stmt) : null,
                        $statements_analyzer,
                        $statements_analyzer->getFilePath()
                    );
                }

                continue;
            }

            if ($lhs_type_part instanceof TLiteralClassString
                || $lhs_type_part instanceof TClassString
                || $lhs_type_part instanceof TDependentGetClass
            ) {
                if (!$statements_analyzer->node_data->getType($stmt)) {
                    if ($lhs_type_part instanceof TClassString) {
                        $generated_type = $lhs_type_part->as_type
                            ? clone $lhs_type_part->as_type
                            : new TObject();

                        if ($lhs_type_part->as_type
                            && $codebase->classlikes->classExists($lhs_type_part->as_type->value)
                        ) {
                            $as_storage = $codebase->classlike_storage_provider->get(
                                $lhs_type_part->as_type->value
                            );

                            if (!$as_storage->preserve_constructor_signature) {
                                IssueBuffer::maybeAdd(
                                    new UnsafeInstantiation(
                                        'Cannot safely instantiate class ' . $lhs_type_part->as_type->value
                                        . ' with "new $class_name" as'
                                        . ' its constructor might change in child classes',
                                        new CodeLocation($statements_analyzer->getSource(), $stmt)
                                    ),
                                    $statements_analyzer->getSuppressedIssues()
                                );
                            }
                        }
                    } elseif ($lhs_type_part instanceof TDependentGetClass) {
                        $generated_type = new TObject();

                        if ($lhs_type_part->as_type->hasObjectType()
                            && $lhs_type_part->as_type->isSingle()
                        ) {
                            foreach ($lhs_type_part->as_type->getAtomicTypes() as $typeof_type_atomic) {
                                if ($typeof_type_atomic instanceof TNamedObject) {
                                    $generated_type = new TNamedObject(
                                        $typeof_type_atomic->value
                                    );
                                }
                            }
                        }
                    } else {
                        $generated_type = new TNamedObject(
                            $lhs_type_part->value
                        );
                    }

                    if ($lhs_type_part instanceof TClassString) {
                        $can_extend = true;
                    }

                    if ($generated_type instanceof TObject) {
                        IssueBuffer::maybeAdd(
                            new MixedMethodCall(
                                'Cannot call constructor on an unknown class',
                                new CodeLocation($statements_analyzer->getSource(), $stmt)
                            ),
                            $statements_analyzer->getSuppressedIssues()
                        );
                    }

                    $new_type = Type::combineUnionTypes($new_type, new Union([$generated_type]));
                }

                continue;
            }

            if ($lhs_type_part instanceof TString) {
                if ($config->allow_string_standin_for_class
                    && !$lhs_type_part instanceof TNumericString
                ) {
                    // do nothing
                } elseif (IssueBuffer::accepts(
                    new InvalidStringClass(
                        'String cannot be used as a class',
                        new CodeLocation($statements_analyzer->getSource(), $stmt)
                    ),
                    $statements_analyzer->getSuppressedIssues()
                )) {
                    // fall through
                }
            } elseif ($lhs_type_part instanceof TMixed) {
                IssueBuffer::maybeAdd(
                    new MixedMethodCall(
                        'Cannot call constructor on an unknown class',
                        new CodeLocation($statements_analyzer->getSource(), $stmt)
                    ),
                    $statements_analyzer->getSuppressedIssues()
                );
            } elseif ($lhs_type_part instanceof TFalse
                && $stmt_class_type->ignore_falsable_issues
            ) {
                // do nothing
            } elseif ($lhs_type_part instanceof TNull
                && $stmt_class_type->ignore_nullable_issues
            ) {
                // do nothing
            } elseif (IssueBuffer::accepts(
                new UndefinedClass(
                    'Type ' . $lhs_type_part . ' cannot be called as a class',
                    new CodeLocation($statements_analyzer->getSource(), $stmt),
                    (string)$lhs_type_part
                ),
                $statements_analyzer->getSuppressedIssues()
            )) {
                // fall through
            }

            $new_type = Type::combineUnionTypes($new_type, Type::getObject());
        }

        if (!$has_single_class) {
            if ($new_type) {
                $statements_analyzer->node_data->setType($stmt, $new_type);
            }

            ArgumentsAnalyzer::analyze(
                $statements_analyzer,
                $stmt->getArgs(),
                null,
                null,
                true,
                $context
            );

            return;
        }
    }
}<|MERGE_RESOLUTION|>--- conflicted
+++ resolved
@@ -526,10 +526,7 @@
                 $result_atomic_type = new TGenericObject(
                     $fq_class_name,
                     $generic_param_types,
-<<<<<<< HEAD
-=======
                     false,
->>>>>>> 1708cdc4
                     $from_static
                 );
 
