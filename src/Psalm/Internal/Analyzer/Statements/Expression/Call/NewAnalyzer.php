<?php

declare(strict_types=1);

namespace Psalm\Internal\Analyzer\Statements\Expression\Call;

use PhpParser;
use Psalm\CodeLocation;
use Psalm\Codebase;
use Psalm\Config;
use Psalm\Context;
use Psalm\Internal\Analyzer\ClassAnalyzer;
use Psalm\Internal\Analyzer\ClassLikeAnalyzer;
use Psalm\Internal\Analyzer\FunctionLikeAnalyzer;
use Psalm\Internal\Analyzer\NamespaceAnalyzer;
use Psalm\Internal\Analyzer\Statements\Expression\Call\Method\MethodCallReturnTypeFetcher;
use Psalm\Internal\Analyzer\Statements\Expression\Call\Method\MethodVisibilityAnalyzer;
use Psalm\Internal\Analyzer\Statements\Expression\CallAnalyzer;
use Psalm\Internal\Analyzer\Statements\ExpressionAnalyzer;
use Psalm\Internal\Analyzer\StatementsAnalyzer;
use Psalm\Internal\Codebase\TaintFlowGraph;
use Psalm\Internal\DataFlow\DataFlowNode;
use Psalm\Internal\DataFlow\TaintSink;
use Psalm\Internal\MethodIdentifier;
use Psalm\Internal\Type\TemplateResult;
use Psalm\Internal\Type\TemplateStandinTypeReplacer;
use Psalm\Internal\Type\TypeExpander;
use Psalm\Issue\AbstractInstantiation;
use Psalm\Issue\DeprecatedClass;
use Psalm\Issue\ImpureMethodCall;
use Psalm\Issue\InterfaceInstantiation;
use Psalm\Issue\InternalClass;
use Psalm\Issue\InternalMethod;
use Psalm\Issue\InvalidStringClass;
use Psalm\Issue\MixedMethodCall;
use Psalm\Issue\ParseError;
use Psalm\Issue\TooManyArguments;
use Psalm\Issue\UndefinedClass;
use Psalm\Issue\UnsafeGenericInstantiation;
use Psalm\Issue\UnsafeInstantiation;
use Psalm\IssueBuffer;
use Psalm\Plugin\EventHandler\Event\AddRemoveTaintsEvent;
use Psalm\Storage\Possibilities;
use Psalm\Type;
use Psalm\Type\Atomic\TAnonymousClassInstance;
use Psalm\Type\Atomic\TClassString;
use Psalm\Type\Atomic\TDependentGetClass;
use Psalm\Type\Atomic\TFalse;
use Psalm\Type\Atomic\TGenericObject;
use Psalm\Type\Atomic\TLiteralClassString;
use Psalm\Type\Atomic\TMixed;
use Psalm\Type\Atomic\TNamedObject;
use Psalm\Type\Atomic\TNull;
use Psalm\Type\Atomic\TNumericString;
use Psalm\Type\Atomic\TObject;
use Psalm\Type\Atomic\TString;
use Psalm\Type\Atomic\TTemplateParam;
use Psalm\Type\Atomic\TTemplateParamClass;
use Psalm\Type\Atomic\TUnknownClassString;
use Psalm\Type\TaintKind;
use Psalm\Type\Union;

use function array_map;
use function array_values;
use function count;
use function in_array;
use function md5;
use function preg_match;
use function reset;
use function strtolower;

/**
 * @internal
 */
final class NewAnalyzer extends CallAnalyzer
{
    public static function analyze(
        StatementsAnalyzer $statements_analyzer,
        PhpParser\Node\Expr\New_ $stmt,
        Context $context,
<<<<<<< HEAD
        TemplateResult $template_result = null,
=======
        ?TemplateResult $template_result = null
>>>>>>> 63ea4de7
    ): bool {
        $fq_class_name = null;

        $codebase = $statements_analyzer->getCodebase();
        $config = $codebase->config;

        $can_extend = false;

        $from_static = false;

        if ($stmt->isFirstClassCallable()) {
            IssueBuffer::maybeAdd(new ParseError(
                'First-class callables cannot be used in new',
                new CodeLocation($statements_analyzer->getSource(), $stmt),
            ));
            return false;
        }

        if ($stmt->class instanceof PhpParser\Node\Name) {
            if (!in_array(strtolower($stmt->class->getFirst()), ['self', 'static', 'parent'], true)) {
                $aliases = $statements_analyzer->getAliases();

                if ($context->calling_method_id
                    && !$stmt->class instanceof PhpParser\Node\Name\FullyQualified
                ) {
                    $codebase->file_reference_provider->addMethodReferenceToClassMember(
                        $context->calling_method_id,
                        'use:' . $stmt->class->getFirst() . ':' . md5($statements_analyzer->getFilePath()),
                        false,
                    );
                }

                $fq_class_name = ClassLikeAnalyzer::getFQCLNFromNameObject(
                    $stmt->class,
                    $aliases,
                );

                $fq_class_name = $codebase->classlikes->getUnAliasedName($fq_class_name);
            } elseif ($context->self !== null) {
                switch ($stmt->class->getFirst()) {
                    case 'self':
                        $class_storage = $codebase->classlike_storage_provider->get($context->self);
                        $fq_class_name = $class_storage->name;
                        break;

                    case 'parent':
                        $fq_class_name = $context->parent;
                        break;

                    case 'static':
                        // @todo maybe we can do better here
                        $class_storage = $codebase->classlike_storage_provider->get($context->self);
                        $fq_class_name = $class_storage->name;

                        if (!$class_storage->final) {
                            $can_extend = true;
                            $from_static = true;
                        }

                        break;
                }
            }

            if ($codebase->store_node_types
                && $fq_class_name
                && !$context->collect_initializations
                && !$context->collect_mutations
            ) {
                $codebase->analyzer->addNodeReference(
                    $statements_analyzer->getFilePath(),
                    $stmt->class,
                    $codebase->classlikes->classExists($fq_class_name)
                        ? $fq_class_name
                        : '*'
                            . ($stmt->class instanceof PhpParser\Node\Name\FullyQualified
                                ? '\\'
                                : $statements_analyzer->getNamespace() . '-')
                            . $stmt->class->toString(),
                );
            }
        } elseif ($stmt->class instanceof PhpParser\Node\Stmt\Class_) {
            $statements_analyzer->analyze([$stmt->class], $context);
            $fq_class_name = ClassAnalyzer::getAnonymousClassName(
                $stmt->class,
                $statements_analyzer->getAliases(),
                $statements_analyzer->getFilePath(),
            );
        } else {
            self::analyzeConstructorExpression(
                $statements_analyzer,
                $codebase,
                $context,
                $stmt,
                $stmt->class,
                $config,
                $fq_class_name,
                $can_extend,
            );
        }

        if ($fq_class_name) {
            if ($codebase->alter_code
                && $stmt->class instanceof PhpParser\Node\Name
                && !in_array($stmt->class->getFirst(), ['parent', 'static'])
            ) {
                $codebase->classlikes->handleClassLikeReferenceInMigration(
                    $codebase,
                    $statements_analyzer,
                    $stmt->class,
                    $fq_class_name,
                    $context->calling_method_id,
                );
            }

            if ($context->check_classes) {
                if ($context->isPhantomClass($fq_class_name)) {
                    ArgumentsAnalyzer::analyze(
                        $statements_analyzer,
                        $stmt->getArgs(),
                        null,
                        null,
                        true,
                        $context,
                    );

                    return true;
                }

                if (ClassLikeAnalyzer::checkFullyQualifiedClassLikeName(
                    $statements_analyzer,
                    $fq_class_name,
                    new CodeLocation($statements_analyzer->getSource(), $stmt->class),
                    $context->self,
                    $context->calling_method_id,
                    $statements_analyzer->getSuppressedIssues(),
                ) === false) {
                    ArgumentsAnalyzer::analyze(
                        $statements_analyzer,
                        $stmt->getArgs(),
                        null,
                        null,
                        true,
                        $context,
                    );

                    return true;
                }

                if ($codebase->interfaceExists($fq_class_name)) {
                    IssueBuffer::maybeAdd(
                        new InterfaceInstantiation(
                            'Interface ' . $fq_class_name . ' cannot be instantiated',
                            new CodeLocation($statements_analyzer->getSource(), $stmt->class),
                        ),
                        $statements_analyzer->getSuppressedIssues(),
                    );
                    return true;
                }
            }

            if ($stmt->class instanceof PhpParser\Node\Stmt\Class_) {
                $extends = $stmt->class->extends ? (string) $stmt->class->extends : null;
                $result_atomic_type = new TAnonymousClassInstance($fq_class_name, false, $extends);
            } else {
                //if the class is a Name, it can't represent a child
                $definite_class = $stmt->class instanceof PhpParser\Node\Name;
                $result_atomic_type = new TNamedObject($fq_class_name, $from_static, $definite_class);
            }

            $statements_analyzer->node_data->setType(
                $stmt,
                new Union([$result_atomic_type]),
            );

            if (strtolower($fq_class_name) === 'stdclass' && $stmt->getArgs() !== []) {
                IssueBuffer::maybeAdd(
                    new TooManyArguments(
                        'stdClass::__construct() has no parameters',
                        new CodeLocation($statements_analyzer->getSource(), $stmt),
                        'stdClass::__construct',
                    ),
                    $statements_analyzer->getSuppressedIssues(),
                );
            }

            if (strtolower($fq_class_name) !== 'stdclass' &&
                $codebase->classlikes->classExists($fq_class_name)
            ) {
                self::analyzeNamedConstructor(
                    $statements_analyzer,
                    $codebase,
                    $stmt,
                    $context,
                    $fq_class_name,
                    $from_static,
                    $can_extend,
                    $template_result,
                );
            } else {
                ArgumentsAnalyzer::analyze(
                    $statements_analyzer,
                    $stmt->getArgs(),
                    null,
                    null,
                    true,
                    $context,
                );

                if ($codebase->classlikes->enumExists($fq_class_name)) {
                    IssueBuffer::maybeAdd(new UndefinedClass(
                        'Enums cannot be instantiated',
                        new CodeLocation($statements_analyzer, $stmt),
                        $fq_class_name,
                    ));
                }
            }
        }

        if (!$config->remember_property_assignments_after_call && !$context->collect_initializations) {
            $context->removeMutableObjectVars();
        }

        return true;
    }

    private static function analyzeNamedConstructor(
        StatementsAnalyzer $statements_analyzer,
        Codebase $codebase,
        PhpParser\Node\Expr\New_ $stmt,
        Context $context,
        string $fq_class_name,
        bool $from_static,
        bool $can_extend,
<<<<<<< HEAD
        TemplateResult $template_result = null,
=======
        ?TemplateResult $template_result = null
>>>>>>> 63ea4de7
    ): void {
        $storage = $codebase->classlike_storage_provider->get($fq_class_name);

        if ($from_static) {
            if (!$storage->preserve_constructor_signature) {
                IssueBuffer::maybeAdd(
                    new UnsafeInstantiation(
                        'Cannot safely instantiate class ' . $fq_class_name . ' with "new static" as'
                        . ' its constructor might change in child classes',
                        new CodeLocation($statements_analyzer->getSource(), $stmt),
                    ),
                    $statements_analyzer->getSuppressedIssues(),
                );
            } elseif ($storage->template_types
                && !$storage->enforce_template_inheritance
            ) {
                $source = $statements_analyzer->getSource();

                if ($source instanceof FunctionLikeAnalyzer) {
                    $function_storage = $source->getFunctionLikeStorage($statements_analyzer);

                    if ($function_storage->return_type
                        && preg_match('/\bstatic\b/', $function_storage->return_type->getId())
                    ) {
                        IssueBuffer::maybeAdd(
                            new UnsafeGenericInstantiation(
                                'Cannot safely instantiate generic class ' . $fq_class_name
                                    . ' with "new static" as'
                                    . ' its generic parameters may be constrained in child classes.',
                                new CodeLocation($statements_analyzer->getSource(), $stmt),
                            ),
                            $statements_analyzer->getSuppressedIssues(),
                        );
                    }
                }
            }
        }

        // if we're not calling this constructor via new static()
        if ($storage->abstract && !$can_extend) {
            if (IssueBuffer::accepts(
                new AbstractInstantiation(
                    'Unable to instantiate a abstract class ' . $fq_class_name,
                    new CodeLocation($statements_analyzer->getSource(), $stmt),
                ),
                $statements_analyzer->getSuppressedIssues(),
            )) {
                return;
            }
        }

        if ($storage->deprecated && strtolower($fq_class_name) !== strtolower((string)$context->self)) {
            IssueBuffer::maybeAdd(
                new DeprecatedClass(
                    $fq_class_name . ' is marked deprecated',
                    new CodeLocation($statements_analyzer->getSource(), $stmt),
                    $fq_class_name,
                ),
                $statements_analyzer->getSuppressedIssues(),
            );
        }


        if ($context->self
            && !$context->collect_initializations
            && !$context->collect_mutations
            && !NamespaceAnalyzer::isWithinAny($context->self, $storage->internal)
        ) {
            IssueBuffer::maybeAdd(
                new InternalClass(
                    $fq_class_name . ' is internal to ' . InternalClass::listToPhrase($storage->internal)
                        . ' but called from ' . $context->self,
                    new CodeLocation($statements_analyzer->getSource(), $stmt),
                    $fq_class_name,
                ),
                $statements_analyzer->getSuppressedIssues(),
            );
        }

        $method_id = new MethodIdentifier($fq_class_name, '__construct');

        if ($codebase->methods->methodExists(
            $method_id,
            $context->calling_method_id,
            $codebase->collect_locations ? new CodeLocation($statements_analyzer->getSource(), $stmt) : null,
            $statements_analyzer,
            $statements_analyzer->getFilePath(),
        )) {
            if ($codebase->store_node_types
                && !$context->collect_initializations
                && !$context->collect_mutations
            ) {
                ArgumentMapPopulator::recordArgumentPositions(
                    $statements_analyzer,
                    $stmt,
                    $codebase,
                    (string)$method_id,
                );
            }

            $template_result ??= new TemplateResult([], []);

            if (self::checkMethodArgs(
                $method_id,
                $stmt->getArgs(),
                $template_result,
                $context,
                new CodeLocation($statements_analyzer->getSource(), $stmt),
                $statements_analyzer,
            ) === false) {
                return;
            }

            if (MethodVisibilityAnalyzer::analyze(
                $method_id,
                $context,
                $statements_analyzer->getSource(),
                new CodeLocation($statements_analyzer->getSource(), $stmt),
                $statements_analyzer->getSuppressedIssues(),
            ) === false) {
                return;
            }

            $declaring_method_id = $codebase->methods->getDeclaringMethodId($method_id);

            $method_storage = null;

            if ($declaring_method_id) {
                $method_storage = $codebase->methods->getStorage($declaring_method_id);

                $caller_identifier = $statements_analyzer->getFullyQualifiedFunctionMethodOrNamespaceName() ?: '';
                if (!NamespaceAnalyzer::isWithinAny($caller_identifier, $method_storage->internal)) {
                    IssueBuffer::maybeAdd(
                        new InternalMethod(
                            'Constructor ' . $codebase->methods->getCasedMethodId($declaring_method_id)
                                . ' is internal to ' . InternalClass::listToPhrase($method_storage->internal)
                                . ' but called from ' . ($caller_identifier ?: 'root namespace'),
                            new CodeLocation($statements_analyzer, $stmt),
                            (string) $method_id,
                        ),
                        $statements_analyzer->getSuppressedIssues(),
                    );
                }

                if (!$method_storage->external_mutation_free && !$context->inside_throw) {
                    if ($context->pure) {
                        IssueBuffer::maybeAdd(
                            new ImpureMethodCall(
                                'Cannot call an impure constructor from a pure context',
                                new CodeLocation($statements_analyzer, $stmt),
                            ),
                            $statements_analyzer->getSuppressedIssues(),
                        );
                    } elseif ($statements_analyzer->getSource()
                        instanceof FunctionLikeAnalyzer
                        && $statements_analyzer->getSource()->track_mutations
                    ) {
                        $statements_analyzer->getSource()->inferred_has_mutation = true;
                        $statements_analyzer->getSource()->inferred_impure = true;
                    }
                }

                if ($method_storage->assertions && $stmt->class instanceof PhpParser\Node\Name) {
                    self::applyAssertionsToContext(
                        $stmt->class,
                        null,
                        $method_storage->assertions,
                        $stmt->getArgs(),
                        $template_result,
                        $context,
                        $statements_analyzer,
                    );
                }

                if ($method_storage->if_true_assertions) {
                    $statements_analyzer->node_data->setIfTrueAssertions(
                        $stmt,
                        array_map(
                            static fn(Possibilities $assertion): Possibilities
                                => $assertion->getUntemplatedCopy($template_result, null, $codebase),
                            $method_storage->if_true_assertions,
                        ),
                    );
                }

                if ($method_storage->if_false_assertions) {
                    $statements_analyzer->node_data->setIfFalseAssertions(
                        $stmt,
                        array_map(
                            static fn(Possibilities $assertion): Possibilities
                                => $assertion->getUntemplatedCopy($template_result, null, $codebase),
                            $method_storage->if_false_assertions,
                        ),
                    );
                }
            }

            $generic_param_types = null;
            $self_out_candidate = null;

            if ($storage->template_types) {
                foreach ($storage->template_types as $template_name => $base_type) {
                    if (isset($template_result->lower_bounds[$template_name][$fq_class_name])) {
                        $generic_param_type = TemplateStandinTypeReplacer::getMostSpecificTypeFromBounds(
                            $template_result->lower_bounds[$template_name][$fq_class_name],
                            $codebase,
                        );
                    } elseif ($storage->template_extended_params && $template_result->lower_bounds) {
                        $generic_param_type = self::getGenericParamForOffset(
                            $fq_class_name,
                            $template_name,
                            $storage->template_extended_params,
                            array_map(
                                static fn(array $type_map): array => array_map(
                                    static fn(array $bounds): Union
                                        => TemplateStandinTypeReplacer::getMostSpecificTypeFromBounds(
                                            $bounds,
                                            $codebase,
                                        ),
                                    $type_map,
                                ),
                                $template_result->lower_bounds,
                            ),
                        );
                    } else {
                        if ($fq_class_name === 'SplObjectStorage') {
                            $generic_param_type = Type::getNever();
                        } else {
                            $generic_param_type = array_values($base_type)[0];
                        }
                    }

                    $generic_param_types[] = $generic_param_type->setProperties([
                        'had_template' => true,
                    ]);
                }

                if ($method_storage && $method_storage->self_out_type) {
                    $self_out_candidate = $method_storage->self_out_type;

                    if ($template_result->lower_bounds) {
                        $self_out_candidate = TypeExpander::expandUnion(
                            $codebase,
                            $self_out_candidate,
                            $fq_class_name,
                            null,
                            $storage->parent_class,
                            true,
                            false,
                            false,
                            true,
                        );
                    }

                    $self_out_candidate = MethodCallReturnTypeFetcher::replaceTemplateTypes(
                        $self_out_candidate,
                        $template_result,
                        $method_id,
                        count($stmt->getArgs()),
                        $codebase,
                    );

                    $self_out_candidate = TypeExpander::expandUnion(
                        $codebase,
                        $self_out_candidate,
                        $fq_class_name,
                        $fq_class_name,
                        $storage->parent_class,
                        true,
                        false,
                        false,
                        true,
                    );
                    $statements_analyzer->node_data->setType($stmt, $self_out_candidate);
                }
            }

            // XXX: what if we need both?
            if ($generic_param_types && !$self_out_candidate) {
                $result_atomic_type = new TGenericObject(
                    $fq_class_name,
                    $generic_param_types,
                    false,
                    $from_static,
                );

                $statements_analyzer->node_data->setType(
                    $stmt,
                    new Union([$result_atomic_type]),
                );
            }
        } elseif ($stmt->getArgs()) {
            IssueBuffer::maybeAdd(
                new TooManyArguments(
                    'Class ' . $fq_class_name . ' has no __construct, but arguments were passed',
                    new CodeLocation($statements_analyzer->getSource(), $stmt),
                    $fq_class_name . '::__construct',
                ),
                $statements_analyzer->getSuppressedIssues(),
            );
        } elseif ($storage->template_types) {
            $result_atomic_type = new TGenericObject(
                $fq_class_name,
                array_values(
                    array_map(
                        static fn($map) => reset($map),
                        $storage->template_types,
                    ),
                ),
                false,
                $from_static,
            );

            $statements_analyzer->node_data->setType(
                $stmt,
                new Union([$result_atomic_type]),
            );
        }

        if ($storage->external_mutation_free) {
            $stmt->setAttribute('external_mutation_free', true);
            $stmt_type = $statements_analyzer->node_data->getType($stmt);

            if ($stmt_type) {
                $stmt_type = $stmt_type->setProperties([
                    'reference_free' => true,
                ]);
                $statements_analyzer->node_data->setType($stmt, $stmt_type);
            }
        }

        if ($statements_analyzer->data_flow_graph instanceof TaintFlowGraph
            && !in_array('TaintedInput', $statements_analyzer->getSuppressedIssues())
            && ($stmt_type = $statements_analyzer->node_data->getType($stmt))
        ) {
            $code_location = new CodeLocation($statements_analyzer->getSource(), $stmt);

            $method_storage = null;

            $declaring_method_id = $codebase->methods->getDeclaringMethodId($method_id);

            if ($declaring_method_id) {
                $method_storage = $codebase->methods->getStorage($declaring_method_id);
            }

            if ($storage->external_mutation_free
                || ($method_storage && $method_storage->specialize_call)
            ) {
                $method_source = DataFlowNode::getForMethodReturn(
                    (string)$method_id,
                    $fq_class_name . '::__construct',
                    $storage->location,
                    $code_location,
                );
            } else {
                $method_source = DataFlowNode::getForMethodReturn(
                    (string)$method_id,
                    $fq_class_name . '::__construct',
                    $storage->location,
                );
            }

            $statements_analyzer->data_flow_graph->addNode($method_source);

            $stmt_type = $stmt_type->setParentNodes([$method_source->id => $method_source]);
            $statements_analyzer->node_data->setType($stmt, $stmt_type);
        }
    }

    private static function analyzeConstructorExpression(
        StatementsAnalyzer $statements_analyzer,
        Codebase $codebase,
        Context $context,
        PhpParser\Node\Expr\New_ $stmt,
        PhpParser\Node\Expr $stmt_class,
        Config $config,
        ?string &$fq_class_name,
        bool &$can_extend,
    ): void {
        $was_inside_general_use = $context->inside_general_use;
        $context->inside_general_use = true;
        ExpressionAnalyzer::analyze($statements_analyzer, $stmt_class, $context);
        $context->inside_general_use = $was_inside_general_use;

        $stmt_class_type = $statements_analyzer->node_data->getType($stmt_class);

        if (!$stmt_class_type) {
            ArgumentsAnalyzer::analyze(
                $statements_analyzer,
                $stmt->getArgs(),
                null,
                null,
                true,
                $context,
            );

            return;
        }

        $has_single_class = $stmt_class_type->isSingleStringLiteral();

        if ($has_single_class) {
            $fq_class_name = $stmt_class_type->getSingleStringLiteral()->value;
        } else {
            if ($statements_analyzer->data_flow_graph instanceof TaintFlowGraph
                && $stmt_class_type->parent_nodes
                && !in_array('TaintedInput', $statements_analyzer->getSuppressedIssues())
            ) {
                $arg_location = new CodeLocation($statements_analyzer->getSource(), $stmt_class);

                $custom_call_sink = TaintSink::getForMethodArgument(
                    'variable-call',
                    'variable-call',
                    0,
                    $arg_location,
                    $arg_location,
                );

                $custom_call_sink->taints = [TaintKind::INPUT_CALLABLE];

                $statements_analyzer->data_flow_graph->addSink($custom_call_sink);

                $event = new AddRemoveTaintsEvent($stmt, $context, $statements_analyzer, $codebase);

                $added_taints = $codebase->config->eventDispatcher->dispatchAddTaints($event);
                $removed_taints = $codebase->config->eventDispatcher->dispatchRemoveTaints($event);

                foreach ($stmt_class_type->parent_nodes as $parent_node) {
                    $statements_analyzer->data_flow_graph->addPath(
                        $parent_node,
                        $custom_call_sink,
                        'call',
                        $added_taints,
                        $removed_taints,
                    );
                }
            }

            if (self::checkMethodArgs(
                null,
                $stmt->getArgs(),
                new TemplateResult([], []),
                $context,
                new CodeLocation($statements_analyzer->getSource(), $stmt),
                $statements_analyzer,
            ) === false) {
                return;
            }
        }

        $new_type = self::getNewType(
            $statements_analyzer,
            $codebase,
            $context,
            $stmt,
            $stmt_class_type,
            $config,
            $can_extend,
        );

        if (!$has_single_class) {
            if ($new_type) {
                $statements_analyzer->node_data->setType($stmt, $new_type);
            }

            ArgumentsAnalyzer::analyze(
                $statements_analyzer,
                $stmt->getArgs(),
                null,
                null,
                true,
                $context,
            );

            return;
        }
    }
    private static function getNewType(
        StatementsAnalyzer $statements_analyzer,
        Codebase $codebase,
        Context $context,
        PhpParser\Node\Expr\New_ $stmt,
        Union $stmt_class_type,
        Config $config,
        bool &$can_extend,
    ): ?Union {
        $new_types = [];

        foreach ($stmt_class_type->getAtomicTypes() as $lhs_type_part) {
            if ($lhs_type_part instanceof TTemplateParam) {
                $as = self::getNewType(
                    $statements_analyzer,
                    $codebase,
                    $context,
                    $stmt,
                    $lhs_type_part->as,
                    $config,
                    $can_extend,
                );
                if ($as) {
                    $new_types []= new Union([$lhs_type_part->replaceAs($as)]);
                }
                continue;
            }

            if ($lhs_type_part instanceof TTemplateParamClass) {
                if (!$statements_analyzer->node_data->getType($stmt)) {
                    $new_type_part = new TTemplateParam(
                        $lhs_type_part->param_name,
                        $lhs_type_part->as_type
                            ? new Union([$lhs_type_part->as_type])
                            : Type::getObject(),
                        $lhs_type_part->defining_class,
                    );

                    if (!$lhs_type_part->as_type) {
                        IssueBuffer::maybeAdd(
                            new MixedMethodCall(
                                'Cannot call constructor on an unknown class',
                                new CodeLocation($statements_analyzer->getSource(), $stmt),
                            ),
                            $statements_analyzer->getSuppressedIssues(),
                        );
                    }

                    $new_types []= new Union([$new_type_part]);

                    if ($lhs_type_part->as_type
                        && $codebase->classlikes->classExists($lhs_type_part->as_type->value)
                    ) {
                        $as_storage = $codebase->classlike_storage_provider->get(
                            $lhs_type_part->as_type->value,
                        );

                        if (!$as_storage->preserve_constructor_signature) {
                            IssueBuffer::maybeAdd(
                                new UnsafeInstantiation(
                                    'Cannot safely instantiate class ' . $lhs_type_part->as_type->value
                                    . ' with "new $class_name" as'
                                    . ' its constructor might change in child classes',
                                    new CodeLocation($statements_analyzer->getSource(), $stmt),
                                ),
                                $statements_analyzer->getSuppressedIssues(),
                            );
                        }
                    }
                }

                if ($lhs_type_part->as_type) {
                    $codebase->methods->methodExists(
                        new MethodIdentifier(
                            $lhs_type_part->as_type->value,
                            '__construct',
                        ),
                        $context->calling_method_id,
                        $codebase->collect_locations
                            ? new CodeLocation($statements_analyzer->getSource(), $stmt) : null,
                        $statements_analyzer,
                        $statements_analyzer->getFilePath(),
                    );
                }

                continue;
            }

            if ($lhs_type_part instanceof TLiteralClassString
                || $lhs_type_part instanceof TClassString
                || $lhs_type_part instanceof TDependentGetClass
            ) {
                if (!$statements_analyzer->node_data->getType($stmt)) {
                    if ($lhs_type_part instanceof TClassString) {
                        $generated_type = $lhs_type_part->as_type ?? new TObject();
                        if ($lhs_type_part instanceof TUnknownClassString) {
                            $generated_type = $lhs_type_part->as_unknown_type ?? $generated_type;
                        }

                        if ($lhs_type_part->as_type
                            && $codebase->classlikes->classExists($lhs_type_part->as_type->value)
                        ) {
                            $as_storage = $codebase->classlike_storage_provider->get(
                                $lhs_type_part->as_type->value,
                            );

                            if (!$as_storage->preserve_constructor_signature) {
                                IssueBuffer::maybeAdd(
                                    new UnsafeInstantiation(
                                        'Cannot safely instantiate class ' . $lhs_type_part->as_type->value
                                        . ' with "new $class_name" as'
                                        . ' its constructor might change in child classes',
                                        new CodeLocation($statements_analyzer->getSource(), $stmt),
                                    ),
                                    $statements_analyzer->getSuppressedIssues(),
                                );
                            }
                        }
                    } elseif ($lhs_type_part instanceof TDependentGetClass) {
                        $generated_type = new TObject();

                        if ($lhs_type_part->as_type->hasObjectType()
                            && $lhs_type_part->as_type->isSingle()
                        ) {
                            foreach ($lhs_type_part->as_type->getAtomicTypes() as $typeof_type_atomic) {
                                if ($typeof_type_atomic instanceof TNamedObject) {
                                    $generated_type = new TNamedObject(
                                        $typeof_type_atomic->value,
                                    );
                                }
                            }
                        }
                    } else {
                        $generated_type = new TNamedObject(
                            $lhs_type_part->value,
                        );
                    }

                    if ($lhs_type_part instanceof TClassString) {
                        $can_extend = true;
                    }

                    if ($generated_type instanceof TObject) {
                        IssueBuffer::maybeAdd(
                            new MixedMethodCall(
                                'Cannot call constructor on an unknown class',
                                new CodeLocation($statements_analyzer->getSource(), $stmt),
                            ),
                            $statements_analyzer->getSuppressedIssues(),
                        );
                    }

                    $new_types []= new Union([$generated_type]);
                }

                continue;
            }

            if ($lhs_type_part instanceof TString) {
                if (!$config->allow_string_standin_for_class
                    || $lhs_type_part instanceof TNumericString
                ) {
                    IssueBuffer::maybeAdd(
                        new InvalidStringClass(
                            'String cannot be used as a class',
                            new CodeLocation($statements_analyzer->getSource(), $stmt),
                        ),
                        $statements_analyzer->getSuppressedIssues(),
                    );
                }
            } elseif ($lhs_type_part instanceof TMixed
                || $lhs_type_part instanceof TObject
            ) {
                IssueBuffer::maybeAdd(
                    new MixedMethodCall(
                        'Cannot call constructor on an unknown class',
                        new CodeLocation($statements_analyzer->getSource(), $stmt),
                    ),
                    $statements_analyzer->getSuppressedIssues(),
                );
            } elseif ($lhs_type_part instanceof TFalse
                && $stmt_class_type->ignore_falsable_issues
            ) {
                // do nothing
            } elseif ($lhs_type_part instanceof TNull
                && $stmt_class_type->ignore_nullable_issues
            ) {
                // do nothing
            } elseif ($lhs_type_part instanceof TNamedObject) {
                $new_types []= new Union([$lhs_type_part]);
                continue;
            } else {
                IssueBuffer::maybeAdd(
                    new UndefinedClass(
                        'Type ' . $lhs_type_part . ' cannot be called as a class',
                        new CodeLocation($statements_analyzer->getSource(), $stmt),
                        (string)$lhs_type_part,
                    ),
                    $statements_analyzer->getSuppressedIssues(),
                );
            }

            $new_types []= Type::getObject();
        }

        if ($new_types) {
            return Type::combineUnionTypeArray($new_types, $codebase);
        }
        return null;
    }
}<|MERGE_RESOLUTION|>--- conflicted
+++ resolved
@@ -78,11 +78,7 @@
         StatementsAnalyzer $statements_analyzer,
         PhpParser\Node\Expr\New_ $stmt,
         Context $context,
-<<<<<<< HEAD
-        TemplateResult $template_result = null,
-=======
-        ?TemplateResult $template_result = null
->>>>>>> 63ea4de7
+        ?TemplateResult $template_result = null,
     ): bool {
         $fq_class_name = null;
 
@@ -316,11 +312,7 @@
         string $fq_class_name,
         bool $from_static,
         bool $can_extend,
-<<<<<<< HEAD
-        TemplateResult $template_result = null,
-=======
-        ?TemplateResult $template_result = null
->>>>>>> 63ea4de7
+        ?TemplateResult $template_result = null,
     ): void {
         $storage = $codebase->classlike_storage_provider->get($fq_class_name);
 
