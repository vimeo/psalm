<?php

declare(strict_types=1);

namespace Psalm\Internal\Analyzer\Statements\Expression\Call\StaticMethod;

use Exception;
use PhpParser;
use Psalm\CodeLocation;
use Psalm\Codebase;
use Psalm\Context;
use Psalm\Internal\Analyzer\ClassLikeAnalyzer;
use Psalm\Internal\Analyzer\ClassLikeNameOptions;
use Psalm\Internal\Analyzer\FunctionLikeAnalyzer;
use Psalm\Internal\Analyzer\MethodAnalyzer;
use Psalm\Internal\Analyzer\NamespaceAnalyzer;
use Psalm\Internal\Analyzer\Statements\Expression\Call\ArgumentMapPopulator;
use Psalm\Internal\Analyzer\Statements\Expression\Call\ArgumentsAnalyzer;
use Psalm\Internal\Analyzer\Statements\Expression\Call\Method\MethodVisibilityAnalyzer;
use Psalm\Internal\Analyzer\Statements\Expression\Call\MethodCallAnalyzer;
use Psalm\Internal\Analyzer\Statements\Expression\Call\StaticCallAnalyzer;
use Psalm\Internal\Analyzer\Statements\Expression\CallAnalyzer;
use Psalm\Internal\Analyzer\Statements\Expression\Fetch\AtomicPropertyFetchAnalyzer;
use Psalm\Internal\Analyzer\Statements\ExpressionAnalyzer;
use Psalm\Internal\Analyzer\StatementsAnalyzer;
use Psalm\Internal\MethodIdentifier;
use Psalm\Internal\Type\TemplateResult;
use Psalm\Internal\Type\TypeExpander;
use Psalm\Issue\DeprecatedClass;
use Psalm\Issue\ImpureMethodCall;
use Psalm\Issue\InternalClass;
use Psalm\Issue\InvalidStringClass;
use Psalm\Issue\MixedMethodCall;
use Psalm\Issue\UndefinedClass;
use Psalm\Issue\UndefinedMethod;
use Psalm\IssueBuffer;
<<<<<<< HEAD
use Psalm\Node\Expr\VirtualArray;
use Psalm\Node\Expr\VirtualMethodCall;
use Psalm\Node\Expr\VirtualVariable;
use Psalm\Node\Scalar\VirtualString;
use Psalm\Node\VirtualArg;
use Psalm\Node\VirtualArrayItem;
=======
use Psalm\Node\Expr\VirtualMethodCall;
use Psalm\Node\Expr\VirtualVariable;
>>>>>>> 71707e6c
use Psalm\Storage\ClassLikeStorage;
use Psalm\Storage\MethodStorage;
use Psalm\Type;
use Psalm\Type\Atomic;
use Psalm\Type\Atomic\TClassString;
use Psalm\Type\Atomic\TClosure;
use Psalm\Type\Atomic\TDependentGetClass;
use Psalm\Type\Atomic\TGenericObject;
use Psalm\Type\Atomic\TLiteralClassString;
use Psalm\Type\Atomic\TMixed;
use Psalm\Type\Atomic\TNamedObject;
use Psalm\Type\Atomic\TNull;
use Psalm\Type\Atomic\TNumericString;
use Psalm\Type\Atomic\TObject;
use Psalm\Type\Atomic\TString;
use Psalm\Type\Atomic\TTemplateParam;
use Psalm\Type\Union;

use function array_filter;
use function array_values;
use function assert;
use function count;
use function in_array;
use function strtolower;

/**
 * @internal
 */
final class AtomicStaticCallAnalyzer
{
    public static function analyze(
        StatementsAnalyzer $statements_analyzer,
        PhpParser\Node\Expr\StaticCall $stmt,
        Context $context,
        Atomic $lhs_type_part,
        bool $ignore_nullable_issues,
        bool &$moved_call,
        bool &$has_mock,
        bool &$has_existing_method,
        ?TemplateResult $inferred_template_result = null,
    ): void {
        $intersection_types = [];

        if ($lhs_type_part instanceof TNamedObject) {
            $fq_class_name = $lhs_type_part->value;

            if (!ClassLikeAnalyzer::checkFullyQualifiedClassLikeName(
                $statements_analyzer,
                $fq_class_name,
                new CodeLocation($statements_analyzer, $stmt->class),
                !$context->collect_initializations
                    && !$context->collect_mutations
                    ? $context->self
                    : null,
                !$context->collect_initializations
                    && !$context->collect_mutations
                    ? $context->calling_method_id
                    : null,
                $statements_analyzer->getSuppressedIssues(),
                new ClassLikeNameOptions(
                    $stmt->class instanceof PhpParser\Node\Name
                        && count($stmt->class->getParts()) === 1
                        && in_array(strtolower($stmt->class->getFirst()), ['self', 'static'], true),
                ),
            )) {
                return;
            }

            $intersection_types = $lhs_type_part->extra_types;
        } elseif ($lhs_type_part instanceof TClassString
            && $lhs_type_part->as_type
        ) {
            $fq_class_name = $lhs_type_part->as_type->value;

            if (!ClassLikeAnalyzer::checkFullyQualifiedClassLikeName(
                $statements_analyzer,
                $fq_class_name,
                new CodeLocation($statements_analyzer, $stmt->class),
                $context->self,
                $context->calling_method_id,
                $statements_analyzer->getSuppressedIssues(),
            )) {
                return;
            }

            $intersection_types = $lhs_type_part->as_type->extra_types;
        } elseif ($lhs_type_part instanceof TDependentGetClass
            && !$lhs_type_part->as_type->hasObject()
        ) {
            $fq_class_name = 'object';

            if ($lhs_type_part->as_type->hasObjectType()
                && $lhs_type_part->as_type->isSingle()
            ) {
                foreach ($lhs_type_part->as_type->getAtomicTypes() as $typeof_type_atomic) {
                    if ($typeof_type_atomic instanceof TNamedObject) {
                        $fq_class_name = $typeof_type_atomic->value;
                    }
                }
            }

            if ($fq_class_name === 'object') {
                return;
            }
        } elseif ($lhs_type_part instanceof TLiteralClassString) {
            $fq_class_name = $lhs_type_part->value;

            if (!ClassLikeAnalyzer::checkFullyQualifiedClassLikeName(
                $statements_analyzer,
                $fq_class_name,
                new CodeLocation($statements_analyzer, $stmt->class),
                $context->self,
                $context->calling_method_id,
                $statements_analyzer->getSuppressedIssues(),
            )) {
                return;
            }
        } elseif ($lhs_type_part instanceof TTemplateParam
            && !$lhs_type_part->as->isMixed()
            && !$lhs_type_part->as->hasObject()
        ) {
            $fq_class_name = null;

            foreach ($lhs_type_part->as->getAtomicTypes() as $generic_param_type) {
                if (!$generic_param_type instanceof TNamedObject) {
                    return;
                }

                $fq_class_name = $generic_param_type->value;
                break;
            }

            if (!$fq_class_name) {
                IssueBuffer::maybeAdd(
                    new UndefinedClass(
                        'Type ' . $lhs_type_part->as . ' cannot be called as a class',
                        new CodeLocation($statements_analyzer->getSource(), $stmt),
                        (string) $lhs_type_part,
                    ),
                    $statements_analyzer->getSuppressedIssues(),
                );

                return;
            }
        } else {
            self::handleNonObjectCall(
                $statements_analyzer,
                $stmt,
                $context,
                $lhs_type_part,
                $ignore_nullable_issues,
            );

            return;
        }

        $codebase = $statements_analyzer->getCodebase();

        $fq_class_name = $codebase->classlikes->getUnAliasedName($fq_class_name);

        $is_mock = ExpressionAnalyzer::isMock($fq_class_name);

        $has_mock = $has_mock || $is_mock;

        if ($stmt->name instanceof PhpParser\Node\Identifier && !$is_mock) {
            self::handleNamedCall(
                $statements_analyzer,
                $stmt,
                $stmt->name,
                $context,
                $lhs_type_part,
                $intersection_types ?: [],
                $fq_class_name,
                $moved_call,
                $has_existing_method,
                $inferred_template_result,
            );
        } else {
            if ($stmt->name instanceof PhpParser\Node\Expr) {
                $was_inside_general_use = $context->inside_general_use;
                $context->inside_general_use = true;

                ExpressionAnalyzer::analyze($statements_analyzer, $stmt->name, $context);

                $context->inside_general_use = $was_inside_general_use;
            }

            if (!$context->ignore_variable_method) {
                $codebase->analyzer->addMixedMemberName(
                    strtolower($fq_class_name) . '::',
                    $context->calling_method_id ?: $statements_analyzer->getFileName(),
                );
            }

            if ($stmt->isFirstClassCallable()) {
                $return_type_candidate = null;
                if (!$stmt->name instanceof PhpParser\Node\Identifier) {
                    $method_name_type = $statements_analyzer->node_data->getType($stmt->name);
                    if ($method_name_type && $method_name_type->isSingleStringLiteral()) {
                        $method_identifier = new MethodIdentifier(
                            $fq_class_name,
                            strtolower($method_name_type->getSingleStringLiteral()->value),
                        );
                        //the call to methodExists will register that the method was called from somewhere
                        if ($codebase->methods->methodExists(
                            $method_identifier,
                            $context->calling_method_id,
                            null,
                            $statements_analyzer,
                            $statements_analyzer->getFilePath(),
                            true,
                            $context->insideUse(),
                        )) {
                            $method_storage = $codebase->methods->getStorage($method_identifier);

                            $return_type_candidate = new Union([new TClosure(
                                'Closure',
                                $method_storage->params,
                                $method_storage->return_type,
                                $method_storage->pure,
                            )]);
                        }
                    }
                }

                $statements_analyzer->node_data->setType($stmt, $return_type_candidate ?? Type::getClosure());

                return;
            }

            if (ArgumentsAnalyzer::analyze(
                $statements_analyzer,
                $stmt->getArgs(),
                null,
                null,
                true,
                $context,
            ) === false) {
                return;
            }
        }

        if ($codebase->alter_code
            && $fq_class_name
            && !$moved_call
            && $stmt->class instanceof PhpParser\Node\Name
            && !in_array($stmt->class->getFirst(), ['parent', 'static'])
        ) {
            $codebase->classlikes->handleClassLikeReferenceInMigration(
                $codebase,
                $statements_analyzer,
                $stmt->class,
                $fq_class_name,
                $context->calling_method_id,
                false,
                $stmt->class->getFirst() === 'self',
            );
        }
    }

    /**
     * @psalm-suppress UnusedReturnValue not used but seems important
     * @psalm-suppress ComplexMethod to be refactored
     */
    private static function handleNamedCall(
        StatementsAnalyzer $statements_analyzer,
        PhpParser\Node\Expr\StaticCall $stmt,
        PhpParser\Node\Identifier $stmt_name,
        Context $context,
        Atomic $lhs_type_part,
        array $intersection_types,
        string $fq_class_name,
        bool &$moved_call,
        bool &$has_existing_method,
        ?TemplateResult $inferred_template_result = null,
    ): bool {
        $codebase = $statements_analyzer->getCodebase();

        $method_name_lc = strtolower($stmt_name->name);
        $method_id = new MethodIdentifier($fq_class_name, $method_name_lc);

        $cased_method_id = $fq_class_name . '::' . $stmt_name->name;

        if ($codebase->store_node_types
            && !$stmt->isFirstClassCallable()
            && !$context->collect_initializations
            && !$context->collect_mutations
        ) {
            ArgumentMapPopulator::recordArgumentPositions(
                $statements_analyzer,
                $stmt,
                $codebase,
                (string) $method_id,
            );
        }

        if ($intersection_types
            && !$codebase->methods->methodExists($method_id)
        ) {
            foreach ($intersection_types as $intersection_type) {
                if (!$intersection_type instanceof TNamedObject) {
                    continue;
                }

                $intersection_method_id = new MethodIdentifier(
                    $intersection_type->value,
                    $method_name_lc,
                );

                if ($codebase->methods->methodExists($intersection_method_id)) {
                    $method_id = $intersection_method_id;
                    $cased_method_id = $intersection_type->value . '::' . $stmt_name->name;
                    $fq_class_name = $intersection_type->value;
                    break;
                }
            }
        }

        $class_storage = $codebase->classlike_storage_provider->get($fq_class_name);

        $naive_method_exists = $codebase->methods->methodExists(
            $method_id,
            !$context->collect_initializations
                && !$context->collect_mutations
                ? $context->calling_method_id
                : null,
            $codebase->collect_locations
                ? new CodeLocation($statements_analyzer, $stmt_name)
                : null,
            $statements_analyzer,
            $statements_analyzer->getFilePath(),
            false,
            $context->insideUse(),
        );

        $fake_method_exists = false;

        if (!$naive_method_exists
            && $codebase->methods->existence_provider->has($fq_class_name)
        ) {
            $fake_method_exists = $codebase->methods->existence_provider->doesMethodExist(
                $fq_class_name,
                $method_id->method_name,
                $statements_analyzer,
                null,
            ) ?? false;
        }

        $args = $stmt->isFirstClassCallable() ? [] : $stmt->getArgs();

        if (!$naive_method_exists
            && $class_storage->mixin_declaring_fqcln
            && $class_storage->namedMixins
        ) {
            foreach ($class_storage->namedMixins as $mixin) {
                $new_method_id = new MethodIdentifier(
                    $mixin->value,
                    $method_name_lc,
                );

                if ($codebase->methods->methodExists(
                    $new_method_id,
                    $context->calling_method_id,
                    $codebase->collect_locations
                        ? new CodeLocation($statements_analyzer, $stmt_name)
                        : null,
                    !$context->collect_initializations
                    && !$context->collect_mutations
                        ? $statements_analyzer
                        : null,
                    $statements_analyzer->getFilePath(),
                    true,
                    $context->insideUse(),
                )) {
                    $mixin_candidates = [];
                    foreach ($class_storage->templatedMixins as $mixin_candidate) {
                        $mixin_candidates[] = $mixin_candidate;
                    }

                    foreach ($class_storage->namedMixins as $mixin_candidate) {
                        $mixin_candidates[] = $mixin_candidate;
                    }

                    $mixin_candidates_no_generic = array_filter(
                        $mixin_candidates,
                        static fn(Atomic $check): bool => !($check instanceof TGenericObject)
                    );

                    // $mixin_candidates_no_generic will only be empty when there are TGenericObject entries.
                    // In that case, Union will be initialized with an empty array but
                    // replaced with non-empty types in the following loop.
                    /** @psalm-suppress ArgumentTypeCoercion */
                    $mixin_candidate_type = new Union($mixin_candidates_no_generic);

                    foreach ($mixin_candidates as $tGenericMixin) {
                        if (!($tGenericMixin instanceof TGenericObject)) {
                            continue;
                        }

                        $mixin_declaring_class_storage = $codebase->classlike_storage_provider->get(
                            $class_storage->mixin_declaring_fqcln,
                        );

                        $new_mixin_candidate_type = AtomicPropertyFetchAnalyzer::localizePropertyType(
                            $codebase,
                            new Union([$lhs_type_part]),
                            $tGenericMixin,
                            $class_storage,
                            $mixin_declaring_class_storage,
                        )->getBuilder();

                        foreach ($mixin_candidate_type->getAtomicTypes() as $type) {
                            $new_mixin_candidate_type->addType($type);
                        }

                        $mixin_candidate_type = $new_mixin_candidate_type->freeze();
                    }

                    $new_lhs_type = TypeExpander::expandUnion(
                        $codebase,
                        $mixin_candidate_type,
                        $fq_class_name,
                        $fq_class_name,
                        $class_storage->parent_class,
                        true,
                        false,
                        $class_storage->final,
                    );

                    $mixin_context = clone $context;
                    $mixin_context->vars_in_scope['$__tmp_mixin_var__'] = $new_lhs_type;

                    return self::forwardCallToInstanceMethod(
                        $statements_analyzer,
                        $stmt,
                        $stmt_name,
                        $mixin_context,
                        '__tmp_mixin_var__',
                        true,
                    );
                }
            }
        }

        $config = $codebase->config;

        $found_method_and_class_storage = self::findPseudoMethodAndClassStorages(
            $codebase,
            $class_storage,
            $method_name_lc,
        );


        if ($stmt->isFirstClassCallable()) {
            if ($found_method_and_class_storage) {
                [ $method_storage ] = $found_method_and_class_storage;

                $return_type_candidate = new Union([new TClosure(
                    'Closure',
                    $method_storage->params,
                    $method_storage->return_type,
                    $method_storage->pure,
                )]);
            } else {
                $method_exists = $naive_method_exists
                    || $fake_method_exists
                    || isset($class_storage->methods[$method_name_lc])
                    || isset($class_storage->pseudo_static_methods[$method_name_lc]);

                if ($method_exists) {
                    $declaring_method_id = $codebase->methods->getDeclaringMethodId($method_id) ?? $method_id;

                    $return_type_candidate = new Union([new TClosure(
                        'Closure',
                        array_values($codebase->getMethodParams($method_id)),
                        $codebase->getMethodReturnType($method_id, $fq_class_name),
                        $codebase->methods->getStorage($declaring_method_id)->pure,
                    )]);
                } elseif ($codebase->methodExists(
                    $call_static_method_id = new MethodIdentifier($method_id->fq_class_name, '__callstatic'),
                    new CodeLocation($statements_analyzer, $stmt),
                    null,
                    null,
                    false,
                )) {
                    $return_type_candidate = new Union([new TClosure(
                        'Closure',
                        null,
                        $codebase->getMethodReturnType($call_static_method_id, $fq_class_name),
                        $codebase->methods->getStorage($call_static_method_id)->pure,
                    )]);
                } else {
                    if (IssueBuffer::accepts(
                        new UndefinedMethod(
                            'Method ' . $method_id . ' does not exist',
                            new CodeLocation($statements_analyzer, $stmt),
                            (string) $method_id,
                        ),
                        $statements_analyzer->getSuppressedIssues(),
                    )) {
                        return false;
                    }

                    $return_type_candidate = Type::getClosure();
                }
            }

            $expanded_return_type = TypeExpander::expandUnion(
                $codebase,
                $return_type_candidate,
                $context->self,
                $class_storage->name,
                $context->parent,
                true,
                false,
                true,
            );

            $statements_analyzer->node_data->setType($stmt, $expanded_return_type);

            return true;
        }

        $callstatic_id = new MethodIdentifier(
            $fq_class_name,
            '__callstatic',
        );

        $callstatic_method_exists = $codebase->methods->methodExists($callstatic_id);

        $with_pseudo = $callstatic_method_exists
            || $codebase->config->use_phpdoc_method_without_magic_or_parent;

        if ($codebase->methods->getDeclaringMethodId($method_id, $with_pseudo)) {
            if ((!$stmt->class instanceof PhpParser\Node\Name
                    || $stmt->class->getFirst() !== 'parent'
                    || $statements_analyzer->isStatic())
                && (
                    !$context->self
                    || $statements_analyzer->isStatic()
                    || !$codebase->classExtends($context->self, $fq_class_name)
                )
            ) {
                MethodAnalyzer::checkStatic(
                    $method_id,
                    ($stmt->class instanceof PhpParser\Node\Name
                        && strtolower($stmt->class->getFirst()) === 'self')
                    || $context->self === $fq_class_name,
                    !$statements_analyzer->isStatic(),
                    $codebase,
                    new CodeLocation($statements_analyzer, $stmt),
                    $statements_analyzer->getSuppressedIssues(),
                    $is_dynamic_this_method,
                );

                if ($is_dynamic_this_method) {
                    return self::forwardCallToInstanceMethod(
                        $statements_analyzer,
                        $stmt,
                        $stmt_name,
                        $context,
                    );
                }
            }
        }

        if (!$naive_method_exists
            || !MethodAnalyzer::isMethodVisible(
                $method_id,
                $context,
                $statements_analyzer->getSource(),
            )
            || $fake_method_exists
            || $found_method_and_class_storage
        ) {
            if ($callstatic_method_exists) {
                $callstatic_declaring_id = $codebase->methods->getDeclaringMethodId($callstatic_id);
                assert($callstatic_declaring_id !== null);
                $callstatic_pure = false;
                $callstatic_mutation_free = false;
                if ($codebase->methods->hasStorage($callstatic_declaring_id)) {
                    $callstatic_storage = $codebase->methods->getStorage($callstatic_declaring_id);
                    $callstatic_pure = $callstatic_storage->pure;
                    $callstatic_mutation_free = $callstatic_storage->mutation_free;
                }
                if ($codebase->methods->return_type_provider->has($fq_class_name)) {
                    $return_type_candidate = $codebase->methods->return_type_provider->getReturnType(
                        $statements_analyzer,
                        $method_id->fq_class_name,
                        $method_id->method_name,
                        $stmt,
                        $context,
                        new CodeLocation($statements_analyzer->getSource(), $stmt_name),
                        null,
                        null,
                        strtolower($stmt_name->name),
                    );

                    if ($return_type_candidate) {
                        CallAnalyzer::checkMethodArgs(
                            $method_id,
                            $stmt->getArgs(),
                            new TemplateResult([], []),
                            $context,
                            new CodeLocation($statements_analyzer->getSource(), $stmt),
                            $statements_analyzer,
                        );

                        $statements_analyzer->node_data->setType($stmt, $return_type_candidate);

                        return true;
                    }
                }

                if ($found_method_and_class_storage) {
                    [$pseudo_method_storage, $defining_class_storage] = $found_method_and_class_storage;

                    if (self::checkPseudoMethod(
                        $statements_analyzer,
                        $stmt,
                        $method_id,
                        $fq_class_name,
                        $args,
                        $defining_class_storage,
                        $pseudo_method_storage,
                        $context,
                    ) === false
                    ) {
                        return false;
                    }

                    if (!$context->inside_throw) {
                        if ($context->pure && !$callstatic_pure) {
                            IssueBuffer::maybeAdd(
                                new ImpureMethodCall(
                                    'Cannot call an impure method from a pure context',
                                    new CodeLocation($statements_analyzer, $stmt_name),
                                ),
                                $statements_analyzer->getSuppressedIssues(),
                            );
                        } elseif ($context->mutation_free && !$callstatic_mutation_free) {
                            IssueBuffer::maybeAdd(
                                new ImpureMethodCall(
                                    'Cannot call a possibly-mutating method from a mutation-free context',
                                    new CodeLocation($statements_analyzer, $stmt_name),
                                ),
                                $statements_analyzer->getSuppressedIssues(),
                            );
                        } elseif ($statements_analyzer->getSource()
                            instanceof FunctionLikeAnalyzer
                            && $statements_analyzer->getSource()->track_mutations
                            && !$callstatic_pure
                        ) {
                            if (!$callstatic_mutation_free) {
                                $statements_analyzer->getSource()->inferred_has_mutation = true;
                            }

                            $statements_analyzer->getSource()->inferred_impure = true;
                        }
                    }

                    if ($pseudo_method_storage->return_type) {
                        return true;
                    }
                } else {
                    if (ArgumentsAnalyzer::analyze(
                        $statements_analyzer,
                        $args,
                        null,
                        null,
                        true,
                        $context,
                    ) === false) {
                        return false;
                    }
                }
<<<<<<< HEAD

                $array_values = array_map(
                    static fn(PhpParser\Node\Arg $arg): PhpParser\Node\ArrayItem => new VirtualArrayItem(
                        $arg->value,
                        null,
                        false,
                        $arg->getAttributes(),
                    ),
                    $args,
                );

                $args = [
                    new VirtualArg(
                        new VirtualString((string) $method_id, $stmt_name->getAttributes()),
                        false,
                        false,
                        $stmt_name->getAttributes(),
                    ),
                    new VirtualArg(
                        new VirtualArray($array_values, $stmt->getAttributes()),
                        false,
                        false,
                        $stmt->getAttributes(),
                    ),
                ];

                $method_id = new MethodIdentifier(
                    $fq_class_name,
                    '__callstatic',
                );
            } elseif ($found_method_and_class_storage
                && ($config->use_phpdoc_method_without_magic_or_parent || $class_storage->parent_class)
            ) {
=======
            } elseif ($found_method_and_class_storage && ($naive_method_exists || $with_pseudo)) {
>>>>>>> 71707e6c
                [$pseudo_method_storage, $defining_class_storage] = $found_method_and_class_storage;

                if (self::checkPseudoMethod(
                    $statements_analyzer,
                    $stmt,
                    $method_id,
                    $fq_class_name,
                    $args,
                    $defining_class_storage,
                    $pseudo_method_storage,
                    $context,
                ) === false
                ) {
                    return false;
                }

                if ($pseudo_method_storage->return_type) {
                    return true;
                }
            } elseif ($stmt->class instanceof PhpParser\Node\Name && $stmt->class->getFirst() === 'parent'
                && !$codebase->methodExists($method_id)
                && !$statements_analyzer->isStatic()
            ) {
                // In case of parent::xxx() call on instance method context (i.e. not static context)
                // with nonexistent method, we try to forward to instance method call for resolve pseudo method.

                // Use parent type as static type for the method call
                $tmp_context = clone $context;
                $tmp_context->vars_in_scope['$__tmp_parent_var__'] = new Union([$lhs_type_part]);

                if (self::forwardCallToInstanceMethod(
                    $statements_analyzer,
                    $stmt,
                    $stmt_name,
                    $tmp_context,
                    '__tmp_parent_var__',
                ) === false) {
                    return false;
                }

                unset($tmp_context);

                // Resolve actual static return type according to caller (i.e. $this) static type
                if (isset($context->vars_in_scope['$this'])
                    && $method_call_type = $statements_analyzer->node_data->getType($stmt)
                ) {
                    $method_call_type = $method_call_type->getBuilder();

                    foreach ($method_call_type->getAtomicTypes() as $name => $type) {
                        if ($type instanceof TNamedObject && $type->is_static && $type->value === $fq_class_name) {
                            // Replace parent&static type to actual static type
                            $method_call_type->removeType($name);
                            $method_call_type->addType($context->vars_in_scope['$this']->getSingleAtomic());
                        }
                    }

                    $statements_analyzer->node_data->setType($stmt, $method_call_type->freeze());
                }

                return true;
            }

            if (!$context->check_methods) {
                if (ArgumentsAnalyzer::analyze(
                    $statements_analyzer,
                    $stmt->getArgs(),
                    null,
                    null,
                    true,
                    $context,
                ) === false) {
                    return false;
                }

                return true;
            }
        }

        if (!$callstatic_method_exists || $class_storage->hasSealedMethods($config)) {
            $does_method_exist = MethodAnalyzer::checkMethodExists(
                $codebase,
                $method_id,
                new CodeLocation($statements_analyzer, $stmt),
                $statements_analyzer->getSuppressedIssues(),
                $context->calling_method_id,
                $with_pseudo,
            );
        } else {
            $does_method_exist = null;
        }

        if (!$does_method_exist) {
            if (ArgumentsAnalyzer::analyze(
                $statements_analyzer,
                $stmt->getArgs(),
                null,
                null,
                true,
                $context,
            ) === false) {
                return false;
            }

            if ($codebase->alter_code && $fq_class_name && !$moved_call) {
                $codebase->classlikes->handleClassLikeReferenceInMigration(
                    $codebase,
                    $statements_analyzer,
                    $stmt->class,
                    $fq_class_name,
                    $context->calling_method_id,
                );
            }

            return true;
        }

        $class_storage = $codebase->classlike_storage_provider->get($fq_class_name);

        if ($class_storage->deprecated && $fq_class_name !== $context->self) {
            IssueBuffer::maybeAdd(
                new DeprecatedClass(
                    $fq_class_name . ' is marked deprecated',
                    new CodeLocation($statements_analyzer->getSource(), $stmt),
                    $fq_class_name,
                ),
                $statements_analyzer->getSuppressedIssues(),
            );
        }

        if ($context->self && ! NamespaceAnalyzer::isWithinAny($context->self, $class_storage->internal)) {
            IssueBuffer::maybeAdd(
                new InternalClass(
                    $fq_class_name . ' is internal to ' . InternalClass::listToPhrase($class_storage->internal)
                        . ' but called from ' . $context->self,
                    new CodeLocation($statements_analyzer->getSource(), $stmt),
                    $fq_class_name,
                ),
                $statements_analyzer->getSuppressedIssues(),
            );
        }

        if (MethodVisibilityAnalyzer::analyze(
            $method_id,
            $context,
            $statements_analyzer->getSource(),
            new CodeLocation($statements_analyzer, $stmt),
            $statements_analyzer->getSuppressedIssues(),
        ) === false) {
            return false;
        }

        $has_existing_method = true;

        ExistingAtomicStaticCallAnalyzer::analyze(
            $statements_analyzer,
            $stmt,
            $stmt_name,
            $args,
            $context,
            $lhs_type_part,
            $method_id,
            $cased_method_id,
            $class_storage,
            $moved_call,
            $inferred_template_result,
        );

        return true;
    }

    /**
     * @param  list<PhpParser\Node\Arg> $args
     * @return false|null
     */
    private static function checkPseudoMethod(
        StatementsAnalyzer $statements_analyzer,
        PhpParser\Node\Expr\StaticCall $stmt,
        MethodIdentifier $method_id,
        string $static_fq_class_name,
        array $args,
        ClassLikeStorage $class_storage,
        MethodStorage $pseudo_method_storage,
        Context $context,
    ): ?bool {
        if (ArgumentsAnalyzer::analyze(
            $statements_analyzer,
            $args,
            $pseudo_method_storage->params,
            (string) $method_id,
            true,
            $context,
        ) === false) {
            return false;
        }

        $codebase = $statements_analyzer->getCodebase();

        if (ArgumentsAnalyzer::checkArgumentsMatch(
            $statements_analyzer,
            $args,
            $method_id,
            $pseudo_method_storage->params,
            $pseudo_method_storage,
            null,
            new TemplateResult([], []),
            new CodeLocation($statements_analyzer, $stmt),
            $context,
        ) === false) {
            return false;
        }

        $method_storage = null;

        if ($statements_analyzer->data_flow_graph) {
            try {
                $method_storage = $codebase->methods->getStorage($method_id);

                ArgumentsAnalyzer::analyze(
                    $statements_analyzer,
                    $args,
                    $method_storage->params,
                    (string) $method_id,
                    true,
                    $context,
                );

                ArgumentsAnalyzer::checkArgumentsMatch(
                    $statements_analyzer,
                    $args,
                    $method_id,
                    $method_storage->params,
                    $method_storage,
                    null,
                    new TemplateResult([], []),
                    new CodeLocation($statements_analyzer, $stmt),
                    $context,
                );
            } catch (Exception) {
                // do nothing
            }
        }

        if ($pseudo_method_storage->return_type) {
            $return_type_candidate = $pseudo_method_storage->return_type;

            $return_type_candidate = TypeExpander::expandUnion(
                $statements_analyzer->getCodebase(),
                $return_type_candidate,
                $class_storage->name,
                $static_fq_class_name,
                $class_storage->parent_class,
            );

            if ($method_storage) {
                StaticCallAnalyzer::taintReturnType(
                    $statements_analyzer,
                    $stmt,
                    $method_id,
                    (string) $method_id,
                    $return_type_candidate,
                    $method_storage,
                    null,
                    $context,
                );
            }

            $stmt_type = $statements_analyzer->node_data->getType($stmt);

            $statements_analyzer->node_data->setType(
                $stmt,
                Type::combineUnionTypes(
                    $return_type_candidate,
                    $stmt_type,
                ),
            );
        }

        return null;
    }

    public static function handleNonObjectCall(
        StatementsAnalyzer $statements_analyzer,
        PhpParser\Node\Expr\StaticCall $stmt,
        Context $context,
        Atomic $lhs_type_part,
        bool $ignore_nullable_issues,
    ): void {
        $codebase = $statements_analyzer->getCodebase();
        $config = $codebase->config;

        if ($lhs_type_part instanceof TMixed
            || $lhs_type_part instanceof TTemplateParam
            || $lhs_type_part instanceof TClassString
            || $lhs_type_part instanceof TObject
        ) {
            if ($stmt->name instanceof PhpParser\Node\Identifier) {
                $codebase->analyzer->addMixedMemberName(
                    strtolower($stmt->name->name),
                    $context->calling_method_id ?: $statements_analyzer->getFileName(),
                );
            }

            IssueBuffer::maybeAdd(
                new MixedMethodCall(
                    'Cannot call method on an unknown class',
                    new CodeLocation($statements_analyzer->getSource(), $stmt),
                ),
                $statements_analyzer->getSuppressedIssues(),
            );

            return;
        }

        if ($lhs_type_part instanceof TString) {
            if ($config->allow_string_standin_for_class
                && !$lhs_type_part instanceof TNumericString
            ) {
                return;
            }

            IssueBuffer::maybeAdd(
                new InvalidStringClass(
                    'String cannot be used as a class',
                    new CodeLocation($statements_analyzer->getSource(), $stmt),
                ),
                $statements_analyzer->getSuppressedIssues(),
            );

            return;
        }

        if ($lhs_type_part instanceof TNull
            && $ignore_nullable_issues
        ) {
            return;
        }

        IssueBuffer::maybeAdd(
            new UndefinedClass(
                'Type ' . $lhs_type_part . ' cannot be called as a class',
                new CodeLocation($statements_analyzer->getSource(), $stmt),
                (string) $lhs_type_part,
            ),
            $statements_analyzer->getSuppressedIssues(),
        );
    }

    /**
     * Try to find matching pseudo method over ancestors (including interfaces).
     *
     * Returns the pseudo method if exists, with its defining class storage.
     * If the method is not declared, null is returned.
     *
     * @param ClassLikeStorage $static_class_storage The called class
     * @param lowercase-string $method_name_lc
     * @return array{MethodStorage, ClassLikeStorage}|null
     */
    private static function findPseudoMethodAndClassStorages(
        Codebase $codebase,
        ClassLikeStorage $static_class_storage,
        string $method_name_lc,
    ): ?array {
        if ($pseudo_method_storage = $static_class_storage->pseudo_static_methods[$method_name_lc] ?? null) {
            return [$pseudo_method_storage, $static_class_storage];
        }

        $ancestors = $static_class_storage->class_implements + $static_class_storage->parent_classes;

        foreach ($ancestors as $fq_class_name => $_) {
            $class_storage = $codebase->classlikes->getStorageFor($fq_class_name);

            if ($class_storage && isset($class_storage->pseudo_static_methods[$method_name_lc])) {
                return [
                    $class_storage->pseudo_static_methods[$method_name_lc],
                    $class_storage,
                ];
            }
        }

        return null;
    }

    /**
     * Forward static call to instance call, using `VirtualMethodCall` and `MethodCallAnalyzer::analyze()`
     * The resolved method return type will be set as type of the $stmt node.
     *
     * @param string $virtual_var_name Temporary var name to use for create the fake MethodCall statement.
     * @param bool $always_set_node_type If true, when the method has no declared typed, mixed will be set on node.
     * @return bool Result of analysis. False if the call is invalid.
     * @see MethodCallAnalyzer::analyze()
     */
    private static function forwardCallToInstanceMethod(
        StatementsAnalyzer $statements_analyzer,
        PhpParser\Node\Expr\StaticCall $stmt,
        PhpParser\Node\Identifier $stmt_name,
        Context $context,
        string $virtual_var_name = 'this',
        bool $always_set_node_type = false,
    ): bool {
        $old_data_provider = $statements_analyzer->node_data;

        $statements_analyzer->node_data = clone $statements_analyzer->node_data;

        $fake_method_call_expr = new VirtualMethodCall(
            new VirtualVariable($virtual_var_name, $stmt->class->getAttributes()),
            $stmt_name,
            $stmt->getArgs(),
            $stmt->getAttributes(),
        );

        if (MethodCallAnalyzer::analyze(
            $statements_analyzer,
            $fake_method_call_expr,
            $context,
        ) === false) {
            return false;
        }

        $fake_method_call_type = $statements_analyzer->node_data->getType($fake_method_call_expr);

        $statements_analyzer->node_data = $old_data_provider;

        if ($fake_method_call_type) {
            $statements_analyzer->node_data->setType($stmt, $fake_method_call_type);
        } elseif ($always_set_node_type) {
            $statements_analyzer->node_data->setType($stmt, Type::getMixed());
        }

        return true;
    }
}<|MERGE_RESOLUTION|>--- conflicted
+++ resolved
@@ -34,17 +34,8 @@
 use Psalm\Issue\UndefinedClass;
 use Psalm\Issue\UndefinedMethod;
 use Psalm\IssueBuffer;
-<<<<<<< HEAD
-use Psalm\Node\Expr\VirtualArray;
 use Psalm\Node\Expr\VirtualMethodCall;
 use Psalm\Node\Expr\VirtualVariable;
-use Psalm\Node\Scalar\VirtualString;
-use Psalm\Node\VirtualArg;
-use Psalm\Node\VirtualArrayItem;
-=======
-use Psalm\Node\Expr\VirtualMethodCall;
-use Psalm\Node\Expr\VirtualVariable;
->>>>>>> 71707e6c
 use Psalm\Storage\ClassLikeStorage;
 use Psalm\Storage\MethodStorage;
 use Psalm\Type;
@@ -721,43 +712,7 @@
                         return false;
                     }
                 }
-<<<<<<< HEAD
-
-                $array_values = array_map(
-                    static fn(PhpParser\Node\Arg $arg): PhpParser\Node\ArrayItem => new VirtualArrayItem(
-                        $arg->value,
-                        null,
-                        false,
-                        $arg->getAttributes(),
-                    ),
-                    $args,
-                );
-
-                $args = [
-                    new VirtualArg(
-                        new VirtualString((string) $method_id, $stmt_name->getAttributes()),
-                        false,
-                        false,
-                        $stmt_name->getAttributes(),
-                    ),
-                    new VirtualArg(
-                        new VirtualArray($array_values, $stmt->getAttributes()),
-                        false,
-                        false,
-                        $stmt->getAttributes(),
-                    ),
-                ];
-
-                $method_id = new MethodIdentifier(
-                    $fq_class_name,
-                    '__callstatic',
-                );
-            } elseif ($found_method_and_class_storage
-                && ($config->use_phpdoc_method_without_magic_or_parent || $class_storage->parent_class)
-            ) {
-=======
             } elseif ($found_method_and_class_storage && ($naive_method_exists || $with_pseudo)) {
->>>>>>> 71707e6c
                 [$pseudo_method_storage, $defining_class_storage] = $found_method_and_class_storage;
 
                 if (self::checkPseudoMethod(
