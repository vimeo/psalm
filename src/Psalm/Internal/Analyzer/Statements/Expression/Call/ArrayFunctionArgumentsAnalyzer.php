--- conflicted
+++ resolved
@@ -111,11 +111,7 @@
 
             if ($method_id === 'array_filter') {
                 $max_closure_param_count = count($args) > 2 ? 2 : 1;
-<<<<<<< HEAD
-            } else if (in_array($method_id, ArgumentsAnalyzer::ARRAY_FILTERLIKE)) {
-=======
             } elseif (in_array($method_id, ArgumentsAnalyzer::ARRAY_FILTERLIKE, true)) {
->>>>>>> e2a4a55f
                 $max_closure_param_count = 2;
             }
 
