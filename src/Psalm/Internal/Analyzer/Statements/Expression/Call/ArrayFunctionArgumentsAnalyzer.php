--- conflicted
+++ resolved
@@ -296,14 +296,10 @@
                     );
                 } else {
                     if ($objectlike_list) {
-<<<<<<< HEAD
-                        $by_ref_type = new Union([...$objectlike_list->properties, $arg_value_type]);
-=======
                         $properties = $objectlike_list->properties;
                         array_unshift($properties, $arg_value_type);
 
                         $by_ref_type = new Union([$objectlike_list->setProperties($properties)]);
->>>>>>> 1708cdc4
                     } elseif ($array_type instanceof TList) {
                         $by_ref_type = Type::combineUnionTypes(
                             $by_ref_type,
