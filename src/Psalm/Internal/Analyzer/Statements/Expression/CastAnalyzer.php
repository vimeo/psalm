--- conflicted
+++ resolved
@@ -23,11 +23,8 @@
 use Psalm\Type;
 use Psalm\Type\Atomic\Scalar;
 use Psalm\Type\Atomic\TArray;
-<<<<<<< HEAD
-=======
 use Psalm\Type\Atomic\TBool;
 use Psalm\Type\Atomic\TClosedResource;
->>>>>>> 7ec5ffbd
 use Psalm\Type\Atomic\TFalse;
 use Psalm\Type\Atomic\TFloat;
 use Psalm\Type\Atomic\TInt;
@@ -82,11 +79,6 @@
                 return false;
             }
 
-<<<<<<< HEAD
-            $valid_int_type = null;
-            $type_parent_nodes = null;
-=======
->>>>>>> 7ec5ffbd
             $maybe_type = $statements_analyzer->node_data->getType($stmt->expr);
 
             if ($maybe_type) {
@@ -94,43 +86,8 @@
                     if (!$maybe_type->from_calculation) {
                         self::handleRedundantCast($maybe_type, $statements_analyzer, $stmt);
                     }
-                } elseif ($maybe_type->isSingleStringLiteral()) {
-                    $valid_int_type = Type::getInt(false, (int)$maybe_type->getSingleStringLiteral()->value);
-                }
-
-<<<<<<< HEAD
-                if ($maybe_type->hasBool()) {
-                    $casted_type = clone $maybe_type;
-                    if (isset($casted_type->getAtomicTypes()['bool'])) {
-                        $casted_type->addType(new TLiteralInt(0));
-                        $casted_type->addType(new TLiteralInt(1));
-                    } else {
-                        if (isset($casted_type->getAtomicTypes()['true'])) {
-                            $casted_type->addType(new TLiteralInt(1));
-                        }
-                        if (isset($casted_type->getAtomicTypes()['false'])) {
-                            $casted_type->addType(new TLiteralInt(0));
-                        }
-                    }
-                    $casted_type->removeType('bool');
-                    $casted_type->removeType('true');
-                    $casted_type->removeType('false');
-
-                    if ($casted_type->isInt()) {
-                        $valid_int_type = $casted_type;
-                    }
-                }
-
-                if ($statements_analyzer->data_flow_graph instanceof VariableUseGraph) {
-                    $type_parent_nodes = $maybe_type->parent_nodes;
-                }
-            }
-
-            $type = $valid_int_type ?? Type::getInt();
-            if ($type_parent_nodes !== null) {
-                $type->parent_nodes = $type_parent_nodes;
-            }
-=======
+                }
+
                 $type = self::castIntAttempt(
                     $statements_analyzer,
                     $maybe_type,
@@ -140,9 +97,6 @@
             } else {
                 $type = Type::getInt();
             }
-
-            $statements_analyzer->node_data->setType($stmt, $type);
->>>>>>> 7ec5ffbd
 
             $statements_analyzer->node_data->setType($stmt, $type);
 
