<?php

namespace Psalm\Internal\Analyzer\Statements\Expression;

use PhpParser;
use Psalm\CodeLocation;
use Psalm\Context;
use Psalm\FileManipulation;
use Psalm\Internal\Analyzer\Statements\Expression\Call\Method\MethodCallReturnTypeFetcher;
use Psalm\Internal\Analyzer\Statements\ExpressionAnalyzer;
use Psalm\Internal\Analyzer\StatementsAnalyzer;
use Psalm\Internal\Codebase\VariableUseGraph;
use Psalm\Internal\FileManipulation\FileManipulationBuffer;
use Psalm\Internal\MethodIdentifier;
use Psalm\Internal\Type\TypeCombiner;
use Psalm\Issue\InvalidCast;
use Psalm\Issue\PossiblyInvalidCast;
use Psalm\Issue\RedundantCast;
use Psalm\Issue\RedundantCastGivenDocblockType;
use Psalm\Issue\RiskyCast;
use Psalm\Issue\UnrecognizedExpression;
use Psalm\IssueBuffer;
use Psalm\Type;
use Psalm\Type\Atomic\Scalar;
use Psalm\Type\Atomic\TArray;
use Psalm\Type\Atomic\TBool;
use Psalm\Type\Atomic\TClosedResource;
use Psalm\Type\Atomic\TFalse;
use Psalm\Type\Atomic\TFloat;
use Psalm\Type\Atomic\TInt;
use Psalm\Type\Atomic\TKeyedArray;
use Psalm\Type\Atomic\TList;
use Psalm\Type\Atomic\TLiteralFloat;
use Psalm\Type\Atomic\TLiteralInt;
use Psalm\Type\Atomic\TLiteralString;
use Psalm\Type\Atomic\TMixed;
use Psalm\Type\Atomic\TNamedObject;
use Psalm\Type\Atomic\TNonEmptyArray;
use Psalm\Type\Atomic\TNonEmptyList;
use Psalm\Type\Atomic\TNonEmptyString;
use Psalm\Type\Atomic\TNonspecificLiteralInt;
use Psalm\Type\Atomic\TNonspecificLiteralString;
use Psalm\Type\Atomic\TNull;
use Psalm\Type\Atomic\TNumeric;
use Psalm\Type\Atomic\TNumericString;
use Psalm\Type\Atomic\TObjectWithProperties;
use Psalm\Type\Atomic\TResource;
use Psalm\Type\Atomic\TString;
use Psalm\Type\Atomic\TTemplateParam;
use Psalm\Type\Atomic\TTrue;
use Psalm\Type\Union;

use function array_merge;
use function array_pop;
use function array_values;
use function get_class;
use function strtolower;

/**
 * @internal
 */
class CastAnalyzer
{
    /** @var string[] */
    private const PSEUDO_CASTABLE_CLASSES = [
        'SimpleXMLElement',
        'DOMNode',
        'GMP',
        'Decimal\Decimal',
    ];

    public static function analyze(
        StatementsAnalyzer $statements_analyzer,
        PhpParser\Node\Expr\Cast $stmt,
        Context $context
    ): bool {
        if ($stmt instanceof PhpParser\Node\Expr\Cast\Int_) {
            if (ExpressionAnalyzer::analyze($statements_analyzer, $stmt->expr, $context) === false) {
                return false;
            }

            $maybe_type = $statements_analyzer->node_data->getType($stmt->expr);

            if ($maybe_type) {
                if ($maybe_type->isInt()) {
                    if (!$maybe_type->from_calculation) {
                        self::handleRedundantCast($maybe_type, $statements_analyzer, $stmt);
                    }
<<<<<<< HEAD
                } elseif ($maybe_type->isSingleStringLiteral()) {
                    $valid_int_type = Type::getInt(false, (int)$maybe_type->getSingleStringLiteral()->value);
                }

                if ($maybe_type->hasBool()) {
                    $casted_type = $maybe_type->getBuilder();
                    if (isset($casted_type->getAtomicTypes()['bool'])) {
                        $casted_type->addType(new TLiteralInt(0));
                        $casted_type->addType(new TLiteralInt(1));
                    } else {
                        if (isset($casted_type->getAtomicTypes()['true'])) {
                            $casted_type->addType(new TLiteralInt(1));
                        }
                        if (isset($casted_type->getAtomicTypes()['false'])) {
                            $casted_type->addType(new TLiteralInt(0));
                        }
                    }
                    $casted_type->removeType('bool');
                    $casted_type->removeType('true');
                    $casted_type->removeType('false');

                    if ($casted_type->isInt()) {
                        $valid_int_type = $casted_type->freeze();
                    }
=======
>>>>>>> 56805ab0
                }

                $type = self::castIntAttempt(
                    $statements_analyzer,
                    $maybe_type,
                    $stmt->expr,
                    true
                );
            } else {
                $type = Type::getInt();
            }

            $statements_analyzer->node_data->setType($stmt, $type);

            return true;
        }

        if ($stmt instanceof PhpParser\Node\Expr\Cast\Double) {
            if (ExpressionAnalyzer::analyze($statements_analyzer, $stmt->expr, $context) === false) {
                return false;
            }

            $maybe_type = $statements_analyzer->node_data->getType($stmt->expr);

            if ($maybe_type) {
                if ($maybe_type->isFloat()) {
                    self::handleRedundantCast($maybe_type, $statements_analyzer, $stmt);
                }

                $type = self::castFloatAttempt(
                    $statements_analyzer,
                    $maybe_type,
                    $stmt->expr,
                    true
                );
            } else {
                $type = Type::getFloat();
            }

            $statements_analyzer->node_data->setType($stmt, $type);

            return true;
        }

        if ($stmt instanceof PhpParser\Node\Expr\Cast\Bool_) {
            if (ExpressionAnalyzer::analyze($statements_analyzer, $stmt->expr, $context) === false) {
                return false;
            }

            $maybe_type = $statements_analyzer->node_data->getType($stmt->expr);

            if ($maybe_type) {
                if ($maybe_type->isBool()) {
                    self::handleRedundantCast($maybe_type, $statements_analyzer, $stmt);
                }
            }

            $type = Type::getBool();

            if ($statements_analyzer->data_flow_graph instanceof VariableUseGraph
            ) {
                $type->parent_nodes = $maybe_type->parent_nodes ?? [];
            }

            $statements_analyzer->node_data->setType($stmt, $type);

            return true;
        }

        if ($stmt instanceof PhpParser\Node\Expr\Cast\String_) {
            if (ExpressionAnalyzer::analyze($statements_analyzer, $stmt->expr, $context) === false) {
                return false;
            }

            $stmt_expr_type = $statements_analyzer->node_data->getType($stmt->expr);

            if ($stmt_expr_type) {
                if ($stmt_expr_type->isString()) {
                    self::handleRedundantCast($stmt_expr_type, $statements_analyzer, $stmt);
                }

                $stmt_type = self::castStringAttempt(
                    $statements_analyzer,
                    $context,
                    $stmt_expr_type,
                    $stmt->expr,
                    true
                );
            } else {
                $stmt_type = Type::getString();
            }

            $statements_analyzer->node_data->setType($stmt, $stmt_type);

            return true;
        }

        if ($stmt instanceof PhpParser\Node\Expr\Cast\Object_) {
            if (!self::checkExprGeneralUse($statements_analyzer, $stmt, $context)) {
                return false;
            }

            $permissible_atomic_types = [];
            $all_permissible = false;

            if ($stmt_expr_type = $statements_analyzer->node_data->getType($stmt->expr)) {
                if ($stmt_expr_type->isObjectType()) {
                    self::handleRedundantCast($stmt_expr_type, $statements_analyzer, $stmt);
                }

                $all_permissible = true;

                foreach ($stmt_expr_type->getAtomicTypes() as $type) {
                    if ($type instanceof Scalar) {
                        $objWithProps = new TObjectWithProperties(['scalar' => new Union([$type])]);
                        $permissible_atomic_types[] = $objWithProps;
                    } elseif ($type instanceof TKeyedArray) {
                        $permissible_atomic_types[] = new TObjectWithProperties($type->properties);
                    } else {
                        $all_permissible = false;
                        break;
                    }
                }
            }

            if ($permissible_atomic_types && $all_permissible) {
                $type = TypeCombiner::combine($permissible_atomic_types);
            } else {
                $type = Type::getObject();
            }

            if ($statements_analyzer->data_flow_graph instanceof VariableUseGraph
            ) {
                $type->parent_nodes = $stmt_expr_type->parent_nodes ?? [];
            }

            $statements_analyzer->node_data->setType($stmt, $type);

            return true;
        }

        if ($stmt instanceof PhpParser\Node\Expr\Cast\Array_) {
            if (!self::checkExprGeneralUse($statements_analyzer, $stmt, $context)) {
                return false;
            }

            $permissible_atomic_types = [];
            $all_permissible = false;

            if ($stmt_expr_type = $statements_analyzer->node_data->getType($stmt->expr)) {
                if ($stmt_expr_type->isArray()) {
                    self::handleRedundantCast($stmt_expr_type, $statements_analyzer, $stmt);
                }

                $all_permissible = true;

                foreach ($stmt_expr_type->getAtomicTypes() as $type) {
                    if ($type instanceof Scalar) {
                        $keyed_array = new TKeyedArray([new Union([$type])], null, true, null, null, true);
                        $permissible_atomic_types[] = $keyed_array;
                    } elseif ($type instanceof TNull) {
                        $permissible_atomic_types[] = new TArray([Type::getNever(), Type::getNever()]);
                    } elseif ($type instanceof TArray
                        || $type instanceof TList
                        || $type instanceof TKeyedArray
                    ) {
                        $permissible_atomic_types[] = clone $type;
                    } else {
                        $all_permissible = false;
                        break;
                    }
                }
            }

            if ($permissible_atomic_types && $all_permissible) {
                $type = TypeCombiner::combine($permissible_atomic_types);
            } else {
                $type = Type::getArray();
            }

            if ($statements_analyzer->data_flow_graph) {
                $type->parent_nodes = $stmt_expr_type->parent_nodes ?? [];
            }

            $statements_analyzer->node_data->setType($stmt, $type);

            return true;
        }

        if ($stmt instanceof PhpParser\Node\Expr\Cast\Unset_
            && $statements_analyzer->getCodebase()->analysis_php_version_id <= 7_04_00
        ) {
            if (ExpressionAnalyzer::analyze($statements_analyzer, $stmt->expr, $context) === false) {
                return false;
            }

            $statements_analyzer->node_data->setType($stmt, Type::getNull());

            return true;
        }

        IssueBuffer::maybeAdd(
            new UnrecognizedExpression(
                'Psalm does not understand the cast ' . get_class($stmt),
                new CodeLocation($statements_analyzer->getSource(), $stmt)
            ),
            $statements_analyzer->getSuppressedIssues()
        );

        return false;
    }

    public static function castIntAttempt(
        StatementsAnalyzer $statements_analyzer,
        Union $stmt_type,
        PhpParser\Node\Expr $stmt,
        bool $explicit_cast = false
    ): Union {
        $codebase = $statements_analyzer->getCodebase();

        $risky_cast = [];
        $invalid_casts = [];
        $valid_ints = [];
        $castable_types = [];

        $atomic_types = $stmt_type->getAtomicTypes();

        $parent_nodes = [];

        if ($statements_analyzer->data_flow_graph instanceof VariableUseGraph) {
            $parent_nodes = $stmt_type->parent_nodes;
        }

        while ($atomic_types) {
            $atomic_type = array_pop($atomic_types);

            if ($atomic_type instanceof TInt) {
                $valid_ints[] = $atomic_type;

                continue;
            }

            if ($atomic_type instanceof TFloat) {
                if ($atomic_type instanceof TLiteralFloat) {
                    $valid_ints[] = new TLiteralInt((int) $atomic_type->value);
                } else {
                    $castable_types[] = new TInt();
                }

                continue;
            }

            if ($atomic_type instanceof TString) {
                if ($atomic_type instanceof TLiteralString) {
                    $valid_ints[] = new TLiteralInt((int) $atomic_type->value);
                } elseif ($atomic_type instanceof TNumericString) {
                    $castable_types[] = new TInt();
                } else {
                    // any normal string is technically $valid_int[] = new TLiteralInt(0);
                    // however we cannot be certain that it's not inferred, therefore less strict
                    $castable_types[] = new TInt();
                }

                continue;
            }

            if ($atomic_type instanceof TNull || $atomic_type instanceof TFalse) {
                $valid_ints[] = new TLiteralInt(0);
                continue;
            }

            if ($atomic_type instanceof TTrue) {
                $valid_ints[] = new TLiteralInt(1);
                continue;
            }

            if ($atomic_type instanceof TBool) {
                // do NOT use TIntRange here, as it will cause invalid behavior, e.g. bitwiseAssignment
                $valid_ints[] = new TLiteralInt(0);
                $valid_ints[] = new TLiteralInt(1);
                continue;
            }

            // could be invalid, but allow it, as it is allowed for TString below too
            if ($atomic_type instanceof TMixed
                || $atomic_type instanceof TClosedResource
                || $atomic_type instanceof TResource
                || $atomic_type instanceof Scalar
            ) {
                $castable_types[] = new TInt();

                continue;
            }

            if ($atomic_type instanceof TNamedObject) {
                $intersection_types = [$atomic_type];

                if ($atomic_type->extra_types) {
                    $intersection_types = array_merge($intersection_types, $atomic_type->extra_types);
                }

                foreach ($intersection_types as $intersection_type) {
                    if (!$intersection_type instanceof TNamedObject) {
                        continue;
                    }

                    // prevent "Could not get class storage for mixed"
                    if (!$codebase->classExists($intersection_type->value)) {
                        continue;
                    }

                    foreach (self::PSEUDO_CASTABLE_CLASSES as $pseudo_castable_class) {
                        if (strtolower($intersection_type->value) === strtolower($pseudo_castable_class)
                            || $codebase->classExtends(
                                $intersection_type->value,
                                $pseudo_castable_class
                            )
                        ) {
                            $castable_types[] = new TInt();
                            continue 3;
                        }
                    }
                }
            }

            if ($atomic_type instanceof TNonEmptyArray
                || $atomic_type instanceof TNonEmptyList
            ) {
                $risky_cast[] = $atomic_type->getId();

                $valid_ints[] = new TLiteralInt(1);

                continue;
            }

            if ($atomic_type instanceof TArray
                || $atomic_type instanceof TList
                || $atomic_type instanceof TKeyedArray
            ) {
                // if type is not specific, it can be both 0 or 1, depending on whether the array has data or not
                // welcome to off-by-one hell if that happens :-)
                $risky_cast[] = $atomic_type->getId();

                $valid_ints[] = new TLiteralInt(0);
                $valid_ints[] = new TLiteralInt(1);

                continue;
            }

            if ($atomic_type instanceof TTemplateParam) {
                $atomic_types = array_merge($atomic_types, $atomic_type->as->getAtomicTypes());

                continue;
            }

            // always 1 for "error" cases
            $valid_ints[] = new TLiteralInt(1);

            $invalid_casts[] = $atomic_type->getId();
        }

        if ($invalid_casts) {
            IssueBuffer::maybeAdd(
                new InvalidCast(
                    $invalid_casts[0] . ' cannot be cast to int',
                    new CodeLocation($statements_analyzer->getSource(), $stmt)
                ),
                $statements_analyzer->getSuppressedIssues()
            );
        } elseif ($risky_cast) {
            IssueBuffer::maybeAdd(
                new RiskyCast(
                    'Casting ' . $risky_cast[0] . ' to int has possibly unintended value of 0/1',
                    new CodeLocation($statements_analyzer->getSource(), $stmt)
                ),
                $statements_analyzer->getSuppressedIssues()
            );
        } elseif ($explicit_cast && !$castable_types) {
            // todo: emit error here
        }

        $valid_types = array_merge($valid_ints, $castable_types);

        if (!$valid_types) {
            $int_type = Type::getInt();
        } else {
            $int_type = TypeCombiner::combine(
                $valid_types,
                $codebase
            );
        }

        if ($statements_analyzer->data_flow_graph) {
            $int_type->parent_nodes = $parent_nodes;
        }

        return $int_type;
    }

    public static function castFloatAttempt(
        StatementsAnalyzer $statements_analyzer,
        Union $stmt_type,
        PhpParser\Node\Expr $stmt,
        bool $explicit_cast = false
    ): Union {
        $codebase = $statements_analyzer->getCodebase();

        $risky_cast = [];
        $invalid_casts = [];
        $valid_floats = [];
        $castable_types = [];

        $atomic_types = $stmt_type->getAtomicTypes();

        $parent_nodes = [];

        if ($statements_analyzer->data_flow_graph instanceof VariableUseGraph) {
            $parent_nodes = $stmt_type->parent_nodes;
        }

        while ($atomic_types) {
            $atomic_type = array_pop($atomic_types);

            if ($atomic_type instanceof TFloat) {
                $valid_floats[] = $atomic_type;

                continue;
            }

            if ($atomic_type instanceof TInt) {
                if ($atomic_type instanceof TLiteralInt) {
                    $valid_floats[] = new TLiteralFloat((float) $atomic_type->value);
                } else {
                    $castable_types[] = new TFloat();
                }

                continue;
            }

            if ($atomic_type instanceof TString) {
                if ($atomic_type instanceof TLiteralString) {
                    $valid_floats[] = new TLiteralFloat((float) $atomic_type->value);
                } elseif ($atomic_type instanceof TNumericString) {
                    $castable_types[] = new TFloat();
                } else {
                    // any normal string is technically $valid_floats[] = new TLiteralFloat(0.0);
                    // however we cannot be certain that it's not inferred, therefore less strict
                    $castable_types[] = new TFloat();
                }

                continue;
            }

            if ($atomic_type instanceof TNull || $atomic_type instanceof TFalse) {
                $valid_floats[] = new TLiteralFloat(0.0);
                continue;
            }

            if ($atomic_type instanceof TTrue) {
                $valid_floats[] = new TLiteralFloat(1.0);
                continue;
            }

            if ($atomic_type instanceof TBool) {
                $valid_floats[] = new TLiteralFloat(0.0);
                $valid_floats[] = new TLiteralFloat(1.0);
                continue;
            }

            // could be invalid, but allow it, as it is allowed for TString below too
            if ($atomic_type instanceof TMixed
                || $atomic_type instanceof TClosedResource
                || $atomic_type instanceof TResource
                || $atomic_type instanceof Scalar
            ) {
                $castable_types[] = new TFloat();

                continue;
            }

            if ($atomic_type instanceof TNamedObject) {
                $intersection_types = [$atomic_type];

                if ($atomic_type->extra_types) {
                    $intersection_types = array_merge($intersection_types, $atomic_type->extra_types);
                }

                foreach ($intersection_types as $intersection_type) {
                    if (!$intersection_type instanceof TNamedObject) {
                        continue;
                    }

                    // prevent "Could not get class storage for mixed"
                    if (!$codebase->classExists($intersection_type->value)) {
                        continue;
                    }

                    foreach (self::PSEUDO_CASTABLE_CLASSES as $pseudo_castable_class) {
                        if (strtolower($intersection_type->value) === strtolower($pseudo_castable_class)
                            || $codebase->classExtends(
                                $intersection_type->value,
                                $pseudo_castable_class
                            )
                        ) {
                            $castable_types[] = new TFloat();
                            continue 3;
                        }
                    }
                }
            }

            if ($atomic_type instanceof TNonEmptyArray
                || $atomic_type instanceof TNonEmptyList
            ) {
                $risky_cast[] = $atomic_type->getId();

                $valid_floats[] = new TLiteralFloat(1.0);

                continue;
            }

            if ($atomic_type instanceof TArray
                || $atomic_type instanceof TList
                || $atomic_type instanceof TKeyedArray
            ) {
                // if type is not specific, it can be both 0 or 1, depending on whether the array has data or not
                // welcome to off-by-one hell if that happens :-)
                $risky_cast[] = $atomic_type->getId();

                $valid_floats[] = new TLiteralFloat(0.0);
                $valid_floats[] = new TLiteralFloat(1.0);

                continue;
            }

            if ($atomic_type instanceof TTemplateParam) {
                $atomic_types = array_merge($atomic_types, $atomic_type->as->getAtomicTypes());

                continue;
            }

            // always 1.0 for "error" cases
            $valid_floats[] = new TLiteralFloat(1.0);

            $invalid_casts[] = $atomic_type->getId();
        }

        if ($invalid_casts) {
            IssueBuffer::maybeAdd(
                new InvalidCast(
                    $invalid_casts[0] . ' cannot be cast to float',
                    new CodeLocation($statements_analyzer->getSource(), $stmt)
                ),
                $statements_analyzer->getSuppressedIssues()
            );
        } elseif ($risky_cast) {
            IssueBuffer::maybeAdd(
                new RiskyCast(
                    'Casting ' . $risky_cast[0] . ' to float has possibly unintended value of 0.0/1.0',
                    new CodeLocation($statements_analyzer->getSource(), $stmt)
                ),
                $statements_analyzer->getSuppressedIssues()
            );
        } elseif ($explicit_cast && !$castable_types) {
            // todo: emit error here
        }

        $valid_types = array_merge($valid_floats, $castable_types);

        if (!$valid_types) {
            $float_type = Type::getFloat();
        } else {
            $float_type = TypeCombiner::combine(
                $valid_types,
                $codebase
            );
        }

        if ($statements_analyzer->data_flow_graph) {
            $float_type->parent_nodes = $parent_nodes;
        }

        return $float_type;
    }

    public static function castStringAttempt(
        StatementsAnalyzer $statements_analyzer,
        Context $context,
        Union $stmt_type,
        PhpParser\Node\Expr $stmt,
        bool $explicit_cast = false
    ): Union {
        $codebase = $statements_analyzer->getCodebase();

        $invalid_casts = [];
        $valid_strings = [];
        $castable_types = [];

        $atomic_types = $stmt_type->getAtomicTypes();

        $parent_nodes = [];

        if ($statements_analyzer->data_flow_graph) {
            $parent_nodes = $stmt_type->parent_nodes;
        }

        while ($atomic_types) {
            $atomic_type = array_pop($atomic_types);

            if ($atomic_type instanceof TFloat
                || $atomic_type instanceof TInt
                || $atomic_type instanceof TNumeric
            ) {
                if ($atomic_type instanceof TLiteralInt || $atomic_type instanceof TLiteralFloat) {
                    $castable_types[] = new TLiteralString((string) $atomic_type->value);
                } elseif ($atomic_type instanceof TNonspecificLiteralInt) {
                    $castable_types[] = new TNonspecificLiteralString();
                } else {
                    $castable_types[] = new TNumericString();
                }

                continue;
            }

            if ($atomic_type instanceof TString) {
                $valid_strings[] = $atomic_type;

                continue;
            }

            if ($atomic_type instanceof TNull
                || $atomic_type instanceof TFalse
            ) {
                $valid_strings[] = new TLiteralString('');
                continue;
            }

            if ($atomic_type instanceof TTrue
            ) {
                $valid_strings[] = new TLiteralString('1');
                continue;
            }

            if ($atomic_type instanceof TBool
            ) {
                $valid_strings[] = new TLiteralString('1');
                $valid_strings[] = new TLiteralString('');
                continue;
            }

            if ($atomic_type instanceof TClosedResource
               || $atomic_type instanceof TResource
            ) {
                $castable_types[] = new TNonEmptyString();

                continue;
            }

            if ($atomic_type instanceof TMixed
                || $atomic_type instanceof Scalar
            ) {
                $castable_types[] = new TString();

                continue;
            }

            if ($atomic_type instanceof TNamedObject
                || $atomic_type instanceof TObjectWithProperties
            ) {
                $intersection_types = [$atomic_type];

                if ($atomic_type->extra_types) {
                    $intersection_types = array_merge($intersection_types, $atomic_type->extra_types);
                }

                foreach ($intersection_types as $intersection_type) {
                    if ($intersection_type instanceof TNamedObject) {
                        $intersection_method_id = new MethodIdentifier(
                            $intersection_type->value,
                            '__tostring'
                        );

                        if ($codebase->methods->methodExists(
                            $intersection_method_id,
                            $context->calling_method_id,
                            new CodeLocation($statements_analyzer->getSource(), $stmt)
                        )) {
                            $return_type = $codebase->methods->getMethodReturnType(
                                $intersection_method_id,
                                $self_class
                            ) ?? Type::getString();

                            $declaring_method_id = $codebase->methods->getDeclaringMethodId($intersection_method_id);

                            MethodCallReturnTypeFetcher::taintMethodCallResult(
                                $statements_analyzer,
                                $return_type,
                                $stmt,
                                $stmt,
                                [],
                                $intersection_method_id,
                                $declaring_method_id,
                                $intersection_type->value . '::__toString',
                                $context
                            );

                            if ($statements_analyzer->data_flow_graph) {
                                $parent_nodes = array_merge($return_type->parent_nodes, $parent_nodes);
                            }

                            $castable_types = array_merge(
                                $castable_types,
                                array_values($return_type->getAtomicTypes())
                            );

                            continue 2;
                        }
                    }

                    if ($intersection_type instanceof TObjectWithProperties
                        && isset($intersection_type->methods['__toString'])
                    ) {
                        $castable_types[] = new TString();

                        continue 2;
                    }
                }
            }

            if ($atomic_type instanceof TTemplateParam) {
                $atomic_types = array_merge($atomic_types, $atomic_type->as->getAtomicTypes());

                continue;
            }

            $invalid_casts[] = $atomic_type->getId();
        }

        if ($invalid_casts) {
            if ($valid_strings || $castable_types) {
                IssueBuffer::maybeAdd(
                    new PossiblyInvalidCast(
                        $invalid_casts[0] . ' cannot be cast to string',
                        new CodeLocation($statements_analyzer->getSource(), $stmt)
                    ),
                    $statements_analyzer->getSuppressedIssues()
                );
            } else {
                IssueBuffer::maybeAdd(
                    new InvalidCast(
                        $invalid_casts[0] . ' cannot be cast to string',
                        new CodeLocation($statements_analyzer->getSource(), $stmt)
                    ),
                    $statements_analyzer->getSuppressedIssues()
                );
            }
        } elseif ($explicit_cast && !$castable_types) {
            // todo: emit error here
        }

        $valid_types = [...$valid_strings, ...$castable_types];

        if (!$valid_types) {
            $str_type = Type::getString();
        } else {
            $str_type = TypeCombiner::combine(
                $valid_types,
                $codebase
            );
        }

        if ($statements_analyzer->data_flow_graph) {
            $str_type->parent_nodes = $parent_nodes;
        }

        return $str_type;
    }

    private static function checkExprGeneralUse(
        StatementsAnalyzer $statements_analyzer,
        PhpParser\Node\Expr\Cast $stmt,
        Context $context
    ): bool {
        $was_inside_general_use = $context->inside_general_use;
        $context->inside_general_use = true;
        $retVal = ExpressionAnalyzer::analyze($statements_analyzer, $stmt->expr, $context);
        $context->inside_general_use = $was_inside_general_use;
        return $retVal;
    }

    private static function handleRedundantCast(
        Union $maybe_type,
        StatementsAnalyzer $statements_analyzer,
        PhpParser\Node\Expr\Cast $stmt
    ): void {
        $codebase = $statements_analyzer->getCodebase();
        $project_analyzer = $statements_analyzer->getProjectAnalyzer();

        $file_manipulation = null;
        if ($maybe_type->from_docblock) {
            $issue = new RedundantCastGivenDocblockType(
                'Redundant cast to ' . $maybe_type->getKey() . ' given docblock-provided type',
                new CodeLocation($statements_analyzer->getSource(), $stmt)
            );

            if ($codebase->alter_code
                && isset($project_analyzer->getIssuesToFix()['RedundantCastGivenDocblockType'])
            ) {
                $file_manipulation = new FileManipulation(
                    (int) $stmt->getAttribute('startFilePos'),
                    (int) $stmt->expr->getAttribute('startFilePos'),
                    ''
                );
            }
        } else {
            $issue = new RedundantCast(
                'Redundant cast to ' . $maybe_type->getKey(),
                new CodeLocation($statements_analyzer->getSource(), $stmt)
            );

            if ($codebase->alter_code
                && isset($project_analyzer->getIssuesToFix()['RedundantCast'])
            ) {
                $file_manipulation = new FileManipulation(
                    (int) $stmt->getAttribute('startFilePos'),
                    (int) $stmt->expr->getAttribute('startFilePos'),
                    ''
                );
            }
        }

        if ($file_manipulation) {
            FileManipulationBuffer::add($statements_analyzer->getFilePath(), [$file_manipulation]);
        }


        if (IssueBuffer::accepts($issue, $statements_analyzer->getSuppressedIssues())) {
            // fall through
        }
    }
}<|MERGE_RESOLUTION|>--- conflicted
+++ resolved
@@ -86,33 +86,6 @@
                     if (!$maybe_type->from_calculation) {
                         self::handleRedundantCast($maybe_type, $statements_analyzer, $stmt);
                     }
-<<<<<<< HEAD
-                } elseif ($maybe_type->isSingleStringLiteral()) {
-                    $valid_int_type = Type::getInt(false, (int)$maybe_type->getSingleStringLiteral()->value);
-                }
-
-                if ($maybe_type->hasBool()) {
-                    $casted_type = $maybe_type->getBuilder();
-                    if (isset($casted_type->getAtomicTypes()['bool'])) {
-                        $casted_type->addType(new TLiteralInt(0));
-                        $casted_type->addType(new TLiteralInt(1));
-                    } else {
-                        if (isset($casted_type->getAtomicTypes()['true'])) {
-                            $casted_type->addType(new TLiteralInt(1));
-                        }
-                        if (isset($casted_type->getAtomicTypes()['false'])) {
-                            $casted_type->addType(new TLiteralInt(0));
-                        }
-                    }
-                    $casted_type->removeType('bool');
-                    $casted_type->removeType('true');
-                    $casted_type->removeType('false');
-
-                    if ($casted_type->isInt()) {
-                        $valid_int_type = $casted_type->freeze();
-                    }
-=======
->>>>>>> 56805ab0
                 }
 
                 $type = self::castIntAttempt(
