<?php

declare(strict_types=1);

namespace Psalm\Internal\Analyzer\Statements\Expression;

use PhpParser;
use Psalm\CodeLocation;
use Psalm\Context;
use Psalm\FileManipulation;
use Psalm\Internal\Analyzer\Statements\Expression\Call\Method\MethodCallReturnTypeFetcher;
use Psalm\Internal\Analyzer\Statements\ExpressionAnalyzer;
use Psalm\Internal\Analyzer\StatementsAnalyzer;
use Psalm\Internal\Codebase\VariableUseGraph;
use Psalm\Internal\FileManipulation\FileManipulationBuffer;
use Psalm\Internal\MethodIdentifier;
use Psalm\Internal\Type\TypeCombiner;
use Psalm\Issue\InvalidCast;
use Psalm\Issue\PossiblyInvalidCast;
use Psalm\Issue\RedundantCast;
use Psalm\Issue\RedundantCastGivenDocblockType;
use Psalm\Issue\RiskyCast;
use Psalm\Issue\UnrecognizedExpression;
use Psalm\IssueBuffer;
use Psalm\Type;
use Psalm\Type\Atomic\Scalar;
use Psalm\Type\Atomic\TArray;
use Psalm\Type\Atomic\TBool;
use Psalm\Type\Atomic\TClosedResource;
use Psalm\Type\Atomic\TFalse;
use Psalm\Type\Atomic\TFloat;
use Psalm\Type\Atomic\TInt;
use Psalm\Type\Atomic\TIntRange;
use Psalm\Type\Atomic\TKeyedArray;
use Psalm\Type\Atomic\TLiteralFloat;
use Psalm\Type\Atomic\TLiteralInt;
use Psalm\Type\Atomic\TLiteralString;
use Psalm\Type\Atomic\TMixed;
use Psalm\Type\Atomic\TNamedObject;
use Psalm\Type\Atomic\TNonEmptyArray;
use Psalm\Type\Atomic\TNonEmptyString;
use Psalm\Type\Atomic\TNonspecificLiteralInt;
use Psalm\Type\Atomic\TNonspecificLiteralString;
use Psalm\Type\Atomic\TNull;
use Psalm\Type\Atomic\TNumeric;
use Psalm\Type\Atomic\TNumericString;
use Psalm\Type\Atomic\TObjectWithProperties;
use Psalm\Type\Atomic\TResource;
use Psalm\Type\Atomic\TString;
use Psalm\Type\Atomic\TTemplateParam;
use Psalm\Type\Atomic\TTrue;
use Psalm\Type\Union;

use function array_merge;
use function array_pop;
use function array_values;
<<<<<<< HEAD
=======
use function get_class;
use function range;
>>>>>>> bfbd53c4
use function strtolower;

/**
 * @internal
 */
final class CastAnalyzer
{
    /** @var string[] */
    private const PSEUDO_CASTABLE_CLASSES = [
        'SimpleXMLElement',
        'DOMNode',
        'GMP',
        'Decimal\Decimal',
    ];

    public static function analyze(
        StatementsAnalyzer $statements_analyzer,
        PhpParser\Node\Expr\Cast $stmt,
        Context $context,
    ): bool {
        if ($stmt instanceof PhpParser\Node\Expr\Cast\Int_) {
            if (ExpressionAnalyzer::analyze($statements_analyzer, $stmt->expr, $context) === false) {
                return false;
            }

            $maybe_type = $statements_analyzer->node_data->getType($stmt->expr);

            if ($maybe_type) {
                if ($maybe_type->isInt()) {
                    if (!$maybe_type->from_calculation) {
                        self::handleRedundantCast($maybe_type, $statements_analyzer, $stmt);
                    }
                }

                $type = self::castIntAttempt(
                    $statements_analyzer,
                    $maybe_type,
                    $stmt->expr,
                    true,
                );
            } else {
                $type = Type::getInt();
            }

            $statements_analyzer->node_data->setType($stmt, $type);

            return true;
        }

        if ($stmt instanceof PhpParser\Node\Expr\Cast\Double) {
            if (ExpressionAnalyzer::analyze($statements_analyzer, $stmt->expr, $context) === false) {
                return false;
            }

            $maybe_type = $statements_analyzer->node_data->getType($stmt->expr);

            if ($maybe_type) {
                if ($maybe_type->isFloat()) {
                    self::handleRedundantCast($maybe_type, $statements_analyzer, $stmt);
                }

                $type = self::castFloatAttempt(
                    $statements_analyzer,
                    $maybe_type,
                    $stmt->expr,
                    true,
                );
            } else {
                $type = Type::getFloat();
            }

            $statements_analyzer->node_data->setType($stmt, $type);

            return true;
        }

        if ($stmt instanceof PhpParser\Node\Expr\Cast\Bool_) {
            if (ExpressionAnalyzer::analyze($statements_analyzer, $stmt->expr, $context) === false) {
                return false;
            }

            $maybe_type = $statements_analyzer->node_data->getType($stmt->expr);

            if ($maybe_type) {
                if ($maybe_type->isBool()) {
                    self::handleRedundantCast($maybe_type, $statements_analyzer, $stmt);
                }
            }

            if ($statements_analyzer->data_flow_graph instanceof VariableUseGraph
            ) {
                $type = new Union([new TBool()], [
                    'parent_nodes' => $maybe_type->parent_nodes ?? [],
                ]);
            } else {
                $type = Type::getBool();
            }

            $statements_analyzer->node_data->setType($stmt, $type);

            return true;
        }

        if ($stmt instanceof PhpParser\Node\Expr\Cast\String_) {
            if (ExpressionAnalyzer::analyze($statements_analyzer, $stmt->expr, $context) === false) {
                return false;
            }

            $stmt_expr_type = $statements_analyzer->node_data->getType($stmt->expr);

            if ($stmt_expr_type) {
                if ($stmt_expr_type->isString()) {
                    self::handleRedundantCast($stmt_expr_type, $statements_analyzer, $stmt);
                }

                $stmt_type = self::castStringAttempt(
                    $statements_analyzer,
                    $context,
                    $stmt_expr_type,
                    $stmt->expr,
                    true,
                );
            } else {
                $stmt_type = Type::getString();
            }

            $statements_analyzer->node_data->setType($stmt, $stmt_type);

            return true;
        }

        if ($stmt instanceof PhpParser\Node\Expr\Cast\Object_) {
            if (!self::checkExprGeneralUse($statements_analyzer, $stmt, $context)) {
                return false;
            }

            $permissible_atomic_types = [];
            $all_permissible = false;

            if ($stmt_expr_type = $statements_analyzer->node_data->getType($stmt->expr)) {
                if ($stmt_expr_type->isObjectType()) {
                    self::handleRedundantCast($stmt_expr_type, $statements_analyzer, $stmt);
                }

                $all_permissible = true;

                foreach ($stmt_expr_type->getAtomicTypes() as $type) {
                    if ($type instanceof Scalar) {
                        $objWithProps = new TObjectWithProperties(['scalar' => new Union([$type])]);
                        $permissible_atomic_types[] = $objWithProps;
                    } elseif ($type instanceof TKeyedArray) {
                        $permissible_atomic_types[] = new TObjectWithProperties($type->properties);
                    } else {
                        $all_permissible = false;
                        break;
                    }
                }
            }

            if ($permissible_atomic_types && $all_permissible) {
                $type = TypeCombiner::combine($permissible_atomic_types);
            } else {
                $type = Type::getObject();
            }

            if ($statements_analyzer->data_flow_graph instanceof VariableUseGraph
            ) {
                $type = $type->setParentNodes($stmt_expr_type->parent_nodes ?? []);
            }

            $statements_analyzer->node_data->setType($stmt, $type);

            return true;
        }

        if ($stmt instanceof PhpParser\Node\Expr\Cast\Array_) {
            if (!self::checkExprGeneralUse($statements_analyzer, $stmt, $context)) {
                return false;
            }

            $permissible_atomic_types = [];
            $all_permissible = false;

            if ($stmt_expr_type = $statements_analyzer->node_data->getType($stmt->expr)) {
                if ($stmt_expr_type->isArray()) {
                    self::handleRedundantCast($stmt_expr_type, $statements_analyzer, $stmt);
                }

                $all_permissible = true;

                foreach ($stmt_expr_type->getAtomicTypes() as $type) {
                    if ($type instanceof Scalar) {
                        $keyed_array = new TKeyedArray([new Union([$type])], null, null, true);
                        $permissible_atomic_types[] = $keyed_array;
                    } elseif ($type instanceof TNull) {
                        $permissible_atomic_types[] = new TArray([Type::getNever(), Type::getNever()]);
                    } elseif ($type instanceof TArray
                        || $type instanceof TKeyedArray
                    ) {
                        $permissible_atomic_types[] = $type;
                    } elseif ($type instanceof TObjectWithProperties) {
                        $array_type = $type->properties === []
                            ? new TArray([Type::getArrayKey(), Type::getMixed()])
                            : new TKeyedArray(
                                $type->properties,
                                null,
                                [Type::getArrayKey(), Type::getMixed()],
                            );
                        $permissible_atomic_types[] = $array_type;
                    } else {
                        $all_permissible = false;
                        break;
                    }
                }
            }

            if ($permissible_atomic_types && $all_permissible) {
                $type = TypeCombiner::combine($permissible_atomic_types);
            } else {
                $type = Type::getArray();
            }

            if ($statements_analyzer->data_flow_graph) {
                $type = $type->setParentNodes($stmt_expr_type->parent_nodes ?? []);
            }

            $statements_analyzer->node_data->setType($stmt, $type);

            return true;
        }

        if ($stmt instanceof PhpParser\Node\Expr\Cast\Unset_
            && $statements_analyzer->getCodebase()->analysis_php_version_id <= 7_04_00
        ) {
            if (ExpressionAnalyzer::analyze($statements_analyzer, $stmt->expr, $context) === false) {
                return false;
            }

            $statements_analyzer->node_data->setType($stmt, Type::getNull());

            return true;
        }

        IssueBuffer::maybeAdd(
            new UnrecognizedExpression(
                'Psalm does not understand the cast ' . $stmt::class,
                new CodeLocation($statements_analyzer->getSource(), $stmt),
            ),
            $statements_analyzer->getSuppressedIssues(),
        );

        return false;
    }

    public static function castIntAttempt(
        StatementsAnalyzer $statements_analyzer,
        Union $stmt_type,
        PhpParser\Node\Expr $stmt,
        bool $explicit_cast = false,
    ): Union {
        $codebase = $statements_analyzer->getCodebase();

        $risky_cast = [];
        $invalid_casts = [];
        $valid_ints = [];
        $castable_types = [];

        $atomic_types = $stmt_type->getAtomicTypes();

        $parent_nodes = [];

        if ($statements_analyzer->data_flow_graph instanceof VariableUseGraph) {
            $parent_nodes = $stmt_type->parent_nodes;
        }

        while ($atomic_types) {
            $atomic_type = array_pop($atomic_types);

            if ($atomic_type instanceof TInt) {
                $valid_ints[] = $atomic_type;

                continue;
            }

            if ($atomic_type instanceof TFloat) {
                if ($atomic_type instanceof TLiteralFloat) {
                    $valid_ints[] = new TLiteralInt((int) $atomic_type->value);
                } else {
                    $castable_types[] = new TInt();
                }

                continue;
            }

            if ($atomic_type instanceof TString) {
                if ($atomic_type instanceof TLiteralString) {
                    $valid_ints[] = new TLiteralInt((int) $atomic_type->value);
                } elseif ($atomic_type instanceof TNumericString) {
                    $castable_types[] = new TInt();
                } else {
                    // any normal string is technically $valid_int[] = new TLiteralInt(0);
                    // however we cannot be certain that it's not inferred, therefore less strict
                    $castable_types[] = new TInt();
                }

                continue;
            }

            if ($atomic_type instanceof TNull || $atomic_type instanceof TFalse) {
                $valid_ints[] = new TLiteralInt(0);
                continue;
            }

            if ($atomic_type instanceof TTrue) {
                $valid_ints[] = new TLiteralInt(1);
                continue;
            }

            if ($atomic_type instanceof TBool) {
                // do NOT use TIntRange here, as it will cause invalid behavior, e.g. bitwiseAssignment
                $valid_ints[] = new TLiteralInt(0);
                $valid_ints[] = new TLiteralInt(1);
                continue;
            }

            // could be invalid, but allow it, as it is allowed for TString below too
            if ($atomic_type instanceof TMixed
                || $atomic_type instanceof TClosedResource
                || $atomic_type instanceof TResource
                || $atomic_type instanceof Scalar
            ) {
                $castable_types[] = new TInt();

                continue;
            }

            if ($atomic_type instanceof TNamedObject) {
                $intersection_types = [$atomic_type];

                if ($atomic_type->extra_types) {
                    $intersection_types = [...$intersection_types, ...$atomic_type->extra_types];
                }

                foreach ($intersection_types as $intersection_type) {
                    if (!$intersection_type instanceof TNamedObject) {
                        continue;
                    }

                    // prevent "Could not get class storage for mixed"
                    if (!$codebase->classExists($intersection_type->value)) {
                        continue;
                    }

                    foreach (self::PSEUDO_CASTABLE_CLASSES as $pseudo_castable_class) {
                        if (strtolower($intersection_type->value) === strtolower($pseudo_castable_class)
                            || $codebase->classExtends(
                                $intersection_type->value,
                                $pseudo_castable_class,
                            )
                        ) {
                            $castable_types[] = new TInt();
                            continue 3;
                        }
                    }
                }
            }

            if ($atomic_type instanceof TNonEmptyArray
                || ($atomic_type instanceof TKeyedArray && $atomic_type->isNonEmpty())
            ) {
                $risky_cast[] = $atomic_type->getId();

                $valid_ints[] = new TLiteralInt(1);

                continue;
            }

            if ($atomic_type instanceof TArray
                || $atomic_type instanceof TKeyedArray
            ) {
                // if type is not specific, it can be both 0 or 1, depending on whether the array has data or not
                // welcome to off-by-one hell if that happens :-)
                $risky_cast[] = $atomic_type->getId();

                $valid_ints[] = new TLiteralInt(0);
                $valid_ints[] = new TLiteralInt(1);

                continue;
            }

            if ($atomic_type instanceof TTemplateParam) {
                $atomic_types = array_merge($atomic_types, $atomic_type->as->getAtomicTypes());

                continue;
            }

            // always 1 for "error" cases
            $valid_ints[] = new TLiteralInt(1);

            $invalid_casts[] = $atomic_type->getId();
        }

        if ($invalid_casts) {
            IssueBuffer::maybeAdd(
                new InvalidCast(
                    $invalid_casts[0] . ' cannot be cast to int',
                    new CodeLocation($statements_analyzer->getSource(), $stmt),
                ),
                $statements_analyzer->getSuppressedIssues(),
            );
        } elseif ($risky_cast) {
            IssueBuffer::maybeAdd(
                new RiskyCast(
                    'Casting ' . $risky_cast[0] . ' to int has possibly unintended value of 0/1',
                    new CodeLocation($statements_analyzer->getSource(), $stmt),
                ),
                $statements_analyzer->getSuppressedIssues(),
            );
        } elseif ($explicit_cast && !$castable_types) {
            // todo: emit error here
        }

        $valid_types = [...$valid_ints, ...$castable_types];

        if (!$valid_types) {
            $int_type = Type::getInt();
        } else {
            $int_type = TypeCombiner::combine(
                $valid_types,
                $codebase,
            );
        }

        if ($statements_analyzer->data_flow_graph) {
            $int_type = $int_type->setParentNodes($parent_nodes);
        }

        return $int_type;
    }

    public static function castFloatAttempt(
        StatementsAnalyzer $statements_analyzer,
        Union $stmt_type,
        PhpParser\Node\Expr $stmt,
        bool $explicit_cast = false,
    ): Union {
        $codebase = $statements_analyzer->getCodebase();

        $risky_cast = [];
        $invalid_casts = [];
        $valid_floats = [];
        $castable_types = [];

        $atomic_types = $stmt_type->getAtomicTypes();

        $parent_nodes = [];

        if ($statements_analyzer->data_flow_graph instanceof VariableUseGraph) {
            $parent_nodes = $stmt_type->parent_nodes;
        }

        while ($atomic_types) {
            $atomic_type = array_pop($atomic_types);

            if ($atomic_type instanceof TFloat) {
                $valid_floats[] = $atomic_type;

                continue;
            }

            if ($atomic_type instanceof TIntRange
                && $atomic_type->min_bound !== null
                && $atomic_type->max_bound !== null
                && ($atomic_type->max_bound - $atomic_type->min_bound) < 500
            ) {
                foreach (range($atomic_type->min_bound, $atomic_type->max_bound) as $literal_int_value) {
                    $valid_floats[] = new TLiteralFloat((float) $literal_int_value);
                }

                continue;
            }

            if ($atomic_type instanceof TInt) {
                if ($atomic_type instanceof TLiteralInt) {
                    $valid_floats[] = new TLiteralFloat((float) $atomic_type->value);
                } else {
                    $castable_types[] = new TFloat();
                }

                continue;
            }

            if ($atomic_type instanceof TString) {
                if ($atomic_type instanceof TLiteralString) {
                    $valid_floats[] = new TLiteralFloat((float) $atomic_type->value);
                } elseif ($atomic_type instanceof TNumericString) {
                    $castable_types[] = new TFloat();
                } else {
                    // any normal string is technically $valid_floats[] = new TLiteralFloat(0.0);
                    // however we cannot be certain that it's not inferred, therefore less strict
                    $castable_types[] = new TFloat();
                }

                continue;
            }

            if ($atomic_type instanceof TNull || $atomic_type instanceof TFalse) {
                $valid_floats[] = new TLiteralFloat(0.0);
                continue;
            }

            if ($atomic_type instanceof TTrue) {
                $valid_floats[] = new TLiteralFloat(1.0);
                continue;
            }

            if ($atomic_type instanceof TBool) {
                $valid_floats[] = new TLiteralFloat(0.0);
                $valid_floats[] = new TLiteralFloat(1.0);
                continue;
            }

            // could be invalid, but allow it, as it is allowed for TString below too
            if ($atomic_type instanceof TMixed
                || $atomic_type instanceof TClosedResource
                || $atomic_type instanceof TResource
                || $atomic_type instanceof Scalar
            ) {
                $castable_types[] = new TFloat();

                continue;
            }

            if ($atomic_type instanceof TNamedObject) {
                $intersection_types = [$atomic_type];

                if ($atomic_type->extra_types) {
                    $intersection_types = [...$intersection_types, ...$atomic_type->extra_types];
                }

                foreach ($intersection_types as $intersection_type) {
                    if (!$intersection_type instanceof TNamedObject) {
                        continue;
                    }

                    // prevent "Could not get class storage for mixed"
                    if (!$codebase->classExists($intersection_type->value)) {
                        continue;
                    }

                    foreach (self::PSEUDO_CASTABLE_CLASSES as $pseudo_castable_class) {
                        if (strtolower($intersection_type->value) === strtolower($pseudo_castable_class)
                            || $codebase->classExtends(
                                $intersection_type->value,
                                $pseudo_castable_class,
                            )
                        ) {
                            $castable_types[] = new TFloat();
                            continue 3;
                        }
                    }
                }
            }

            if ($atomic_type instanceof TNonEmptyArray
                || ($atomic_type instanceof TKeyedArray && $atomic_type->isNonEmpty())
            ) {
                $risky_cast[] = $atomic_type->getId();

                $valid_floats[] = new TLiteralFloat(1.0);

                continue;
            }

            if ($atomic_type instanceof TArray
                || $atomic_type instanceof TKeyedArray
            ) {
                // if type is not specific, it can be both 0 or 1, depending on whether the array has data or not
                // welcome to off-by-one hell if that happens :-)
                $risky_cast[] = $atomic_type->getId();

                $valid_floats[] = new TLiteralFloat(0.0);
                $valid_floats[] = new TLiteralFloat(1.0);

                continue;
            }

            if ($atomic_type instanceof TTemplateParam) {
                $atomic_types = array_merge($atomic_types, $atomic_type->as->getAtomicTypes());

                continue;
            }

            // always 1.0 for "error" cases
            $valid_floats[] = new TLiteralFloat(1.0);

            $invalid_casts[] = $atomic_type->getId();
        }

        if ($invalid_casts) {
            IssueBuffer::maybeAdd(
                new InvalidCast(
                    $invalid_casts[0] . ' cannot be cast to float',
                    new CodeLocation($statements_analyzer->getSource(), $stmt),
                ),
                $statements_analyzer->getSuppressedIssues(),
            );
        } elseif ($risky_cast) {
            IssueBuffer::maybeAdd(
                new RiskyCast(
                    'Casting ' . $risky_cast[0] . ' to float has possibly unintended value of 0.0/1.0',
                    new CodeLocation($statements_analyzer->getSource(), $stmt),
                ),
                $statements_analyzer->getSuppressedIssues(),
            );
        } elseif ($explicit_cast && !$castable_types) {
            // todo: emit error here
        }

        $valid_types = [...$valid_floats, ...$castable_types];

        if (!$valid_types) {
            $float_type = Type::getFloat();
        } else {
            $float_type = TypeCombiner::combine(
                $valid_types,
                $codebase,
            );
        }

        if ($statements_analyzer->data_flow_graph) {
            $float_type = $float_type->setParentNodes($parent_nodes);
        }

        return $float_type;
    }

    public static function castStringAttempt(
        StatementsAnalyzer $statements_analyzer,
        Context $context,
        Union $stmt_type,
        PhpParser\Node\Expr $stmt,
        bool $explicit_cast = false,
    ): Union {
        $codebase = $statements_analyzer->getCodebase();

        $invalid_casts = [];
        $valid_strings = [];
        $castable_types = [];

        $atomic_types = $stmt_type->getAtomicTypes();

        $parent_nodes = [];

        if ($statements_analyzer->data_flow_graph) {
            $parent_nodes = $stmt_type->parent_nodes;
        }

        while ($atomic_types) {
            $atomic_type = array_pop($atomic_types);

            if ($atomic_type instanceof TFloat
                || $atomic_type instanceof TInt
                || $atomic_type instanceof TNumeric
            ) {
                if ($atomic_type instanceof TLiteralInt || $atomic_type instanceof TLiteralFloat) {
                    $valid_strings[] = Type::getAtomicStringFromLiteral((string) $atomic_type->value);
                } elseif ($atomic_type instanceof TNonspecificLiteralInt) {
                    $castable_types[] = new TNonspecificLiteralString();
                } elseif ($atomic_type instanceof TIntRange
                    && $atomic_type->min_bound !== null
                    && $atomic_type->max_bound !== null
                    && ($atomic_type->max_bound - $atomic_type->min_bound) < 500
                ) {
                    foreach (range($atomic_type->min_bound, $atomic_type->max_bound) as $literal_int_value) {
                        $valid_strings[] = Type::getAtomicStringFromLiteral((string) $literal_int_value);
                    }
                } else {
                    $castable_types[] = new TNumericString();
                }

                continue;
            }

            if ($atomic_type instanceof TString) {
                $valid_strings[] = $atomic_type;

                continue;
            }

            if ($atomic_type instanceof TNull
                || $atomic_type instanceof TFalse
            ) {
                $valid_strings[] = Type::getAtomicStringFromLiteral('');
                continue;
            }

            if ($atomic_type instanceof TTrue
            ) {
                $valid_strings[] = Type::getAtomicStringFromLiteral('1');
                continue;
            }

            if ($atomic_type instanceof TBool
            ) {
                $valid_strings[] = Type::getAtomicStringFromLiteral('1');
                $valid_strings[] = Type::getAtomicStringFromLiteral('');
                continue;
            }

            if ($atomic_type instanceof TClosedResource
               || $atomic_type instanceof TResource
            ) {
                $castable_types[] = new TNonEmptyString();

                continue;
            }

            if ($atomic_type instanceof TMixed
                || $atomic_type instanceof Scalar
            ) {
                $castable_types[] = new TString();

                continue;
            }

            if ($atomic_type instanceof TNamedObject
                || $atomic_type instanceof TObjectWithProperties
            ) {
                $intersection_types = [$atomic_type];

                if ($atomic_type->extra_types) {
                    $intersection_types = array_merge($intersection_types, $atomic_type->extra_types);
                }

                foreach ($intersection_types as $intersection_type) {
                    if ($intersection_type instanceof TNamedObject) {
                        $intersection_method_id = new MethodIdentifier(
                            $intersection_type->value,
                            '__tostring',
                        );

                        if ($codebase->methods->methodExists(
                            $intersection_method_id,
                            $context->calling_method_id,
                            new CodeLocation($statements_analyzer->getSource(), $stmt),
                        )) {
                            $return_type = $codebase->methods->getMethodReturnType(
                                $intersection_method_id,
                                $self_class,
                            ) ?? Type::getString();

                            $declaring_method_id = $codebase->methods->getDeclaringMethodId($intersection_method_id);

                            MethodCallReturnTypeFetcher::taintMethodCallResult(
                                $statements_analyzer,
                                $return_type,
                                $stmt,
                                $stmt,
                                [],
                                $intersection_method_id,
                                $declaring_method_id,
                                $intersection_type->value . '::__toString',
                                $context,
                            );

                            if ($statements_analyzer->data_flow_graph) {
                                $parent_nodes = array_merge($return_type->parent_nodes, $parent_nodes);
                            }

                            $castable_types = [...$castable_types, ...array_values($return_type->getAtomicTypes())];

                            continue 2;
                        }
                    }

                    if ($intersection_type instanceof TObjectWithProperties
                        && isset($intersection_type->methods['__tostring'])
                    ) {
                        $castable_types[] = new TString();

                        continue 2;
                    }
                }
            }

            if ($atomic_type instanceof TTemplateParam) {
                $atomic_types = array_merge($atomic_types, $atomic_type->as->getAtomicTypes());

                continue;
            }

            $invalid_casts[] = $atomic_type->getId();
        }

        if ($invalid_casts) {
            if ($valid_strings || $castable_types) {
                IssueBuffer::maybeAdd(
                    new PossiblyInvalidCast(
                        $invalid_casts[0] . ' cannot be cast to string',
                        new CodeLocation($statements_analyzer->getSource(), $stmt),
                    ),
                    $statements_analyzer->getSuppressedIssues(),
                );
            } else {
                IssueBuffer::maybeAdd(
                    new InvalidCast(
                        $invalid_casts[0] . ' cannot be cast to string',
                        new CodeLocation($statements_analyzer->getSource(), $stmt),
                    ),
                    $statements_analyzer->getSuppressedIssues(),
                );
            }
        } elseif ($explicit_cast && !$castable_types) {
            // todo: emit error here
        }

        $valid_types = [...$valid_strings, ...$castable_types];

        if (!$valid_types) {
            $str_type = Type::getString();
        } else {
            $str_type = TypeCombiner::combine(
                $valid_types,
                $codebase,
            );
        }

        if ($statements_analyzer->data_flow_graph) {
            $str_type = $str_type->setParentNodes($parent_nodes);
        }

        return $str_type;
    }

    private static function checkExprGeneralUse(
        StatementsAnalyzer $statements_analyzer,
        PhpParser\Node\Expr\Cast $stmt,
        Context $context,
    ): bool {
        $was_inside_general_use = $context->inside_general_use;
        $context->inside_general_use = true;
        $retVal = ExpressionAnalyzer::analyze($statements_analyzer, $stmt->expr, $context);
        $context->inside_general_use = $was_inside_general_use;
        return $retVal;
    }

    private static function handleRedundantCast(
        Union $maybe_type,
        StatementsAnalyzer $statements_analyzer,
        PhpParser\Node\Expr\Cast $stmt,
    ): void {
        $codebase = $statements_analyzer->getCodebase();
        $project_analyzer = $statements_analyzer->getProjectAnalyzer();

        $file_manipulation = null;
        if ($maybe_type->from_docblock) {
            $issue = new RedundantCastGivenDocblockType(
                'Redundant cast to ' . $maybe_type->getKey() . ' given docblock-provided type',
                new CodeLocation($statements_analyzer->getSource(), $stmt),
            );

            if ($codebase->alter_code
                && isset($project_analyzer->getIssuesToFix()['RedundantCastGivenDocblockType'])
            ) {
                $file_manipulation = new FileManipulation(
                    (int) $stmt->getAttribute('startFilePos'),
                    (int) $stmt->expr->getAttribute('startFilePos'),
                    '',
                );
            }
        } else {
            $issue = new RedundantCast(
                'Redundant cast to ' . $maybe_type->getKey(),
                new CodeLocation($statements_analyzer->getSource(), $stmt),
            );

            if ($codebase->alter_code
                && isset($project_analyzer->getIssuesToFix()['RedundantCast'])
            ) {
                $file_manipulation = new FileManipulation(
                    (int) $stmt->getAttribute('startFilePos'),
                    (int) $stmt->expr->getAttribute('startFilePos'),
                    '',
                );
            }
        }

        if ($file_manipulation) {
            FileManipulationBuffer::add($statements_analyzer->getFilePath(), [$file_manipulation]);
        }


        IssueBuffer::maybeAdd($issue, $statements_analyzer->getSuppressedIssues());
    }
}<|MERGE_RESOLUTION|>--- conflicted
+++ resolved
@@ -54,11 +54,8 @@
 use function array_merge;
 use function array_pop;
 use function array_values;
-<<<<<<< HEAD
-=======
 use function get_class;
 use function range;
->>>>>>> bfbd53c4
 use function strtolower;
 
 /**
