--- conflicted
+++ resolved
@@ -60,11 +60,7 @@
 use Psalm\Type;
 use Psalm\Type\Atomic\TBool;
 
-<<<<<<< HEAD
-=======
 use function count;
-use function get_class;
->>>>>>> 20e8604b
 use function in_array;
 use function strtolower;
 
@@ -147,7 +143,7 @@
     public static function checkRiskyTruthyFalsyComparison(
         Type\Union $type,
         StatementsAnalyzer $statements_analyzer,
-        PhpParser\Node\Expr $stmt
+        PhpParser\Node\Expr $stmt,
     ): void {
         if (count($type->getAtomicTypes()) > 1) {
             $has_truthy_or_falsy_exclusive_type = false;
