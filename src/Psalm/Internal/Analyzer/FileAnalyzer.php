<?php
namespace Psalm\Internal\Analyzer;

use PhpParser;
use Psalm\Codebase;
use Psalm\Context;
use Psalm\Exception\UnpreparedAnalysisException;
use Psalm\Internal\FileManipulation\FileManipulationBuffer;
use Psalm\Issue\UncaughtThrowInGlobalScope;
use Psalm\IssueBuffer;
use Psalm\StatementsSource;
<<<<<<< HEAD
=======
use Psalm\Type;
use function implode;
use function strtolower;
use function explode;
use function strpos;
use function array_keys;
use function count;
use function array_merge;
use function array_diff;
>>>>>>> 352f18b1

/**
 * @internal
 */
class FileAnalyzer extends SourceAnalyzer implements StatementsSource
{
    use CanAlias;

    /**
     * @var string
     */
    protected $file_name;

    /**
     * @var string
     */
    protected $file_path;

    /**
     * @var string|null
     */
    protected $root_file_path;

    /**
     * @var string|null
     */
    protected $root_file_name;

    /**
     * @var array<string, bool>
     */
    private $required_file_paths = [];

    /**
     * @var array<string, bool>
     */
    private $parent_file_paths = [];

    /**
     * @var array<int, string>
     */
    private $suppressed_issues = [];

    /**
     * @var array<string, array<string, string>>
     */
    private $namespace_aliased_classes = [];

    /**
     * @var array<string, array<string, string>>
     */
    private $namespace_aliased_classes_flipped = [];

    /**
     * @var array<string, array<string, string>>
     */
    private $namespace_aliased_classes_flipped_replaceable = [];

    /**
     * @var array<string, InterfaceAnalyzer>
     */
    public $interface_analyzers_to_analyze = [];

    /**
     * @var array<string, ClassAnalyzer>
     */
    public $class_analyzers_to_analyze = [];

    /**
     * @var null|Context
     */
    public $context;

    /**
     * @var ProjectAnalyzer
     */
    public $project_analyzer;

    /**
     * @var Codebase
     */
    public $codebase;

    /**
     * @var int
     */
    private $first_statement_offset = -1;

    /**
     * @param string  $file_path
     * @param string  $file_name
     */
    public function __construct(ProjectAnalyzer $project_analyzer, $file_path, $file_name)
    {
        $this->source = $this;
        $this->file_path = $file_path;
        $this->file_name = $file_name;
        $this->project_analyzer = $project_analyzer;
        $this->codebase = $project_analyzer->getCodebase();
    }

    /**
     * @param  bool $preserve_analyzers
     *
     * @return void
     */
    public function analyze(
        Context $file_context = null,
        $preserve_analyzers = false,
        Context $global_context = null
    ) {
        $codebase = $this->project_analyzer->getCodebase();

        $file_storage = $codebase->file_storage_provider->get($this->file_path);

        if (!$file_storage->deep_scan && !$codebase->server_mode) {
            throw new UnpreparedAnalysisException('File ' . $this->file_path . ' has not been properly scanned');
        }

        if ($file_storage->has_visitor_issues) {
            return;
        }

        if ($file_context) {
            $this->context = $file_context;
        }

        if (!$this->context) {
            $this->context = new Context();
            $this->context->collect_references = $codebase->collect_references;
        }

        if ($codebase->config->useStrictTypesForFile($this->file_path)) {
            $this->context->strict_types = true;
        }

        $this->context->is_global = true;
        $this->context->defineGlobals();
        $this->context->collect_exceptions = $codebase->config->check_for_throws_in_global_scope;

        try {
            $stmts = $codebase->getStatementsForFile($this->file_path);
        } catch (PhpParser\Error $e) {
            return;
        }

        if ($codebase->alter_code) {
            foreach ($stmts as $stmt) {
                if (!$stmt instanceof PhpParser\Node\Stmt\Declare_) {
                    $this->first_statement_offset = (int) $stmt->getAttribute('startFilePos');
                    break;
                }
            }
        }

        $statements_analyzer = new StatementsAnalyzer($this);

        $leftover_stmts = $this->populateCheckers($stmts);

        // if there are any leftover statements, evaluate them,
        // in turn causing the classes/interfaces be evaluated
        if ($leftover_stmts) {
            $statements_analyzer->analyze($leftover_stmts, $this->context, $global_context, true);
        }

        // check any leftover interfaces not already evaluated
        foreach ($this->interface_analyzers_to_analyze as $interface_analyzer) {
            $interface_analyzer->analyze();
        }

        // check any leftover classes not already evaluated

        foreach ($this->class_analyzers_to_analyze as $class_analyzer) {
            $class_analyzer->analyze(null, $this->context);
        }

        if (!$preserve_analyzers) {
            $this->class_analyzers_to_analyze = [];
            $this->interface_analyzers_to_analyze = [];
        }

        if ($codebase->config->check_for_throws_in_global_scope) {
            $uncaught_throws = $statements_analyzer->getUncaughtThrows($this->context);
            foreach ($uncaught_throws as $possibly_thrown_exception => $codelocations) {
                foreach ($codelocations as $codelocation) {
                    // issues are suppressed in ThrowAnalyzer, CallAnalyzer, etc.
                    if (IssueBuffer::accepts(
                        new UncaughtThrowInGlobalScope(
                            $possibly_thrown_exception . ' is thrown but not caught in global scope',
                            $codelocation
                        )
                    )) {
                        // fall through
                    }
                }
            }
        }
    }

    /**
     * @param  array<int, PhpParser\Node\Stmt>  $stmts
     *
     * @return array<int, PhpParser\Node\Stmt>
     */
    public function populateCheckers(array $stmts)
    {
        $leftover_stmts = [];

        foreach ($stmts as $stmt) {
            if ($stmt instanceof PhpParser\Node\Stmt\ClassLike) {
                $this->populateClassLikeAnalyzers($stmt);
            } elseif ($stmt instanceof PhpParser\Node\Stmt\Namespace_) {
                $namespace_name = $stmt->name ? implode('\\', $stmt->name->parts) : '';

                $namespace_analyzer = new NamespaceAnalyzer($stmt, $this);
                $namespace_analyzer->collectAnalyzableInformation();

                $this->namespace_aliased_classes[$namespace_name] = $namespace_analyzer->getAliases()->uses;
                $this->namespace_aliased_classes_flipped[$namespace_name] =
                    $namespace_analyzer->getAliasedClassesFlipped();
                $this->namespace_aliased_classes_flipped_replaceable[$namespace_name] =
                    $namespace_analyzer->getAliasedClassesFlippedReplaceable();
            } elseif ($stmt instanceof PhpParser\Node\Stmt\Use_) {
                $this->visitUse($stmt);
            } elseif ($stmt instanceof PhpParser\Node\Stmt\GroupUse) {
                $this->visitGroupUse($stmt);
            } else {
                if ($stmt instanceof PhpParser\Node\Stmt\If_) {
                    foreach ($stmt->stmts as $if_stmt) {
                        if ($if_stmt instanceof PhpParser\Node\Stmt\ClassLike) {
                            $this->populateClassLikeAnalyzers($if_stmt);
                        }
                    }
                }

                $leftover_stmts[] = $stmt;
            }
        }

        return $leftover_stmts;
    }

    /**
     * @return void
     */
    private function populateClassLikeAnalyzers(PhpParser\Node\Stmt\ClassLike $stmt)
    {
        if (!$stmt->name) {
            return;
        }

        if ($stmt instanceof PhpParser\Node\Stmt\Class_) {
            $class_analyzer = new ClassAnalyzer($stmt, $this, $stmt->name->name);

            $fq_class_name = $class_analyzer->getFQCLN();

            $this->class_analyzers_to_analyze[strtolower($fq_class_name)] = $class_analyzer;
        } elseif ($stmt instanceof PhpParser\Node\Stmt\Interface_) {
            $class_analyzer = new InterfaceAnalyzer($stmt, $this, $stmt->name->name);

            $fq_class_name = $class_analyzer->getFQCLN();

            $this->interface_analyzers_to_analyze[$fq_class_name] = $class_analyzer;
        }
    }

    /**
     * @param string       $fq_class_name
     * @param ClassAnalyzer $class_analyzer
     *
     * @return  void
     */
    public function addNamespacedClassAnalyzer($fq_class_name, ClassAnalyzer $class_analyzer)
    {
        $this->class_analyzers_to_analyze[strtolower($fq_class_name)] = $class_analyzer;
    }

    /**
     * @param string            $fq_class_name
     * @param InterfaceAnalyzer  $interface_analyzer
     *
     * @return  void
     */
    public function addNamespacedInterfaceAnalyzer($fq_class_name, InterfaceAnalyzer $interface_analyzer)
    {
        $this->interface_analyzers_to_analyze[strtolower($fq_class_name)] = $interface_analyzer;
    }

    /**
     * @param  string   $method_id
     * @param  Context  $this_context
     *
     * @return void
     */
    public function getMethodMutations($method_id, Context $this_context, bool $from_project_analyzer = false)
    {
        list($fq_class_name, $method_name) = explode('::', $method_id);

        if (isset($this->class_analyzers_to_analyze[strtolower($fq_class_name)])) {
            $class_analyzer_to_examine = $this->class_analyzers_to_analyze[strtolower($fq_class_name)];
        } else {
            if (!$from_project_analyzer) {
                $this->project_analyzer->getMethodMutations(
                    $method_id,
                    $this_context,
                    $this->getRootFilePath(),
                    $this->getRootFileName()
                );
            }

            return;
        }

        $call_context = new Context($this_context->self);
        $call_context->collect_mutations = $this_context->collect_mutations;
        $call_context->collect_initializations = $this_context->collect_initializations;
        $call_context->initialized_methods = $this_context->initialized_methods;
        $call_context->include_location = $this_context->include_location;

        foreach ($this_context->vars_possibly_in_scope as $var => $_) {
            if (strpos($var, '$this->') === 0) {
                $call_context->vars_possibly_in_scope[$var] = true;
            }
        }

        foreach ($this_context->vars_in_scope as $var => $type) {
            if (strpos($var, '$this->') === 0) {
                $call_context->vars_in_scope[$var] = $type;
            }
        }

        $call_context->vars_in_scope['$this'] = $this_context->vars_in_scope['$this'];

        $class_analyzer_to_examine->getMethodMutations($method_name, $call_context);

        foreach ($call_context->vars_possibly_in_scope as $var => $_) {
            $this_context->vars_possibly_in_scope[$var] = true;
        }

        foreach ($call_context->vars_in_scope as $var => $type) {
            $this_context->vars_in_scope[$var] = $type;
        }
    }

    public function getFunctionLikeAnalyzer(string $method_id) : ?FunctionLikeAnalyzer
    {
        list($fq_class_name, $method_name) = explode('::', $method_id);

        if (!isset($this->class_analyzers_to_analyze[strtolower($fq_class_name)])) {
            return null;
        }

        $class_analyzer_to_examine = $this->class_analyzers_to_analyze[strtolower($fq_class_name)];

        return $class_analyzer_to_examine->getFunctionLikeAnalyzer($method_name);
    }

    /**
     * @return null|string
     */
    public function getNamespace()
    {
        return null;
    }

    /**
     * @param  string|null $namespace_name
     *
     * @return array<string, string>
     */
    public function getAliasedClassesFlipped($namespace_name = null)
    {
        if ($namespace_name && isset($this->namespace_aliased_classes_flipped[$namespace_name])) {
            return $this->namespace_aliased_classes_flipped[$namespace_name];
        }

        return $this->aliased_classes_flipped;
    }

    /**
     * @param  string|null $namespace_name
     *
     * @return array<string, string>
     */
    public function getAliasedClassesFlippedReplaceable($namespace_name = null)
    {
        if ($namespace_name && isset($this->namespace_aliased_classes_flipped_replaceable[$namespace_name])) {
            return $this->namespace_aliased_classes_flipped_replaceable[$namespace_name];
        }

        return $this->aliased_classes_flipped_replaceable;
    }

    /**
     * @return void
     */
    public static function clearCache()
    {
        Type::clearCache();
        \Psalm\Internal\Codebase\Reflection::clearCache();
        \Psalm\Internal\Codebase\Functions::clearCache();
        IssueBuffer::clearCache();
        FileManipulationBuffer::clearCache();
        FunctionLikeAnalyzer::clearCache();
        \Psalm\Internal\Provider\ClassLikeStorageProvider::deleteAll();
        \Psalm\Internal\Provider\FileStorageProvider::deleteAll();
        \Psalm\Internal\Provider\FileReferenceProvider::clearCache();
    }

    /**
     * @return string
     */
    public function getFileName()
    {
        return $this->file_name;
    }

    /**
     * @return string
     */
    public function getFilePath()
    {
        return $this->file_path;
    }

    /**
     * @return string
     */
    public function getRootFileName()
    {
        return $this->root_file_name ?: $this->file_name;
    }

    /**
     * @return string
     */
    public function getRootFilePath()
    {
        return $this->root_file_path ?: $this->file_path;
    }

    /**
     * @param string $file_path
     * @param string $file_name
     *
     * @return void
     */
    public function setRootFilePath($file_path, $file_name)
    {
        $this->root_file_name = $file_name;
        $this->root_file_path = $file_path;
    }

    /**
     * @param string $file_path
     *
     * @return void
     */
    public function addRequiredFilePath($file_path)
    {
        $this->required_file_paths[$file_path] = true;
    }

    /**
     * @param string $file_path
     *
     * @return void
     */
    public function addParentFilePath($file_path)
    {
        $this->parent_file_paths[$file_path] = true;
    }

    /**
     * @param string $file_path
     *
     * @return bool
     */
    public function hasParentFilePath($file_path)
    {
        return $this->file_path === $file_path || isset($this->parent_file_paths[$file_path]);
    }

    /**
     * @param string $file_path
     *
     * @return bool
     */
    public function hasAlreadyRequiredFilePath($file_path)
    {
        return isset($this->required_file_paths[$file_path]);
    }

    /**
     * @return array<int, string>
     */
    public function getRequiredFilePaths()
    {
        return array_keys($this->required_file_paths);
    }

    /**
     * @return array<int, string>
     */
    public function getParentFilePaths()
    {
        return array_keys($this->parent_file_paths);
    }

    /**
     * @return int
     */
    public function getRequireNesting()
    {
        return count($this->parent_file_paths);
    }

    /**
     * @return array<int, string>
     */
    public function getSuppressedIssues()
    {
        return $this->suppressed_issues;
    }

    /**
     * @param array<int, string> $new_issues
     *
     * @return void
     */
    public function addSuppressedIssues(array $new_issues)
    {
        $this->suppressed_issues = array_merge($new_issues, $this->suppressed_issues);
    }

    /**
     * @param array<int, string> $new_issues
     *
     * @return void
     */
    public function removeSuppressedIssues(array $new_issues)
    {
        $this->suppressed_issues = array_diff($this->suppressed_issues, $new_issues);
    }

    /**
     * @return null|string
     */
    public function getFQCLN()
    {
        return null;
    }

    /**
     * @return null|string
     */
    public function getParentFQCLN()
    {
        return null;
    }

    /**
     * @return null|string
     */
    public function getClassName()
    {
        return null;
    }

    /**
     * @return array<string, array<string, array{Type\Union}>>|null
     */
    public function getTemplateTypeMap()
    {
        return null;
    }

    /**
     * @return bool
     */
    public function isStatic()
    {
        return false;
    }

    public function getFileAnalyzer() : FileAnalyzer
    {
        return $this;
    }

    public function getProjectAnalyzer() : ProjectAnalyzer
    {
        return $this->project_analyzer;
    }

    public function getCodebase() : Codebase
    {
        return $this->codebase;
    }

    public function getFirstStatementOffset() : int
    {
        return $this->first_statement_offset;
    }

    public function clearSourceBeforeDestruction() : void
    {
        /** @psalm-suppress PossiblyNullPropertyAssignmentValue */
        $this->source = null;
    }
}<|MERGE_RESOLUTION|>--- conflicted
+++ resolved
@@ -9,8 +9,6 @@
 use Psalm\Issue\UncaughtThrowInGlobalScope;
 use Psalm\IssueBuffer;
 use Psalm\StatementsSource;
-<<<<<<< HEAD
-=======
 use Psalm\Type;
 use function implode;
 use function strtolower;
@@ -20,7 +18,6 @@
 use function count;
 use function array_merge;
 use function array_diff;
->>>>>>> 352f18b1
 
 /**
  * @internal
