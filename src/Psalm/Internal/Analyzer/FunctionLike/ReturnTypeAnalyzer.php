<?php
namespace Psalm\Internal\Analyzer\FunctionLike;

use PhpParser;
use PhpParser\Node\Expr\Closure;
use PhpParser\Node\FunctionLike;
use PhpParser\Node\Stmt\ClassMethod;
use PhpParser\Node\Stmt\Function_;
use Psalm\Internal\Analyzer\FunctionLikeAnalyzer;
use Psalm\Internal\Analyzer\InterfaceAnalyzer;
use Psalm\Internal\Analyzer\ProjectAnalyzer;
use Psalm\Internal\Analyzer\ScopeAnalyzer;
use Psalm\Internal\Analyzer\SourceAnalyzer;
use Psalm\Internal\Analyzer\Statements\ExpressionAnalyzer;
use Psalm\Internal\Analyzer\Statements\Expression\Call\MethodCallAnalyzer;
use Psalm\Internal\Analyzer\StatementsAnalyzer;
use Psalm\Internal\Analyzer\TypeAnalyzer;
use Psalm\CodeLocation;
use Psalm\Context;
use Psalm\Internal\FileManipulation\FunctionDocblockManipulator;
use Psalm\Issue\InvalidFalsableReturnType;
use Psalm\Issue\InvalidNullableReturnType;
use Psalm\Issue\InvalidReturnType;
use Psalm\Issue\InvalidToString;
use Psalm\Issue\LessSpecificReturnType;
use Psalm\Issue\MismatchingDocblockReturnType;
use Psalm\Issue\MissingClosureReturnType;
use Psalm\Issue\MissingReturnType;
use Psalm\Issue\MixedInferredReturnType;
use Psalm\Issue\MixedReturnTypeCoercion;
use Psalm\Issue\MoreSpecificReturnType;
use Psalm\IssueBuffer;
use Psalm\StatementsSource;
use Psalm\Storage\FunctionLikeStorage;
use Psalm\Storage\MethodStorage;
use Psalm\Type;
use Psalm\Internal\Type\TypeCombination;
use function strtolower;
use function substr;
use function count;
use function in_array;

/**
 * @internal
 */
class ReturnTypeAnalyzer
{
    /**
     * @param Closure|Function_|ClassMethod $function
     * @param Type\Union|null     $return_type
     * @param string              $fq_class_name
     * @param CodeLocation|null   $return_type_location
     * @param string[]            $compatible_method_ids
     *
     * @return  false|null
     */
    public static function verifyReturnType(
        FunctionLike $function,
        SourceAnalyzer $source,
        FunctionLikeAnalyzer $function_like_analyzer,
        Type\Union $return_type = null,
        $fq_class_name = null,
        CodeLocation $return_type_location = null,
        array $compatible_method_ids = [],
        bool $closure_inside_call = false
    ) {
        $suppressed_issues = $function_like_analyzer->getSuppressedIssues();
        $codebase = $source->getCodebase();
        $project_analyzer = $source->getProjectAnalyzer();

        $function_like_storage = null;

        if ($source instanceof StatementsAnalyzer) {
            $function_like_storage = $function_like_analyzer->getFunctionLikeStorage($source);
        } elseif ($source instanceof \Psalm\Internal\Analyzer\ClassAnalyzer) {
            $function_like_storage = $function_like_analyzer->getFunctionLikeStorage();
        }

        if (!$function->getStmts() &&
            (
                $function instanceof ClassMethod &&
                ($source instanceof InterfaceAnalyzer || $function->isAbstract())
            )
        ) {
            return null;
        }

        $is_to_string = $function instanceof ClassMethod && strtolower($function->name->name) === '__tostring';

        if ($function instanceof ClassMethod
            && !$is_to_string
            && !$return_type
            && substr($function->name->name, 0, 2) === '__'
        ) {
            // do not check __construct, __set, __get, __call etc.
            return null;
        }

        $cased_method_id = $function_like_analyzer->getCorrectlyCasedMethodId();

        if (!$return_type_location) {
            $return_type_location = new CodeLocation(
                $function_like_analyzer,
                $function instanceof Closure ? $function : $function->name
            );
        }

        $inferred_yield_types = [];

        /** @var PhpParser\Node\Stmt[] */
        $function_stmts = $function->getStmts();

        $ignore_nullable_issues = false;
        $ignore_falsable_issues = false;

        $inferred_return_type_parts = ReturnTypeCollector::getReturnTypes(
            $function_stmts,
            $inferred_yield_types,
            $ignore_nullable_issues,
            $ignore_falsable_issues,
            true
        );

        if ((!$return_type || $return_type->from_docblock)
            && !$inferred_yield_types
            && count($inferred_return_type_parts)
            && ScopeAnalyzer::getFinalControlActions(
                $function_stmts,
                $codebase->config->exit_functions
            ) !== [ScopeAnalyzer::ACTION_END]
        ) {
            // only add null if we have a return statement elsewhere and it wasn't void
            foreach ($inferred_return_type_parts as $inferred_return_type_part) {
                if (!$inferred_return_type_part instanceof Type\Atomic\TVoid) {
                    $atomic_null = new Type\Atomic\TNull();
                    $atomic_null->from_docblock = true;
                    $inferred_return_type_parts[] = $atomic_null;
                    break;
                }
            }
        }

        if ($return_type
            && !$return_type->from_docblock
            && !$inferred_yield_types
            && !$return_type->isVoid()
            && ScopeAnalyzer::getFinalControlActions(
                $function_stmts,
                $codebase->config->exit_functions
            ) !== [ScopeAnalyzer::ACTION_END]
        ) {
            if (IssueBuffer::accepts(
                new InvalidReturnType(
                    'Not all code paths of ' . $cased_method_id . ' end in a return statement, return type '
                        . $return_type . ' expected',
                    $return_type_location
                ),
                $source->getSuppressedIssues()
            )) {
                return false;
            }

            return null;
        }

        if ($return_type
            && !$inferred_yield_types
            && $return_type->isNever()
            && ScopeAnalyzer::getFinalControlActions(
                $function_stmts,
                $codebase->config->exit_functions,
                false,
                false
            ) !== [ScopeAnalyzer::ACTION_END]
        ) {
            if (IssueBuffer::accepts(
                new InvalidReturnType(
                    $cased_method_id . ' is not expected to return any values but it does, '
                        . 'either implicitly or explicitly',
                    $return_type_location
                )
            )) {
                return false;
            }

            return null;
        }

        $inferred_return_type = $inferred_return_type_parts
            ? TypeCombination::combineTypes($inferred_return_type_parts)
            : Type::getVoid();
        $inferred_yield_type = $inferred_yield_types ? TypeCombination::combineTypes($inferred_yield_types) : null;

        if ($inferred_yield_type) {
            $inferred_return_type = $inferred_yield_type;
        }

        if (!$return_type && !$codebase->config->add_void_docblocks && $inferred_return_type->isVoid()) {
            return null;
        }

        $unsafe_return_type = false;

        // prevent any return types that do not return a value from being used in PHP typehints
        if ($codebase->alter_code
            && !$inferred_yield_types
            && $inferred_return_type->isNullable()
        ) {
            foreach ($inferred_return_type_parts as $inferred_return_type_part) {
                if ($inferred_return_type_part instanceof Type\Atomic\TVoid) {
                    $unsafe_return_type = true;
                }
            }
        }

        $inferred_return_type = TypeAnalyzer::simplifyUnionType(
            $codebase,
            ExpressionAnalyzer::fleshOutType(
                $codebase,
                $inferred_return_type,
                $source->getFQCLN(),
                $source->getFQCLN(),
                $source->getParentFQCLN()
            )
        );

        if ($is_to_string) {
            if (!$inferred_return_type->hasMixed() &&
                !TypeAnalyzer::isContainedBy(
                    $codebase,
                    $inferred_return_type,
                    Type::getString(),
                    $inferred_return_type->ignore_nullable_issues,
                    $inferred_return_type->ignore_falsable_issues
                )
            ) {
                if (IssueBuffer::accepts(
                    new InvalidToString(
                        '__toString methods must return a string, ' . $inferred_return_type . ' returned',
                        $return_type_location
                    ),
                    $suppressed_issues
                )) {
                    return false;
                }
            }

            return null;
        }

        if (!$return_type) {
            if ($function instanceof Closure) {
                if (!$closure_inside_call || $inferred_return_type->isMixed()) {
                    if ($codebase->alter_code
                        && isset($project_analyzer->getIssuesToFix()['MissingClosureReturnType'])
                        && !in_array('MissingClosureReturnType', $suppressed_issues)
                    ) {
                        if ($inferred_return_type->hasMixed() || $inferred_return_type->isNull()) {
                            return null;
                        }

                        self::addOrUpdateReturnType(
                            $function,
                            $project_analyzer,
                            $inferred_return_type,
                            $source,
                            $function_like_analyzer,
                            ($project_analyzer->only_replace_php_types_with_non_docblock_types
                                    || $unsafe_return_type)
                                && $inferred_return_type->from_docblock,
                            $function_like_storage
                        );

                        return null;
                    }

                    if (IssueBuffer::accepts(
                        new MissingClosureReturnType(
                            'Closure does not have a return type, expecting ' . $inferred_return_type,
                            new CodeLocation($function_like_analyzer, $function, null, true)
                        ),
                        $suppressed_issues
                    )) {
                        // fall through
                    }
                }

                return null;
            }

            if ($codebase->alter_code
                && isset($project_analyzer->getIssuesToFix()['MissingReturnType'])
                && !in_array('MissingReturnType', $suppressed_issues)
            ) {
                if ($inferred_return_type->hasMixed() || $inferred_return_type->isNull()) {
                    return null;
                }

                self::addOrUpdateReturnType(
                    $function,
                    $project_analyzer,
                    $inferred_return_type,
                    $source,
                    $function_like_analyzer,
                    $compatible_method_ids
                        || (($project_analyzer->only_replace_php_types_with_non_docblock_types
                                || $unsafe_return_type)
                            && $inferred_return_type->from_docblock),
                    $function_like_storage
                );

                return null;
            }

            if (IssueBuffer::accepts(
                new MissingReturnType(
                    'Method ' . $cased_method_id . ' does not have a return type' .
                      (!$inferred_return_type->hasMixed() ? ', expecting ' . $inferred_return_type : ''),
                    new CodeLocation($function_like_analyzer, $function->name, null, true)
                ),
                $suppressed_issues
            )) {
                // fall through
            }

            return null;
        }

        $self_fq_class_name = $fq_class_name ?: $source->getFQCLN();

        $parent_class = null;

        if ($self_fq_class_name) {
            $classlike_storage = $codebase->classlike_storage_provider->get($self_fq_class_name);
            $parent_class = $classlike_storage->parent_class;
        }

        // passing it through fleshOutTypes eradicates errant $ vars
        $declared_return_type = ExpressionAnalyzer::fleshOutType(
            $codebase,
            $return_type,
            $self_fq_class_name,
            $self_fq_class_name,
            $parent_class
        );

        if (!$inferred_return_type_parts && !$inferred_yield_types) {
            if ($declared_return_type->isVoid() || $declared_return_type->isNever()) {
                return null;
            }

            if (ScopeAnalyzer::onlyThrowsOrExits($function_stmts)) {
                // if there's a single throw statement, it's presumably an exception saying this method is not to be
                // used
                return null;
            }

            if ($codebase->alter_code
                && isset($project_analyzer->getIssuesToFix()['InvalidReturnType'])
                && !in_array('InvalidReturnType', $suppressed_issues)
            ) {
                self::addOrUpdateReturnType(
                    $function,
                    $project_analyzer,
                    Type::getVoid(),
                    $source,
                    $function_like_analyzer,
                    $compatible_method_ids
                        || (($project_analyzer->only_replace_php_types_with_non_docblock_types
                                || $unsafe_return_type)
                            && $inferred_return_type->from_docblock)
                );

                return null;
            }

            if (!$declared_return_type->from_docblock || !$declared_return_type->isNullable()) {
                if (IssueBuffer::accepts(
                    new InvalidReturnType(
                        'No return statements were found for method ' . $cased_method_id .
                            ' but return type \'' . $declared_return_type . '\' was expected',
                        $return_type_location
                    ),
                    $suppressed_issues
                )) {
                    return false;
                }
            }

            return null;
        }

        if (!$declared_return_type->hasMixed()) {
            if ($inferred_return_type->isVoid() && $declared_return_type->isVoid()) {
                return null;
            }

            if ($inferred_return_type->hasMixed() || $inferred_return_type->isEmpty()) {
                if (IssueBuffer::accepts(
                    new MixedInferredReturnType(
                        'Could not verify return type \'' . $declared_return_type . '\' for ' .
                            $cased_method_id,
                        $return_type_location
                    ),
                    $suppressed_issues
                )) {
                    return false;
                }

                return null;
            }

            $union_comparison_results = new \Psalm\Internal\Analyzer\TypeComparisonResult();

            if (!TypeAnalyzer::isContainedBy(
                $codebase,
                $inferred_return_type,
                $declared_return_type,
                true,
                true,
                $union_comparison_results
            )) {
                // is the declared return type more specific than the inferred one?
                if ($union_comparison_results->type_coerced) {
                    if ($union_comparison_results->type_coerced_from_mixed) {
                        if (IssueBuffer::accepts(
                            new MixedReturnTypeCoercion(
                                'The declared return type \'' . $declared_return_type->getId() . '\' for '
                                    . $cased_method_id . ' is more specific than the inferred return type '
                                    . '\'' . $inferred_return_type->getId() . '\'',
                                $return_type_location
                            ),
                            $suppressed_issues
                        )) {
                            return false;
                        }
                    } else {
                        if (IssueBuffer::accepts(
                            new MoreSpecificReturnType(
                                'The declared return type \'' . $declared_return_type->getId() . '\' for '
                                    . $cased_method_id . ' is more specific than the inferred return type '
                                    . '\'' . $inferred_return_type->getId() . '\'',
                                $return_type_location
                            ),
                            $suppressed_issues
                        )) {
                            return false;
                        }
                    }
                } else {
                    if ($codebase->alter_code
                        && isset($project_analyzer->getIssuesToFix()['InvalidReturnType'])
                        && !in_array('InvalidReturnType', $suppressed_issues)
                    ) {
                        self::addOrUpdateReturnType(
                            $function,
                            $project_analyzer,
                            $inferred_return_type,
                            $source,
                            $function_like_analyzer,
                            ($project_analyzer->only_replace_php_types_with_non_docblock_types
                                    || $unsafe_return_type)
                                && $inferred_return_type->from_docblock,
                            $function_like_storage
                        );

                        return null;
                    }

                    if (IssueBuffer::accepts(
                        new InvalidReturnType(
                            'The declared return type \'' . $declared_return_type . '\' for ' . $cased_method_id .
                                ' is incorrect, got \'' . $inferred_return_type . '\'',
                            $return_type_location
                        ),
                        $suppressed_issues
                    )) {
                        return false;
                    }
                }
            } elseif ($codebase->alter_code
                && isset($project_analyzer->getIssuesToFix()['LessSpecificReturnType'])
                && !in_array('LessSpecificReturnType', $suppressed_issues)
            ) {
                if (!TypeAnalyzer::isContainedBy(
                    $codebase,
                    $declared_return_type,
                    $inferred_return_type,
                    false,
                    false
                )) {
                    self::addOrUpdateReturnType(
                        $function,
                        $project_analyzer,
                        $inferred_return_type,
                        $source,
                        $function_like_analyzer,
                        $compatible_method_ids
                            || (($project_analyzer->only_replace_php_types_with_non_docblock_types
                                    || $unsafe_return_type)
                                && $inferred_return_type->from_docblock),
                        $function_like_storage
                    );

                    return null;
                }
            } elseif ((!$inferred_return_type->isNullable() && $declared_return_type->isNullable())
                || (!$inferred_return_type->isFalsable() && $declared_return_type->isFalsable())
            ) {
                if ($function instanceof Function_
                    || $function instanceof Closure
                    || $function->isPrivate()
                ) {
                    $check_for_less_specific_type = true;
                } elseif ($source instanceof StatementsAnalyzer) {
                    if ($function_like_storage instanceof MethodStorage) {
                        $check_for_less_specific_type = !$function_like_storage->overridden_somewhere;
                    } else {
                        $check_for_less_specific_type = false;
                    }
                } else {
                    $check_for_less_specific_type = false;
                }

                if ($check_for_less_specific_type) {
                    if (IssueBuffer::accepts(
                        new LessSpecificReturnType(
                            'The inferred return type \'' . $inferred_return_type . '\' for ' . $cased_method_id .
                                ' is more specific than the declared return type \'' . $declared_return_type . '\'',
                            $return_type_location
                        ),
                        $suppressed_issues
                    )) {
                        return false;
                    }
                }
            }

            if (!$ignore_nullable_issues
                && $inferred_return_type->isNullable()
                && !$declared_return_type->isNullable()
                && !$declared_return_type->isVoid()
            ) {
                if ($codebase->alter_code
<<<<<<< HEAD
=======
                    && isset($project_analyzer->getIssuesToFix()['InvalidNullableReturnType'])
                    && !in_array('InvalidNullableReturnType', $suppressed_issues)
>>>>>>> 352f18b1
                    && !$inferred_return_type->isNull()
                    && isset($project_analyzer->getIssuesToFix()['InvalidNullableReturnType'])
                ) {
                    self::addOrUpdateReturnType(
                        $function,
                        $project_analyzer,
                        $inferred_return_type,
                        $source,
                        $function_like_analyzer,
                        ($project_analyzer->only_replace_php_types_with_non_docblock_types
                                || $unsafe_return_type)
                            && $inferred_return_type->from_docblock,
                        $function_like_storage
                    );

                    return null;
                }

                if (IssueBuffer::accepts(
                    new InvalidNullableReturnType(
                        'The declared return type \'' . $declared_return_type . '\' for ' . $cased_method_id .
                            ' is not nullable, but \'' . $inferred_return_type . '\' contains null',
                        $return_type_location
                    ),
                    $suppressed_issues
                )) {
                    return false;
                }
            }

            if (!$ignore_falsable_issues
                && $inferred_return_type->isFalsable()
                && !$declared_return_type->isFalsable()
                && !$declared_return_type->hasBool()
                && !$declared_return_type->hasScalar()
            ) {
                if ($codebase->alter_code
                    && isset($project_analyzer->getIssuesToFix()['InvalidFalsableReturnType'])
                ) {
                    self::addOrUpdateReturnType(
                        $function,
                        $project_analyzer,
                        $inferred_return_type,
                        $source,
                        $function_like_analyzer,
                        ($project_analyzer->only_replace_php_types_with_non_docblock_types
                                || $unsafe_return_type)
                            && $inferred_return_type->from_docblock,
                        $function_like_storage
                    );

                    return null;
                }

                if (IssueBuffer::accepts(
                    new InvalidFalsableReturnType(
                        'The declared return type \'' . $declared_return_type . '\' for ' . $cased_method_id .
                            ' does not allow false, but \'' . $inferred_return_type . '\' contains false',
                        $return_type_location
                    ),
                    $suppressed_issues
                )) {
                    return false;
                }
            }
        }

        return null;
    }

    /**
     * @param Closure|Function_|ClassMethod $function
     *
     * @return false|null
     */
    public static function checkReturnType(
        FunctionLike $function,
        ProjectAnalyzer $project_analyzer,
        FunctionLikeAnalyzer $function_like_analyzer,
        FunctionLikeStorage $storage,
        Context $context
    ) {
        $codebase = $project_analyzer->getCodebase();

        if (!$storage->return_type || !$storage->return_type_location) {
            return;
        }

        $parent_class = null;

        $classlike_storage = null;

        if ($context->self) {
            $classlike_storage = $codebase->classlike_storage_provider->get($context->self);
            $parent_class = $classlike_storage->parent_class;
        }

        if (!$storage->signature_return_type || $storage->signature_return_type === $storage->return_type) {
            $fleshed_out_return_type = ExpressionAnalyzer::fleshOutType(
                $codebase,
                $storage->return_type,
                $context->self,
                $context->self,
                $parent_class
            );

            $fleshed_out_return_type->check(
                $function_like_analyzer,
                $storage->return_type_location,
                $storage->suppressed_issues,
                [],
                false
            );

            return;
        }

        $fleshed_out_signature_type = ExpressionAnalyzer::fleshOutType(
            $codebase,
            $storage->signature_return_type,
            $context->self,
            $context->self,
            $parent_class
        );

        if ($fleshed_out_signature_type->check(
            $function_like_analyzer,
            $storage->signature_return_type_location ?: $storage->return_type_location,
            $storage->suppressed_issues,
            [],
            false
        ) === false) {
            return false;
        }

        if ($function instanceof Closure) {
            return;
        }

        $fleshed_out_return_type = ExpressionAnalyzer::fleshOutType(
            $codebase,
            $storage->return_type,
            $context->self,
            $context->self,
            $parent_class
        );

        if ($classlike_storage && $context->self && $function->name) {
            $class_template_params = MethodCallAnalyzer::getClassTemplateParams(
                $codebase,
                $classlike_storage,
                $context->self,
                strtolower($function->name->name),
                new Type\Atomic\TNamedObject($context->self),
                '$this'
            );

            $class_template_params = $class_template_params ?: $classlike_storage->template_types;

            if ($class_template_params) {
                $generic_params = [];
                $fleshed_out_return_type->replaceTemplateTypesWithStandins(
                    $class_template_params,
                    $generic_params,
                    $codebase
                );
            }
        }

        if (!TypeAnalyzer::isContainedBy(
            $codebase,
            $fleshed_out_return_type,
            $fleshed_out_signature_type
        )
        ) {
            if ($codebase->alter_code
                && isset($project_analyzer->getIssuesToFix()['MismatchingDocblockReturnType'])
            ) {
                self::addOrUpdateReturnType(
                    $function,
                    $project_analyzer,
                    $storage->signature_return_type,
                    $function_like_analyzer->getSource(),
                    $function_like_analyzer
                );

                return null;
            }

            if (IssueBuffer::accepts(
                new MismatchingDocblockReturnType(
                    'Docblock has incorrect return type \'' . $storage->return_type->getId() .
                        '\', should be \'' . $storage->signature_return_type->getId() . '\'',
                    $storage->return_type_location
                ),
                $storage->suppressed_issues
            )) {
                return false;
            }
        }
    }

    /**
     * @param Closure|Function_|ClassMethod $function
     * @param bool $docblock_only
     *
     * @return void
     */
    private static function addOrUpdateReturnType(
        FunctionLike $function,
        ProjectAnalyzer $project_analyzer,
        Type\Union $inferred_return_type,
        StatementsSource $source,
        FunctionLikeAnalyzer $function_like_analyzer,
        $docblock_only = false,
        FunctionLikeStorage $function_like_storage = null
    ) {
        $manipulator = FunctionDocblockManipulator::getForFunction(
            $project_analyzer,
            $source->getFilePath(),
            $function_like_analyzer->getMethodId(),
            $function
        );

        $codebase = $project_analyzer->getCodebase();
        $is_final = true;
        $fqcln = $source->getFQCLN();

        if ($fqcln !== null && $function instanceof ClassMethod) {
            $class_storage = $codebase->classlike_storage_provider->get($fqcln);
            $is_final = $function->isFinal() || $class_storage->final;
        }

        $allow_native_type = !$docblock_only
            && $codebase->php_major_version >= 7
            && (
                $codebase->allow_backwards_incompatible_changes
                || $is_final
                || !$function instanceof PhpParser\Node\Stmt\ClassMethod
            );

        $manipulator->setReturnType(
            $allow_native_type
                ? (string) $inferred_return_type->toPhpString(
                    $source->getNamespace(),
                    $source->getAliasedClassesFlipped(),
                    $source->getFQCLN(),
                    $codebase->php_major_version,
                    $codebase->php_minor_version
                ) : null,
            $inferred_return_type->toNamespacedString(
                $source->getNamespace(),
                $source->getAliasedClassesFlipped(),
                $source->getFQCLN(),
                false
            ),
            $inferred_return_type->toNamespacedString(
                $source->getNamespace(),
                $source->getAliasedClassesFlipped(),
                $source->getFQCLN(),
                true
            ),
            $inferred_return_type->canBeFullyExpressedInPhp(),
            $function_like_storage ? $function_like_storage->return_type_description : null
        );
    }
}<|MERGE_RESOLUTION|>--- conflicted
+++ resolved
@@ -542,13 +542,9 @@
                 && !$declared_return_type->isVoid()
             ) {
                 if ($codebase->alter_code
-<<<<<<< HEAD
-=======
                     && isset($project_analyzer->getIssuesToFix()['InvalidNullableReturnType'])
                     && !in_array('InvalidNullableReturnType', $suppressed_issues)
->>>>>>> 352f18b1
                     && !$inferred_return_type->isNull()
-                    && isset($project_analyzer->getIssuesToFix()['InvalidNullableReturnType'])
                 ) {
                     self::addOrUpdateReturnType(
                         $function,
