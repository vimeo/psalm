<?php

namespace Psalm\Internal\TypeVisitor;

use InvalidArgumentException;
use Psalm\CodeLocation;
use Psalm\CodeLocation\DocblockTypeLocation;
use Psalm\Internal\Analyzer\ClassLikeAnalyzer;
use Psalm\Internal\Analyzer\ClassLikeNameOptions;
use Psalm\Internal\Analyzer\MethodAnalyzer;
use Psalm\Internal\Type\Comparator\UnionTypeComparator;
use Psalm\Internal\Type\TypeExpander;
use Psalm\Issue\DeprecatedClass;
use Psalm\Issue\InvalidTemplateParam;
use Psalm\Issue\MissingTemplateParam;
use Psalm\Issue\ReservedWord;
use Psalm\Issue\TooManyTemplateParams;
use Psalm\Issue\UndefinedConstant;
use Psalm\IssueBuffer;
use Psalm\StatementsSource;
use Psalm\Storage\MethodStorage;
use Psalm\Type\Atomic;
use Psalm\Type\Atomic\TClassConstant;
use Psalm\Type\Atomic\TGenericObject;
use Psalm\Type\Atomic\TNamedObject;
use Psalm\Type\Atomic\TResource;
use Psalm\Type\Atomic\TTemplateParam;
use Psalm\Type\ImmutableTypeVisitor;
use Psalm\Type\MutableUnion;
use Psalm\Type\TypeNode;
use Psalm\Type\TypeVisitor;
use Psalm\Type\Union;
use ReflectionProperty;

use function array_keys;
use function array_search;
use function count;
use function md5;
use function strpos;
use function strtolower;

/**
 * @internal
 */
class TypeChecker extends ImmutableTypeVisitor
{
    /**
     * @var StatementsSource
     */
    private $source;

    /**
     * @var CodeLocation
     */
    private $code_location;

    /**
     * @var array<string>
     */
    private $suppressed_issues;

    /**
     * @var array<string, bool>
     */
    private $phantom_classes;

    /**
     * @var bool
     */
    private $inferred;

    /**
     * @var bool
     */
    private $inherited;

    /**
     * @var bool
     */
    private $prevent_template_covariance;

    /** @var bool */
    private $has_errors = false;

    private $calling_method_id;

    /**
     * @param  array<string>    $suppressed_issues
     * @param  array<string, bool> $phantom_classes
     */
    public function __construct(
        StatementsSource $source,
        CodeLocation $code_location,
        array $suppressed_issues,
        array $phantom_classes = [],
        bool $inferred = true,
        bool $inherited = false,
        bool $prevent_template_covariance = false,
        ?string $calling_method_id = null
    ) {
        $this->source = $source;
        $this->code_location = $code_location;
        $this->suppressed_issues = $suppressed_issues;
        $this->phantom_classes = $phantom_classes;
        $this->inferred = $inferred;
        $this->inherited = $inherited;
        $this->prevent_template_covariance = $prevent_template_covariance;
        $this->calling_method_id = $calling_method_id;
    }

    /**
     * @return self::STOP_TRAVERSAL|self::DONT_TRAVERSE_CHILDREN|null
     */
    protected function enterNode(TypeNode $type): ?int
    {
        if (!$type instanceof Atomic && !$type instanceof Union && !$type instanceof MutableUnion) {
            return null;
        }

        if ($type->checked) {
            return TypeVisitor::DONT_TRAVERSE_CHILDREN;
        }

        if ($type instanceof TNamedObject) {
            $this->checkNamedObject($type);
        } elseif ($type instanceof TClassConstant) {
            $this->checkScalarClassConstant($type);
        } elseif ($type instanceof TTemplateParam) {
            $this->checkTemplateParam($type);
        } elseif ($type instanceof TResource) {
            $this->checkResource($type);
        }

<<<<<<< HEAD
        /** @psalm-suppress InaccessibleProperty Allow mutation of checked */
=======
        /** @psalm-suppress InaccessibleProperty Doesn't affect anything else */
>>>>>>> bb8699f8
        $type->checked = true;

        return null;
    }

    public function hasErrors(): bool
    {
        return $this->has_errors;
    }

    private function checkNamedObject(TNamedObject $atomic): void
    {
        $codebase = $this->source->getCodebase();

        if ($this->code_location instanceof DocblockTypeLocation
            && $codebase->store_node_types
            && $atomic->offset_start !== null
            && $atomic->offset_end !== null
        ) {
            $codebase->analyzer->addOffsetReference(
                $this->source->getFilePath(),
                $this->code_location->raw_file_start + $atomic->offset_start,
                $this->code_location->raw_file_start + $atomic->offset_end,
                $atomic->value
            );
        }

        if ($this->calling_method_id
            && $atomic->text !== null
        ) {
            $codebase->file_reference_provider->addMethodReferenceToClassMember(
                $this->calling_method_id,
                'use:' . $atomic->text . ':' . md5($this->source->getFilePath()),
                false
            );
        }

        if (!isset($this->phantom_classes[strtolower($atomic->value)]) &&
            ClassLikeAnalyzer::checkFullyQualifiedClassLikeName(
                $this->source,
                $atomic->value,
                $this->code_location,
                $this->source->getFQCLN(),
                $this->calling_method_id,
                $this->suppressed_issues,
                new ClassLikeNameOptions($this->inferred, false, true, true, $atomic->from_docblock)
            ) === false
        ) {
            $this->has_errors = true;
            return;
        }

        $fq_class_name_lc = strtolower($atomic->value);

        if (!$this->inherited
            && $codebase->classlike_storage_provider->has($fq_class_name_lc)
            && $this->source->getFQCLN() !== $atomic->value
        ) {
            $class_storage = $codebase->classlike_storage_provider->get($fq_class_name_lc);

            if ($class_storage->deprecated) {
                IssueBuffer::maybeAdd(
                    new DeprecatedClass(
                        'Class ' . $atomic->value . ' is marked as deprecated',
                        $this->code_location,
                        $atomic->value
                    ),
                    $this->source->getSuppressedIssues() + $this->suppressed_issues
                );
            }
        }

        if ($atomic instanceof TGenericObject) {
            $this->checkGenericParams($atomic);
        }
    }

    private function checkGenericParams(TGenericObject $atomic): void
    {
        $codebase = $this->source->getCodebase();

        try {
            $class_storage = $codebase->classlike_storage_provider->get(strtolower($atomic->value));
        } catch (InvalidArgumentException $e) {
            return;
        }

        $expected_type_params = $class_storage->template_types ?: [];
        $expected_param_covariants = $class_storage->template_covariants;

        $template_type_count = count($expected_type_params);
        $template_param_count = count($atomic->type_params);

        if ($template_type_count > $template_param_count) {
            IssueBuffer::maybeAdd(
                new MissingTemplateParam(
                    $atomic->value . ' has missing template params, expecting '
                        . $template_type_count,
                    $this->code_location
                ),
                $this->suppressed_issues
            );
        } elseif ($template_type_count < $template_param_count) {
            IssueBuffer::maybeAdd(
                new TooManyTemplateParams(
                    $atomic->getId(). ' has too many template params, expecting '
                        . $template_type_count,
                    $this->code_location
                ),
                $this->suppressed_issues
            );
        }

        $expected_type_param_keys = array_keys($expected_type_params);

        foreach ($atomic->type_params as $i => $type_param) {
            $this->prevent_template_covariance = $this->source instanceof MethodAnalyzer
                && $this->source->getMethodName() !== '__construct'
                && empty($expected_param_covariants[$i]);

            if (isset($expected_type_param_keys[$i])) {
                $expected_template_name = $expected_type_param_keys[$i];

                foreach ($expected_type_params[$expected_template_name] as $defining_class => $expected_type_param) {
                    $expected_type_param = TypeExpander::expandUnion(
                        $codebase,
                        $expected_type_param,
                        $defining_class,
                        null,
                        null
                    );

                    $type_param = TypeExpander::expandUnion(
                        $codebase,
                        $type_param,
                        $defining_class,
                        null,
                        null
                    );

                    if (!UnionTypeComparator::isContainedBy($codebase, $type_param, $expected_type_param)) {
                        IssueBuffer::maybeAdd(
                            new InvalidTemplateParam(
                                'Extended template param ' . $expected_template_name
                                    . ' of ' . $atomic->getId()
                                    . ' expects type '
                                    . $expected_type_param->getId()
                                    . ', type ' . $type_param->getId() . ' given',
                                $this->code_location
                            ),
                            $this->suppressed_issues
                        );
                    }
                }
            }
        }
    }

    public function checkScalarClassConstant(TClassConstant $atomic): void
    {
        $fq_classlike_name = $atomic->fq_classlike_name === 'self'
            ? $this->source->getClassName()
            : $atomic->fq_classlike_name;

        if (!$fq_classlike_name) {
            return;
        }

        if (ClassLikeAnalyzer::checkFullyQualifiedClassLikeName(
            $this->source,
            $fq_classlike_name,
            $this->code_location,
            null,
            null,
            $this->suppressed_issues,
            new ClassLikeNameOptions($this->inferred, false, true, true, $atomic->from_docblock)
        ) === false
        ) {
            $this->has_errors = true;
            return;
        }

        $const_name = $atomic->const_name;
        if (strpos($const_name, '*') !== false) {
            TypeExpander::expandAtomic(
                $this->source->getCodebase(),
                $atomic,
                $fq_classlike_name,
                $fq_classlike_name,
                null,
                true,
                true
            );

            $is_defined = true;
        } else {
            $class_constant_type = $this->source->getCodebase()->classlikes->getClassConstantType(
                $fq_classlike_name,
                $atomic->const_name,
                ReflectionProperty::IS_PRIVATE,
                null
            );

            $is_defined = null !== $class_constant_type;
        }

        if (!$is_defined) {
            IssueBuffer::maybeAdd(
                new UndefinedConstant(
                    'Constant ' . $fq_classlike_name . '::' . $const_name . ' is not defined',
                    $this->code_location
                ),
                $this->source->getSuppressedIssues()
            );
        }
    }

    public function checkTemplateParam(TTemplateParam $atomic): void
    {
        if ($this->prevent_template_covariance
            && strpos($atomic->defining_class, 'fn-') !== 0
        ) {
            $codebase = $this->source->getCodebase();

            $class_storage = $codebase->classlike_storage_provider->get($atomic->defining_class);

            $template_offset = $class_storage->template_types
                ? array_search($atomic->param_name, array_keys($class_storage->template_types), true)
                : false;

            if ($template_offset !== false
                && isset($class_storage->template_covariants[$template_offset])
                && $class_storage->template_covariants[$template_offset]
            ) {
                $method_storage = $this->source instanceof MethodAnalyzer
                    ? $this->source->getFunctionLikeStorage()
                    : null;

                if ($method_storage instanceof MethodStorage
                    && $method_storage->mutation_free
                    && !$method_storage->mutation_free_inferred
                ) {
                    // do nothing
                } else {
                    IssueBuffer::maybeAdd(
                        new InvalidTemplateParam(
                            'Template param ' . $atomic->param_name . ' of '
                                . $atomic->defining_class . ' is marked covariant and cannot be used here',
                            $this->code_location
                        ),
                        $this->source->getSuppressedIssues()
                    );
                }
            }
        }
    }

    public function checkResource(TResource $atomic): void
    {
        if (!$atomic->from_docblock) {
            IssueBuffer::maybeAdd(
                new ReservedWord(
                    '\'resource\' is a reserved word',
                    $this->code_location,
                    'resource'
                ),
                $this->source->getSuppressedIssues()
            );
        }
    }
}<|MERGE_RESOLUTION|>--- conflicted
+++ resolved
@@ -131,11 +131,7 @@
             $this->checkResource($type);
         }
 
-<<<<<<< HEAD
-        /** @psalm-suppress InaccessibleProperty Allow mutation of checked */
-=======
         /** @psalm-suppress InaccessibleProperty Doesn't affect anything else */
->>>>>>> bb8699f8
         $type->checked = true;
 
         return null;
