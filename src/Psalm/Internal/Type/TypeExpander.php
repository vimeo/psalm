<?php

namespace Psalm\Internal\Type;

use Psalm\Codebase;
use Psalm\Exception\CircularReferenceException;
use Psalm\Exception\UnresolvableConstantException;
use Psalm\Internal\Analyzer\Statements\Expression\Fetch\AtomicPropertyFetchAnalyzer;
use Psalm\Internal\Type\SimpleAssertionReconciler;
use Psalm\Internal\Type\SimpleNegatedAssertionReconciler;
use Psalm\Internal\Type\TypeParser;
use Psalm\Storage\Assertion\IsType;
use Psalm\Type\Atomic;
use Psalm\Type\Atomic\TArray;
use Psalm\Type\Atomic\TCallable;
use Psalm\Type\Atomic\TClassConstant;
use Psalm\Type\Atomic\TClassString;
use Psalm\Type\Atomic\TClosure;
use Psalm\Type\Atomic\TConditional;
use Psalm\Type\Atomic\TGenericObject;
use Psalm\Type\Atomic\TInt;
use Psalm\Type\Atomic\TIntMask;
use Psalm\Type\Atomic\TIntMaskOf;
use Psalm\Type\Atomic\TIterable;
use Psalm\Type\Atomic\TKeyOf;
use Psalm\Type\Atomic\TKeyedArray;
use Psalm\Type\Atomic\TList;
use Psalm\Type\Atomic\TLiteralClassString;
use Psalm\Type\Atomic\TLiteralInt;
use Psalm\Type\Atomic\TNamedObject;
use Psalm\Type\Atomic\TNever;
use Psalm\Type\Atomic\TNull;
use Psalm\Type\Atomic\TObjectWithProperties;
use Psalm\Type\Atomic\TPropertiesOf;
use Psalm\Type\Atomic\TTemplateParam;
use Psalm\Type\Atomic\TTypeAlias;
use Psalm\Type\Atomic\TValueOf;
use Psalm\Type\Atomic\TVoid;
use Psalm\Type\Union;
use ReflectionProperty;

use function array_filter;
use function array_keys;
use function array_map;
use function array_merge;
use function array_values;
use function count;
use function get_class;
use function is_string;
use function reset;
use function strpos;
use function strtolower;
use function substr;

/**
 * @internal
 */
class TypeExpander
{
    /**
     * @param  string|TNamedObject|TTemplateParam|null $static_class_type
     */
    public static function expandUnion(
        Codebase $codebase,
        Union $return_type,
        ?string $self_class,
        $static_class_type,
        ?string $parent_class,
        bool $evaluate_class_constants = true,
        bool $evaluate_conditional_types = false,
        bool $final = false,
        bool $expand_generic = false,
        bool $expand_templates = false,
        bool $throw_on_unresolvable_constant = false
    ): Union {
        $return_type = clone $return_type;

        $new_return_type_parts = [];

        $had_split_values = false;

        foreach ($return_type->getAtomicTypes() as $return_type_part) {
            $parts = self::expandAtomic(
                $codebase,
                $return_type_part,
                $self_class,
                $static_class_type,
                $parent_class,
                $evaluate_class_constants,
                $evaluate_conditional_types,
                $final,
                $expand_generic,
                $expand_templates,
                $throw_on_unresolvable_constant,
            );

            if ($return_type_part instanceof TTypeAlias || count($parts) > 1) {
                $had_split_values = true;
            }

            $new_return_type_parts = [...$new_return_type_parts, ...$parts];
        }

        if ($had_split_values) {
            $fleshed_out_type = TypeCombiner::combine(
                $new_return_type_parts,
                $codebase
            );
        } else {
            $fleshed_out_type = new Union($new_return_type_parts);
        }

        $fleshed_out_type->from_docblock = $return_type->from_docblock;
        $fleshed_out_type->ignore_nullable_issues = $return_type->ignore_nullable_issues;
        $fleshed_out_type->ignore_falsable_issues = $return_type->ignore_falsable_issues;
        $fleshed_out_type->possibly_undefined = $return_type->possibly_undefined;
        $fleshed_out_type->possibly_undefined_from_try = $return_type->possibly_undefined_from_try;
        $fleshed_out_type->by_ref = $return_type->by_ref;
        $fleshed_out_type->initialized = $return_type->initialized;
        $fleshed_out_type->from_property = $return_type->from_property;
        $fleshed_out_type->from_static_property = $return_type->from_static_property;
        $fleshed_out_type->had_template = $return_type->had_template;
        $fleshed_out_type->parent_nodes = $return_type->parent_nodes;

        return $fleshed_out_type;
    }

    /**
     * @param  string|TNamedObject|TTemplateParam|null $static_class_type
     *
     * @return non-empty-list<Atomic>
     *
     * @psalm-suppress ComplexMethod
     */
    public static function expandAtomic(
        Codebase $codebase,
        Atomic &$return_type,
        ?string $self_class,
        $static_class_type,
        ?string $parent_class,
        bool $evaluate_class_constants = true,
        bool $evaluate_conditional_types = false,
        bool $final = false,
        bool $expand_generic = false,
        bool $expand_templates = false,
        bool $throw_on_unresolvable_constant = false
    ): array {
        if ($return_type instanceof TNamedObject
            || $return_type instanceof TTemplateParam
        ) {
            if ($return_type->extra_types) {
                $new_intersection_types = [];

                foreach ($return_type->extra_types as &$extra_type) {
                    self::expandAtomic(
                        $codebase,
                        $extra_type,
                        $self_class,
                        $static_class_type,
                        $parent_class,
                        $evaluate_class_constants,
                        $evaluate_conditional_types,
                        $expand_generic,
                        $expand_templates,
                        $throw_on_unresolvable_constant,
                    );

                    if ($extra_type instanceof TNamedObject && $extra_type->extra_types) {
                        $new_intersection_types = array_merge(
                            $new_intersection_types,
                            $extra_type->extra_types
                        );
                        $extra_type = $extra_type->setIntersectionTypes([]);
                    }
                }

                if ($new_intersection_types) {
                    $return_type = $return_type->setIntersectionTypes(array_merge($return_type->extra_types, $new_intersection_types));
                }
            }

            if ($return_type instanceof TNamedObject) {
                $return_type = self::expandNamedObject(
                    $codebase,
                    $return_type,
                    $self_class,
                    $static_class_type,
                    $parent_class,
                    $final,
                    $expand_generic
                );
            }
        }

        if ($return_type instanceof TClassString
            && $return_type->as_type
        ) {
            $new_as_type = clone $return_type->as_type;

            self::expandAtomic(
                $codebase,
                $new_as_type,
                $self_class,
                $static_class_type,
                $parent_class,
                $evaluate_class_constants,
                $evaluate_conditional_types,
                $final,
                $expand_generic,
                $expand_templates,
                $throw_on_unresolvable_constant,
            );

            if ($new_as_type instanceof TNamedObject) {
                $return_type->as_type = $new_as_type;
                $return_type->as = $return_type->as_type->value;
            }
        } elseif ($return_type instanceof TTemplateParam) {
            $new_as_type = self::expandUnion(
                $codebase,
                clone $return_type->as,
                $self_class,
                $static_class_type,
                $parent_class,
                $evaluate_class_constants,
                $evaluate_conditional_types,
                $final,
                $expand_generic,
                $expand_templates,
                $throw_on_unresolvable_constant,
            );

            if ($expand_templates) {
                return array_values($new_as_type->getAtomicTypes());
            }

            $return_type->as = $new_as_type;
        }

        if ($return_type instanceof TClassConstant) {
            $return_type = $return_type->replaceClassLike('self', $self_class);
            $return_type = $return_type->replaceClassLike('static', is_string($static_class_type) ? $static_class_type : $self_class);

            if ($evaluate_class_constants && $codebase->classOrInterfaceOrEnumExists($return_type->fq_classlike_name)) {
                if (strtolower($return_type->const_name) === 'class') {
                    return [new TLiteralClassString($return_type->fq_classlike_name)];
                }

                $class_storage = $codebase->classlike_storage_provider->get($return_type->fq_classlike_name);

                if (strpos($return_type->const_name, '*') !== false) {
                    $matching_constants = [
                        ...array_keys($class_storage->constants),
                        ...array_keys($class_storage->enum_cases)
                    ];

                    $const_name_part = substr($return_type->const_name, 0, -1);

                    if ($const_name_part) {
                        $matching_constants = array_filter(
                            $matching_constants,
                            static fn($constant_name): bool => $constant_name !== $const_name_part
                                && strpos($constant_name, $const_name_part) === 0
                        );
                    }
                } else {
                    $matching_constants = [$return_type->const_name];
                }

                $matching_constant_types = [];

                foreach ($matching_constants as $matching_constant) {
                    try {
                        $class_constant = $codebase->classlikes->getClassConstantType(
                            $return_type->fq_classlike_name,
                            $matching_constant,
                            ReflectionProperty::IS_PRIVATE
                        );
                    } catch (CircularReferenceException $e) {
                        $class_constant = null;
                    }

                    if ($class_constant) {
                        if ($class_constant->isSingle()) {
                            $class_constant = clone $class_constant;

                            $matching_constant_types = array_merge(
                                array_values($class_constant->getAtomicTypes()),
                                $matching_constant_types
                            );
                        }
                    }
                }

                if ($matching_constant_types) {
                    return $matching_constant_types;
                }
            }

            return [$return_type];
        }

        if ($return_type instanceof TPropertiesOf) {
            return self::expandPropertiesOf(
                $codebase,
                $return_type,
                $self_class,
                $static_class_type
            );
        }

        if ($return_type instanceof TTypeAlias) {
            $declaring_fq_classlike_name = $return_type->declaring_fq_classlike_name;

            if ($declaring_fq_classlike_name === 'self' && $self_class) {
                $declaring_fq_classlike_name = $self_class;
            }

            if ($evaluate_class_constants && $codebase->classOrInterfaceExists($declaring_fq_classlike_name)) {
                $class_storage = $codebase->classlike_storage_provider->get($declaring_fq_classlike_name);

                $type_alias_name = $return_type->alias_name;

                if (isset($class_storage->type_aliases[$type_alias_name])) {
                    $resolved_type_alias = $class_storage->type_aliases[$type_alias_name];

                    if ($resolved_type_alias->replacement_atomic_types) {
                        $replacement_atomic_types = $resolved_type_alias->replacement_atomic_types;

                        $recursively_fleshed_out_types = [];

                        foreach ($replacement_atomic_types as $replacement_atomic_type) {
                            $more_recursively_fleshed_out_types = self::expandAtomic(
                                $codebase,
                                $replacement_atomic_type,
                                $self_class,
                                $static_class_type,
                                $parent_class,
                                $evaluate_class_constants,
                                $evaluate_conditional_types,
                                $final,
                                $expand_generic,
                                $expand_templates,
                                $throw_on_unresolvable_constant,
                            );

                            $recursively_fleshed_out_types = [
                                ...$more_recursively_fleshed_out_types,
                                ...$recursively_fleshed_out_types
                            ];
                        }

                        return $recursively_fleshed_out_types;
                    }
                }
            }

            return [$return_type];
        }

        if ($return_type instanceof TKeyOf
            || $return_type instanceof TValueOf
        ) {
            return self::expandKeyOfValueOf(
                $codebase,
                $return_type,
                $self_class,
                $static_class_type,
                $parent_class,
                $evaluate_class_constants,
                $evaluate_conditional_types,
                $final,
                $expand_generic,
                $expand_templates,
                $throw_on_unresolvable_constant,
            );
        }

        if ($return_type instanceof TIntMask) {
            if (!$evaluate_class_constants) {
                return [new TInt()];
            }

            $potential_ints = [];

            foreach ($return_type->values as $value_type) {
                $new_value_type = self::expandAtomic(
                    $codebase,
                    $value_type,
                    $self_class,
                    $static_class_type,
                    $parent_class,
                    $evaluate_class_constants,
                    $evaluate_conditional_types,
                    $final,
                    $expand_generic,
                    $expand_templates,
                    $throw_on_unresolvable_constant,
                );

                $new_value_type = reset($new_value_type);

                if (!$new_value_type instanceof TLiteralInt) {
                    return [new TInt()];
                }

                $potential_ints[] = $new_value_type->value;
            }

            return TypeParser::getComputedIntsFromMask($potential_ints);
        }

        if ($return_type instanceof TIntMaskOf) {
            if (!$evaluate_class_constants) {
                return [new TInt()];
            }

            $value_type = $return_type->value;

            $new_value_types = self::expandAtomic(
                $codebase,
                $value_type,
                $self_class,
                $static_class_type,
                $parent_class,
                $evaluate_class_constants,
                $evaluate_conditional_types,
                $final,
                $expand_generic,
                $expand_templates,
                $throw_on_unresolvable_constant,
            );

            $potential_ints = [];

            foreach ($new_value_types as $new_value_type) {
                if (!$new_value_type instanceof TLiteralInt) {
                    return [new TInt()];
                }

                $potential_ints[] = $new_value_type->value;
            }

            return TypeParser::getComputedIntsFromMask($potential_ints);
        }

        if ($return_type instanceof TConditional) {
            return self::expandConditional(
                $codebase,
                $return_type,
                $self_class,
                $static_class_type,
                $parent_class,
                $evaluate_class_constants,
                $evaluate_conditional_types,
                $final,
                $expand_generic,
                $expand_templates,
                $throw_on_unresolvable_constant,
            );
        }

        if ($return_type instanceof TArray
            || $return_type instanceof TGenericObject
            || $return_type instanceof TIterable
        ) {
            foreach ($return_type->type_params as $k => $type_param) {
                /** @psalm-suppress PropertyTypeCoercion */
                $return_type->type_params[$k] = self::expandUnion(
                    $codebase,
                    $type_param,
                    $self_class,
                    $static_class_type,
                    $parent_class,
                    $evaluate_class_constants,
                    $evaluate_conditional_types,
                    $final,
                    $expand_generic,
                    $expand_templates,
                    $throw_on_unresolvable_constant,
                );
            }
        } elseif ($return_type instanceof TKeyedArray) {
            foreach ($return_type->properties as &$property_type) {
                $property_type = self::expandUnion(
                    $codebase,
                    $property_type,
                    $self_class,
                    $static_class_type,
                    $parent_class,
                    $evaluate_class_constants,
                    $evaluate_conditional_types,
                    $final,
                    $expand_generic,
                    $expand_templates,
                    $throw_on_unresolvable_constant,
                );
            }
        } elseif ($return_type instanceof TList) {
            $return_type->type_param = self::expandUnion(
                $codebase,
                $return_type->type_param,
                $self_class,
                $static_class_type,
                $parent_class,
                $evaluate_class_constants,
                $evaluate_conditional_types,
                $final,
                $expand_generic,
                $expand_templates,
                $throw_on_unresolvable_constant,
            );
        }

        if ($return_type instanceof TObjectWithProperties) {
            foreach ($return_type->properties as &$property_type) {
                $property_type = self::expandUnion(
                    $codebase,
                    $property_type,
                    $self_class,
                    $static_class_type,
                    $parent_class,
                    $evaluate_class_constants,
                    $evaluate_conditional_types,
                    $final,
                    $expand_generic,
                    $expand_templates,
                    $throw_on_unresolvable_constant,
                );
            }
        }

        if ($return_type instanceof TCallable
            || $return_type instanceof TClosure
        ) {
            if ($return_type->params) {
                foreach ($return_type->params as $param) {
                    if ($param->type) {
                        $param->type = self::expandUnion(
                            $codebase,
                            $param->type,
                            $self_class,
                            $static_class_type,
                            $parent_class,
                            $evaluate_class_constants,
                            $evaluate_conditional_types,
                            $final,
                            $expand_generic,
                            $expand_templates,
                            $throw_on_unresolvable_constant,
                        );
                    }
                }
            }
            if ($return_type->return_type) {
                $return_type->return_type = self::expandUnion(
                    $codebase,
                    $return_type->return_type,
                    $self_class,
                    $static_class_type,
                    $parent_class,
                    $evaluate_class_constants,
                    $evaluate_conditional_types,
                    $final,
                    $expand_generic,
                    $expand_templates,
                    $throw_on_unresolvable_constant,
                );
            }
        }

        return [$return_type];
    }

    /**
     * @param  string|TNamedObject|TTemplateParam|null $static_class_type
     * @return TNamedObject|TTemplateParam
     */
    private static function expandNamedObject(
        Codebase $codebase,
        TNamedObject $return_type,
        ?string $self_class,
        $static_class_type,
        ?string $parent_class,
        bool $final = false,
        bool &$expand_generic = false
    ) {
        if ($expand_generic
            && get_class($return_type) === TNamedObject::class
            && !$return_type->extra_types
            && $codebase->classOrInterfaceExists($return_type->value)
        ) {
            $value = $codebase->classlikes->getUnAliasedName($return_type->value);
            $container_class_storage = $codebase->classlike_storage_provider->get(
                $value
            );

            if ($container_class_storage->template_types
                && array_filter(
                    $container_class_storage->template_types,
                    static fn($type_map): bool => !reset($type_map)->hasMixed()
                )
            ) {
                $return_type = new TGenericObject(
                    $return_type->value,
                    array_values(
                        array_map(
                            static fn($type_map) => clone reset($type_map),
                            $container_class_storage->template_types
                        )
                    )
                );

                // we don't want to expand generic types recursively
                $expand_generic = false;
            }
        }

        $return_type_lc = strtolower($return_type->value);

        if ($static_class_type && ($return_type_lc === 'static' || $return_type_lc === '$this')) {
            if (is_string($static_class_type)) {
                $return_type->value = $static_class_type;
            } else {
                if ($return_type instanceof TGenericObject
                    && $static_class_type instanceof TGenericObject
                ) {
                    $return_type->value = $static_class_type->value;
                } else {
                    $return_type = clone $static_class_type;
                }
            }

            if (!$final && $return_type instanceof TNamedObject) {
                $return_type->is_static = true;
            }
        } elseif ($return_type->is_static
            && ($static_class_type instanceof TNamedObject
                || $static_class_type instanceof TTemplateParam)
        ) {
<<<<<<< HEAD
            $return_type_types = $return_type->getIntersectionTypes();
            $cloned_static = $static_class_type->setIntersectionTypes(null);
            $extra_static = $static_class_type->extra_types ?: [];
=======
            $return_type = clone $return_type;
            $extra_static = $static_class_type->extra_types;
            $cloned_static = $static_class_type->setIntersectionTypes([]);
>>>>>>> ebebf894

            if ($cloned_static->getKey(false) !== $return_type->getKey(false)) {
                $return_type_types[$cloned_static->getKey()] = $cloned_static;
            }

            foreach ($extra_static as $extra_static_type) {
                if ($extra_static_type->getKey(false) !== $return_type->getKey(false)) {
                    $return_type_types[$extra_static_type->getKey()] = clone $extra_static_type;
                }
            }
            $return_type = $return_type->setIntersectionTypes($return_type_types);
        } elseif ($return_type->is_static && is_string($static_class_type) && $final) {
            $return_type->value = $static_class_type;
            $return_type->is_static = false;
        } elseif ($self_class && $return_type_lc === 'self') {
            $return_type->value = $self_class;
        } elseif ($parent_class && $return_type_lc === 'parent') {
            $return_type->value = $parent_class;
        } else {
            $return_type->value = $codebase->classlikes->getUnAliasedName($return_type->value);
        }

        return $return_type;
    }

    /**
     * @param  string|TNamedObject|TTemplateParam|null $static_class_type
     *
     * @return non-empty-list<Atomic>
     */
    private static function expandConditional(
        Codebase $codebase,
        TConditional $return_type,
        ?string $self_class,
        $static_class_type,
        ?string $parent_class,
        bool $evaluate_class_constants = true,
        bool $evaluate_conditional_types = false,
        bool $final = false,
        bool $expand_generic = false,
        bool $expand_templates = false,
        bool $throw_on_unresolvable_constant = false
    ): array {
        $new_as_type = self::expandUnion(
            $codebase,
            $return_type->as_type,
            $self_class,
            $static_class_type,
            $parent_class,
            $evaluate_class_constants,
            $evaluate_conditional_types,
            $final,
            $expand_generic,
            $expand_templates,
            $throw_on_unresolvable_constant,
        );

        $return_type->as_type = $new_as_type;

        if ($evaluate_conditional_types) {
            $assertion = null;

            if ($return_type->conditional_type->isSingle()) {
                foreach ($return_type->conditional_type->getAtomicTypes() as $condition_atomic_type) {
                    $candidate = self::expandAtomic(
                        $codebase,
                        $condition_atomic_type,
                        $self_class,
                        $static_class_type,
                        $parent_class,
                        $evaluate_class_constants,
                        $evaluate_conditional_types,
                        $final,
                        $expand_generic,
                        $expand_templates,
                        $throw_on_unresolvable_constant,
                    );

                    if (count($candidate) === 1) {
                        $assertion = new IsType($candidate[0]);
                    }
                }
            }

            $if_conditional_return_types = [];

            foreach ($return_type->if_type->getAtomicTypes() as $if_atomic_type) {
                $candidate_types = self::expandAtomic(
                    $codebase,
                    $if_atomic_type,
                    $self_class,
                    $static_class_type,
                    $parent_class,
                    $evaluate_class_constants,
                    $evaluate_conditional_types,
                    $final,
                    $expand_generic,
                    $expand_templates,
                    $throw_on_unresolvable_constant,
                );

                $if_conditional_return_types = [...$if_conditional_return_types, ...$candidate_types];
            }

            $else_conditional_return_types = [];

            foreach ($return_type->else_type->getAtomicTypes() as $else_atomic_type) {
                $candidate_types = self::expandAtomic(
                    $codebase,
                    $else_atomic_type,
                    $self_class,
                    $static_class_type,
                    $parent_class,
                    $evaluate_class_constants,
                    $evaluate_conditional_types,
                    $final,
                    $expand_generic,
                    $expand_templates,
                    $throw_on_unresolvable_constant,
                );

                $else_conditional_return_types = [...$else_conditional_return_types, ...$candidate_types];
            }

            if ($assertion && $return_type->param_name === (string) $return_type->if_type) {
                $if_conditional_return_type = TypeCombiner::combine(
                    $if_conditional_return_types,
                    $codebase
                );

                $if_conditional_return_type = SimpleAssertionReconciler::reconcile(
                    $assertion,
                    $codebase,
                    $if_conditional_return_type
                );


                if ($if_conditional_return_type) {
                    $if_conditional_return_types = array_values($if_conditional_return_type->getAtomicTypes());
                }
            }

            if ($assertion && $return_type->param_name === (string) $return_type->else_type) {
                $else_conditional_return_type = TypeCombiner::combine(
                    $else_conditional_return_types,
                    $codebase
                );

                $else_conditional_return_type = SimpleNegatedAssertionReconciler::reconcile(
                    $codebase,
                    $assertion,
                    $else_conditional_return_type
                );

                if ($else_conditional_return_type) {
                    $else_conditional_return_types = array_values($else_conditional_return_type->getAtomicTypes());
                }
            }

            $all_conditional_return_types = [...$if_conditional_return_types, ...$else_conditional_return_types];

            $number_of_types = count($all_conditional_return_types);
            // we filter TNever that have no bearing on the return type
            if ($number_of_types > 1) {
                $all_conditional_return_types = array_filter(
                    $all_conditional_return_types,
                    static fn(Atomic $atomic_type): bool => !$atomic_type instanceof TNever
                );
            }

            // if we still have more than one type, we remove TVoid and replace it by TNull
            $number_of_types = count($all_conditional_return_types);
            if ($number_of_types > 1) {
                $all_conditional_return_types = array_filter(
                    $all_conditional_return_types,
                    static fn(Atomic $atomic_type): bool => !$atomic_type instanceof TVoid
                );

                if (count($all_conditional_return_types) !== $number_of_types) {
                    $null_type = new TNull();
                    $null_type->from_docblock = true;
                    $all_conditional_return_types[] = $null_type;
                }
            }

            if ($all_conditional_return_types) {
                $combined = TypeCombiner::combine(
                    array_values($all_conditional_return_types),
                    $codebase
                );

                return array_values($combined->getAtomicTypes());
            }
        }

        $return_type->conditional_type = self::expandUnion(
            $codebase,
            $return_type->conditional_type,
            $self_class,
            $static_class_type,
            $parent_class,
            $evaluate_class_constants,
            $evaluate_conditional_types,
            $final,
            $expand_generic,
            $expand_templates,
            $throw_on_unresolvable_constant,
        );

        $return_type->if_type = self::expandUnion(
            $codebase,
            $return_type->if_type,
            $self_class,
            $static_class_type,
            $parent_class,
            $evaluate_class_constants,
            $evaluate_conditional_types,
            $final,
            $expand_generic,
            $expand_templates,
            $throw_on_unresolvable_constant,
        );

        $return_type->else_type = self::expandUnion(
            $codebase,
            $return_type->else_type,
            $self_class,
            $static_class_type,
            $parent_class,
            $evaluate_class_constants,
            $evaluate_conditional_types,
            $final,
            $expand_generic,
            $expand_templates,
            $throw_on_unresolvable_constant,
        );

        return [$return_type];
    }

    /**
     * @param string|TNamedObject|TTemplateParam|null $static_class_type
     * @return non-empty-list<Atomic>
     */
    private static function expandPropertiesOf(
        Codebase $codebase,
        TPropertiesOf &$return_type,
        ?string $self_class,
        $static_class_type
    ): array {
        if ($self_class) {
            $return_type = $return_type->replaceClassLike('self', $self_class);
            $return_type = $return_type->replaceClassLike('static', is_string($static_class_type) ? $static_class_type : $self_class);
        }

        $class_storage = null;
        if ($codebase->classExists($return_type->classlike_type->value)) {
            $class_storage = $codebase->classlike_storage_provider->get($return_type->classlike_type->value);
        } else {
            foreach ($return_type->classlike_type->extra_types as $type) {
                if ($type instanceof TNamedObject && $codebase->classExists($type->value)) {
                    $class_storage = $codebase->classlike_storage_provider->get($type->value);
                    break;
                }
            }
        }

        if (!$class_storage) {
            return [$return_type];
        }

        $properties = [];
        foreach ([$class_storage->name, ...array_values($class_storage->parent_classes)] as $class) {
            if (!$codebase->classExists($class)) {
                continue;
            }
            $storage = $codebase->classlike_storage_provider->get($class);
            foreach ($storage->properties as $key => $property) {
                if (isset($properties[$key])) {
                    continue;
                }
                if ($return_type->visibility_filter !== null
                    && $property->visibility !== $return_type->visibility_filter
                ) {
                    continue;
                }
                if ($property->is_static || !$property->type) {
                    continue;
                }
                $type = $return_type->classlike_type instanceof TGenericObject
                    ? AtomicPropertyFetchAnalyzer::localizePropertyType(
                        $codebase,
                        $property->type,
                        $return_type->classlike_type,
                        $storage,
                        $storage
                    )
                    : $property->type
                ;
                $properties[$key] = $type;
            }
        }

        if ($properties === []) {
            return [$return_type];
        }
        return [new TKeyedArray($properties)];
    }

    /**
     * @param TKeyOf|TValueOf $return_type
     * @param string|TNamedObject|TTemplateParam|null $static_class_type
     * @return non-empty-list<Atomic>
     */
    private static function expandKeyOfValueOf(
        Codebase $codebase,
        Atomic &$return_type,
        ?string $self_class,
        $static_class_type,
        ?string $parent_class,
        bool $evaluate_class_constants = true,
        bool $evaluate_conditional_types = false,
        bool $final = false,
        bool $expand_generic = false,
        bool $expand_templates = false,
        bool $throw_on_unresolvable_constant = false
    ): array {
        // Expand class constants to their atomics
        $type_atomics = [];
        foreach ($return_type->type->getAtomicTypes() as $type_param) {
            if (!$evaluate_class_constants || !$type_param instanceof TClassConstant) {
                $type_param_expanded = self::expandAtomic(
                    $codebase,
                    $type_param,
                    $self_class,
                    $static_class_type,
                    $parent_class,
                    $evaluate_class_constants,
                    $evaluate_conditional_types,
                    $final,
                    $expand_generic,
                    $expand_templates,
                    $throw_on_unresolvable_constant,
                );
                $type_atomics = [...$type_atomics, ...$type_param_expanded];
                continue;
            }

            if ($type_param->fq_classlike_name === 'self' && $self_class) {
                $type_param->fq_classlike_name = $self_class;
            }

            if ($throw_on_unresolvable_constant
                && !$codebase->classOrInterfaceExists($type_param->fq_classlike_name)
            ) {
                throw new UnresolvableConstantException($type_param->fq_classlike_name, $type_param->const_name);
            }

            try {
                $constant_type = $codebase->classlikes->getClassConstantType(
                    $type_param->fq_classlike_name,
                    $type_param->const_name,
                    ReflectionProperty::IS_PRIVATE
                );
            } catch (CircularReferenceException $e) {
                return [$return_type];
            }

            if (!$constant_type
                || (
                    $return_type instanceof TKeyOf
                    && !TKeyOf::isViableTemplateType($constant_type)
                )
                || (
                    $return_type instanceof TValueOf
                    && !TValueOf::isViableTemplateType($constant_type)
                )
            ) {
                if ($throw_on_unresolvable_constant) {
                    throw new UnresolvableConstantException($type_param->fq_classlike_name, $type_param->const_name);
                } else {
                    return [$return_type];
                }
            }

            $type_atomics = array_merge(
                $type_atomics,
                array_values($constant_type->getAtomicTypes())
            );
        }
        if ($type_atomics === []) {
            return [$return_type];
        }

        if ($return_type instanceof TKeyOf) {
            $new_return_types = TKeyOf::getArrayKeyType(new Union($type_atomics));
        } else {
            $new_return_types = TValueOf::getValueType(new Union($type_atomics), $codebase);
        }
        if ($new_return_types === null) {
            return [$return_type];
        }
        return array_values($new_return_types->getAtomicTypes());
    }
}<|MERGE_RESOLUTION|>--- conflicted
+++ resolved
@@ -638,15 +638,9 @@
             && ($static_class_type instanceof TNamedObject
                 || $static_class_type instanceof TTemplateParam)
         ) {
-<<<<<<< HEAD
             $return_type_types = $return_type->getIntersectionTypes();
             $cloned_static = $static_class_type->setIntersectionTypes(null);
-            $extra_static = $static_class_type->extra_types ?: [];
-=======
-            $return_type = clone $return_type;
             $extra_static = $static_class_type->extra_types;
-            $cloned_static = $static_class_type->setIntersectionTypes([]);
->>>>>>> ebebf894
 
             if ($cloned_static->getKey(false) !== $return_type->getKey(false)) {
                 $return_type_types[$cloned_static->getKey()] = $cloned_static;
