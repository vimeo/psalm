<?php

namespace Psalm\Internal\Type;

use Psalm\Codebase;
use Psalm\Exception\CircularReferenceException;
use Psalm\Exception\UnresolvableConstantException;
use Psalm\Internal\Analyzer\Statements\Expression\Fetch\AtomicPropertyFetchAnalyzer;
use Psalm\Internal\Type\SimpleAssertionReconciler;
use Psalm\Internal\Type\SimpleNegatedAssertionReconciler;
use Psalm\Internal\Type\TypeParser;
use Psalm\Storage\Assertion\IsType;
use Psalm\Type\Atomic;
use Psalm\Type\Atomic\TArray;
use Psalm\Type\Atomic\TCallable;
use Psalm\Type\Atomic\TClassConstant;
use Psalm\Type\Atomic\TClassString;
use Psalm\Type\Atomic\TClosure;
use Psalm\Type\Atomic\TConditional;
use Psalm\Type\Atomic\TGenericObject;
use Psalm\Type\Atomic\TInt;
use Psalm\Type\Atomic\TIntMask;
use Psalm\Type\Atomic\TIntMaskOf;
use Psalm\Type\Atomic\TIterable;
use Psalm\Type\Atomic\TKeyOf;
use Psalm\Type\Atomic\TKeyedArray;
use Psalm\Type\Atomic\TList;
use Psalm\Type\Atomic\TLiteralClassString;
use Psalm\Type\Atomic\TLiteralInt;
use Psalm\Type\Atomic\TNamedObject;
use Psalm\Type\Atomic\TNever;
use Psalm\Type\Atomic\TNull;
use Psalm\Type\Atomic\TObjectWithProperties;
use Psalm\Type\Atomic\TPropertiesOf;
use Psalm\Type\Atomic\TTemplateParam;
use Psalm\Type\Atomic\TTypeAlias;
use Psalm\Type\Atomic\TValueOf;
use Psalm\Type\Atomic\TVoid;
use Psalm\Type\Union;
use ReflectionProperty;

use function array_filter;
use function array_keys;
use function array_map;
use function array_merge;
use function array_values;
use function count;
use function get_class;
use function is_string;
use function reset;
use function strpos;
use function strtolower;
use function substr;

/**
 * @internal
 */
class TypeExpander
{
    /**
     * @param  string|TNamedObject|TTemplateParam|null $static_class_type
     */
    public static function expandUnion(
        Codebase $codebase,
        Union $return_type,
        ?string $self_class,
        $static_class_type,
        ?string $parent_class,
        bool $evaluate_class_constants = true,
        bool $evaluate_conditional_types = false,
        bool $final = false,
        bool $expand_generic = false,
        bool $expand_templates = false,
        bool $throw_on_unresolvable_constant = false
    ): Union {
        $return_type = clone $return_type;

        $new_return_type_parts = [];

        $had_split_values = false;

        foreach ($return_type->getAtomicTypes() as $return_type_part) {
            $parts = self::expandAtomic(
                $codebase,
                $return_type_part,
                $self_class,
                $static_class_type,
                $parent_class,
                $evaluate_class_constants,
                $evaluate_conditional_types,
                $final,
                $expand_generic,
                $expand_templates,
                $throw_on_unresolvable_constant,
            );

            if ($return_type_part instanceof TTypeAlias || count($parts) > 1) {
                $had_split_values = true;
            }

            $new_return_type_parts = [...$new_return_type_parts, ...$parts];
        }

        if ($had_split_values) {
            $fleshed_out_type = TypeCombiner::combine(
                $new_return_type_parts,
                $codebase
            );
        } else {
            $fleshed_out_type = new Union($new_return_type_parts);
        }

        $fleshed_out_type->from_docblock = $return_type->from_docblock;
        $fleshed_out_type->ignore_nullable_issues = $return_type->ignore_nullable_issues;
        $fleshed_out_type->ignore_falsable_issues = $return_type->ignore_falsable_issues;
        $fleshed_out_type->possibly_undefined = $return_type->possibly_undefined;
        $fleshed_out_type->possibly_undefined_from_try = $return_type->possibly_undefined_from_try;
        $fleshed_out_type->by_ref = $return_type->by_ref;
        $fleshed_out_type->initialized = $return_type->initialized;
        $fleshed_out_type->from_property = $return_type->from_property;
        $fleshed_out_type->from_static_property = $return_type->from_static_property;
        $fleshed_out_type->had_template = $return_type->had_template;
        $fleshed_out_type->parent_nodes = $return_type->parent_nodes;

        return $fleshed_out_type;
    }

    /**
     * @param  string|TNamedObject|TTemplateParam|null $static_class_type
     *
     * @return non-empty-list<Atomic>
     *
     * @psalm-suppress ComplexMethod, ConflictingReferenceConstraint
     */
    public static function expandAtomic(
        Codebase $codebase,
        Atomic &$return_type,
        ?string $self_class,
        $static_class_type,
        ?string $parent_class,
        bool $evaluate_class_constants = true,
        bool $evaluate_conditional_types = false,
        bool $final = false,
        bool $expand_generic = false,
        bool $expand_templates = false,
        bool $throw_on_unresolvable_constant = false
    ): array {
        if ($return_type instanceof TNamedObject
            || $return_type instanceof TTemplateParam
        ) {
            if ($return_type->extra_types) {
                $new_intersection_types = [];

                $extra_types = [];
                foreach ($return_type->extra_types as $extra_type) {
                    self::expandAtomic(
                        $codebase,
                        $extra_type,
                        $self_class,
                        $static_class_type,
                        $parent_class,
                        $evaluate_class_constants,
                        $evaluate_conditional_types,
                        $expand_generic,
                        $expand_templates,
                        $throw_on_unresolvable_constant,
                    );

                    if ($extra_type instanceof TNamedObject && $extra_type->extra_types) {
                        $new_intersection_types = array_merge(
                            $new_intersection_types,
                            $extra_type->extra_types
                        );
                        $extra_type = $extra_type->setIntersectionTypes([]);
                    }
                    $extra_types []= $extra_type;
                }

<<<<<<< HEAD
                if ($new_intersection_types) {
                    $return_type = $return_type->setIntersectionTypes(array_merge($return_type->extra_types, $new_intersection_types));
=======
                if ($new_intersection_types || $extra_types) {
                    $return_type = $return_type->setIntersectionTypes(array_merge($extra_types, $new_intersection_types));
>>>>>>> 3089c16f
                }
            }

            if ($return_type instanceof TNamedObject) {
                $return_type = self::expandNamedObject(
                    $codebase,
                    $return_type,
                    $self_class,
                    $static_class_type,
                    $parent_class,
                    $final,
                    $expand_generic
                );
            }
        }

        if ($return_type instanceof TClassString
            && $return_type->as_type
        ) {
            $new_as_type = clone $return_type->as_type;

            self::expandAtomic(
                $codebase,
                $new_as_type,
                $self_class,
                $static_class_type,
                $parent_class,
                $evaluate_class_constants,
                $evaluate_conditional_types,
                $final,
                $expand_generic,
                $expand_templates,
                $throw_on_unresolvable_constant,
            );

            if ($new_as_type instanceof TNamedObject) {
                $return_type->as_type = $new_as_type;
                $return_type->as = $return_type->as_type->value;
            }
        } elseif ($return_type instanceof TTemplateParam) {
            $new_as_type = self::expandUnion(
                $codebase,
                clone $return_type->as,
                $self_class,
                $static_class_type,
                $parent_class,
                $evaluate_class_constants,
                $evaluate_conditional_types,
                $final,
                $expand_generic,
                $expand_templates,
                $throw_on_unresolvable_constant,
            );

            if ($expand_templates) {
                return array_values($new_as_type->getAtomicTypes());
            }

            $return_type->as = $new_as_type;
        }

        if ($return_type instanceof TClassConstant) {
<<<<<<< HEAD
            $return_type = $return_type->replaceClassLike('self', $self_class);
            $return_type = $return_type->replaceClassLike('static', is_string($static_class_type) ? $static_class_type : $self_class);
=======
            if ($self_class) {
                $return_type = $return_type->replaceClassLike('self', $self_class);
            }
            if (is_string($static_class_type) || $self_class) {
                $return_type = $return_type->replaceClassLike('static', is_string($static_class_type) ? $static_class_type : $self_class);
            }
>>>>>>> 3089c16f

            if ($evaluate_class_constants && $codebase->classOrInterfaceOrEnumExists($return_type->fq_classlike_name)) {
                if (strtolower($return_type->const_name) === 'class') {
                    return [new TLiteralClassString($return_type->fq_classlike_name)];
                }

                $class_storage = $codebase->classlike_storage_provider->get($return_type->fq_classlike_name);

                if (strpos($return_type->const_name, '*') !== false) {
                    $matching_constants = [
                        ...array_keys($class_storage->constants),
                        ...array_keys($class_storage->enum_cases)
                    ];

                    $const_name_part = substr($return_type->const_name, 0, -1);

                    if ($const_name_part) {
                        $matching_constants = array_filter(
                            $matching_constants,
                            static fn($constant_name): bool => $constant_name !== $const_name_part
                                && strpos($constant_name, $const_name_part) === 0
                        );
                    }
                } else {
                    $matching_constants = [$return_type->const_name];
                }

                $matching_constant_types = [];

                foreach ($matching_constants as $matching_constant) {
                    try {
                        $class_constant = $codebase->classlikes->getClassConstantType(
                            $return_type->fq_classlike_name,
                            $matching_constant,
                            ReflectionProperty::IS_PRIVATE
                        );
                    } catch (CircularReferenceException $e) {
                        $class_constant = null;
                    }

                    if ($class_constant) {
                        if ($class_constant->isSingle()) {
                            $class_constant = clone $class_constant;

                            $matching_constant_types = array_merge(
                                array_values($class_constant->getAtomicTypes()),
                                $matching_constant_types
                            );
                        }
                    }
                }

                if ($matching_constant_types) {
                    return $matching_constant_types;
                }
            }

            return [$return_type];
        }

        if ($return_type instanceof TPropertiesOf) {
            return self::expandPropertiesOf(
                $codebase,
                $return_type,
                $self_class,
                $static_class_type
            );
        }

        if ($return_type instanceof TTypeAlias) {
            $declaring_fq_classlike_name = $return_type->declaring_fq_classlike_name;

            if ($declaring_fq_classlike_name === 'self' && $self_class) {
                $declaring_fq_classlike_name = $self_class;
            }

            if ($evaluate_class_constants && $codebase->classOrInterfaceExists($declaring_fq_classlike_name)) {
                $class_storage = $codebase->classlike_storage_provider->get($declaring_fq_classlike_name);

                $type_alias_name = $return_type->alias_name;

                if (isset($class_storage->type_aliases[$type_alias_name])) {
                    $resolved_type_alias = $class_storage->type_aliases[$type_alias_name];

                    if ($resolved_type_alias->replacement_atomic_types) {
                        $replacement_atomic_types = $resolved_type_alias->replacement_atomic_types;

                        $recursively_fleshed_out_types = [];

                        foreach ($replacement_atomic_types as $replacement_atomic_type) {
                            $more_recursively_fleshed_out_types = self::expandAtomic(
                                $codebase,
                                $replacement_atomic_type,
                                $self_class,
                                $static_class_type,
                                $parent_class,
                                $evaluate_class_constants,
                                $evaluate_conditional_types,
                                $final,
                                $expand_generic,
                                $expand_templates,
                                $throw_on_unresolvable_constant,
                            );

                            $recursively_fleshed_out_types = [
                                ...$more_recursively_fleshed_out_types,
                                ...$recursively_fleshed_out_types
                            ];
                        }

                        return $recursively_fleshed_out_types;
                    }
                }
            }

            return [$return_type];
        }

        if ($return_type instanceof TKeyOf
            || $return_type instanceof TValueOf
        ) {
            return self::expandKeyOfValueOf(
                $codebase,
                $return_type,
                $self_class,
                $static_class_type,
                $parent_class,
                $evaluate_class_constants,
                $evaluate_conditional_types,
                $final,
                $expand_generic,
                $expand_templates,
                $throw_on_unresolvable_constant,
            );
        }

        if ($return_type instanceof TIntMask) {
            if (!$evaluate_class_constants) {
                return [new TInt()];
            }

            $potential_ints = [];

            foreach ($return_type->values as $value_type) {
                $new_value_type = self::expandAtomic(
                    $codebase,
                    $value_type,
                    $self_class,
                    $static_class_type,
                    $parent_class,
                    $evaluate_class_constants,
                    $evaluate_conditional_types,
                    $final,
                    $expand_generic,
                    $expand_templates,
                    $throw_on_unresolvable_constant,
                );

                $new_value_type = reset($new_value_type);

                if (!$new_value_type instanceof TLiteralInt) {
                    return [new TInt()];
                }

                $potential_ints[] = $new_value_type->value;
            }

            return TypeParser::getComputedIntsFromMask($potential_ints);
        }

        if ($return_type instanceof TIntMaskOf) {
            if (!$evaluate_class_constants) {
                return [new TInt()];
            }

            $value_type = $return_type->value;

            $new_value_types = self::expandAtomic(
                $codebase,
                $value_type,
                $self_class,
                $static_class_type,
                $parent_class,
                $evaluate_class_constants,
                $evaluate_conditional_types,
                $final,
                $expand_generic,
                $expand_templates,
                $throw_on_unresolvable_constant,
            );

            $potential_ints = [];

            foreach ($new_value_types as $new_value_type) {
                if (!$new_value_type instanceof TLiteralInt) {
                    return [new TInt()];
                }

                $potential_ints[] = $new_value_type->value;
            }

            return TypeParser::getComputedIntsFromMask($potential_ints);
        }

        if ($return_type instanceof TConditional) {
            return self::expandConditional(
                $codebase,
                $return_type,
                $self_class,
                $static_class_type,
                $parent_class,
                $evaluate_class_constants,
                $evaluate_conditional_types,
                $final,
                $expand_generic,
                $expand_templates,
                $throw_on_unresolvable_constant,
            );
        }

        if ($return_type instanceof TArray
            || $return_type instanceof TGenericObject
            || $return_type instanceof TIterable
        ) {
            foreach ($return_type->type_params as $k => $type_param) {
                /** @psalm-suppress PropertyTypeCoercion */
                $return_type->type_params[$k] = self::expandUnion(
                    $codebase,
                    $type_param,
                    $self_class,
                    $static_class_type,
                    $parent_class,
                    $evaluate_class_constants,
                    $evaluate_conditional_types,
                    $final,
                    $expand_generic,
                    $expand_templates,
                    $throw_on_unresolvable_constant,
                );
            }
        } elseif ($return_type instanceof TKeyedArray) {
            foreach ($return_type->properties as &$property_type) {
                $property_type = self::expandUnion(
                    $codebase,
                    $property_type,
                    $self_class,
                    $static_class_type,
                    $parent_class,
                    $evaluate_class_constants,
                    $evaluate_conditional_types,
                    $final,
                    $expand_generic,
                    $expand_templates,
                    $throw_on_unresolvable_constant,
                );
            }
        } elseif ($return_type instanceof TList) {
            $return_type->type_param = self::expandUnion(
                $codebase,
                $return_type->type_param,
                $self_class,
                $static_class_type,
                $parent_class,
                $evaluate_class_constants,
                $evaluate_conditional_types,
                $final,
                $expand_generic,
                $expand_templates,
                $throw_on_unresolvable_constant,
            );
        }

        if ($return_type instanceof TObjectWithProperties) {
            foreach ($return_type->properties as &$property_type) {
                $property_type = self::expandUnion(
                    $codebase,
                    $property_type,
                    $self_class,
                    $static_class_type,
                    $parent_class,
                    $evaluate_class_constants,
                    $evaluate_conditional_types,
                    $final,
                    $expand_generic,
                    $expand_templates,
                    $throw_on_unresolvable_constant,
                );
            }
        }

        if ($return_type instanceof TCallable
            || $return_type instanceof TClosure
        ) {
            if ($return_type->params) {
                foreach ($return_type->params as $param) {
                    if ($param->type) {
                        $param->type = self::expandUnion(
                            $codebase,
                            $param->type,
                            $self_class,
                            $static_class_type,
                            $parent_class,
                            $evaluate_class_constants,
                            $evaluate_conditional_types,
                            $final,
                            $expand_generic,
                            $expand_templates,
                            $throw_on_unresolvable_constant,
                        );
                    }
                }
            }
            if ($return_type->return_type) {
                $return_type->return_type = self::expandUnion(
                    $codebase,
                    $return_type->return_type,
                    $self_class,
                    $static_class_type,
                    $parent_class,
                    $evaluate_class_constants,
                    $evaluate_conditional_types,
                    $final,
                    $expand_generic,
                    $expand_templates,
                    $throw_on_unresolvable_constant,
                );
            }
        }

        return [$return_type];
    }

    /**
     * @param  string|TNamedObject|TTemplateParam|null $static_class_type
     * @return TNamedObject|TTemplateParam
     */
    private static function expandNamedObject(
        Codebase $codebase,
        TNamedObject $return_type,
        ?string $self_class,
        $static_class_type,
        ?string $parent_class,
        bool $final = false,
        bool &$expand_generic = false
    ) {
        if ($expand_generic
            && get_class($return_type) === TNamedObject::class
            && !$return_type->extra_types
            && $codebase->classOrInterfaceExists($return_type->value)
        ) {
            $value = $codebase->classlikes->getUnAliasedName($return_type->value);
            $container_class_storage = $codebase->classlike_storage_provider->get(
                $value
            );

            if ($container_class_storage->template_types
                && array_filter(
                    $container_class_storage->template_types,
                    static fn($type_map): bool => !reset($type_map)->hasMixed()
                )
            ) {
                $return_type = new TGenericObject(
                    $return_type->value,
                    array_values(
                        array_map(
                            static fn($type_map) => clone reset($type_map),
                            $container_class_storage->template_types
                        )
                    )
                );

                // we don't want to expand generic types recursively
                $expand_generic = false;
            }
        }

        $return_type_lc = strtolower($return_type->value);

        if ($static_class_type && ($return_type_lc === 'static' || $return_type_lc === '$this')) {
            if (is_string($static_class_type)) {
                $return_type->value = $static_class_type;
            } else {
                if ($return_type instanceof TGenericObject
                    && $static_class_type instanceof TGenericObject
                ) {
                    $return_type->value = $static_class_type->value;
                } else {
                    $return_type = clone $static_class_type;
                }
            }

            if (!$final && $return_type instanceof TNamedObject) {
                $return_type->is_static = true;
            }
        } elseif ($return_type->is_static
            && ($static_class_type instanceof TNamedObject
                || $static_class_type instanceof TTemplateParam)
        ) {
            $return_type_types = $return_type->getIntersectionTypes();
<<<<<<< HEAD
            $cloned_static = $static_class_type->setIntersectionTypes(null);
=======
            $cloned_static = $static_class_type->setIntersectionTypes([]);
>>>>>>> 3089c16f
            $extra_static = $static_class_type->extra_types;

            if ($cloned_static->getKey(false) !== $return_type->getKey(false)) {
                $return_type_types[$cloned_static->getKey()] = $cloned_static;
            }

            foreach ($extra_static as $extra_static_type) {
                if ($extra_static_type->getKey(false) !== $return_type->getKey(false)) {
                    $return_type_types[$extra_static_type->getKey()] = clone $extra_static_type;
                }
            }
            $return_type = $return_type->setIntersectionTypes($return_type_types);
        } elseif ($return_type->is_static && is_string($static_class_type) && $final) {
            $return_type->value = $static_class_type;
            $return_type->is_static = false;
        } elseif ($self_class && $return_type_lc === 'self') {
            $return_type->value = $self_class;
        } elseif ($parent_class && $return_type_lc === 'parent') {
            $return_type->value = $parent_class;
        } else {
            $return_type->value = $codebase->classlikes->getUnAliasedName($return_type->value);
        }

        return $return_type;
    }

    /**
     * @param  string|TNamedObject|TTemplateParam|null $static_class_type
     *
     * @return non-empty-list<Atomic>
     */
    private static function expandConditional(
        Codebase $codebase,
        TConditional &$return_type,
        ?string $self_class,
        $static_class_type,
        ?string $parent_class,
        bool $evaluate_class_constants = true,
        bool $evaluate_conditional_types = false,
        bool $final = false,
        bool $expand_generic = false,
        bool $expand_templates = false,
        bool $throw_on_unresolvable_constant = false
    ): array {
        $new_as_type = self::expandUnion(
            $codebase,
            $return_type->as_type,
            $self_class,
            $static_class_type,
            $parent_class,
            $evaluate_class_constants,
            $evaluate_conditional_types,
            $final,
            $expand_generic,
            $expand_templates,
            $throw_on_unresolvable_constant,
        );

        if ($evaluate_conditional_types) {
            $assertion = null;

            if ($return_type->conditional_type->isSingle()) {
                foreach ($return_type->conditional_type->getAtomicTypes() as $condition_atomic_type) {
                    $candidate = self::expandAtomic(
                        $codebase,
                        $condition_atomic_type,
                        $self_class,
                        $static_class_type,
                        $parent_class,
                        $evaluate_class_constants,
                        $evaluate_conditional_types,
                        $final,
                        $expand_generic,
                        $expand_templates,
                        $throw_on_unresolvable_constant,
                    );

                    if (count($candidate) === 1) {
                        $assertion = new IsType($candidate[0]);
                    }
                }
            }

            $if_conditional_return_types = [];

            foreach ($return_type->if_type->getAtomicTypes() as $if_atomic_type) {
                $candidate_types = self::expandAtomic(
                    $codebase,
                    $if_atomic_type,
                    $self_class,
                    $static_class_type,
                    $parent_class,
                    $evaluate_class_constants,
                    $evaluate_conditional_types,
                    $final,
                    $expand_generic,
                    $expand_templates,
                    $throw_on_unresolvable_constant,
                );

                $if_conditional_return_types = [...$if_conditional_return_types, ...$candidate_types];
            }

            $else_conditional_return_types = [];

            foreach ($return_type->else_type->getAtomicTypes() as $else_atomic_type) {
                $candidate_types = self::expandAtomic(
                    $codebase,
                    $else_atomic_type,
                    $self_class,
                    $static_class_type,
                    $parent_class,
                    $evaluate_class_constants,
                    $evaluate_conditional_types,
                    $final,
                    $expand_generic,
                    $expand_templates,
                    $throw_on_unresolvable_constant,
                );

                $else_conditional_return_types = [...$else_conditional_return_types, ...$candidate_types];
            }

            if ($assertion && $return_type->param_name === (string) $return_type->if_type) {
                $if_conditional_return_type = TypeCombiner::combine(
                    $if_conditional_return_types,
                    $codebase
                );

                $if_conditional_return_type = SimpleAssertionReconciler::reconcile(
                    $assertion,
                    $codebase,
                    $if_conditional_return_type
                );


                if ($if_conditional_return_type) {
                    $if_conditional_return_types = array_values($if_conditional_return_type->getAtomicTypes());
                }
            }

            if ($assertion && $return_type->param_name === (string) $return_type->else_type) {
                $else_conditional_return_type = TypeCombiner::combine(
                    $else_conditional_return_types,
                    $codebase
                );

                $else_conditional_return_type = SimpleNegatedAssertionReconciler::reconcile(
                    $codebase,
                    $assertion,
                    $else_conditional_return_type
                );

                if ($else_conditional_return_type) {
                    $else_conditional_return_types = array_values($else_conditional_return_type->getAtomicTypes());
                }
            }

            $all_conditional_return_types = [...$if_conditional_return_types, ...$else_conditional_return_types];

            $number_of_types = count($all_conditional_return_types);
            // we filter TNever that have no bearing on the return type
            if ($number_of_types > 1) {
                $all_conditional_return_types = array_filter(
                    $all_conditional_return_types,
                    static fn(Atomic $atomic_type): bool => !$atomic_type instanceof TNever
                );
            }

            // if we still have more than one type, we remove TVoid and replace it by TNull
            $number_of_types = count($all_conditional_return_types);
            if ($number_of_types > 1) {
                $all_conditional_return_types = array_filter(
                    $all_conditional_return_types,
                    static fn(Atomic $atomic_type): bool => !$atomic_type instanceof TVoid
                );

                if (count($all_conditional_return_types) !== $number_of_types) {
                    $null_type = new TNull();
                    $null_type->from_docblock = true;
                    $all_conditional_return_types[] = $null_type;
                }
            }

            if ($all_conditional_return_types) {
                $combined = TypeCombiner::combine(
                    array_values($all_conditional_return_types),
                    $codebase
                );

                $return_type = $return_type->replaceTypes($new_as_type);

                return array_values($combined->getAtomicTypes());
            }
        }

        $return_type = $return_type->replaceTypes(
            $new_as_type,
            self::expandUnion(
                $codebase,
                $return_type->conditional_type,
                $self_class,
                $static_class_type,
                $parent_class,
                $evaluate_class_constants,
                $evaluate_conditional_types,
                $final,
                $expand_generic,
                $expand_templates,
                $throw_on_unresolvable_constant,
            ),
            self::expandUnion(
                $codebase,
                $return_type->if_type,
                $self_class,
                $static_class_type,
                $parent_class,
                $evaluate_class_constants,
                $evaluate_conditional_types,
                $final,
                $expand_generic,
                $expand_templates,
                $throw_on_unresolvable_constant,
            ),
            self::expandUnion(
                $codebase,
                $return_type->else_type,
                $self_class,
                $static_class_type,
                $parent_class,
                $evaluate_class_constants,
                $evaluate_conditional_types,
                $final,
                $expand_generic,
                $expand_templates,
                $throw_on_unresolvable_constant,
            )
        );
        return [$return_type];
    }

    /**
     * @param string|TNamedObject|TTemplateParam|null $static_class_type
     * @return non-empty-list<Atomic>
     */
    private static function expandPropertiesOf(
        Codebase $codebase,
        TPropertiesOf &$return_type,
        ?string $self_class,
        $static_class_type
    ): array {
        if ($self_class) {
            $return_type = $return_type->replaceClassLike('self', $self_class);
            $return_type = $return_type->replaceClassLike('static', is_string($static_class_type) ? $static_class_type : $self_class);
        }

        $class_storage = null;
        if ($codebase->classExists($return_type->classlike_type->value)) {
            $class_storage = $codebase->classlike_storage_provider->get($return_type->classlike_type->value);
        } else {
            foreach ($return_type->classlike_type->extra_types as $type) {
                if ($type instanceof TNamedObject && $codebase->classExists($type->value)) {
                    $class_storage = $codebase->classlike_storage_provider->get($type->value);
                    break;
                }
            }
        }

        if (!$class_storage) {
            return [$return_type];
        }

        $properties = [];
        foreach ([$class_storage->name, ...array_values($class_storage->parent_classes)] as $class) {
            if (!$codebase->classExists($class)) {
                continue;
            }
            $storage = $codebase->classlike_storage_provider->get($class);
            foreach ($storage->properties as $key => $property) {
                if (isset($properties[$key])) {
                    continue;
                }
                if ($return_type->visibility_filter !== null
                    && $property->visibility !== $return_type->visibility_filter
                ) {
                    continue;
                }
                if ($property->is_static || !$property->type) {
                    continue;
                }
                $type = $return_type->classlike_type instanceof TGenericObject
                    ? AtomicPropertyFetchAnalyzer::localizePropertyType(
                        $codebase,
                        $property->type,
                        $return_type->classlike_type,
                        $storage,
                        $storage
                    )
                    : $property->type
                ;
                $properties[$key] = $type;
            }
        }

        if ($properties === []) {
            return [$return_type];
        }
        return [new TKeyedArray($properties)];
    }

    /**
     * @param TKeyOf|TValueOf $return_type
     * @param string|TNamedObject|TTemplateParam|null $static_class_type
     * @return non-empty-list<Atomic>
     */
    private static function expandKeyOfValueOf(
        Codebase $codebase,
        Atomic &$return_type,
        ?string $self_class,
        $static_class_type,
        ?string $parent_class,
        bool $evaluate_class_constants = true,
        bool $evaluate_conditional_types = false,
        bool $final = false,
        bool $expand_generic = false,
        bool $expand_templates = false,
        bool $throw_on_unresolvable_constant = false
    ): array {
        // Expand class constants to their atomics
        $type_atomics = [];
        foreach ($return_type->type->getAtomicTypes() as $type_param) {
            if (!$evaluate_class_constants || !$type_param instanceof TClassConstant) {
                $type_param_expanded = self::expandAtomic(
                    $codebase,
                    $type_param,
                    $self_class,
                    $static_class_type,
                    $parent_class,
                    $evaluate_class_constants,
                    $evaluate_conditional_types,
                    $final,
                    $expand_generic,
                    $expand_templates,
                    $throw_on_unresolvable_constant,
                );
                $type_atomics = [...$type_atomics, ...$type_param_expanded];
                continue;
            }

            if ($self_class) {
                $type_param = $type_param->replaceClassLike('self', $self_class);
            }

            if ($throw_on_unresolvable_constant
                && !$codebase->classOrInterfaceExists($type_param->fq_classlike_name)
            ) {
                throw new UnresolvableConstantException($type_param->fq_classlike_name, $type_param->const_name);
            }

            try {
                $constant_type = $codebase->classlikes->getClassConstantType(
                    $type_param->fq_classlike_name,
                    $type_param->const_name,
                    ReflectionProperty::IS_PRIVATE
                );
            } catch (CircularReferenceException $e) {
                return [$return_type];
            }

            if (!$constant_type
                || (
                    $return_type instanceof TKeyOf
                    && !TKeyOf::isViableTemplateType($constant_type)
                )
                || (
                    $return_type instanceof TValueOf
                    && !TValueOf::isViableTemplateType($constant_type)
                )
            ) {
                if ($throw_on_unresolvable_constant) {
                    throw new UnresolvableConstantException($type_param->fq_classlike_name, $type_param->const_name);
                } else {
                    return [$return_type];
                }
            }

            $type_atomics = array_merge(
                $type_atomics,
                array_values($constant_type->getAtomicTypes())
            );
        }
        if ($type_atomics === []) {
            return [$return_type];
        }

        if ($return_type instanceof TKeyOf) {
            $new_return_types = TKeyOf::getArrayKeyType(new Union($type_atomics));
        } else {
            $new_return_types = TValueOf::getValueType(new Union($type_atomics), $codebase);
        }
        if ($new_return_types === null) {
            return [$return_type];
        }
        return array_values($new_return_types->getAtomicTypes());
    }
}<|MERGE_RESOLUTION|>--- conflicted
+++ resolved
@@ -176,13 +176,8 @@
                     $extra_types []= $extra_type;
                 }
 
-<<<<<<< HEAD
-                if ($new_intersection_types) {
-                    $return_type = $return_type->setIntersectionTypes(array_merge($return_type->extra_types, $new_intersection_types));
-=======
                 if ($new_intersection_types || $extra_types) {
                     $return_type = $return_type->setIntersectionTypes(array_merge($extra_types, $new_intersection_types));
->>>>>>> 3089c16f
                 }
             }
 
@@ -245,17 +240,12 @@
         }
 
         if ($return_type instanceof TClassConstant) {
-<<<<<<< HEAD
-            $return_type = $return_type->replaceClassLike('self', $self_class);
-            $return_type = $return_type->replaceClassLike('static', is_string($static_class_type) ? $static_class_type : $self_class);
-=======
             if ($self_class) {
                 $return_type = $return_type->replaceClassLike('self', $self_class);
             }
             if (is_string($static_class_type) || $self_class) {
                 $return_type = $return_type->replaceClassLike('static', is_string($static_class_type) ? $static_class_type : $self_class);
             }
->>>>>>> 3089c16f
 
             if ($evaluate_class_constants && $codebase->classOrInterfaceOrEnumExists($return_type->fq_classlike_name)) {
                 if (strtolower($return_type->const_name) === 'class') {
@@ -655,11 +645,7 @@
                 || $static_class_type instanceof TTemplateParam)
         ) {
             $return_type_types = $return_type->getIntersectionTypes();
-<<<<<<< HEAD
-            $cloned_static = $static_class_type->setIntersectionTypes(null);
-=======
             $cloned_static = $static_class_type->setIntersectionTypes([]);
->>>>>>> 3089c16f
             $extra_static = $static_class_type->extra_types;
 
             if ($cloned_static->getKey(false) !== $return_type->getKey(false)) {
