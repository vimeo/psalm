<?php

declare(strict_types=1);

namespace Psalm\Internal\Type\ParseTree;

use Psalm\Internal\Type\ParseTree;

/**
 * @internal
 */
final class Value extends ParseTree
{
    public ?string $text = null;

    public function __construct(
        public string $value,
        public int $offset_start,
        public int $offset_end,
        ?string $text,
<<<<<<< HEAD
        ParseTree $parent = null,
=======
        ?ParseTree $parent = null
>>>>>>> bfbd53c4
    ) {
        $this->parent = $parent;
        $this->text = $text === $value ? null : $text;
    }
}<|MERGE_RESOLUTION|>--- conflicted
+++ resolved
@@ -18,11 +18,7 @@
         public int $offset_start,
         public int $offset_end,
         ?string $text,
-<<<<<<< HEAD
-        ParseTree $parent = null,
-=======
         ?ParseTree $parent = null
->>>>>>> bfbd53c4
     ) {
         $this->parent = $parent;
         $this->text = $text === $value ? null : $text;
