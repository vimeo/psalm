<?php

declare(strict_types=1);

namespace Psalm\Internal\Type\ParseTree;

use Psalm\Internal\Type\ParseTree;

/**
 * @internal
 */
final class Value extends ParseTree
{
    public ?string $text = null;

    public function __construct(
        public string $value,
        public int $offset_start,
        public int $offset_end,
        ?string $text,
<<<<<<< HEAD
        ParseTree $parent = null,
=======
        ?ParseTree $parent = null
>>>>>>> 63ea4de7
    ) {
        $this->parent = $parent;
        $this->text = $text === $value ? null : $text;
    }
}<|MERGE_RESOLUTION|>--- conflicted
+++ resolved
@@ -18,11 +18,7 @@
         public int $offset_start,
         public int $offset_end,
         ?string $text,
-<<<<<<< HEAD
-        ParseTree $parent = null,
-=======
-        ?ParseTree $parent = null
->>>>>>> 63ea4de7
+        ?ParseTree $parent = null,
     ) {
         $this->parent = $parent;
         $this->text = $text === $value ? null : $text;
