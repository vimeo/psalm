--- conflicted
+++ resolved
@@ -485,14 +485,9 @@
                                     $type_token[0],
                                     $new_parent
                                 );
-<<<<<<< HEAD
-                            } elseif ($type_token !== 'array'
-=======
                             } elseif ($type_token[0] !== 'array'
-                                && $type_token[0][0] !== '\\'
->>>>>>> 352f18b1
-                                && $current_leaf instanceof ParseTree\Root
-                                && $type_token[0] !== '\\'
+                                      && $type_token[0][0] !== '\\'
+                                      && $current_leaf instanceof ParseTree\Root
                             ) {
                                 $new_leaf = new ParseTree\MethodTree(
                                     $type_token[0],
