<?php

namespace Psalm\Internal\Type;

use Psalm\CodeLocation;
use Psalm\Codebase;
use Psalm\Internal\Analyzer\Statements\Expression\Fetch\VariableFetchAnalyzer;
use Psalm\Internal\Analyzer\StatementsAnalyzer;
use Psalm\Internal\Analyzer\TraitAnalyzer;
use Psalm\Internal\Type\Comparator\AtomicTypeComparator;
use Psalm\Internal\Type\Comparator\TypeComparisonResult;
use Psalm\Internal\Type\Comparator\UnionTypeComparator;
use Psalm\Issue\DocblockTypeContradiction;
use Psalm\Issue\TypeDoesNotContainNull;
use Psalm\Issue\TypeDoesNotContainType;
use Psalm\IssueBuffer;
use Psalm\Storage\Assertion;
use Psalm\Storage\Assertion\ArrayKeyExists;
use Psalm\Storage\Assertion\Falsy;
use Psalm\Storage\Assertion\HasAtLeastCount;
use Psalm\Storage\Assertion\HasExactCount;
use Psalm\Storage\Assertion\IsAClass;
use Psalm\Storage\Assertion\IsClassEqual;
use Psalm\Storage\Assertion\IsEqualIsset;
use Psalm\Storage\Assertion\IsIsset;
use Psalm\Storage\Assertion\IsLooselyEqual;
use Psalm\Storage\Assertion\NestedAssertions;
use Psalm\Storage\Assertion\NonEmpty;
use Psalm\Storage\Assertion\NonEmptyCountable;
use Psalm\Type;
use Psalm\Type\Atomic;
use Psalm\Type\Atomic\Scalar;
use Psalm\Type\Atomic\TArray;
use Psalm\Type\Atomic\TArrayKey;
use Psalm\Type\Atomic\TClassConstant;
use Psalm\Type\Atomic\TClassString;
use Psalm\Type\Atomic\TEnumCase;
use Psalm\Type\Atomic\TFloat;
use Psalm\Type\Atomic\TGenericObject;
use Psalm\Type\Atomic\TInt;
use Psalm\Type\Atomic\TIntRange;
use Psalm\Type\Atomic\TIterable;
use Psalm\Type\Atomic\TKeyedArray;
use Psalm\Type\Atomic\TList;
use Psalm\Type\Atomic\TLiteralFloat;
use Psalm\Type\Atomic\TLiteralInt;
use Psalm\Type\Atomic\TLiteralString;
use Psalm\Type\Atomic\TLowercaseString;
use Psalm\Type\Atomic\TMixed;
use Psalm\Type\Atomic\TNamedObject;
use Psalm\Type\Atomic\TNonEmptyLowercaseString;
use Psalm\Type\Atomic\TNonEmptyString;
use Psalm\Type\Atomic\TNull;
use Psalm\Type\Atomic\TNumeric;
use Psalm\Type\Atomic\TObject;
use Psalm\Type\Atomic\TScalar;
use Psalm\Type\Atomic\TString;
use Psalm\Type\Atomic\TTemplateParam;
use Psalm\Type\Atomic\TTemplateParamClass;
use Psalm\Type\Reconciler;
use Psalm\Type\Union;

use function array_intersect_key;
use function array_merge;
use function count;
use function get_class;
use function is_string;

/**
 * @internal
 */
class AssertionReconciler extends Reconciler
{
    /**
     * Reconciles types
     *
     * think of this as a set of functions e.g. empty(T), notEmpty(T), null(T), notNull(T) etc. where
     *  - empty(Object) => null,
     *  - empty(bool) => false,
     *  - notEmpty(Object|null) => Object,
     *  - notEmpty(Object|false) => Object
     *
     * @param   string[]            $suppressed_issues
     * @param   array<string, array<string, Union>> $template_type_map
     * @param-out Reconciler::RECONCILIATION_* $failed_reconciliation
     */
    public static function reconcile(
        Assertion $assertion,
        ?Union $existing_var_type,
        ?string $key,
        StatementsAnalyzer $statements_analyzer,
        bool $inside_loop,
        array $template_type_map,
        ?CodeLocation $code_location = null,
        array $suppressed_issues = [],
        ?int &$failed_reconciliation = Reconciler::RECONCILIATION_OK,
        bool $negated = false
    ): Union {
        $codebase = $statements_analyzer->getCodebase();

        $failed_reconciliation = Reconciler::RECONCILIATION_OK;

        $is_negation = $assertion->isNegation();

        if ($assertion instanceof NestedAssertions) {
            $assertion = new Falsy();
            $is_negation = true;
        }

        if ($existing_var_type === null
            && is_string($key)
            && VariableFetchAnalyzer::isSuperGlobal($key)
        ) {
            $existing_var_type = VariableFetchAnalyzer::getGlobalType($key);
        }

        if ($existing_var_type === null) {
            return self::getMissingType(
                $assertion,
                $inside_loop
            );
        }

        $old_var_type_string = $existing_var_type->getId();

        if ($is_negation) {
            return NegatedAssertionReconciler::reconcile(
                $statements_analyzer,
                $assertion,
                $existing_var_type,
                $old_var_type_string,
                $key,
                $negated,
                $code_location,
                $suppressed_issues,
                $failed_reconciliation,
                $inside_loop
            );
        }

        $assertion_type = $assertion->getAtomicType();

        if ($assertion_type instanceof TLiteralInt
            || $assertion_type instanceof TLiteralString
            || $assertion_type instanceof TLiteralFloat
            || $assertion_type instanceof TEnumCase
        ) {
            return self::handleLiteralEquality(
                $statements_analyzer,
                $assertion,
                $assertion_type,
                $existing_var_type,
                $old_var_type_string,
                $key,
                $negated,
                $code_location,
                $suppressed_issues
            );
        }

        if ($assertion instanceof IsAClass) {
            $should_return = false;

            $new_type_parts = self::handleIsA(
                $assertion,
                $codebase,
                $existing_var_type,
                $code_location,
                $key,
                $suppressed_issues,
                $should_return
            );

            if ($should_return) {
                return new Union($new_type_parts);
            }

            $new_type_part = $new_type_parts[0];
        } else {
            $simply_reconciled_type = SimpleAssertionReconciler::reconcile(
                $assertion,
                $codebase,
                $existing_var_type,
                $key,
                $negated,
                $code_location,
                $suppressed_issues,
                $failed_reconciliation,
                $inside_loop
            );

            if ($simply_reconciled_type) {
                return $simply_reconciled_type;
            }

            if ($assertion instanceof IsClassEqual) {
                $new_type_part = Atomic::create($assertion->type, null, $template_type_map);
            } elseif ($assertion_type = $assertion->getAtomicType()) {
                $new_type_part = clone $assertion_type;
            } else {
                $new_type_part = new TMixed();
            }
        }

        if ($existing_var_type->hasMixed()) {
            if ($assertion instanceof IsLooselyEqual
                && $new_type_part instanceof Scalar
            ) {
                return $existing_var_type;
            }

            return new Union([$new_type_part]);
        }

        $refined_type = self::refine(
            $statements_analyzer,
            $assertion,
            $new_type_part,
            $existing_var_type,
            $key,
            $negated,
            $code_location,
            $suppressed_issues,
            $failed_reconciliation
        );

        return TypeExpander::expandUnion(
            $codebase,
            $refined_type,
            null,
            null,
            null,
            true,
            false,
            false,
            true
        );
    }

    /**
     * @param array<string, array<string, Union>> $template_type_map
     */
    private static function getMissingType(
        Assertion $assertion,
        bool $inside_loop
    ): Union {
        if (($assertion instanceof IsIsset || $assertion instanceof IsEqualIsset)
            || $assertion instanceof NonEmpty
        ) {
            return Type::getMixed($inside_loop);
        }

        if ($assertion instanceof ArrayKeyExists
            || $assertion instanceof NonEmptyCountable
            || $assertion instanceof HasExactCount
            || $assertion instanceof HasAtLeastCount
        ) {
            return Type::getMixed();
        }

        if (!$assertion->isNegation()) {
            $assertion_type = $assertion->getAtomicType();

            if ($assertion_type) {
                return new Union([clone $assertion_type]);
            }
        }

        return Type::getMixed();
    }

    /**
     * This method is called when SimpleAssertionReconciler was not enough. It receives the existing type, the assertion
     * and also a new type created from the assertion string.
     *
     * @param Reconciler::RECONCILIATION_* $failed_reconciliation
     * @param   string[]    $suppressed_issues
     * @param   array<string, array<string, Union>> $template_type_map
     * @param-out Reconciler::RECONCILIATION_* $failed_reconciliation
     */
    private static function refine(
        StatementsAnalyzer $statements_analyzer,
        Assertion $assertion,
        Atomic $new_type_part,
        Union $existing_var_type,
        ?string $key,
        bool $negated,
        ?CodeLocation $code_location,
        array $suppressed_issues,
        int &$failed_reconciliation
    ): Union {
        $codebase = $statements_analyzer->getCodebase();

        $old_var_type_string = $existing_var_type->getId();

        $new_type_has_interface = false;

        if ($new_type_part->isObjectType()) {
            if ($new_type_part instanceof TNamedObject &&
                $codebase->interfaceExists($new_type_part->value)
            ) {
                $new_type_has_interface = true;
            }
        }

        $old_type_has_interface = false;

        if ($existing_var_type->hasObjectType()) {
            foreach ($existing_var_type->getAtomicTypes() as $existing_type_part) {
                if ($existing_type_part instanceof TNamedObject &&
                    $codebase->interfaceExists($existing_type_part->value)
                ) {
                    $old_type_has_interface = true;
                    break;
                }
            }
        }

        if ($new_type_part instanceof TTemplateParam
            && $new_type_part->as->isSingle()
        ) {
            $new_as_atomic = $new_type_part->as->getSingleAtomic();

            $acceptable_atomic_types = [];

            foreach ($existing_var_type->getAtomicTypes() as $existing_var_type_part) {
                if ($existing_var_type_part instanceof TNamedObject
                    || $existing_var_type_part instanceof TTemplateParam
                ) {
                    $acceptable_atomic_types[] = clone $existing_var_type_part;
                } else {
                    if (AtomicTypeComparator::isContainedBy(
                        $codebase,
                        $existing_var_type_part,
                        $new_as_atomic
                    )) {
                        $acceptable_atomic_types[] = clone $existing_var_type_part;
                    }
                }
            }

            if ($acceptable_atomic_types) {
<<<<<<< HEAD
                return new Union([new TTemplateParam(
                    $new_type_part->param_name,
                    new Union($acceptable_atomic_types),
                    $new_type_part->defining_class,
                    $new_type_part->extra_types,
                )]);
=======
                $acceptable_atomic_types = count($acceptable_atomic_types) === count($existing_var_type->getAtomicTypes())
                    ? $existing_var_type
                    : new Union($acceptable_atomic_types);
                return new Union([$new_type_part->replaceAs($acceptable_atomic_types)]);
>>>>>>> 3089c16f
            }
        }

        if ($new_type_part instanceof TKeyedArray) {
            $acceptable_atomic_types = [];

            foreach ($existing_var_type->getAtomicTypes() as $existing_var_type_part) {
                if ($existing_var_type_part instanceof TKeyedArray) {
                    if (!array_intersect_key(
                        $existing_var_type_part->properties,
                        $new_type_part->properties
                    )) {
                        $existing_var_type_part = clone $existing_var_type_part;
                        $existing_var_type_part->properties = array_merge(
                            $existing_var_type_part->properties,
                            $new_type_part->properties
                        );

                        $acceptable_atomic_types[] = $existing_var_type_part;
                    }
                }
            }

            if ($acceptable_atomic_types) {
                return new Union($acceptable_atomic_types);
            }
        }

        $new_type = null;

        if ($new_type_part instanceof TNamedObject
            && ($new_type_has_interface || $old_type_has_interface)
            && !UnionTypeComparator::canExpressionTypesBeIdentical(
                $codebase,
                new Union([$new_type_part]),
                $existing_var_type,
                false
            )
        ) {
            $acceptable_atomic_types = [];

            foreach ($existing_var_type->getAtomicTypes() as $existing_var_type_part) {
                if (AtomicTypeComparator::isContainedBy(
                    $codebase,
                    $existing_var_type_part,
                    $new_type_part
                )) {
                    $acceptable_atomic_types[] = clone $existing_var_type_part;
                    continue;
                }

                if ($existing_var_type_part instanceof TNamedObject
                    && ($codebase->classExists($existing_var_type_part->value)
                        || $codebase->interfaceExists($existing_var_type_part->value))
                ) {
                    $existing_var_type_part = $existing_var_type_part->addIntersectionType($new_type_part);
                    $acceptable_atomic_types[] = $existing_var_type_part;
                }

                if ($existing_var_type_part instanceof TTemplateParam) {
                    $existing_var_type_part = $existing_var_type_part->addIntersectionType($new_type_part);
                    $acceptable_atomic_types[] = $existing_var_type_part;
                }
            }

            if ($acceptable_atomic_types) {
                return new Union($acceptable_atomic_types);
            }
        } elseif (!$new_type_part instanceof TMixed) {
            $any_scalar_type_match_found = false;

            if ($code_location
                && $key
                && !$assertion->hasEquality()
                && $new_type_part instanceof TNamedObject
                && !$new_type_has_interface
                && (!($statements_analyzer->getSource()->getSource() instanceof TraitAnalyzer)
                    || $key !== '$this')
                && UnionTypeComparator::isContainedBy(
                    $codebase,
                    $existing_var_type,
                    new Union([$new_type_part]),
                    false,
                    false,
                    null,
                    false,
                    false
                )
            ) {
                self::triggerIssueForImpossible(
                    $existing_var_type,
                    $old_var_type_string,
                    $key,
                    $assertion,
                    true,
                    $negated,
                    $code_location,
                    $suppressed_issues
                );
            }

            $intersection_type = self::filterTypeWithAnother(
                $codebase,
                $existing_var_type,
                new Union([$new_type_part]),
                $any_scalar_type_match_found
            );

            if ($code_location
                && !$intersection_type
                && (!$assertion instanceof IsLooselyEqual || !$any_scalar_type_match_found)
            ) {
                if ($new_type_part instanceof TNull) {
                    if ($existing_var_type->from_docblock) {
                        IssueBuffer::maybeAdd(
                            new DocblockTypeContradiction(
                                'Cannot resolve types for ' . $key . ' - docblock-defined type '
                                    . $existing_var_type . ' does not contain null',
                                $code_location,
                                $existing_var_type->getId() . ' null'
                            ),
                            $suppressed_issues
                        );
                    } else {
                        IssueBuffer::maybeAdd(
                            new TypeDoesNotContainNull(
                                'Cannot resolve types for ' . $key . ' - ' . $existing_var_type
                                    . ' does not contain null',
                                $code_location,
                                $existing_var_type->getId()
                            ),
                            $suppressed_issues
                        );
                    }
                } elseif (!($statements_analyzer->getSource()->getSource() instanceof TraitAnalyzer)
                    || ($key !== '$this'
                        && !($existing_var_type->hasLiteralClassString()
                            && $assertion instanceof IsAClass))
                ) {
                    if ($existing_var_type->from_docblock) {
                        IssueBuffer::maybeAdd(
                            new DocblockTypeContradiction(
                                'Cannot resolve types for ' . $key . ' - docblock-defined type '
                                    . $existing_var_type->getId() . ' does not contain ' . $new_type_part->getId(),
                                $code_location,
                                $existing_var_type->getId() . ' ' . $new_type_part->getId()
                            ),
                            $suppressed_issues
                        );
                    } else {
                        IssueBuffer::maybeAdd(
                            new TypeDoesNotContainType(
                                'Cannot resolve types for ' . $key . ' - ' . $existing_var_type->getId()
                                    . ' does not contain ' . $new_type_part->getId(),
                                $code_location,
                                $existing_var_type->getId() . ' ' . $new_type_part->getId()
                            ),
                            $suppressed_issues
                        );
                    }
                }

                $failed_reconciliation = Reconciler::RECONCILIATION_EMPTY;
            }

            if ($intersection_type) {
                $new_type = $intersection_type;
            }
        }

        return $new_type ?: new Union([$new_type_part]);
    }

    /**
     * This method receives two types. The goal is to use datas in the new type to reduce the existing_type to a more
     * precise version. For example: new is `array<int>` old is `list<mixed>` so the result is `list<int>`
     *
     * @param array<string, array<string, Union>> $template_type_map
     */
    private static function filterTypeWithAnother(
        Codebase $codebase,
        Union $existing_type,
        Union $new_type,
        bool &$any_scalar_type_match_found = false
    ): ?Union {
        $matching_atomic_types = [];

        $new_type = clone $new_type;

        foreach ($new_type->getAtomicTypes() as $new_type_part) {
            foreach ($existing_type->getAtomicTypes() as $existing_type_part) {
                $matching_atomic_type = self::filterAtomicWithAnother(
                    $existing_type_part,
                    $new_type_part,
                    $codebase,
                    $any_scalar_type_match_found
                );

                if ($matching_atomic_type) {
                    $matching_atomic_types[] = $matching_atomic_type;
                }
            }
        }

        if ($matching_atomic_types) {
            $existing_type->bustCache();
            return new Union($matching_atomic_types);
        }

        return null;
    }

    private static function filterAtomicWithAnother(
        Atomic $type_1_atomic,
        Atomic $type_2_atomic,
        Codebase $codebase,
        bool &$any_scalar_type_match_found
    ): ?Atomic {
        if ($type_1_atomic instanceof TFloat
            && $type_2_atomic instanceof TInt
        ) {
            $any_scalar_type_match_found = true;
            return $type_2_atomic;
        }

        if ($type_1_atomic instanceof TNamedObject) {
            $type_1_atomic->is_static = false;
        }

        $atomic_comparison_results = new TypeComparisonResult();

        $atomic_contained_by = AtomicTypeComparator::isContainedBy(
            $codebase,
            $type_2_atomic,
            $type_1_atomic,
            !($type_1_atomic instanceof TNamedObject && $type_2_atomic instanceof TNamedObject),
            false,
            $atomic_comparison_results
        );

        if ($atomic_contained_by) {
            return self::refineContainedAtomicWithAnother(
                $type_1_atomic,
                $type_2_atomic,
                $codebase,
                $atomic_comparison_results->type_coerced ?? false
            );
        }

        $atomic_comparison_results = new TypeComparisonResult();

        $atomic_contained_by = AtomicTypeComparator::isContainedBy(
            $codebase,
            $type_1_atomic,
            $type_2_atomic,
            !($type_1_atomic instanceof TNamedObject && $type_2_atomic instanceof TNamedObject),
            false,
            $atomic_comparison_results
        );

        if ($atomic_contained_by) {
            return self::refineContainedAtomicWithAnother(
                $type_2_atomic,
                $type_1_atomic,
                $codebase,
                $atomic_comparison_results->type_coerced ?? false
            );
        }

        $matching_atomic_type = null;

        if ($type_1_atomic instanceof TNamedObject
            && $type_2_atomic instanceof TNamedObject
            && ($codebase->interfaceExists($type_1_atomic->value)
                || $codebase->interfaceExists($type_2_atomic->value))
        ) {
            return $type_2_atomic->addIntersectionType($type_1_atomic);
        }

        if ($type_2_atomic instanceof TKeyedArray
            && $type_1_atomic instanceof TList
        ) {
            $type_2_key = $type_2_atomic->getGenericKeyType();
            $type_2_value = $type_2_atomic->getGenericValueType();

            if (!$type_2_key->hasString()) {
                $type_2_value = self::filterTypeWithAnother(
                    $codebase,
                    $type_1_atomic->type_param,
                    $type_2_value,
                    $any_scalar_type_match_found
                );

                if ($type_2_value === null) {
                    return null;
                }

                $hybrid_type_part = new TKeyedArray($type_2_atomic->properties);
                $hybrid_type_part->previous_key_type = Type::getInt();
                $hybrid_type_part->previous_value_type = $type_2_value;
                $hybrid_type_part->is_list = true;

                return $hybrid_type_part;
            }
        } elseif ($type_1_atomic instanceof TKeyedArray
            && $type_2_atomic instanceof TList
        ) {
            $type_1_key = $type_1_atomic->getGenericKeyType();
            $type_1_value = $type_1_atomic->getGenericValueType();

            if (!$type_1_key->hasString()) {
                $type_1_value = self::filterTypeWithAnother(
                    $codebase,
                    $type_2_atomic->type_param,
                    $type_1_value,
                    $any_scalar_type_match_found
                );

                if ($type_1_value === null) {
                    return null;
                }

                $hybrid_type_part = new TKeyedArray($type_1_atomic->properties);
                $hybrid_type_part->previous_key_type = Type::getInt();
                $hybrid_type_part->previous_value_type = $type_1_value;
                $hybrid_type_part->is_list = true;

                return $hybrid_type_part;
            }
        }

        if ($type_2_atomic instanceof TTemplateParam
            && $type_1_atomic instanceof TTemplateParam
            && $type_2_atomic->param_name !== $type_1_atomic->param_name
            && $type_2_atomic->as->hasObject()
            && $type_1_atomic->as->hasObject()
        ) {
            return $type_2_atomic->addIntersectionType($type_1_atomic);
        }

        //we filter both types of standard iterables
        if (($type_2_atomic instanceof TGenericObject
                || $type_2_atomic instanceof TArray
                || $type_2_atomic instanceof TIterable)
            && ($type_1_atomic instanceof TGenericObject
                || $type_1_atomic instanceof TArray
                || $type_1_atomic instanceof TIterable)
            && count($type_2_atomic->type_params) === count($type_1_atomic->type_params)
        ) {
            foreach ($type_2_atomic->type_params as $i => $type_2_param) {
                $type_1_param = $type_1_atomic->type_params[$i];

                $type_2_param_id = $type_2_param->getId();

                $type_2_param = self::filterTypeWithAnother(
                    $codebase,
                    $type_1_param,
                    $type_2_param,
                    $any_scalar_type_match_found
                );

                if ($type_2_param === null) {
                    return null;
                }

                if ($type_1_atomic->type_params[$i]->getId() !== $type_2_param_id) {
                    /** @psalm-suppress PropertyTypeCoercion */
                    $type_1_atomic->type_params[$i] = $type_2_param;
                }
            }

            $matching_atomic_type = $type_1_atomic;
            $atomic_comparison_results->type_coerced = true;
        }

        //we filter the second part of a list with the second part of standard iterables
        if (($type_2_atomic instanceof TArray
                || $type_2_atomic instanceof TIterable)
            && $type_1_atomic instanceof TList
        ) {
            $type_2_param = $type_2_atomic->type_params[1];
            $type_1_param = $type_1_atomic->type_param;

            $type_2_param = self::filterTypeWithAnother(
                $codebase,
                $type_1_param,
                $type_2_param,
                $any_scalar_type_match_found
            );

            if ($type_2_param === null) {
                return null;
            }

            if ($type_1_atomic->type_param->getId() !== $type_2_param->getId()) {
                $type_1_atomic->type_param = $type_2_param;
            }

            $matching_atomic_type = $type_1_atomic;
            $atomic_comparison_results->type_coerced = true;
        }

        //we filter each property of a Keyed Array with the second part of standard iterables
        if (($type_2_atomic instanceof TArray
                || $type_2_atomic instanceof TIterable)
            && $type_1_atomic instanceof TKeyedArray
        ) {
            $type_2_param = $type_2_atomic->type_params[1];
            foreach ($type_1_atomic->properties as $property_key => $type_1_param) {
                $type_2_param = self::filterTypeWithAnother(
                    $codebase,
                    $type_1_param,
                    $type_2_param,
                    $any_scalar_type_match_found
                );

                if ($type_2_param === null) {
                    return null;
                }

                if ($type_1_atomic->properties[$property_key]->getId() !== $type_2_param->getId()) {
                    $type_1_atomic->properties[$property_key] = $type_2_param;
                }
            }

            $matching_atomic_type = $type_1_atomic;
            $atomic_comparison_results->type_coerced = true;
        }

        //These partial match wouldn't have been handled by AtomicTypeComparator
        $new_range = null;
        if ($type_2_atomic instanceof TIntRange
            && $type_1_atomic instanceof TIntRange
        ) {
            $new_range = TIntRange::intersectIntRanges(
                $type_1_atomic,
                $type_2_atomic
            );
        }

        if ($new_range !== null) {
            $matching_atomic_type = $new_range;
        }

        // Lowercase-string and non-empty-string are compatible but none is contained into the other completely
        if (($type_2_atomic instanceof TLowercaseString && $type_1_atomic instanceof TNonEmptyString) ||
            ($type_2_atomic instanceof TNonEmptyString && $type_1_atomic instanceof TLowercaseString)
        ) {
            $matching_atomic_type = new TNonEmptyLowercaseString();
        }

        if (!$atomic_comparison_results->type_coerced && $atomic_comparison_results->scalar_type_match_found) {
            $any_scalar_type_match_found = true;
        }

        return $matching_atomic_type;
    }

    private static function refineContainedAtomicWithAnother(
        Atomic $type_1_atomic,
        Atomic $type_2_atomic,
        Codebase $codebase,
        bool $type_coerced
    ): ?Atomic {
        if ($type_coerced
            && get_class($type_2_atomic) === TNamedObject::class
            && $type_1_atomic instanceof TGenericObject
        ) {
            // this is a hack - it's not actually rigorous, as the params may be different
            return new TGenericObject(
                $type_2_atomic->value,
                $type_1_atomic->type_params
            );
        } elseif ($type_2_atomic instanceof TNamedObject
            && $type_1_atomic instanceof TTemplateParam
            && $type_1_atomic->as->hasObjectType()
        ) {
            $type_1_as = self::filterTypeWithAnother(
                $codebase,
                $type_1_atomic->as,
                new Union([$type_2_atomic])
            );

            if ($type_1_as === null) {
                return null;
            }

<<<<<<< HEAD
            return new TTemplateParam(
                $type_1_atomic->param_name,
                $type_1_as,
                $type_1_atomic->defining_class,
                $type_1_atomic->extra_types
            );
=======
            return $type_1_atomic->replaceAs($type_1_as);
>>>>>>> 3089c16f
        } else {
            return clone $type_2_atomic;
        }
    }

    /**
     * @param  TLiteralInt|TLiteralFloat|TLiteralString|TEnumCase $assertion_type
     * @param  string[]          $suppressed_issues
     */
    private static function handleLiteralEquality(
        StatementsAnalyzer $statements_analyzer,
        Assertion          $assertion,
        Atomic             $assertion_type,
        Union              $existing_var_type,
        string             $old_var_type_string,
        ?string            $var_id,
        bool               $negated,
        ?CodeLocation      $code_location,
        array              $suppressed_issues
    ): Union {
        $existing_var_atomic_types = [];

        foreach ($existing_var_type->getAtomicTypes() as $existing_var_atomic_type) {
            if ($existing_var_atomic_type instanceof TClassConstant) {
                $expanded = TypeExpander::expandAtomic(
                    $statements_analyzer->getCodebase(),
                    $existing_var_atomic_type,
                    $existing_var_atomic_type->fq_classlike_name,
                    $existing_var_atomic_type->fq_classlike_name,
                    null,
                    true,
                    true
                );

                foreach ($expanded as $atomic_type) {
                    $existing_var_atomic_types[$atomic_type->getKey()] = $atomic_type;
                }
            } else {
                $existing_var_atomic_types[$existing_var_atomic_type->getKey()] = $existing_var_atomic_type;
            }
        }

        if ($assertion_type instanceof TLiteralInt) {
            return self::handleLiteralEqualityWithInt(
                $statements_analyzer,
                $assertion,
                $assertion_type,
                $existing_var_type,
                $existing_var_atomic_types,
                $old_var_type_string,
                $var_id,
                $negated,
                $code_location,
                $suppressed_issues
            );
        } elseif ($assertion_type instanceof TLiteralString) {
            return self::handleLiteralEqualityWithString(
                $statements_analyzer,
                $assertion,
                $assertion_type,
                $existing_var_type,
                $existing_var_atomic_types,
                $old_var_type_string,
                $var_id,
                $negated,
                $code_location,
                $suppressed_issues
            );
        } elseif ($assertion_type instanceof TLiteralFloat) {
            return self::handleLiteralEqualityWithFloat(
                $statements_analyzer,
                $assertion,
                $assertion_type,
                $existing_var_type,
                $existing_var_atomic_types,
                $old_var_type_string,
                $var_id,
                $negated,
                $code_location,
                $suppressed_issues
            );
        } else {
            $fq_enum_name = $assertion_type->value;
            $case_name = $assertion_type->case_name;

            if ($existing_var_type->hasMixed()) {
                if ($assertion instanceof IsLooselyEqual) {
                    return $existing_var_type;
                }

                return new Union([new TEnumCase($fq_enum_name, $case_name)]);
            }

            $can_be_equal = false;
            $did_remove_type = false;

            $existing_var_type = $existing_var_type->getBuilder();
            foreach ($existing_var_atomic_types as $atomic_key => $atomic_type) {
                if (get_class($atomic_type) === TNamedObject::class
                    && $atomic_type->value === $fq_enum_name
                ) {
                    $can_be_equal = true;
                    $did_remove_type = true;
                    $existing_var_type->removeType($atomic_key);
                    $existing_var_type->addType(new TEnumCase($fq_enum_name, $case_name));
                } elseif ($atomic_key !== $assertion_type->getKey()) {
                    $existing_var_type->removeType($atomic_key);
                    $did_remove_type = true;
                } else {
                    $can_be_equal = true;
                }
            }
            $existing_var_type = $existing_var_type->freeze();

            if ($var_id
                && $code_location
                && (!$can_be_equal || (!$did_remove_type && count($existing_var_atomic_types) === 1))
            ) {
                self::triggerIssueForImpossible(
                    $existing_var_type,
                    $old_var_type_string,
                    $var_id,
                    $assertion,
                    $can_be_equal,
                    $negated,
                    $code_location,
                    $suppressed_issues
                );
            }
        }

        return $existing_var_type;
    }

    /**
     * @param array<string, Atomic> $existing_var_atomic_types
     * @param string[]     $suppressed_issues
     */
    private static function handleLiteralEqualityWithInt(
        StatementsAnalyzer $statements_analyzer,
        Assertion      $assertion,
        TLiteralInt        $assertion_type,
        Union              $existing_var_type,
        array              $existing_var_atomic_types,
        string             $old_var_type_string,
        ?string            $var_id,
        bool               $negated,
        ?CodeLocation      $code_location,
        array              $suppressed_issues
    ): Union {
        $value = $assertion_type->value;

        // we create the literal that is being asserted. We'll return this when we're sure this is the resulting type
        $literal_asserted_type = new Union([new TLiteralInt($value)]);
        $literal_asserted_type->from_docblock = $existing_var_type->from_docblock;

        $compatible_int_type = self::getCompatibleIntType(
            $existing_var_type,
            $existing_var_atomic_types,
            $assertion_type,
            $assertion instanceof IsLooselyEqual
        );

        if ($compatible_int_type !== null) {
            return $compatible_int_type;
        }

        foreach ($existing_var_atomic_types as $existing_var_atomic_type) {
            if ($existing_var_atomic_type instanceof TIntRange && $existing_var_atomic_type->contains($value)) {
                return $literal_asserted_type;
            }

            if ($existing_var_atomic_type instanceof TLiteralInt && $existing_var_atomic_type->value === $value) {
                //if we're here, we check that we had at least another type in the union, otherwise it's redundant

                if ($existing_var_type->isSingleIntLiteral()) {
                    if ($var_id && $code_location) {
                        self::triggerIssueForImpossible(
                            $existing_var_type,
                            $old_var_type_string,
                            $var_id,
                            $assertion,
                            true,
                            $negated,
                            $code_location,
                            $suppressed_issues
                        );
                    }
                    return $existing_var_type;
                }
                return $literal_asserted_type;
            }

            if ($existing_var_atomic_type instanceof TInt && !$existing_var_atomic_type instanceof TLiteralInt) {
                return $literal_asserted_type;
            }

            if ($existing_var_atomic_type instanceof TTemplateParam) {
                $compatible_int_type = self::getCompatibleIntType(
                    $existing_var_type,
                    $existing_var_atomic_type->as->getAtomicTypes(),
                    $assertion_type,
                    $assertion instanceof IsLooselyEqual
                );
                if ($compatible_int_type !== null) {
                    return $compatible_int_type;
                }

<<<<<<< HEAD
                $existing_var_atomic_type = new TTemplateParam(
                    $existing_var_atomic_type->param_name,
=======
                $existing_var_atomic_type = $existing_var_atomic_type->replaceAs(
>>>>>>> 3089c16f
                    self::handleLiteralEquality(
                        $statements_analyzer,
                        $assertion,
                        $assertion_type,
                        $existing_var_atomic_type->as,
                        $old_var_type_string,
                        $var_id,
                        $negated,
                        $code_location,
                        $suppressed_issues
<<<<<<< HEAD
                    ),
                    $existing_var_atomic_type->defining_class,
                    $existing_var_atomic_type->extra_types
=======
                    )
>>>>>>> 3089c16f
                );

                return new Union([$existing_var_atomic_type]);
            }

            if ($assertion instanceof IsLooselyEqual
                && $existing_var_atomic_type instanceof TLiteralFloat
                && (int)$existing_var_atomic_type->value === $value
            ) {
                return new Union([$existing_var_atomic_type]);
            }

            if ($assertion instanceof IsLooselyEqual
                && $existing_var_atomic_type instanceof TLiteralString
                && (int)$existing_var_atomic_type->value === $value
            ) {
                return new Union([$existing_var_atomic_type]);
            }
        }

        //here we'll accept non-literal type that *could* match on loose equality and return the original type
        foreach ($existing_var_atomic_types as $existing_var_atomic_type) {
            //here we'll accept non-literal type that *could* match on loose equality and return the original type
            if ($assertion instanceof IsLooselyEqual) {
                if ($existing_var_atomic_type instanceof TString
                    && !$existing_var_atomic_type instanceof TLiteralString
                ) {
                    return $existing_var_type;
                }

                if ($existing_var_atomic_type instanceof TFloat
                    && !$existing_var_atomic_type instanceof TLiteralFloat
                ) {
                    return $existing_var_type;
                }
            }
        }

        //if we're here, no type was eligible for the given literal. We'll emit an impossible error for this assertion
        if ($var_id && $code_location) {
            self::triggerIssueForImpossible(
                $existing_var_type,
                $old_var_type_string,
                $var_id,
                $assertion,
                false,
                $negated,
                $code_location,
                $suppressed_issues
            );
        }

        return Type::getNever();
    }

    /**
     * @param array<string, Atomic> $existing_var_atomic_types
     * @param string[]     $suppressed_issues
     */
    private static function handleLiteralEqualityWithString(
        StatementsAnalyzer $statements_analyzer,
        Assertion      $assertion,
        TLiteralString     $assertion_type,
        Union              $existing_var_type,
        array              $existing_var_atomic_types,
        string             $old_var_type_string,
        ?string            $var_id,
        bool               $negated,
        ?CodeLocation      $code_location,
        array              $suppressed_issues
    ): Union {
        $value = $assertion_type->value;

        // we create the literal that is being asserted. We'll return this when we're sure this is the resulting type
        $literal_asserted_type_string = new Union([clone $assertion_type]);
        $literal_asserted_type_string->from_docblock = $existing_var_type->from_docblock;

        $compatible_string_type = self::getCompatibleStringType(
            $existing_var_type,
            $existing_var_atomic_types,
            $assertion_type,
            $assertion instanceof IsLooselyEqual
        );

        if ($compatible_string_type !== null) {
            return $compatible_string_type;
        }

        foreach ($existing_var_atomic_types as $existing_var_atomic_type) {
            if ($existing_var_atomic_type instanceof TLiteralString && $existing_var_atomic_type->value === $value) {
                //if we're here, we check that we had at least another type in the union, otherwise it's redundant

                if ($existing_var_type->isSingleStringLiteral()) {
                    if ($var_id && $code_location) {
                        self::triggerIssueForImpossible(
                            $existing_var_type,
                            $old_var_type_string,
                            $var_id,
                            $assertion,
                            true,
                            $negated,
                            $code_location,
                            $suppressed_issues
                        );
                    }
                    return $existing_var_type;
                }

                return $literal_asserted_type_string;
            }

            if ($existing_var_atomic_type instanceof TString && !$existing_var_atomic_type instanceof TLiteralString) {
                return $literal_asserted_type_string;
            }

            if ($existing_var_atomic_type instanceof TTemplateParam) {
                $compatible_string_type = self::getCompatibleStringType(
                    $existing_var_type,
                    $existing_var_atomic_type->as->getAtomicTypes(),
                    $assertion_type,
                    $assertion instanceof IsLooselyEqual
                );
                if ($compatible_string_type !== null) {
                    return $compatible_string_type;
                }

                if ($existing_var_atomic_type->as->hasString()) {
                    return $literal_asserted_type_string;
                }

<<<<<<< HEAD
                $existing_var_atomic_type = new TTemplateParam(
                    $existing_var_atomic_type->param_name,
=======
                $existing_var_atomic_type = $existing_var_atomic_type->replaceAs(
>>>>>>> 3089c16f
                    self::handleLiteralEquality(
                        $statements_analyzer,
                        $assertion,
                        $assertion_type,
                        $existing_var_atomic_type->as,
                        $old_var_type_string,
                        $var_id,
                        $negated,
                        $code_location,
                        $suppressed_issues
<<<<<<< HEAD
                    ),
                    $existing_var_atomic_type->defining_class,
                    $existing_var_atomic_type->extra_types
=======
                    )
>>>>>>> 3089c16f
                );

                return new Union([$existing_var_atomic_type]);
            }

            if ($assertion instanceof IsLooselyEqual
                && $existing_var_atomic_type instanceof TLiteralInt
                && (string)$existing_var_atomic_type->value === $value
            ) {
                return new Union([$existing_var_atomic_type]);
            }

            if ($assertion instanceof IsLooselyEqual
                && $existing_var_atomic_type instanceof TLiteralFloat
                && (string)$existing_var_atomic_type->value === $value
            ) {
                return new Union([$existing_var_atomic_type]);
            }
        }

        //here we'll accept non-literal type that *could* match on loose equality and return the original type
        foreach ($existing_var_atomic_types as $existing_var_atomic_type) {
            //here we'll accept non-literal type that *could* match on loose equality and return the original type
            if ($assertion instanceof IsLooselyEqual) {
                if ($existing_var_atomic_type instanceof TInt
                    && !$existing_var_atomic_type instanceof TLiteralInt
                ) {
                    return $existing_var_type;
                }

                if ($existing_var_atomic_type instanceof TFloat
                    && !$existing_var_atomic_type instanceof TLiteralFloat
                ) {
                    return $existing_var_type;
                }
            }
        }

        //if we're here, no type was eligible for the given literal. We'll emit an impossible error for this assertion
        if ($var_id && $code_location) {
            self::triggerIssueForImpossible(
                $existing_var_type,
                $old_var_type_string,
                $var_id,
                $assertion,
                false,
                $negated,
                $code_location,
                $suppressed_issues
            );
        }

        return Type::getNever();
    }

    /**
     * @param array<string, Atomic> $existing_var_atomic_types
     * @param string[]     $suppressed_issues
     */
    private static function handleLiteralEqualityWithFloat(
        StatementsAnalyzer $statements_analyzer,
        Assertion      $assertion,
        TLiteralFloat      $assertion_type,
        Union              $existing_var_type,
        array              $existing_var_atomic_types,
        string             $old_var_type_string,
        ?string            $var_id,
        bool               $negated,
        ?CodeLocation      $code_location,
        array              $suppressed_issues
    ): Union {
        $value = $assertion_type->value;

        // we create the literal that is being asserted. We'll return this when we're sure this is the resulting type
        $literal_asserted_type = new Union([new TLiteralFloat($value)]);
        $literal_asserted_type->from_docblock = $existing_var_type->from_docblock;

        $compatible_float_type = self::getCompatibleFloatType(
            $existing_var_type,
            $existing_var_atomic_types,
            $assertion_type,
            $assertion instanceof IsLooselyEqual
        );

        if ($compatible_float_type !== null) {
            return $compatible_float_type;
        }

        foreach ($existing_var_atomic_types as $existing_var_atomic_type) {
            if ($existing_var_atomic_type instanceof TLiteralFloat && $existing_var_atomic_type->value === $value) {
                //if we're here, we check that we had at least another type in the union, otherwise it's redundant

                if ($existing_var_type->isSingleFloatLiteral()) {
                    if ($var_id && $code_location) {
                        self::triggerIssueForImpossible(
                            $existing_var_type,
                            $old_var_type_string,
                            $var_id,
                            $assertion,
                            true,
                            $negated,
                            $code_location,
                            $suppressed_issues
                        );
                    }
                    return $existing_var_type;
                }

                return $literal_asserted_type;
            }

            if ($existing_var_atomic_type instanceof TFloat && !$existing_var_atomic_type instanceof TLiteralFloat) {
                return $literal_asserted_type;
            }

            if ($existing_var_atomic_type instanceof TTemplateParam) {
                $compatible_float_type = self::getCompatibleFloatType(
                    $existing_var_type,
                    $existing_var_atomic_type->as->getAtomicTypes(),
                    $assertion_type,
                    $assertion instanceof IsLooselyEqual
                );
                if ($compatible_float_type !== null) {
                    return $compatible_float_type;
                }

                if ($existing_var_atomic_type->as->hasFloat()) {
                    return $literal_asserted_type;
                }

<<<<<<< HEAD
                $existing_var_atomic_type = new TTemplateParam(
                    $existing_var_atomic_type->param_name,
=======
                $existing_var_atomic_type = $existing_var_atomic_type->replaceAs(
>>>>>>> 3089c16f
                    self::handleLiteralEquality(
                        $statements_analyzer,
                        $assertion,
                        $assertion_type,
                        $existing_var_atomic_type->as,
                        $old_var_type_string,
                        $var_id,
                        $negated,
                        $code_location,
                        $suppressed_issues
<<<<<<< HEAD
                    ),
                    $existing_var_atomic_type->defining_class,
                    $existing_var_atomic_type->extra_types
=======
                    )
>>>>>>> 3089c16f
                );

                return new Union([$existing_var_atomic_type]);
            }

            if ($assertion instanceof IsLooselyEqual
                && $existing_var_atomic_type instanceof TLiteralInt
                && (float)$existing_var_atomic_type->value === $value
            ) {
                return new Union([$existing_var_atomic_type]);
            }

            if ($assertion instanceof IsLooselyEqual
                && $existing_var_atomic_type instanceof TLiteralString
                && (float)$existing_var_atomic_type->value === $value
            ) {
                return new Union([$existing_var_atomic_type]);
            }
        }

        //here we'll accept non-literal type that *could* match on loose equality and return the original type
        foreach ($existing_var_atomic_types as $existing_var_atomic_type) {
            if ($assertion instanceof IsLooselyEqual) {
                if ($existing_var_atomic_type instanceof TInt
                    && !$existing_var_atomic_type instanceof TLiteralInt
                ) {
                    return $existing_var_type;
                }

                if ($existing_var_atomic_type instanceof TString
                    && !$existing_var_atomic_type instanceof TLiteralString
                ) {
                    return $existing_var_type;
                }
            }
        }

        //if we're here, no type was eligible for the given literal. We'll emit an impossible error for this assertion
        if ($var_id && $code_location) {
            self::triggerIssueForImpossible(
                $existing_var_type,
                $old_var_type_string,
                $var_id,
                $assertion,
                false,
                $negated,
                $code_location,
                $suppressed_issues
            );
        }

        return Type::getNever();
    }

    /**
     * @param array<string, Atomic> $existing_var_atomic_types
     */
    private static function getCompatibleIntType(
        Union $existing_var_type,
        array $existing_var_atomic_types,
        TLiteralInt $assertion_type,
        bool $is_loose_equality
    ): ?Union {
        foreach ($existing_var_atomic_types as $existing_var_atomic_type) {
            if ($existing_var_atomic_type instanceof TMixed
                || $existing_var_atomic_type instanceof TScalar
                || $existing_var_atomic_type instanceof TNumeric
                || $existing_var_atomic_type instanceof TArrayKey
            ) {
                if ($is_loose_equality) {
                    return $existing_var_type;
                }

                $assertion_type = new Union([clone $assertion_type]);
                $assertion_type->from_docblock = $existing_var_type->from_docblock;
                return $assertion_type;
            }
        }

        return null;
    }

    /**
     * @param array<string, Atomic> $existing_var_atomic_types
     */
    private static function getCompatibleStringType(
        Union $existing_var_type,
        array $existing_var_atomic_types,
        TLiteralString $assertion_type,
        bool $is_loose_equality
    ): ?Union {
        foreach ($existing_var_atomic_types as $existing_var_atomic_type) {
            if ($existing_var_atomic_type instanceof TMixed
                || $existing_var_atomic_type instanceof TScalar
                || $existing_var_atomic_type instanceof TArrayKey
            ) {
                if ($is_loose_equality) {
                    return $existing_var_type;
                }

                $assertion_type = new Union([clone $assertion_type]);
                $assertion_type->from_docblock = $existing_var_type->from_docblock;
                return $assertion_type;
            }
        }

        return null;
    }

    /**
     * @param array<string, Atomic> $existing_var_atomic_types
     */
    private static function getCompatibleFloatType(
        Union $existing_var_type,
        array $existing_var_atomic_types,
        TLiteralFloat $assertion_type,
        bool $is_loose_equality
    ): ?Union {
        foreach ($existing_var_atomic_types as $existing_var_atomic_type) {
            if ($existing_var_atomic_type instanceof TMixed
                || $existing_var_atomic_type instanceof TScalar
                || $existing_var_atomic_type instanceof TNumeric
            ) {
                if ($is_loose_equality) {
                    return $existing_var_type;
                }

                $assertion_type = new Union([clone $assertion_type]);
                $assertion_type->from_docblock = $existing_var_type->from_docblock;
                return $assertion_type;
            }
        }

        return null;
    }

    /**
     * @param array<string>           $suppressed_issues
     * @return non-empty-list<Atomic>
     */
    private static function handleIsA(
        IsAClass $assertion,
        Codebase $codebase,
        Union $existing_var_type,
        ?CodeLocation $code_location,
        ?string $key,
        array $suppressed_issues,
        bool &$should_return
    ): array {
        $allow_string_comparison = $assertion->allow_string;

        $assertion_type = $assertion->type;

        if ($existing_var_type->hasMixed()) {
            if (!$assertion_type instanceof TNamedObject) {
                return [clone $assertion_type];
            }

            $types = [clone $assertion_type];

            if ($allow_string_comparison) {
                $types[] = new TClassString(
                    $assertion_type->value,
                    clone $assertion_type
                );
            }

            $should_return = true;
            return $types;
        }

        $existing_has_object = $existing_var_type->hasObjectType();
        $existing_has_string = $existing_var_type->hasString();

        if ($existing_has_object && !$existing_has_string) {
            if ($assertion_type instanceof TTemplateParamClass) {
                return [new TTemplateParam(
                    $assertion_type->param_name,
                    new Union([$assertion_type->as_type ? clone $assertion_type->as_type : new TObject()]),
                    $assertion_type->defining_class
                )];
            }
            return [$assertion_type];
        }

        if ($existing_has_string && !$existing_has_object) {
            if (!$allow_string_comparison && $code_location) {
                IssueBuffer::maybeAdd(
                    new TypeDoesNotContainType(
                        'Cannot allow string comparison to object for ' . $key,
                        $code_location,
                        "no string comparison to $key"
                    ),
                    $suppressed_issues
                );

                return [new TMixed()];
            } else {
                if (!$assertion_type instanceof TNamedObject) {
                    return [clone $assertion_type];
                }

                $new_type_has_interface_string = $codebase->interfaceExists($assertion_type->value);

                $old_type_has_interface_string = false;

                foreach ($existing_var_type->getAtomicTypes() as $existing_type_part) {
                    if ($existing_type_part instanceof TClassString
                        && $existing_type_part->as_type
                        && $codebase->interfaceExists($existing_type_part->as_type->value)
                    ) {
                        $old_type_has_interface_string = true;
                        break;
                    }
                }

                $new_type = Type::getClassString($assertion_type->value);

                if ((
                        $new_type_has_interface_string
                        && !UnionTypeComparator::isContainedBy(
                            $codebase,
                            $existing_var_type,
                            $new_type
                        )
                    )
                    || (
                        $old_type_has_interface_string
                        && !UnionTypeComparator::isContainedBy(
                            $codebase,
                            $new_type,
                            $existing_var_type
                        )
                    )
                ) {
                    $new_type_part = clone $assertion_type;

                    $acceptable_atomic_types = [];

                    foreach ($existing_var_type->getAtomicTypes() as $existing_var_type_part) {
                        if (!$existing_var_type_part instanceof TClassString) {
                            $acceptable_atomic_types = [];

                            break;
                        }

                        if (!$existing_var_type_part->as_type instanceof TNamedObject) {
                            $acceptable_atomic_types = [];

                            break;
                        }

                        $existing_var_type_part = $existing_var_type_part->as_type;

                        if (AtomicTypeComparator::isContainedBy(
                            $codebase,
                            $existing_var_type_part,
                            $new_type_part
                        )) {
                            $acceptable_atomic_types[] = clone $existing_var_type_part;
                            continue;
                        }

                        if ($codebase->classExists($existing_var_type_part->value)
                            || $codebase->interfaceExists($existing_var_type_part->value)
                        ) {
                            $existing_var_type_part = $existing_var_type_part->addIntersectionType($new_type_part);
                            $acceptable_atomic_types[] = $existing_var_type_part;
                        }
                    }

                    if (count($acceptable_atomic_types) === 1) {
                        $should_return = true;

                        return [new TClassString('object', $acceptable_atomic_types[0])];
                    }
                }
            }

            return [$new_type->getSingleAtomic()];
        } else {
            return [new TMixed()];
        }
    }
}<|MERGE_RESOLUTION|>--- conflicted
+++ resolved
@@ -340,19 +340,10 @@
             }
 
             if ($acceptable_atomic_types) {
-<<<<<<< HEAD
-                return new Union([new TTemplateParam(
-                    $new_type_part->param_name,
-                    new Union($acceptable_atomic_types),
-                    $new_type_part->defining_class,
-                    $new_type_part->extra_types,
-                )]);
-=======
                 $acceptable_atomic_types = count($acceptable_atomic_types) === count($existing_var_type->getAtomicTypes())
                     ? $existing_var_type
                     : new Union($acceptable_atomic_types);
                 return new Union([$new_type_part->replaceAs($acceptable_atomic_types)]);
->>>>>>> 3089c16f
             }
         }
 
@@ -840,16 +831,7 @@
                 return null;
             }
 
-<<<<<<< HEAD
-            return new TTemplateParam(
-                $type_1_atomic->param_name,
-                $type_1_as,
-                $type_1_atomic->defining_class,
-                $type_1_atomic->extra_types
-            );
-=======
             return $type_1_atomic->replaceAs($type_1_as);
->>>>>>> 3089c16f
         } else {
             return clone $type_2_atomic;
         }
@@ -1058,12 +1040,7 @@
                     return $compatible_int_type;
                 }
 
-<<<<<<< HEAD
-                $existing_var_atomic_type = new TTemplateParam(
-                    $existing_var_atomic_type->param_name,
-=======
                 $existing_var_atomic_type = $existing_var_atomic_type->replaceAs(
->>>>>>> 3089c16f
                     self::handleLiteralEquality(
                         $statements_analyzer,
                         $assertion,
@@ -1074,13 +1051,7 @@
                         $negated,
                         $code_location,
                         $suppressed_issues
-<<<<<<< HEAD
-                    ),
-                    $existing_var_atomic_type->defining_class,
-                    $existing_var_atomic_type->extra_types
-=======
                     )
->>>>>>> 3089c16f
                 );
 
                 return new Union([$existing_var_atomic_type]);
@@ -1211,12 +1182,7 @@
                     return $literal_asserted_type_string;
                 }
 
-<<<<<<< HEAD
-                $existing_var_atomic_type = new TTemplateParam(
-                    $existing_var_atomic_type->param_name,
-=======
                 $existing_var_atomic_type = $existing_var_atomic_type->replaceAs(
->>>>>>> 3089c16f
                     self::handleLiteralEquality(
                         $statements_analyzer,
                         $assertion,
@@ -1227,13 +1193,7 @@
                         $negated,
                         $code_location,
                         $suppressed_issues
-<<<<<<< HEAD
-                    ),
-                    $existing_var_atomic_type->defining_class,
-                    $existing_var_atomic_type->extra_types
-=======
                     )
->>>>>>> 3089c16f
                 );
 
                 return new Union([$existing_var_atomic_type]);
@@ -1364,12 +1324,8 @@
                     return $literal_asserted_type;
                 }
 
-<<<<<<< HEAD
                 $existing_var_atomic_type = new TTemplateParam(
                     $existing_var_atomic_type->param_name,
-=======
-                $existing_var_atomic_type = $existing_var_atomic_type->replaceAs(
->>>>>>> 3089c16f
                     self::handleLiteralEquality(
                         $statements_analyzer,
                         $assertion,
@@ -1380,13 +1336,7 @@
                         $negated,
                         $code_location,
                         $suppressed_issues
-<<<<<<< HEAD
-                    ),
-                    $existing_var_atomic_type->defining_class,
-                    $existing_var_atomic_type->extra_types
-=======
                     )
->>>>>>> 3089c16f
                 );
 
                 return new Union([$existing_var_atomic_type]);
