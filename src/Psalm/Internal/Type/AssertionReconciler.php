<?php

namespace Psalm\Internal\Type;

use Psalm\CodeLocation;
use Psalm\Codebase;
use Psalm\Internal\Analyzer\Statements\Expression\Fetch\VariableFetchAnalyzer;
use Psalm\Internal\Analyzer\StatementsAnalyzer;
use Psalm\Internal\Analyzer\TraitAnalyzer;
use Psalm\Internal\Type\Comparator\AtomicTypeComparator;
use Psalm\Internal\Type\Comparator\TypeComparisonResult;
use Psalm\Internal\Type\Comparator\UnionTypeComparator;
use Psalm\Issue\DocblockTypeContradiction;
use Psalm\Issue\TypeDoesNotContainNull;
use Psalm\Issue\TypeDoesNotContainType;
use Psalm\IssueBuffer;
use Psalm\Storage\Assertion;
use Psalm\Storage\Assertion\ArrayKeyExists;
use Psalm\Storage\Assertion\Falsy;
use Psalm\Storage\Assertion\HasAtLeastCount;
use Psalm\Storage\Assertion\HasExactCount;
use Psalm\Storage\Assertion\IsAClass;
use Psalm\Storage\Assertion\IsClassEqual;
use Psalm\Storage\Assertion\IsEqualIsset;
use Psalm\Storage\Assertion\IsIsset;
use Psalm\Storage\Assertion\IsLooselyEqual;
use Psalm\Storage\Assertion\NestedAssertions;
use Psalm\Storage\Assertion\NonEmpty;
use Psalm\Storage\Assertion\NonEmptyCountable;
use Psalm\Type;
use Psalm\Type\Atomic;
use Psalm\Type\Atomic\Scalar;
use Psalm\Type\Atomic\TArray;
use Psalm\Type\Atomic\TArrayKey;
use Psalm\Type\Atomic\TClassConstant;
use Psalm\Type\Atomic\TClassString;
use Psalm\Type\Atomic\TEnumCase;
use Psalm\Type\Atomic\TFloat;
use Psalm\Type\Atomic\TGenericObject;
use Psalm\Type\Atomic\TInt;
use Psalm\Type\Atomic\TIntRange;
use Psalm\Type\Atomic\TIterable;
use Psalm\Type\Atomic\TKeyedArray;
use Psalm\Type\Atomic\TList;
use Psalm\Type\Atomic\TLiteralFloat;
use Psalm\Type\Atomic\TLiteralInt;
use Psalm\Type\Atomic\TLiteralString;
use Psalm\Type\Atomic\TLowercaseString;
use Psalm\Type\Atomic\TMixed;
use Psalm\Type\Atomic\TNamedObject;
use Psalm\Type\Atomic\TNonEmptyLowercaseString;
use Psalm\Type\Atomic\TNonEmptyString;
use Psalm\Type\Atomic\TNull;
use Psalm\Type\Atomic\TNumeric;
use Psalm\Type\Atomic\TObject;
use Psalm\Type\Atomic\TScalar;
use Psalm\Type\Atomic\TString;
use Psalm\Type\Atomic\TTemplateParam;
use Psalm\Type\Atomic\TTemplateParamClass;
use Psalm\Type\Reconciler;
use Psalm\Type\Union;

use function array_intersect_key;
use function array_merge;
use function count;
use function get_class;
use function is_string;

/**
 * @internal
 */
class AssertionReconciler extends Reconciler
{
    /**
     * Reconciles types
     *
     * think of this as a set of functions e.g. empty(T), notEmpty(T), null(T), notNull(T) etc. where
     *  - empty(Object) => null,
     *  - empty(bool) => false,
     *  - notEmpty(Object|null) => Object,
     *  - notEmpty(Object|false) => Object
     *
     * @param   string[]            $suppressed_issues
     * @param   array<string, array<string, Union>> $template_type_map
     * @param-out Reconciler::RECONCILIATION_* $failed_reconciliation
     */
    public static function reconcile(
        Assertion $assertion,
        ?Union $existing_var_type,
        ?string $key,
        StatementsAnalyzer $statements_analyzer,
        bool $inside_loop,
        array $template_type_map,
        ?CodeLocation $code_location = null,
        array $suppressed_issues = [],
        ?int &$failed_reconciliation = Reconciler::RECONCILIATION_OK,
        bool $negated = false
    ): Union {
        $codebase = $statements_analyzer->getCodebase();

        $failed_reconciliation = Reconciler::RECONCILIATION_OK;

        $is_negation = $assertion->isNegation();

        if ($assertion instanceof NestedAssertions) {
            $assertion = new Falsy();
            $is_negation = true;
        }

        if ($existing_var_type === null
            && is_string($key)
            && VariableFetchAnalyzer::isSuperGlobal($key)
        ) {
            $existing_var_type = VariableFetchAnalyzer::getGlobalType($key);
        }

        if ($existing_var_type === null) {
            return self::getMissingType(
                $assertion,
                $inside_loop
            );
        }

        $old_var_type_string = $existing_var_type->getId();

        if ($is_negation) {
            return NegatedAssertionReconciler::reconcile(
                $statements_analyzer,
                $assertion,
                $existing_var_type,
                $old_var_type_string,
                $key,
                $negated,
                $code_location,
                $suppressed_issues,
                $failed_reconciliation,
                $inside_loop
            );
        }

        $assertion_type = $assertion->getAtomicType();

        if ($assertion_type instanceof TLiteralInt
            || $assertion_type instanceof TLiteralString
            || $assertion_type instanceof TLiteralFloat
            || $assertion_type instanceof TEnumCase
        ) {
            return self::handleLiteralEquality(
                $statements_analyzer,
                $assertion,
                $assertion_type,
                $existing_var_type,
                $old_var_type_string,
                $key,
                $negated,
                $code_location,
                $suppressed_issues
            );
        }

        if ($assertion instanceof IsAClass) {
            $should_return = false;

            $new_type_parts = self::handleIsA(
                $assertion,
                $codebase,
                $existing_var_type,
                $code_location,
                $key,
                $suppressed_issues,
                $should_return
            );

            if ($should_return) {
                return new Union($new_type_parts);
            }

            $new_type_part = $new_type_parts[0];
        } else {
            $simply_reconciled_type = SimpleAssertionReconciler::reconcile(
                $assertion,
                $codebase,
                $existing_var_type,
                $key,
                $negated,
                $code_location,
                $suppressed_issues,
                $failed_reconciliation,
                $inside_loop
            );

            if ($simply_reconciled_type) {
                return $simply_reconciled_type;
            }

            if ($assertion instanceof IsClassEqual) {
                $new_type_part = Atomic::create($assertion->type, null, $template_type_map);
            } elseif ($assertion_type = $assertion->getAtomicType()) {
                $new_type_part = clone $assertion_type;
            } else {
                $new_type_part = new TMixed();
            }
        }

        if ($existing_var_type->hasMixed()) {
            if ($assertion instanceof IsLooselyEqual
                && $new_type_part instanceof Scalar
            ) {
                return $existing_var_type;
            }

            return new Union([$new_type_part]);
        }

        $refined_type = self::refine(
            $statements_analyzer,
            $assertion,
            $new_type_part,
            $existing_var_type,
            $key,
            $negated,
            $code_location,
            $suppressed_issues,
            $failed_reconciliation
        );

        return TypeExpander::expandUnion(
            $codebase,
            $refined_type,
            null,
            null,
            null,
            true,
            false,
            false,
            true
        );
    }

    /**
     * @param array<string, array<string, Union>> $template_type_map
     */
    private static function getMissingType(
        Assertion $assertion,
        bool $inside_loop
    ): Union {
        if (($assertion instanceof IsIsset || $assertion instanceof IsEqualIsset)
            || $assertion instanceof NonEmpty
        ) {
            return Type::getMixed($inside_loop);
        }

        if ($assertion instanceof ArrayKeyExists
            || $assertion instanceof NonEmptyCountable
            || $assertion instanceof HasExactCount
            || $assertion instanceof HasAtLeastCount
        ) {
            return Type::getMixed();
        }

        if (!$assertion->isNegation()) {
            $assertion_type = $assertion->getAtomicType();

            if ($assertion_type) {
                return new Union([clone $assertion_type]);
            }
        }

        return Type::getMixed();
    }

    /**
     * This method is called when SimpleAssertionReconciler was not enough. It receives the existing type, the assertion
     * and also a new type created from the assertion string.
     *
     * @param Reconciler::RECONCILIATION_* $failed_reconciliation
     * @param   string[]    $suppressed_issues
     * @param   array<string, array<string, Union>> $template_type_map
     * @param-out Reconciler::RECONCILIATION_* $failed_reconciliation
     */
    private static function refine(
        StatementsAnalyzer $statements_analyzer,
        Assertion $assertion,
        Atomic $new_type_part,
        Union $existing_var_type,
        ?string $key,
        bool $negated,
        ?CodeLocation $code_location,
        array $suppressed_issues,
        int &$failed_reconciliation
    ): Union {
        $codebase = $statements_analyzer->getCodebase();

        $old_var_type_string = $existing_var_type->getId();

        $new_type_has_interface = false;

        if ($new_type_part->isObjectType()) {
            if ($new_type_part instanceof TNamedObject &&
                $codebase->interfaceExists($new_type_part->value)
            ) {
                $new_type_has_interface = true;
            }
        }

        $old_type_has_interface = false;

        if ($existing_var_type->hasObjectType()) {
            foreach ($existing_var_type->getAtomicTypes() as $existing_type_part) {
                if ($existing_type_part instanceof TNamedObject &&
                    $codebase->interfaceExists($existing_type_part->value)
                ) {
                    $old_type_has_interface = true;
                    break;
                }
            }
        }

        if ($new_type_part instanceof TTemplateParam
            && $new_type_part->as->isSingle()
        ) {
            $new_as_atomic = $new_type_part->as->getSingleAtomic();

            $acceptable_atomic_types = [];

            foreach ($existing_var_type->getAtomicTypes() as $existing_var_type_part) {
                if ($existing_var_type_part instanceof TNamedObject
                    || $existing_var_type_part instanceof TTemplateParam
                ) {
                    $acceptable_atomic_types[] = clone $existing_var_type_part;
                } else {
                    if (AtomicTypeComparator::isContainedBy(
                        $codebase,
                        $existing_var_type_part,
                        $new_as_atomic
                    )) {
                        $acceptable_atomic_types[] = clone $existing_var_type_part;
                    }
                }
            }

            if ($acceptable_atomic_types) {
                return new Union([new TTemplateParam(
                    $new_type_part->param_name,
                    new Union($acceptable_atomic_types),
                    $new_type_part->defining_class,
                    $new_type_part->extra_types,
                )]);
            }
        }

        if ($new_type_part instanceof TKeyedArray) {
            $acceptable_atomic_types = [];

            foreach ($existing_var_type->getAtomicTypes() as $existing_var_type_part) {
                if ($existing_var_type_part instanceof TKeyedArray) {
                    if (!array_intersect_key(
                        $existing_var_type_part->properties,
                        $new_type_part->properties
                    )) {
                        $existing_var_type_part = clone $existing_var_type_part;
                        $existing_var_type_part->properties = array_merge(
                            $existing_var_type_part->properties,
                            $new_type_part->properties
                        );

                        $acceptable_atomic_types[] = $existing_var_type_part;
                    }
                }
            }

            if ($acceptable_atomic_types) {
                return new Union($acceptable_atomic_types);
            }
        }

        $new_type = null;

        if ($new_type_part instanceof TNamedObject
            && ($new_type_has_interface || $old_type_has_interface)
            && !UnionTypeComparator::canExpressionTypesBeIdentical(
                $codebase,
                new Union([$new_type_part]),
                $existing_var_type,
                false
            )
        ) {
            $acceptable_atomic_types = [];

            foreach ($existing_var_type->getAtomicTypes() as $existing_var_type_part) {
                if (AtomicTypeComparator::isContainedBy(
                    $codebase,
                    $existing_var_type_part,
                    $new_type_part
                )) {
                    $acceptable_atomic_types[] = clone $existing_var_type_part;
                    continue;
                }

                if ($existing_var_type_part instanceof TNamedObject
                    && ($codebase->classExists($existing_var_type_part->value)
                        || $codebase->interfaceExists($existing_var_type_part->value))
                ) {
<<<<<<< HEAD
                    $acceptable_atomic_types[] = $existing_var_type_part->addIntersectionType($new_type_part);
                }

                if ($existing_var_type_part instanceof TTemplateParam) {
                    $acceptable_atomic_types[] = $existing_var_type_part->addIntersectionType($new_type_part);
=======
                    $existing_var_type_part = $existing_var_type_part->addIntersectionType($new_type_part);
                    $acceptable_atomic_types[] = $existing_var_type_part;
                }

                if ($existing_var_type_part instanceof TTemplateParam) {
                    $existing_var_type_part = $existing_var_type_part->addIntersectionType($new_type_part);
                    $acceptable_atomic_types[] = $existing_var_type_part;
>>>>>>> ebebf894
                }
            }

            if ($acceptable_atomic_types) {
                return new Union($acceptable_atomic_types);
            }
        } elseif (!$new_type_part instanceof TMixed) {
            $any_scalar_type_match_found = false;

            if ($code_location
                && $key
                && !$assertion->hasEquality()
                && $new_type_part instanceof TNamedObject
                && !$new_type_has_interface
                && (!($statements_analyzer->getSource()->getSource() instanceof TraitAnalyzer)
                    || $key !== '$this')
                && UnionTypeComparator::isContainedBy(
                    $codebase,
                    $existing_var_type,
                    new Union([$new_type_part]),
                    false,
                    false,
                    null,
                    false,
                    false
                )
            ) {
                self::triggerIssueForImpossible(
                    $existing_var_type,
                    $old_var_type_string,
                    $key,
                    $assertion,
                    true,
                    $negated,
                    $code_location,
                    $suppressed_issues
                );
            }

            $intersection_type = self::filterTypeWithAnother(
                $codebase,
                $existing_var_type,
                new Union([$new_type_part]),
                $any_scalar_type_match_found
            );

            if ($code_location
                && !$intersection_type
                && (!$assertion instanceof IsLooselyEqual || !$any_scalar_type_match_found)
            ) {
                if ($new_type_part instanceof TNull) {
                    if ($existing_var_type->from_docblock) {
                        IssueBuffer::maybeAdd(
                            new DocblockTypeContradiction(
                                'Cannot resolve types for ' . $key . ' - docblock-defined type '
                                    . $existing_var_type . ' does not contain null',
                                $code_location,
                                $existing_var_type->getId() . ' null'
                            ),
                            $suppressed_issues
                        );
                    } else {
                        IssueBuffer::maybeAdd(
                            new TypeDoesNotContainNull(
                                'Cannot resolve types for ' . $key . ' - ' . $existing_var_type
                                    . ' does not contain null',
                                $code_location,
                                $existing_var_type->getId()
                            ),
                            $suppressed_issues
                        );
                    }
                } elseif (!($statements_analyzer->getSource()->getSource() instanceof TraitAnalyzer)
                    || ($key !== '$this'
                        && !($existing_var_type->hasLiteralClassString()
                            && $assertion instanceof IsAClass))
                ) {
                    if ($existing_var_type->from_docblock) {
                        IssueBuffer::maybeAdd(
                            new DocblockTypeContradiction(
                                'Cannot resolve types for ' . $key . ' - docblock-defined type '
                                    . $existing_var_type->getId() . ' does not contain ' . $new_type_part->getId(),
                                $code_location,
                                $existing_var_type->getId() . ' ' . $new_type_part->getId()
                            ),
                            $suppressed_issues
                        );
                    } else {
                        IssueBuffer::maybeAdd(
                            new TypeDoesNotContainType(
                                'Cannot resolve types for ' . $key . ' - ' . $existing_var_type->getId()
                                    . ' does not contain ' . $new_type_part->getId(),
                                $code_location,
                                $existing_var_type->getId() . ' ' . $new_type_part->getId()
                            ),
                            $suppressed_issues
                        );
                    }
                }

                $failed_reconciliation = Reconciler::RECONCILIATION_EMPTY;
            }

            if ($intersection_type) {
                $new_type = $intersection_type;
            }
        }

        return $new_type ?: new Union([$new_type_part]);
    }

    /**
     * This method receives two types. The goal is to use datas in the new type to reduce the existing_type to a more
     * precise version. For example: new is `array<int>` old is `list<mixed>` so the result is `list<int>`
     *
     * @param array<string, array<string, Union>> $template_type_map
     */
    private static function filterTypeWithAnother(
        Codebase $codebase,
        Union $existing_type,
        Union $new_type,
        bool &$any_scalar_type_match_found = false
    ): ?Union {
        $matching_atomic_types = [];

        $new_type = clone $new_type;

        foreach ($new_type->getAtomicTypes() as $new_type_part) {
            foreach ($existing_type->getAtomicTypes() as $existing_type_part) {
                $matching_atomic_type = self::filterAtomicWithAnother(
                    $existing_type_part,
                    $new_type_part,
                    $codebase,
                    $any_scalar_type_match_found
                );

                if ($matching_atomic_type) {
                    $matching_atomic_types[] = $matching_atomic_type;
                }
            }
        }

        if ($matching_atomic_types) {
            $existing_type->bustCache();
            return new Union($matching_atomic_types);
        }

        return null;
    }

    private static function filterAtomicWithAnother(
        Atomic $type_1_atomic,
        Atomic $type_2_atomic,
        Codebase $codebase,
        bool &$any_scalar_type_match_found
    ): ?Atomic {
        if ($type_1_atomic instanceof TFloat
            && $type_2_atomic instanceof TInt
        ) {
            $any_scalar_type_match_found = true;
            return $type_2_atomic;
        }

        if ($type_1_atomic instanceof TNamedObject) {
            $type_1_atomic->is_static = false;
        }

        $atomic_comparison_results = new TypeComparisonResult();

        $atomic_contained_by = AtomicTypeComparator::isContainedBy(
            $codebase,
            $type_2_atomic,
            $type_1_atomic,
            !($type_1_atomic instanceof TNamedObject && $type_2_atomic instanceof TNamedObject),
            false,
            $atomic_comparison_results
        );

        if ($atomic_contained_by) {
            return self::refineContainedAtomicWithAnother(
                $type_1_atomic,
                $type_2_atomic,
                $codebase,
                $atomic_comparison_results->type_coerced ?? false
            );
        }

        $atomic_comparison_results = new TypeComparisonResult();

        $atomic_contained_by = AtomicTypeComparator::isContainedBy(
            $codebase,
            $type_1_atomic,
            $type_2_atomic,
            !($type_1_atomic instanceof TNamedObject && $type_2_atomic instanceof TNamedObject),
            false,
            $atomic_comparison_results
        );

        if ($atomic_contained_by) {
            return self::refineContainedAtomicWithAnother(
                $type_2_atomic,
                $type_1_atomic,
                $codebase,
                $atomic_comparison_results->type_coerced ?? false
            );
        }

        $matching_atomic_type = null;

        if ($type_1_atomic instanceof TNamedObject
            && $type_2_atomic instanceof TNamedObject
            && ($codebase->interfaceExists($type_1_atomic->value)
                || $codebase->interfaceExists($type_2_atomic->value))
        ) {
            return $type_2_atomic->addIntersectionType($type_1_atomic);
        }

        if ($type_2_atomic instanceof TKeyedArray
            && $type_1_atomic instanceof TList
        ) {
            $type_2_key = $type_2_atomic->getGenericKeyType();
            $type_2_value = $type_2_atomic->getGenericValueType();

            if (!$type_2_key->hasString()) {
                $type_2_value = self::filterTypeWithAnother(
                    $codebase,
                    $type_1_atomic->type_param,
                    $type_2_value,
                    $any_scalar_type_match_found
                );

                if ($type_2_value === null) {
                    return null;
                }

                $hybrid_type_part = new TKeyedArray($type_2_atomic->properties);
                $hybrid_type_part->previous_key_type = Type::getInt();
                $hybrid_type_part->previous_value_type = $type_2_value;
                $hybrid_type_part->is_list = true;

                return $hybrid_type_part;
            }
        } elseif ($type_1_atomic instanceof TKeyedArray
            && $type_2_atomic instanceof TList
        ) {
            $type_1_key = $type_1_atomic->getGenericKeyType();
            $type_1_value = $type_1_atomic->getGenericValueType();

            if (!$type_1_key->hasString()) {
                $type_1_value = self::filterTypeWithAnother(
                    $codebase,
                    $type_2_atomic->type_param,
                    $type_1_value,
                    $any_scalar_type_match_found
                );

                if ($type_1_value === null) {
                    return null;
                }

                $hybrid_type_part = new TKeyedArray($type_1_atomic->properties);
                $hybrid_type_part->previous_key_type = Type::getInt();
                $hybrid_type_part->previous_value_type = $type_1_value;
                $hybrid_type_part->is_list = true;

                return $hybrid_type_part;
            }
        }

        if ($type_2_atomic instanceof TTemplateParam
            && $type_1_atomic instanceof TTemplateParam
            && $type_2_atomic->param_name !== $type_1_atomic->param_name
            && $type_2_atomic->as->hasObject()
            && $type_1_atomic->as->hasObject()
        ) {
            return $type_2_atomic->addIntersectionType($type_1_atomic);
        }

        //we filter both types of standard iterables
        if (($type_2_atomic instanceof TGenericObject
                || $type_2_atomic instanceof TArray
                || $type_2_atomic instanceof TIterable)
            && ($type_1_atomic instanceof TGenericObject
                || $type_1_atomic instanceof TArray
                || $type_1_atomic instanceof TIterable)
            && count($type_2_atomic->type_params) === count($type_1_atomic->type_params)
        ) {
            foreach ($type_2_atomic->type_params as $i => $type_2_param) {
                $type_1_param = $type_1_atomic->type_params[$i];

                $type_2_param_id = $type_2_param->getId();

                $type_2_param = self::filterTypeWithAnother(
                    $codebase,
                    $type_1_param,
                    $type_2_param,
                    $any_scalar_type_match_found
                );

                if ($type_2_param === null) {
                    return null;
                }

                if ($type_1_atomic->type_params[$i]->getId() !== $type_2_param_id) {
                    /** @psalm-suppress PropertyTypeCoercion */
                    $type_1_atomic->type_params[$i] = $type_2_param;
                }
            }

            $matching_atomic_type = $type_1_atomic;
            $atomic_comparison_results->type_coerced = true;
        }

        //we filter the second part of a list with the second part of standard iterables
        if (($type_2_atomic instanceof TArray
                || $type_2_atomic instanceof TIterable)
            && $type_1_atomic instanceof TList
        ) {
            $type_2_param = $type_2_atomic->type_params[1];
            $type_1_param = $type_1_atomic->type_param;

            $type_2_param = self::filterTypeWithAnother(
                $codebase,
                $type_1_param,
                $type_2_param,
                $any_scalar_type_match_found
            );

            if ($type_2_param === null) {
                return null;
            }

            if ($type_1_atomic->type_param->getId() !== $type_2_param->getId()) {
                $type_1_atomic->type_param = $type_2_param;
            }

            $matching_atomic_type = $type_1_atomic;
            $atomic_comparison_results->type_coerced = true;
        }

        //we filter each property of a Keyed Array with the second part of standard iterables
        if (($type_2_atomic instanceof TArray
                || $type_2_atomic instanceof TIterable)
            && $type_1_atomic instanceof TKeyedArray
        ) {
            $type_2_param = $type_2_atomic->type_params[1];
            foreach ($type_1_atomic->properties as $property_key => $type_1_param) {
                $type_2_param = self::filterTypeWithAnother(
                    $codebase,
                    $type_1_param,
                    $type_2_param,
                    $any_scalar_type_match_found
                );

                if ($type_2_param === null) {
                    return null;
                }

                if ($type_1_atomic->properties[$property_key]->getId() !== $type_2_param->getId()) {
                    $type_1_atomic->properties[$property_key] = $type_2_param;
                }
            }

            $matching_atomic_type = $type_1_atomic;
            $atomic_comparison_results->type_coerced = true;
        }

        //These partial match wouldn't have been handled by AtomicTypeComparator
        $new_range = null;
        if ($type_2_atomic instanceof TIntRange
            && $type_1_atomic instanceof TIntRange
        ) {
            $new_range = TIntRange::intersectIntRanges(
                $type_1_atomic,
                $type_2_atomic
            );
        }

        if ($new_range !== null) {
            $matching_atomic_type = $new_range;
        }

        // Lowercase-string and non-empty-string are compatible but none is contained into the other completely
        if (($type_2_atomic instanceof TLowercaseString && $type_1_atomic instanceof TNonEmptyString) ||
            ($type_2_atomic instanceof TNonEmptyString && $type_1_atomic instanceof TLowercaseString)
        ) {
            $matching_atomic_type = new TNonEmptyLowercaseString();
        }

        if (!$atomic_comparison_results->type_coerced && $atomic_comparison_results->scalar_type_match_found) {
            $any_scalar_type_match_found = true;
        }

        return $matching_atomic_type;
    }

    private static function refineContainedAtomicWithAnother(
        Atomic $type_1_atomic,
        Atomic $type_2_atomic,
        Codebase $codebase,
        bool $type_coerced
    ): ?Atomic {
        if ($type_coerced
            && get_class($type_2_atomic) === TNamedObject::class
            && $type_1_atomic instanceof TGenericObject
        ) {
            // this is a hack - it's not actually rigorous, as the params may be different
            return new TGenericObject(
                $type_2_atomic->value,
                $type_1_atomic->type_params
            );
        } elseif ($type_2_atomic instanceof TNamedObject
            && $type_1_atomic instanceof TTemplateParam
            && $type_1_atomic->as->hasObjectType()
        ) {
            $type_1_as = self::filterTypeWithAnother(
                $codebase,
                $type_1_atomic->as,
                new Union([$type_2_atomic])
            );

            if ($type_1_as === null) {
                return null;
            }

            return new TTemplateParam(
                $type_1_atomic->param_name,
                $type_1_as,
                $type_1_atomic->defining_class,
                $type_1_atomic->extra_types
            );
        } else {
            return clone $type_2_atomic;
        }
    }

    /**
     * @param  TLiteralInt|TLiteralFloat|TLiteralString|TEnumCase $assertion_type
     * @param  string[]          $suppressed_issues
     */
    private static function handleLiteralEquality(
        StatementsAnalyzer $statements_analyzer,
        Assertion          $assertion,
        Atomic             $assertion_type,
        Union              $existing_var_type,
        string             $old_var_type_string,
        ?string            $var_id,
        bool               $negated,
        ?CodeLocation      $code_location,
        array              $suppressed_issues
    ): Union {
        $existing_var_atomic_types = [];

        foreach ($existing_var_type->getAtomicTypes() as $existing_var_atomic_type) {
            if ($existing_var_atomic_type instanceof TClassConstant) {
                $expanded = TypeExpander::expandAtomic(
                    $statements_analyzer->getCodebase(),
                    $existing_var_atomic_type,
                    $existing_var_atomic_type->fq_classlike_name,
                    $existing_var_atomic_type->fq_classlike_name,
                    null,
                    true,
                    true
                );

                foreach ($expanded as $atomic_type) {
                    $existing_var_atomic_types[$atomic_type->getKey()] = $atomic_type;
                }
            } else {
                $existing_var_atomic_types[$existing_var_atomic_type->getKey()] = $existing_var_atomic_type;
            }
        }

        if ($assertion_type instanceof TLiteralInt) {
            return self::handleLiteralEqualityWithInt(
                $statements_analyzer,
                $assertion,
                $assertion_type,
                $existing_var_type,
                $existing_var_atomic_types,
                $old_var_type_string,
                $var_id,
                $negated,
                $code_location,
                $suppressed_issues
            );
        } elseif ($assertion_type instanceof TLiteralString) {
            return self::handleLiteralEqualityWithString(
                $statements_analyzer,
                $assertion,
                $assertion_type,
                $existing_var_type,
                $existing_var_atomic_types,
                $old_var_type_string,
                $var_id,
                $negated,
                $code_location,
                $suppressed_issues
            );
        } elseif ($assertion_type instanceof TLiteralFloat) {
            return self::handleLiteralEqualityWithFloat(
                $statements_analyzer,
                $assertion,
                $assertion_type,
                $existing_var_type,
                $existing_var_atomic_types,
                $old_var_type_string,
                $var_id,
                $negated,
                $code_location,
                $suppressed_issues
            );
        } else {
            $fq_enum_name = $assertion_type->value;
            $case_name = $assertion_type->case_name;

            if ($existing_var_type->hasMixed()) {
                if ($assertion instanceof IsLooselyEqual) {
                    return $existing_var_type;
                }

                return new Union([new TEnumCase($fq_enum_name, $case_name)]);
            }

            $can_be_equal = false;
            $did_remove_type = false;

            $existing_var_type = $existing_var_type->getBuilder();
            foreach ($existing_var_atomic_types as $atomic_key => $atomic_type) {
                if (get_class($atomic_type) === TNamedObject::class
                    && $atomic_type->value === $fq_enum_name
                ) {
                    $can_be_equal = true;
                    $did_remove_type = true;
                    $existing_var_type->removeType($atomic_key);
                    $existing_var_type->addType(new TEnumCase($fq_enum_name, $case_name));
                } elseif ($atomic_key !== $assertion_type->getKey()) {
                    $existing_var_type->removeType($atomic_key);
                    $did_remove_type = true;
                } else {
                    $can_be_equal = true;
                }
            }
            $existing_var_type = $existing_var_type->freeze();

            if ($var_id
                && $code_location
                && (!$can_be_equal || (!$did_remove_type && count($existing_var_atomic_types) === 1))
            ) {
                self::triggerIssueForImpossible(
                    $existing_var_type,
                    $old_var_type_string,
                    $var_id,
                    $assertion,
                    $can_be_equal,
                    $negated,
                    $code_location,
                    $suppressed_issues
                );
            }
        }

        return $existing_var_type;
    }

    /**
     * @param array<string, Atomic> $existing_var_atomic_types
     * @param string[]     $suppressed_issues
     */
    private static function handleLiteralEqualityWithInt(
        StatementsAnalyzer $statements_analyzer,
        Assertion      $assertion,
        TLiteralInt        $assertion_type,
        Union              $existing_var_type,
        array              $existing_var_atomic_types,
        string             $old_var_type_string,
        ?string            $var_id,
        bool               $negated,
        ?CodeLocation      $code_location,
        array              $suppressed_issues
    ): Union {
        $value = $assertion_type->value;

        // we create the literal that is being asserted. We'll return this when we're sure this is the resulting type
        $literal_asserted_type = new Union([new TLiteralInt($value)]);
        $literal_asserted_type->from_docblock = $existing_var_type->from_docblock;

        $compatible_int_type = self::getCompatibleIntType(
            $existing_var_type,
            $existing_var_atomic_types,
            $assertion_type,
            $assertion instanceof IsLooselyEqual
        );

        if ($compatible_int_type !== null) {
            return $compatible_int_type;
        }

        foreach ($existing_var_atomic_types as $existing_var_atomic_type) {
            if ($existing_var_atomic_type instanceof TIntRange && $existing_var_atomic_type->contains($value)) {
                return $literal_asserted_type;
            }

            if ($existing_var_atomic_type instanceof TLiteralInt && $existing_var_atomic_type->value === $value) {
                //if we're here, we check that we had at least another type in the union, otherwise it's redundant

                if ($existing_var_type->isSingleIntLiteral()) {
                    if ($var_id && $code_location) {
                        self::triggerIssueForImpossible(
                            $existing_var_type,
                            $old_var_type_string,
                            $var_id,
                            $assertion,
                            true,
                            $negated,
                            $code_location,
                            $suppressed_issues
                        );
                    }
                    return $existing_var_type;
                }
                return $literal_asserted_type;
            }

            if ($existing_var_atomic_type instanceof TInt && !$existing_var_atomic_type instanceof TLiteralInt) {
                return $literal_asserted_type;
            }

            if ($existing_var_atomic_type instanceof TTemplateParam) {
                $compatible_int_type = self::getCompatibleIntType(
                    $existing_var_type,
                    $existing_var_atomic_type->as->getAtomicTypes(),
                    $assertion_type,
                    $assertion instanceof IsLooselyEqual
                );
                if ($compatible_int_type !== null) {
                    return $compatible_int_type;
                }

                $existing_var_atomic_type = new TTemplateParam(
                    $existing_var_atomic_type->param_name,
                    self::handleLiteralEquality(
                        $statements_analyzer,
                        $assertion,
                        $assertion_type,
                        $existing_var_atomic_type->as,
                        $old_var_type_string,
                        $var_id,
                        $negated,
                        $code_location,
                        $suppressed_issues
                    ),
                    $existing_var_atomic_type->defining_class,
                    $existing_var_atomic_type->extra_types
                );

                return new Union([$existing_var_atomic_type]);
            }

            if ($assertion instanceof IsLooselyEqual
                && $existing_var_atomic_type instanceof TLiteralFloat
                && (int)$existing_var_atomic_type->value === $value
            ) {
                return new Union([$existing_var_atomic_type]);
            }

            if ($assertion instanceof IsLooselyEqual
                && $existing_var_atomic_type instanceof TLiteralString
                && (int)$existing_var_atomic_type->value === $value
            ) {
                return new Union([$existing_var_atomic_type]);
            }
        }

        //here we'll accept non-literal type that *could* match on loose equality and return the original type
        foreach ($existing_var_atomic_types as $existing_var_atomic_type) {
            //here we'll accept non-literal type that *could* match on loose equality and return the original type
            if ($assertion instanceof IsLooselyEqual) {
                if ($existing_var_atomic_type instanceof TString
                    && !$existing_var_atomic_type instanceof TLiteralString
                ) {
                    return $existing_var_type;
                }

                if ($existing_var_atomic_type instanceof TFloat
                    && !$existing_var_atomic_type instanceof TLiteralFloat
                ) {
                    return $existing_var_type;
                }
            }
        }

        //if we're here, no type was eligible for the given literal. We'll emit an impossible error for this assertion
        if ($var_id && $code_location) {
            self::triggerIssueForImpossible(
                $existing_var_type,
                $old_var_type_string,
                $var_id,
                $assertion,
                false,
                $negated,
                $code_location,
                $suppressed_issues
            );
        }

        return Type::getNever();
    }

    /**
     * @param array<string, Atomic> $existing_var_atomic_types
     * @param string[]     $suppressed_issues
     */
    private static function handleLiteralEqualityWithString(
        StatementsAnalyzer $statements_analyzer,
        Assertion      $assertion,
        TLiteralString     $assertion_type,
        Union              $existing_var_type,
        array              $existing_var_atomic_types,
        string             $old_var_type_string,
        ?string            $var_id,
        bool               $negated,
        ?CodeLocation      $code_location,
        array              $suppressed_issues
    ): Union {
        $value = $assertion_type->value;

        // we create the literal that is being asserted. We'll return this when we're sure this is the resulting type
        $literal_asserted_type_string = new Union([clone $assertion_type]);
        $literal_asserted_type_string->from_docblock = $existing_var_type->from_docblock;

        $compatible_string_type = self::getCompatibleStringType(
            $existing_var_type,
            $existing_var_atomic_types,
            $assertion_type,
            $assertion instanceof IsLooselyEqual
        );

        if ($compatible_string_type !== null) {
            return $compatible_string_type;
        }

        foreach ($existing_var_atomic_types as $existing_var_atomic_type) {
            if ($existing_var_atomic_type instanceof TLiteralString && $existing_var_atomic_type->value === $value) {
                //if we're here, we check that we had at least another type in the union, otherwise it's redundant

                if ($existing_var_type->isSingleStringLiteral()) {
                    if ($var_id && $code_location) {
                        self::triggerIssueForImpossible(
                            $existing_var_type,
                            $old_var_type_string,
                            $var_id,
                            $assertion,
                            true,
                            $negated,
                            $code_location,
                            $suppressed_issues
                        );
                    }
                    return $existing_var_type;
                }

                return $literal_asserted_type_string;
            }

            if ($existing_var_atomic_type instanceof TString && !$existing_var_atomic_type instanceof TLiteralString) {
                return $literal_asserted_type_string;
            }

            if ($existing_var_atomic_type instanceof TTemplateParam) {
                $compatible_string_type = self::getCompatibleStringType(
                    $existing_var_type,
                    $existing_var_atomic_type->as->getAtomicTypes(),
                    $assertion_type,
                    $assertion instanceof IsLooselyEqual
                );
                if ($compatible_string_type !== null) {
                    return $compatible_string_type;
                }

                if ($existing_var_atomic_type->as->hasString()) {
                    return $literal_asserted_type_string;
                }

                $existing_var_atomic_type = new TTemplateParam(
                    $existing_var_atomic_type->param_name,
                    self::handleLiteralEquality(
                        $statements_analyzer,
                        $assertion,
                        $assertion_type,
                        $existing_var_atomic_type->as,
                        $old_var_type_string,
                        $var_id,
                        $negated,
                        $code_location,
                        $suppressed_issues
                    ),
                    $existing_var_atomic_type->defining_class,
                    $existing_var_atomic_type->extra_types
                );

                return new Union([$existing_var_atomic_type]);
            }

            if ($assertion instanceof IsLooselyEqual
                && $existing_var_atomic_type instanceof TLiteralInt
                && (string)$existing_var_atomic_type->value === $value
            ) {
                return new Union([$existing_var_atomic_type]);
            }

            if ($assertion instanceof IsLooselyEqual
                && $existing_var_atomic_type instanceof TLiteralFloat
                && (string)$existing_var_atomic_type->value === $value
            ) {
                return new Union([$existing_var_atomic_type]);
            }
        }

        //here we'll accept non-literal type that *could* match on loose equality and return the original type
        foreach ($existing_var_atomic_types as $existing_var_atomic_type) {
            //here we'll accept non-literal type that *could* match on loose equality and return the original type
            if ($assertion instanceof IsLooselyEqual) {
                if ($existing_var_atomic_type instanceof TInt
                    && !$existing_var_atomic_type instanceof TLiteralInt
                ) {
                    return $existing_var_type;
                }

                if ($existing_var_atomic_type instanceof TFloat
                    && !$existing_var_atomic_type instanceof TLiteralFloat
                ) {
                    return $existing_var_type;
                }
            }
        }

        //if we're here, no type was eligible for the given literal. We'll emit an impossible error for this assertion
        if ($var_id && $code_location) {
            self::triggerIssueForImpossible(
                $existing_var_type,
                $old_var_type_string,
                $var_id,
                $assertion,
                false,
                $negated,
                $code_location,
                $suppressed_issues
            );
        }

        return Type::getNever();
    }

    /**
     * @param array<string, Atomic> $existing_var_atomic_types
     * @param string[]     $suppressed_issues
     */
    private static function handleLiteralEqualityWithFloat(
        StatementsAnalyzer $statements_analyzer,
        Assertion      $assertion,
        TLiteralFloat      $assertion_type,
        Union              $existing_var_type,
        array              $existing_var_atomic_types,
        string             $old_var_type_string,
        ?string            $var_id,
        bool               $negated,
        ?CodeLocation      $code_location,
        array              $suppressed_issues
    ): Union {
        $value = $assertion_type->value;

        // we create the literal that is being asserted. We'll return this when we're sure this is the resulting type
        $literal_asserted_type = new Union([new TLiteralFloat($value)]);
        $literal_asserted_type->from_docblock = $existing_var_type->from_docblock;

        $compatible_float_type = self::getCompatibleFloatType(
            $existing_var_type,
            $existing_var_atomic_types,
            $assertion_type,
            $assertion instanceof IsLooselyEqual
        );

        if ($compatible_float_type !== null) {
            return $compatible_float_type;
        }

        foreach ($existing_var_atomic_types as $existing_var_atomic_type) {
            if ($existing_var_atomic_type instanceof TLiteralFloat && $existing_var_atomic_type->value === $value) {
                //if we're here, we check that we had at least another type in the union, otherwise it's redundant

                if ($existing_var_type->isSingleFloatLiteral()) {
                    if ($var_id && $code_location) {
                        self::triggerIssueForImpossible(
                            $existing_var_type,
                            $old_var_type_string,
                            $var_id,
                            $assertion,
                            true,
                            $negated,
                            $code_location,
                            $suppressed_issues
                        );
                    }
                    return $existing_var_type;
                }

                return $literal_asserted_type;
            }

            if ($existing_var_atomic_type instanceof TFloat && !$existing_var_atomic_type instanceof TLiteralFloat) {
                return $literal_asserted_type;
            }

            if ($existing_var_atomic_type instanceof TTemplateParam) {
                $compatible_float_type = self::getCompatibleFloatType(
                    $existing_var_type,
                    $existing_var_atomic_type->as->getAtomicTypes(),
                    $assertion_type,
                    $assertion instanceof IsLooselyEqual
                );
                if ($compatible_float_type !== null) {
                    return $compatible_float_type;
                }

                if ($existing_var_atomic_type->as->hasFloat()) {
                    return $literal_asserted_type;
                }

                $existing_var_atomic_type = new TTemplateParam(
                    $existing_var_atomic_type->param_name,
                    self::handleLiteralEquality(
                        $statements_analyzer,
                        $assertion,
                        $assertion_type,
                        $existing_var_atomic_type->as,
                        $old_var_type_string,
                        $var_id,
                        $negated,
                        $code_location,
                        $suppressed_issues
                    ),
                    $existing_var_atomic_type->defining_class,
                    $existing_var_atomic_type->extra_types
                );

                return new Union([$existing_var_atomic_type]);
            }

            if ($assertion instanceof IsLooselyEqual
                && $existing_var_atomic_type instanceof TLiteralInt
                && (float)$existing_var_atomic_type->value === $value
            ) {
                return new Union([$existing_var_atomic_type]);
            }

            if ($assertion instanceof IsLooselyEqual
                && $existing_var_atomic_type instanceof TLiteralString
                && (float)$existing_var_atomic_type->value === $value
            ) {
                return new Union([$existing_var_atomic_type]);
            }
        }

        //here we'll accept non-literal type that *could* match on loose equality and return the original type
        foreach ($existing_var_atomic_types as $existing_var_atomic_type) {
            if ($assertion instanceof IsLooselyEqual) {
                if ($existing_var_atomic_type instanceof TInt
                    && !$existing_var_atomic_type instanceof TLiteralInt
                ) {
                    return $existing_var_type;
                }

                if ($existing_var_atomic_type instanceof TString
                    && !$existing_var_atomic_type instanceof TLiteralString
                ) {
                    return $existing_var_type;
                }
            }
        }

        //if we're here, no type was eligible for the given literal. We'll emit an impossible error for this assertion
        if ($var_id && $code_location) {
            self::triggerIssueForImpossible(
                $existing_var_type,
                $old_var_type_string,
                $var_id,
                $assertion,
                false,
                $negated,
                $code_location,
                $suppressed_issues
            );
        }

        return Type::getNever();
    }

    /**
     * @param array<string, Atomic> $existing_var_atomic_types
     */
    private static function getCompatibleIntType(
        Union $existing_var_type,
        array $existing_var_atomic_types,
        TLiteralInt $assertion_type,
        bool $is_loose_equality
    ): ?Union {
        foreach ($existing_var_atomic_types as $existing_var_atomic_type) {
            if ($existing_var_atomic_type instanceof TMixed
                || $existing_var_atomic_type instanceof TScalar
                || $existing_var_atomic_type instanceof TNumeric
                || $existing_var_atomic_type instanceof TArrayKey
            ) {
                if ($is_loose_equality) {
                    return $existing_var_type;
                }

                $assertion_type = new Union([clone $assertion_type]);
                $assertion_type->from_docblock = $existing_var_type->from_docblock;
                return $assertion_type;
            }
        }

        return null;
    }

    /**
     * @param array<string, Atomic> $existing_var_atomic_types
     */
    private static function getCompatibleStringType(
        Union $existing_var_type,
        array $existing_var_atomic_types,
        TLiteralString $assertion_type,
        bool $is_loose_equality
    ): ?Union {
        foreach ($existing_var_atomic_types as $existing_var_atomic_type) {
            if ($existing_var_atomic_type instanceof TMixed
                || $existing_var_atomic_type instanceof TScalar
                || $existing_var_atomic_type instanceof TArrayKey
            ) {
                if ($is_loose_equality) {
                    return $existing_var_type;
                }

                $assertion_type = new Union([clone $assertion_type]);
                $assertion_type->from_docblock = $existing_var_type->from_docblock;
                return $assertion_type;
            }
        }

        return null;
    }

    /**
     * @param array<string, Atomic> $existing_var_atomic_types
     */
    private static function getCompatibleFloatType(
        Union $existing_var_type,
        array $existing_var_atomic_types,
        TLiteralFloat $assertion_type,
        bool $is_loose_equality
    ): ?Union {
        foreach ($existing_var_atomic_types as $existing_var_atomic_type) {
            if ($existing_var_atomic_type instanceof TMixed
                || $existing_var_atomic_type instanceof TScalar
                || $existing_var_atomic_type instanceof TNumeric
            ) {
                if ($is_loose_equality) {
                    return $existing_var_type;
                }

                $assertion_type = new Union([clone $assertion_type]);
                $assertion_type->from_docblock = $existing_var_type->from_docblock;
                return $assertion_type;
            }
        }

        return null;
    }

    /**
     * @param array<string>           $suppressed_issues
     * @return non-empty-list<Atomic>
     */
    private static function handleIsA(
        IsAClass $assertion,
        Codebase $codebase,
        Union $existing_var_type,
        ?CodeLocation $code_location,
        ?string $key,
        array $suppressed_issues,
        bool &$should_return
    ): array {
        $allow_string_comparison = $assertion->allow_string;

        $assertion_type = $assertion->type;

        if ($existing_var_type->hasMixed()) {
            if (!$assertion_type instanceof TNamedObject) {
                return [clone $assertion_type];
            }

            $types = [clone $assertion_type];

            if ($allow_string_comparison) {
                $types[] = new TClassString(
                    $assertion_type->value,
                    clone $assertion_type
                );
            }

            $should_return = true;
            return $types;
        }

        $existing_has_object = $existing_var_type->hasObjectType();
        $existing_has_string = $existing_var_type->hasString();

        if ($existing_has_object && !$existing_has_string) {
            if ($assertion_type instanceof TTemplateParamClass) {
                return [new TTemplateParam(
                    $assertion_type->param_name,
                    new Union([$assertion_type->as_type ? clone $assertion_type->as_type : new TObject()]),
                    $assertion_type->defining_class
                )];
            }
            return [$assertion_type];
        }

        if ($existing_has_string && !$existing_has_object) {
            if (!$allow_string_comparison && $code_location) {
                IssueBuffer::maybeAdd(
                    new TypeDoesNotContainType(
                        'Cannot allow string comparison to object for ' . $key,
                        $code_location,
                        "no string comparison to $key"
                    ),
                    $suppressed_issues
                );

                return [new TMixed()];
            } else {
                if (!$assertion_type instanceof TNamedObject) {
                    return [clone $assertion_type];
                }

                $new_type_has_interface_string = $codebase->interfaceExists($assertion_type->value);

                $old_type_has_interface_string = false;

                foreach ($existing_var_type->getAtomicTypes() as $existing_type_part) {
                    if ($existing_type_part instanceof TClassString
                        && $existing_type_part->as_type
                        && $codebase->interfaceExists($existing_type_part->as_type->value)
                    ) {
                        $old_type_has_interface_string = true;
                        break;
                    }
                }

                $new_type = Type::getClassString($assertion_type->value);

                if ((
                        $new_type_has_interface_string
                        && !UnionTypeComparator::isContainedBy(
                            $codebase,
                            $existing_var_type,
                            $new_type
                        )
                    )
                    || (
                        $old_type_has_interface_string
                        && !UnionTypeComparator::isContainedBy(
                            $codebase,
                            $new_type,
                            $existing_var_type
                        )
                    )
                ) {
                    $new_type_part = clone $assertion_type;

                    $acceptable_atomic_types = [];

                    foreach ($existing_var_type->getAtomicTypes() as $existing_var_type_part) {
                        if (!$existing_var_type_part instanceof TClassString) {
                            $acceptable_atomic_types = [];

                            break;
                        }

                        if (!$existing_var_type_part->as_type instanceof TNamedObject) {
                            $acceptable_atomic_types = [];

                            break;
                        }

                        $existing_var_type_part = $existing_var_type_part->as_type;

                        if (AtomicTypeComparator::isContainedBy(
                            $codebase,
                            $existing_var_type_part,
                            $new_type_part
                        )) {
                            $acceptable_atomic_types[] = clone $existing_var_type_part;
                            continue;
                        }

                        if ($codebase->classExists($existing_var_type_part->value)
                            || $codebase->interfaceExists($existing_var_type_part->value)
                        ) {
                            $existing_var_type_part = $existing_var_type_part->addIntersectionType($new_type_part);
                            $acceptable_atomic_types[] = $existing_var_type_part;
                        }
                    }

                    if (count($acceptable_atomic_types) === 1) {
                        $should_return = true;

                        return [new TClassString('object', $acceptable_atomic_types[0])];
                    }
                }
            }

            return [$new_type->getSingleAtomic()];
        } else {
            return [new TMixed()];
        }
    }
}<|MERGE_RESOLUTION|>--- conflicted
+++ resolved
@@ -401,13 +401,6 @@
                     && ($codebase->classExists($existing_var_type_part->value)
                         || $codebase->interfaceExists($existing_var_type_part->value))
                 ) {
-<<<<<<< HEAD
-                    $acceptable_atomic_types[] = $existing_var_type_part->addIntersectionType($new_type_part);
-                }
-
-                if ($existing_var_type_part instanceof TTemplateParam) {
-                    $acceptable_atomic_types[] = $existing_var_type_part->addIntersectionType($new_type_part);
-=======
                     $existing_var_type_part = $existing_var_type_part->addIntersectionType($new_type_part);
                     $acceptable_atomic_types[] = $existing_var_type_part;
                 }
@@ -415,7 +408,6 @@
                 if ($existing_var_type_part instanceof TTemplateParam) {
                     $existing_var_type_part = $existing_var_type_part->addIntersectionType($new_type_part);
                     $acceptable_atomic_types[] = $existing_var_type_part;
->>>>>>> ebebf894
                 }
             }
 
