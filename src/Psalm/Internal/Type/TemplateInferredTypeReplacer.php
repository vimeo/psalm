--- conflicted
+++ resolved
@@ -50,11 +50,6 @@
         TemplateResult $template_result,
         ?Codebase $codebase
     ): Union {
-<<<<<<< HEAD
-        $keys_to_unset = [];
-
-=======
->>>>>>> ebebf894
         $new_types = [];
 
         $is_mixed = false;
@@ -64,10 +59,7 @@
         $types = [];
 
         foreach ($union->getAtomicTypes() as $key => $atomic_type) {
-<<<<<<< HEAD
-=======
             $should_set = true;
->>>>>>> ebebf894
             $atomic_type = $atomic_type->replaceTemplateTypesWithArgTypes($template_result, $codebase);
 
             if ($atomic_type instanceof TTemplateParam) {
@@ -216,30 +208,17 @@
                     $new_types[] = $class_template_atomic_type;
                 }
             }
-<<<<<<< HEAD
-
-            $types []= $atomic_type;
-        }
-
-        $union = new MutableUnion($types);
-=======
-
             if ($should_set) {
                 $types []= $atomic_type;
             }
         }
->>>>>>> ebebf894
 
         if ($is_mixed) {
             if (!$new_types) {
                 throw new UnexpectedValueException('This array should be full');
             }
 
-<<<<<<< HEAD
-            return $union->replaceTypes(
-=======
             return $union->getBuilder()->setTypes(
->>>>>>> ebebf894
                 TypeCombiner::combine(
                     $new_types,
                     $codebase
@@ -252,13 +231,7 @@
             throw new UnexpectedValueException('This array should be full');
         }
 
-<<<<<<< HEAD
-        $atomic_types = array_values(array_merge($union->getAtomicTypes(), $new_types));
-
-        return $union->replaceTypes(
-=======
         return $union->getBuilder()->setTypes(
->>>>>>> ebebf894
             TypeCombiner::combine(
                 $atomic_types,
                 $codebase
@@ -289,15 +262,8 @@
         if ($traversed_type) {
             $template_type = $traversed_type;
 
-<<<<<<< HEAD
-            if (!$atomic_type->as->isMixed() && $template_type->isMixed()) {
-                $template_type = $atomic_type->as->getBuilder();
-            } else {
-                $template_type = $template_type->getBuilder();
-=======
             if ($template_type->isMixed() && !$atomic_type->as->isMixed()) {
                 $template_type = $atomic_type->as;
->>>>>>> ebebf894
             }
 
             if ($atomic_type->extra_types) {
@@ -308,15 +274,9 @@
                         || $atomic_template_type instanceof TIterable
                         || $atomic_template_type instanceof TObjectWithProperties
                     ) {
-<<<<<<< HEAD
-                        $atomic_template_type = $atomic_template_type->setIntersectionTypes(array_merge(
-                            $atomic_type->extra_types,
-                            $atomic_template_type->extra_types ?: []
-=======
                         $types []= $atomic_template_type->setIntersectionTypes(array_merge(
                             $atomic_type->extra_types,
                             $atomic_template_type->extra_types
->>>>>>> ebebf894
                         ));
                     } elseif ($atomic_template_type instanceof TObject) {
                         $first_atomic_type = array_shift($atomic_type->extra_types);
@@ -332,7 +292,6 @@
                 }
                 $template_type = $template_type->getBuilder()->setTypes($types)->freeze();
             }
-            $template_type = $template_type->freeze();
         } elseif ($codebase) {
             foreach ($inferred_lower_bounds as $template_type_map) {
                 foreach ($template_type_map as $template_class => $_) {
@@ -428,11 +387,7 @@
         }
 
         return new TPropertiesOf(
-<<<<<<< HEAD
             $classlike_type,
-=======
-            clone $classlike_type,
->>>>>>> ebebf894
             $atomic_type->visibility_filter
         );
     }
