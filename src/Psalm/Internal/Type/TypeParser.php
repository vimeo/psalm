<?php

declare(strict_types=1);

namespace Psalm\Internal\Type;

use InvalidArgumentException;
use LogicException;
use Psalm\Codebase;
use Psalm\Exception\TypeParseTreeException;
use Psalm\Internal\Analyzer\ProjectAnalyzer;
use Psalm\Internal\Analyzer\Statements\Expression\ArrayAnalyzer;
use Psalm\Internal\Type\ParseTree\CallableParamTree;
use Psalm\Internal\Type\ParseTree\CallableTree;
use Psalm\Internal\Type\ParseTree\CallableWithReturnTypeTree;
use Psalm\Internal\Type\ParseTree\ConditionalTree;
use Psalm\Internal\Type\ParseTree\EncapsulationTree;
use Psalm\Internal\Type\ParseTree\FieldEllipsis;
use Psalm\Internal\Type\ParseTree\GenericTree;
use Psalm\Internal\Type\ParseTree\IndexedAccessTree;
use Psalm\Internal\Type\ParseTree\IntersectionTree;
use Psalm\Internal\Type\ParseTree\KeyedArrayPropertyTree;
use Psalm\Internal\Type\ParseTree\KeyedArrayTree;
use Psalm\Internal\Type\ParseTree\MethodTree;
use Psalm\Internal\Type\ParseTree\MethodWithReturnTypeTree;
use Psalm\Internal\Type\ParseTree\NullableTree;
use Psalm\Internal\Type\ParseTree\TemplateAsTree;
use Psalm\Internal\Type\ParseTree\UnionTree;
use Psalm\Internal\Type\ParseTree\Value;
use Psalm\Storage\FunctionLikeParameter;
use Psalm\Type;
use Psalm\Type\Atomic;
use Psalm\Type\Atomic\TArray;
use Psalm\Type\Atomic\TArrayKey;
use Psalm\Type\Atomic\TCallable;
use Psalm\Type\Atomic\TCallableKeyedArray;
use Psalm\Type\Atomic\TCallableObject;
use Psalm\Type\Atomic\TClassConstant;
use Psalm\Type\Atomic\TClassString;
use Psalm\Type\Atomic\TClassStringMap;
use Psalm\Type\Atomic\TClosure;
use Psalm\Type\Atomic\TConditional;
use Psalm\Type\Atomic\TGenericObject;
use Psalm\Type\Atomic\TInt;
use Psalm\Type\Atomic\TIntMask;
use Psalm\Type\Atomic\TIntMaskOf;
use Psalm\Type\Atomic\TIntRange;
use Psalm\Type\Atomic\TIterable;
use Psalm\Type\Atomic\TKeyOf;
use Psalm\Type\Atomic\TKeyedArray;
use Psalm\Type\Atomic\TLiteralClassString;
use Psalm\Type\Atomic\TLiteralFloat;
use Psalm\Type\Atomic\TLiteralInt;
use Psalm\Type\Atomic\TLiteralString;
use Psalm\Type\Atomic\TMixed;
use Psalm\Type\Atomic\TNamedObject;
use Psalm\Type\Atomic\TNever;
use Psalm\Type\Atomic\TNonEmptyArray;
use Psalm\Type\Atomic\TNull;
use Psalm\Type\Atomic\TObject;
use Psalm\Type\Atomic\TObjectWithProperties;
use Psalm\Type\Atomic\TPropertiesOf;
use Psalm\Type\Atomic\TString;
use Psalm\Type\Atomic\TTemplateIndexedAccess;
use Psalm\Type\Atomic\TTemplateKeyOf;
use Psalm\Type\Atomic\TTemplateParam;
use Psalm\Type\Atomic\TTemplateParamClass;
use Psalm\Type\Atomic\TTemplatePropertiesOf;
use Psalm\Type\Atomic\TTemplateValueOf;
use Psalm\Type\Atomic\TTypeAlias;
use Psalm\Type\Atomic\TUnknownClassString;
use Psalm\Type\Atomic\TValueOf;
use Psalm\Type\TypeNode;
use Psalm\Type\Union;

use function array_key_exists;
use function array_key_first;
use function array_keys;
use function array_map;
use function array_merge;
use function array_pop;
use function array_shift;
use function array_unique;
use function array_unshift;
use function array_values;
use function assert;
use function constant;
use function count;
use function defined;
use function end;
use function explode;
<<<<<<< HEAD
use function filter_var;
=======
use function get_class;
>>>>>>> bfbd53c4
use function in_array;
use function is_int;
use function is_numeric;
use function preg_match;
use function preg_replace;
use function reset;
use function str_contains;
use function str_starts_with;
use function stripslashes;
use function strlen;
use function strpos;
use function strtolower;
use function strtr;
use function substr;

/**
 * @psalm-suppress InaccessibleProperty Allowed during construction
 * @internal
 */
final class TypeParser
{
    /**
     * Parses a string type representation
     *
     * @param  list<array{0: string, 1: int, 2?: string}> $type_tokens
     * @param  array<string, array<string, Union>> $template_type_map
     * @param  array<string, TypeAlias> $type_aliases
     */
    public static function parseTokens(
        array $type_tokens,
        ?int $analysis_php_version_id = null,
        array $template_type_map = [],
        array $type_aliases = [],
        bool $from_docblock = false,
    ): Union {
        if (count($type_tokens) === 1) {
            $only_token = $type_tokens[0];

            // Note: valid identifiers can include class names or $this
            if (!preg_match('@^(\$this|\\\\?[a-zA-Z_\x7f-\xff][\\\\\-0-9a-zA-Z_\x7f-\xff]*)$@', $only_token[0])) {
                if (!is_numeric($only_token[0])
                    && str_contains($only_token[0], '\'')
                    && str_contains($only_token[0], '"')
                ) {
                    throw new TypeParseTreeException("Invalid type '$only_token[0]'");
                }
            } else {
                $only_token[0] = TypeTokenizer::fixScalarTerms($only_token[0], $analysis_php_version_id);

                $atomic = Atomic::create(
                    $only_token[0],
                    $analysis_php_version_id,
                    $template_type_map,
                    $type_aliases,
                    0,
                    strlen($only_token[0]),
                    isset($only_token[2]) && $only_token[2] !== $only_token[0] ? $only_token[2] : null,
                    $from_docblock,
                );

                return new Union([$atomic], ['from_docblock' => $from_docblock]);
            }
        }

        $parse_tree = (new ParseTreeCreator($type_tokens))->create();
        $codebase = ProjectAnalyzer::getInstance()->getCodebase();
        $parsed_type = self::getTypeFromTree(
            $parse_tree,
            $codebase,
            $analysis_php_version_id,
            $template_type_map,
            $type_aliases,
            $from_docblock,
        );

        if (!($parsed_type instanceof Union)) {
            $parsed_type = new Union([$parsed_type], ['from_docblock' => $from_docblock]);
        }

        return $parsed_type;
    }

    /**
     * @param  array<string, array<string, Union>> $template_type_map
     * @param  array<string, TypeAlias>            $type_aliases
     * @return  Atomic|Union
     */
    public static function getTypeFromTree(
        ParseTree $parse_tree,
        Codebase  $codebase,
        ?int      $analysis_php_version_id = null,
        array     $template_type_map = [],
        array     $type_aliases = [],
        bool      $from_docblock = false,
    ): TypeNode {
        if ($parse_tree instanceof GenericTree) {
            return self::getTypeFromGenericTree(
                $parse_tree,
                $codebase,
                $template_type_map,
                $type_aliases,
                $from_docblock,
            );
        }

        if ($parse_tree instanceof UnionTree) {
            return self::getTypeFromUnionTree(
                $parse_tree,
                $codebase,
                $template_type_map,
                $type_aliases,
                $from_docblock,
            );
        }

        if ($parse_tree instanceof IntersectionTree) {
            return self::getTypeFromIntersectionTree(
                $parse_tree,
                $codebase,
                $template_type_map,
                $type_aliases,
                $from_docblock,
            );
        }

        if ($parse_tree instanceof KeyedArrayTree) {
            return self::getTypeFromKeyedArrayTree(
                $parse_tree,
                $codebase,
                $template_type_map,
                $type_aliases,
                $from_docblock,
            );
        }

        if ($parse_tree instanceof CallableWithReturnTypeTree) {
            $callable_type = self::getTypeFromTree(
                $parse_tree->children[0],
                $codebase,
                null,
                $template_type_map,
                $type_aliases,
                $from_docblock,
            );

            if (!$callable_type instanceof TCallable && !$callable_type instanceof TClosure) {
                throw new InvalidArgumentException('Parsing callable tree node should return TCallable');
            }

            if (!isset($parse_tree->children[1])) {
                throw new TypeParseTreeException('Invalid return type');
            }

            $return_type = self::getTypeFromTree(
                $parse_tree->children[1],
                $codebase,
                null,
                $template_type_map,
                $type_aliases,
                $from_docblock,
            );

            $callable_type->return_type = $return_type instanceof Union
                ? $return_type
                : new Union([$return_type], ['from_docblock' => $from_docblock])
            ;

            return $callable_type;
        }

        if ($parse_tree instanceof CallableTree) {
            return self::getTypeFromCallableTree(
                $parse_tree,
                $codebase,
                $template_type_map,
                $type_aliases,
                $from_docblock,
            );
        }

        if ($parse_tree instanceof EncapsulationTree) {
            if (!$parse_tree->terminated) {
                throw new TypeParseTreeException('Unterminated parentheses');
            }

            if (!isset($parse_tree->children[0])) {
                throw new TypeParseTreeException('Empty parentheses');
            }

            return self::getTypeFromTree(
                $parse_tree->children[0],
                $codebase,
                null,
                $template_type_map,
                $type_aliases,
                $from_docblock,
            );
        }

        if ($parse_tree instanceof NullableTree) {
            if (!isset($parse_tree->children[0])) {
                throw new TypeParseTreeException('Misplaced question mark');
            }

            $non_nullable_type = self::getTypeFromTree(
                $parse_tree->children[0],
                $codebase,
                null,
                $template_type_map,
                $type_aliases,
                $from_docblock,
            );

            if ($non_nullable_type instanceof Union) {
                $non_nullable_type = $non_nullable_type->getBuilder()->addType(new TNull($from_docblock))->freeze();

                return $non_nullable_type;
            }

            return TypeCombiner::combine([
                new TNull($from_docblock),
                $non_nullable_type,
            ]);
        }

        if ($parse_tree instanceof MethodTree
            || $parse_tree instanceof MethodWithReturnTypeTree
        ) {
            throw new TypeParseTreeException('Misplaced brackets');
        }

        if ($parse_tree instanceof IndexedAccessTree) {
            return self::getTypeFromIndexAccessTree($parse_tree, $template_type_map, $from_docblock);
        }

        if ($parse_tree instanceof TemplateAsTree) {
            $result = new TTemplateParam(
                $parse_tree->param_name,
                new Union([new TNamedObject($parse_tree->as)]),
                'class-string-map',
                [],
                $from_docblock,
            );
            return $result;
        }

        if ($parse_tree instanceof ConditionalTree) {
            $template_param_name = $parse_tree->condition->param_name;

            if (!isset($template_type_map[$template_param_name])) {
                throw new TypeParseTreeException('Unrecognized template \'' . $template_param_name . '\'');
            }

            if (count($parse_tree->children) !== 2) {
                throw new TypeParseTreeException('Invalid conditional');
            }

            $first_class = array_keys($template_type_map[$template_param_name])[0];

            $conditional_type = self::getTypeFromTree(
                $parse_tree->condition->children[0],
                $codebase,
                null,
                $template_type_map,
                $type_aliases,
                $from_docblock,
            );

            $if_type = self::getTypeFromTree(
                $parse_tree->children[0],
                $codebase,
                null,
                $template_type_map,
                $type_aliases,
                $from_docblock,
            );

            $else_type = self::getTypeFromTree(
                $parse_tree->children[1],
                $codebase,
                null,
                $template_type_map,
                $type_aliases,
                $from_docblock,
            );

            if ($conditional_type instanceof Atomic) {
                $conditional_type = new Union([$conditional_type], ['from_docblock' => $from_docblock]);
            }

            if ($if_type instanceof Atomic) {
                $if_type = new Union([$if_type], ['from_docblock' => $from_docblock]);
            }

            if ($else_type instanceof Atomic) {
                $else_type = new Union([$else_type], ['from_docblock' => $from_docblock]);
            }

            return new TConditional(
                $template_param_name,
                $first_class,
                $template_type_map[$template_param_name][$first_class],
                $conditional_type,
                $if_type,
                $else_type,
                $from_docblock,
            );
        }

        if (!$parse_tree instanceof Value) {
            throw new InvalidArgumentException('Unrecognised parse tree type ' . $parse_tree::class);
        }

        if ($parse_tree->value[0] === '"' || $parse_tree->value[0] === '\'') {
            return Type::getAtomicStringFromLiteral(substr($parse_tree->value, 1, -1), $from_docblock);
        }

        if (strpos($parse_tree->value, '::')) {
            [$fq_classlike_name, $const_name] = explode('::', $parse_tree->value);

            if (isset($template_type_map[$fq_classlike_name]) && $const_name === 'class') {
                $first_class = array_keys($template_type_map[$fq_classlike_name])[0];

                return self::getGenericParamClass(
                    $fq_classlike_name,
                    $template_type_map[$fq_classlike_name][$first_class],
                    $first_class,
                    $from_docblock,
                );
            }

            if ($const_name === 'class') {
                return new TLiteralClassString($fq_classlike_name, false, $from_docblock);
            }

            return new TClassConstant($fq_classlike_name, $const_name, $from_docblock);
        }

        if (preg_match('/^\-?(0|[1-9][0-9]*)(\.[0-9]{1,})$/', $parse_tree->value)) {
            return new TLiteralFloat((float) $parse_tree->value, $from_docblock);
        }

        if (preg_match('/^\-?(0|[1-9]([0-9_]*[0-9])?)$/', $parse_tree->value)) {
            return new TLiteralInt((int) strtr($parse_tree->value, ['_' => '']), $from_docblock);
        }

        if (!preg_match('@^(\$this|\\\\?[a-zA-Z_\x7f-\xff][\\\\\-0-9a-zA-Z_\x7f-\xff]*)$@', $parse_tree->value)) {
            throw new TypeParseTreeException('Invalid type \'' . $parse_tree->value . '\'');
        }

        $atomic_type_string = TypeTokenizer::fixScalarTerms($parse_tree->value, $analysis_php_version_id);

        return Atomic::create(
            $atomic_type_string,
            $analysis_php_version_id,
            $template_type_map,
            $type_aliases,
            $parse_tree->offset_start,
            $parse_tree->offset_end,
            $parse_tree->text,
            $from_docblock,
        );
    }

    private static function getGenericParamClass(
        string $param_name,
        Union &$as,
        string $defining_class,
        bool $from_docblock = false,
    ): TTemplateParamClass {
        if ($as->hasMixed()) {
            return new TTemplateParamClass(
                $param_name,
                'object',
                null,
                $defining_class,
                $from_docblock,
            );
        }

        foreach ($as->getAtomicTypes() as $t) {
            if ($t instanceof TObject) {
                return new TTemplateParamClass(
                    $param_name,
                    'object',
                    null,
                    $defining_class,
                    $from_docblock,
                );
            }

            if ($t instanceof TIterable) {
                $traversable = new TGenericObject(
                    'Traversable',
                    $t->type_params,
                    false,
                    false,
                    [],
                    $from_docblock,
                );

                $as = $as->getBuilder()->substitute(new Union([$t]), new Union([$traversable]))->freeze();

                return new TTemplateParamClass(
                    $param_name,
                    $traversable->value,
                    $traversable,
                    $defining_class,
                    $from_docblock,
                );
            }

            if ($t instanceof TTemplateParam) {
                $t_atomic_type = count($t->as->getAtomicTypes()) === 1 ? $t->as->getSingleAtomic() : null;

                if (!$t_atomic_type instanceof TNamedObject) {
                    $t_atomic_type = null;
                }

                return new TTemplateParamClass(
                    $t->param_name,
                    $t_atomic_type->value ?? 'object',
                    $t_atomic_type,
                    $t->defining_class,
                    $from_docblock,
                );
            }

            if (!$t instanceof TNamedObject) {
                throw new TypeParseTreeException(
                    'Invalid templated classname \'' . $t->getId() . '\'',
                );
            }

            return new TTemplateParamClass(
                $param_name,
                $t->value,
                $t,
                $defining_class,
                $from_docblock,
            );
        }

        throw new LogicException('Should never get here');
    }

    /**
     * @param  non-empty-list<int>  $potential_ints
     * @return  non-empty-list<TLiteralInt>
     */
    public static function getComputedIntsFromMask(array $potential_ints, bool $from_docblock = false): array
    {
        /** @var list<int> */
        $potential_values = [];

        foreach ($potential_ints as $ith) {
            $new_values = [];

            $new_values[] = $ith;

            if ($ith !== 0) {
                foreach ($potential_values as $potential_value) {
                    $new_values[] = $ith | $potential_value;
                }
            }

            $potential_values = [...$new_values, ...$potential_values];
        }

        array_unshift($potential_values, 0);
        $potential_values = array_unique($potential_values);

        return array_map(
            static fn($int): TLiteralInt => new TLiteralInt($int, $from_docblock),
            array_values($potential_values),
        );
    }

    /**
     * @param  array<string, array<string, Union>> $template_type_map
     * @param  array<string, TypeAlias> $type_aliases
     * @throws TypeParseTreeException
     * @psalm-suppress ComplexMethod to be refactored
     */
    private static function getTypeFromGenericTree(
        GenericTree $parse_tree,
        Codebase $codebase,
        array $template_type_map,
        array $type_aliases,
        bool $from_docblock = false,
    ): Atomic|Union {
        $generic_type = $parse_tree->value;

        $generic_params = [];

        foreach ($parse_tree->children as $i => $child_tree) {
            $tree_type = self::getTypeFromTree(
                $child_tree,
                $codebase,
                null,
                $template_type_map,
                $type_aliases,
                $from_docblock,
            );

            if ($generic_type === 'class-string-map'
                && $i === 0
            ) {
                if ($tree_type instanceof TTemplateParam) {
                    $template_type_map[$tree_type->param_name] = ['class-string-map' => $tree_type->as];
                } elseif ($tree_type instanceof TNamedObject) {
                    $template_type_map[$tree_type->value] = ['class-string-map' => Type::getObject()];
                }
            }

            $generic_params[] = $tree_type instanceof Union
                ? $tree_type
                : new Union([$tree_type], ['from_docblock' => $from_docblock])
            ;
        }

        $generic_type_value = TypeTokenizer::fixScalarTerms($generic_type);

        if (($generic_type_value === 'array'
                || $generic_type_value === 'non-empty-array'
                || $generic_type_value === 'associative-array')
            && count($generic_params) === 1
        ) {
            array_unshift($generic_params, new Union([new TArrayKey($from_docblock)]));
        } elseif (count($generic_params) === 1
            && in_array(
                $generic_type_value,
                ['iterable', 'Traversable', 'Iterator', 'IteratorAggregate', 'arraylike-object'],
                true,
            )
        ) {
            array_unshift($generic_params, new Union([new TMixed(false, $from_docblock)]));
        } elseif ($generic_type_value === 'Generator') {
            if (count($generic_params) === 1) {
                array_unshift($generic_params, new Union([new TMixed(false, $from_docblock)]));
            }

            for ($i = 0, $l = 4 - count($generic_params); $i < $l; ++$i) {
                $generic_params[] = new Union([new TMixed(false, $from_docblock)]);
            }
        }

        if (!$generic_params) {
            throw new TypeParseTreeException('No generic params provided for type');
        }

        if ($generic_type_value === 'array'
            || $generic_type_value === 'associative-array'
            || $generic_type_value === 'non-empty-array'
        ) {
            if ($generic_type_value !== 'non-empty-array') {
                $generic_type_value = 'array';
            }

            if ($generic_params[0]->isMixed()) {
                $generic_params[0] = Type::getArrayKey($from_docblock);
            }

            if (count($generic_params) !== 2) {
                throw new TypeParseTreeException('Too many template parameters for '.$generic_type_value);
            }

            if ($type_aliases !== []) {
                $intersection_types = self::resolveTypeAliases(
                    $codebase,
                    $generic_params[0]->getAtomicTypes(),
                );

                if ($intersection_types !== []) {
                    $generic_params[0] = $generic_params[0]->setTypes($intersection_types);
                }
            }

            foreach ($generic_params[0]->getAtomicTypes() as $key => $atomic_type) {
                if ($atomic_type instanceof TLiteralString
                    && ($string_to_int = ArrayAnalyzer::getLiteralArrayKeyInt($atomic_type->value)) !== false
                ) {
                    $builder = $generic_params[0]->getBuilder();
                    $builder->removeType($key);
                    $generic_params[0] = $builder->addType(new TLiteralInt($string_to_int, $from_docblock))->freeze();
                    continue;
                }

                if ($atomic_type instanceof TInt
                    || $atomic_type instanceof TString
                    || $atomic_type instanceof TArrayKey
                    || $atomic_type instanceof TClassConstant // @todo resolve and check types
                    || $atomic_type instanceof TMixed
                    || $atomic_type instanceof TNever
                    || $atomic_type instanceof TTemplateParam
                    || $atomic_type instanceof TTemplateIndexedAccess
                    || $atomic_type instanceof TTemplateValueOf
                    || $atomic_type instanceof TTemplateKeyOf
                    || $atomic_type instanceof TTemplateParamClass
                    || $atomic_type instanceof TTypeAlias
                    || $atomic_type instanceof TValueOf
                    || $atomic_type instanceof TConditional
                    || $atomic_type instanceof TKeyOf
                    || !$from_docblock
                ) {
                    continue;
                }

                if ($codebase->register_stub_files || $codebase->register_autoload_files) {
                    $builder = $generic_params[0]->getBuilder();
                    $builder->removeType($key);

                    if (count($generic_params[0]->getAtomicTypes()) <= 1) {
                        $builder = $builder->addType(new TArrayKey($from_docblock));
                    }

                    $generic_params[0] = $builder->freeze();
                    continue;
                }

                throw new TypeParseTreeException('Invalid array key type ' . $atomic_type->getKey());
            }

            return $generic_type_value === 'array'
                ? new TArray($generic_params, $from_docblock)
                : new TNonEmptyArray($generic_params, null, null, 'non-empty-array', $from_docblock)
            ;
        }

        if ($generic_type_value === 'arraylike-object') {
            $array_acccess = new TGenericObject('ArrayAccess', $generic_params, false, false, [], $from_docblock);
            $countable = new TNamedObject('Countable', false, false, [], $from_docblock);
            return new TGenericObject(
                'Traversable',
                $generic_params,
                false,
                false,
                [
                    $array_acccess->getKey() => $array_acccess,
                    $countable->getKey() => $countable,
                ],
                $from_docblock,
            );
        }

        if ($generic_type_value === 'iterable') {
            if (count($generic_params) > 2) {
                throw new TypeParseTreeException('Too many template parameters for iterable');
            }
            return new TIterable($generic_params, [], $from_docblock);
        }

        if ($generic_type_value === 'list') {
            if (count($generic_params) > 1) {
                throw new TypeParseTreeException('Too many template parameters for list');
            }
            return Type::getListAtomic($generic_params[0], $from_docblock);
        }

        if ($generic_type_value === 'non-empty-list') {
            return Type::getNonEmptyListAtomic($generic_params[0], $from_docblock);
        }

        if ($generic_type_value === 'class-string'
            || $generic_type_value === 'interface-string'
            || $generic_type_value === 'enum-string'
        ) {
            $class_name = $generic_params[0]->getId(false);

            if (isset($template_type_map[$class_name])) {
                $first_class = array_keys($template_type_map[$class_name])[0];

                return self::getGenericParamClass(
                    $class_name,
                    $template_type_map[$class_name][$first_class],
                    $first_class,
                    $from_docblock,
                );
            }

            $types = [];
            foreach ($generic_params[0]->getAtomicTypes() as $type) {
                if ($type instanceof TNamedObject) {
                    $types[] = new TClassString($type->value, $type, false, false, false, $from_docblock);
                    continue;
                }

                if ($type instanceof TCallableObject) {
                    $types[] = new TUnknownClassString($type, false, $from_docblock);
                    continue;
                }

                throw new TypeParseTreeException('class-string param can only target to named or callable objects');
            }

            assert(
                $types !== [],
                'Since `Union` cannot be empty and all non-supported atomics lead to thrown exception,'
                .' we can safely assert that the types array is non-empty.',
            );

            return new Union($types);
        }

        if ($generic_type_value === 'class-string-map') {
            if (count($generic_params) !== 2) {
                throw new TypeParseTreeException(
                    'There should only be two params for class-string-map, '
                    . count($generic_params) . ' provided',
                );
            }

            $template_marker_parts = array_values($generic_params[0]->getAtomicTypes());

            $template_marker = $template_marker_parts[0];

            $template_as_type = null;

            if ($template_marker instanceof TNamedObject) {
                $template_param_name = $template_marker->value;
            } elseif ($template_marker instanceof TTemplateParam) {
                $template_param_name = $template_marker->param_name;
                $template_as_type = $template_marker->as->getSingleAtomic();

                if (!$template_as_type instanceof TNamedObject) {
                    throw new TypeParseTreeException(
                        'Unrecognised as type',
                    );
                }
            } else {
                throw new TypeParseTreeException(
                    'Unrecognised class-string-map templated param',
                );
            }

            return new TClassStringMap(
                $template_param_name,
                $template_as_type,
                $generic_params[1],
                $from_docblock,
            );
        }

        if (in_array($generic_type_value, TPropertiesOf::tokenNames())) {
            if (count($generic_params) !== 1) {
                throw new TypeParseTreeException($generic_type_value . ' requires exactly one parameter.');
            }

            $param_name = (string) $generic_params[0];

            if (isset($template_type_map[$param_name])
                && ($defining_class = array_key_first($template_type_map[$param_name])) !== null
            ) {
                $template_param = $generic_params[0]->getSingleAtomic();
                if (!$template_param instanceof TTemplateParam) {
                    throw new TypeParseTreeException(
                        $generic_type_value . '<' . $param_name . '> must be a TTemplateParam.',
                    );
                }
                if ($template_param->getIntersectionTypes()) {
                    throw new TypeParseTreeException(
                        $generic_type_value . '<' . $param_name . '> must be a TTemplateParam'
                        . ' with no intersection types.',
                    );
                }

                return new TTemplatePropertiesOf(
                    $param_name,
                    $defining_class,
                    $template_param,
                    TPropertiesOf::filterForTokenName($generic_type_value),
                    $from_docblock,
                );
            }

            $param_union_types = array_values($generic_params[0]->getAtomicTypes());

            if (count($param_union_types) > 1) {
                throw new TypeParseTreeException('Union types are not allowed in ' . $generic_type_value . ' param');
            }

            if (!$param_union_types[0] instanceof TNamedObject) {
                throw new TypeParseTreeException('Param should be a named object in ' . $generic_type_value);
            }

            return new TPropertiesOf(
                $param_union_types[0],
                TPropertiesOf::filterForTokenName($generic_type_value),
                $from_docblock,
            );
        }

        if ($generic_type_value === 'key-of') {
            $param_name = $generic_params[0]->getId(false);

            if (isset($template_type_map[$param_name])
                && ($defining_class = array_key_first($template_type_map[$param_name])) !== null
            ) {
                return new TTemplateKeyOf(
                    $param_name,
                    $defining_class,
                    $generic_params[0],
                    $from_docblock,
                );
            }

            if (!TKeyOf::isViableTemplateType($generic_params[0])) {
                throw new TypeParseTreeException(
                    'Untemplated key-of param ' . $param_name . ' should be an array',
                );
            }

            return new TKeyOf($generic_params[0], $from_docblock);
        }

        if ($generic_type_value === 'value-of') {
            $param_name = $generic_params[0]->getId(false);

            if (isset($template_type_map[$param_name])
                && ($defining_class = array_key_first($template_type_map[$param_name])) !== null
            ) {
                return new TTemplateValueOf(
                    $param_name,
                    $defining_class,
                    $generic_params[0],
                    $from_docblock,
                );
            }

            if (!TValueOf::isViableTemplateType($generic_params[0])) {
                throw new TypeParseTreeException(
                    'Untemplated value-of param ' . $param_name . ' should be an array',
                );
            }

            return new TValueOf($generic_params[0]);
        }

        if ($generic_type_value === 'int-mask') {
            $atomic_types = [];

            foreach ($generic_params as $generic_param) {
                if (!$generic_param->isSingle()) {
                    throw new TypeParseTreeException(
                        'int-mask types must all be non-union',
                    );
                }

                $generic_param_atomics = $generic_param->getAtomicTypes();

                $atomic_type = reset($generic_param_atomics);

                if ($atomic_type instanceof TNamedObject) {
                    if (defined($atomic_type->value)) {
                        /** @var mixed */
                        $constant_value = constant($atomic_type->value);

                        if (!is_int($constant_value)) {
                            throw new TypeParseTreeException(
                                'int-mask types must all be integer values',
                            );
                        }

                        $atomic_type = new TLiteralInt($constant_value, $from_docblock);
                    } else {
                        throw new TypeParseTreeException(
                            'int-mask types must all be integer values',
                        );
                    }
                }

                if (!$atomic_type instanceof TLiteralInt
                    && !($atomic_type instanceof TClassConstant
                        && !str_contains($atomic_type->const_name, '*'))
                ) {
                    throw new TypeParseTreeException(
                        'int-mask types must all be integer values or scalar class constants',
                    );
                }

                $atomic_types[] = $atomic_type;
            }

            $potential_ints = [];

            foreach ($atomic_types as $atomic_type) {
                if (!$atomic_type instanceof TLiteralInt) {
                    return new TIntMask($atomic_types, $from_docblock);
                }

                $potential_ints[] = $atomic_type->value;
            }

            return new Union(self::getComputedIntsFromMask($potential_ints, $from_docblock));
        }

        if ($generic_type_value === 'int-mask-of') {
            $param_union_types = array_values($generic_params[0]->getAtomicTypes());

            if (count($param_union_types) > 1) {
                throw new TypeParseTreeException('Union types are not allowed in value-of type');
            }

            $param_type = $param_union_types[0];

            if (!$param_type instanceof TClassConstant
                && !$param_type instanceof TValueOf
                && !$param_type instanceof TKeyOf
            ) {
                throw new TypeParseTreeException(
                    'Invalid reference passed to int-mask-of',
                );
            } elseif ($param_type instanceof TClassConstant
                && !str_contains($param_type->const_name, '*')
            ) {
                throw new TypeParseTreeException(
                    'Class constant passed to int-mask-of must be a wildcard type',
                );
            }

            return new TIntMaskOf($param_type, $from_docblock);
        }

        if ($generic_type_value === 'int') {
            if (count($generic_params) !== 2) {
                throw new TypeParseTreeException('int range must have 2 params');
            }
            assert(count($parse_tree->children) === 2);

            $get_int_range_bound = static function (
                ParseTree $parse_tree,
                Union $generic_param,
                string $bound_name,
            ): ?int {
                if (!$parse_tree instanceof Value
                    || count($generic_param->getAtomicTypes()) > 1
                    || (!$generic_param->getSingleAtomic() instanceof TLiteralInt
                        && $parse_tree->value !== $bound_name
                        && $parse_tree->text !== $bound_name
                    )
                ) {
                    throw new TypeParseTreeException(
                        "Invalid type \"{$generic_param->getId()}\" as int $bound_name boundary",
                    );
                }
                $generic_param_atomic = $generic_param->getSingleAtomic();
                return $generic_param_atomic instanceof TLiteralInt ? $generic_param_atomic->value : null;
            };

            $min_bound = $get_int_range_bound($parse_tree->children[0], $generic_params[0], TIntRange::BOUND_MIN);
            $max_bound = $get_int_range_bound($parse_tree->children[1], $generic_params[1], TIntRange::BOUND_MAX);

            if ($min_bound === null && $max_bound === null) {
                return new TInt($from_docblock);
            }

            if (is_int($min_bound) && is_int($max_bound) && $min_bound > $max_bound) {
                throw new TypeParseTreeException(
                    "Min bound can't be greater than max bound, int<$min_bound, $max_bound> given",
                );
            }

            if (is_int($min_bound) && is_int($max_bound) && $min_bound > $max_bound) {
                throw new TypeParseTreeException(
                    "Min bound can't be greater than max bound, int<$min_bound, $max_bound> given",
                );
            }

            return new TIntRange($min_bound, $max_bound, $from_docblock);
        }

        if (isset(TypeTokenizer::PSALM_RESERVED_WORDS[$generic_type_value])
            && $generic_type_value !== 'self'
            && $generic_type_value !== 'static'
        ) {
            throw new TypeParseTreeException('Cannot create generic object with reserved word');
        }

        return new TGenericObject($generic_type_value, $generic_params, false, false, [], $from_docblock);
    }

    /**
     * @param  array<string, array<string, Union>> $template_type_map
     * @param  array<string, TypeAlias> $type_aliases
     * @throws TypeParseTreeException
     */
    private static function getTypeFromUnionTree(
        UnionTree $parse_tree,
        Codebase $codebase,
        array $template_type_map,
        array $type_aliases,
        bool $from_docblock,
    ): Union {
        $has_null = false;

        $atomic_types = [];

        foreach ($parse_tree->children as $child_tree) {
            if ($child_tree instanceof NullableTree) {
                if (!isset($child_tree->children[0])) {
                    throw new TypeParseTreeException('Invalid ? character');
                }

                $atomic_type = self::getTypeFromTree(
                    $child_tree->children[0],
                    $codebase,
                    null,
                    $template_type_map,
                    $type_aliases,
                    $from_docblock,
                );
                $has_null = true;
            } else {
                $atomic_type = self::getTypeFromTree(
                    $child_tree,
                    $codebase,
                    null,
                    $template_type_map,
                    $type_aliases,
                    $from_docblock,
                );
            }

            if ($atomic_type instanceof Union) {
                foreach ($atomic_type->getAtomicTypes() as $type) {
                    $atomic_types[] = $type;
                }

                continue;
            }

            $atomic_types[] = $atomic_type;
        }

        if ($has_null) {
            $atomic_types[] = new TNull($from_docblock);
        }

        if (!$atomic_types) {
            throw new TypeParseTreeException(
                'No atomic types found',
            );
        }

        return TypeCombiner::combine($atomic_types);
    }

    /**
     * @param  array<string, array<string, Union>> $template_type_map
     * @param  array<string, TypeAlias> $type_aliases
     * @throws TypeParseTreeException
     */
    private static function getTypeFromIntersectionTree(
        IntersectionTree $parse_tree,
        Codebase $codebase,
        array $template_type_map,
        array $type_aliases,
        bool $from_docblock,
    ): Atomic {
        $intersection_types = [];

        foreach ($parse_tree->children as $name => $child_tree) {
            $atomic_type = self::getTypeFromTree(
                $child_tree,
                $codebase,
                null,
                $template_type_map,
                $type_aliases,
                $from_docblock,
            );

            if (!$atomic_type instanceof Atomic) {
                throw new TypeParseTreeException(
                    'Intersection types cannot contain unions',
                );
            }

            $intersection_types[$name] = $atomic_type;
        }

        if ($intersection_types === []) {
            return new TMixed();
        }

        $first_type = reset($intersection_types);
        $last_type = end($intersection_types);

        $onlyTKeyedArray = $first_type instanceof TKeyedArray
            || $last_type instanceof TKeyedArray;

        foreach ($intersection_types as $intersection_type) {
            if (!$intersection_type instanceof TKeyedArray
                && ($intersection_type !== $first_type
                    || !$first_type instanceof TArray)
                && ($intersection_type !== $last_type
                    || !$last_type instanceof TArray)
            ) {
                $onlyTKeyedArray = false;
                break;
            }
        }

        if ($onlyTKeyedArray) {
            /**
             * @var array<TKeyedArray> $intersection_types
             * @var TKeyedArray $first_type
             * @var TKeyedArray $last_type
             */
            return self::getTypeFromKeyedArrays(
                $codebase,
                $intersection_types,
                $first_type,
                $last_type,
                $from_docblock,
            );
        }

        $keyed_intersection_types = self::extractKeyedIntersectionTypes(
            $codebase,
            $intersection_types,
        );

        $intersect_static = false;

        if (isset($keyed_intersection_types['static'])) {
            unset($keyed_intersection_types['static']);
            $intersect_static = true;
        }

        if ($keyed_intersection_types === [] && $intersect_static) {
            return new TNamedObject('static', false, false, [], $from_docblock);
        }

        $first_type = array_shift($keyed_intersection_types);
        assert($first_type !== null);

        // Keyed array intersection are merged together and are not combinable with object-types
        if ($first_type instanceof TKeyedArray) {
            // assume all types are keyed arrays
            array_unshift($keyed_intersection_types, $first_type);
            /** @var TKeyedArray $last_type */
            $last_type = end($keyed_intersection_types);

            /** @var array<TKeyedArray> $keyed_intersection_types */
            return self::getTypeFromKeyedArrays(
                $codebase,
                $keyed_intersection_types,
                $first_type,
                $last_type,
                $from_docblock,
            );
        }

        if ($intersect_static
            && $first_type instanceof TNamedObject
        ) {
            $first_type->is_static = true;
        }

        if ($keyed_intersection_types) {
            /** @var non-empty-array<string,TIterable|TNamedObject|TCallableObject|TTemplateParam|TObjectWithProperties> $keyed_intersection_types */
            return $first_type->setIntersectionTypes($keyed_intersection_types);
        }

        return $first_type;
    }

    /**
     * @param  array<string, array<string, Union>> $template_type_map
     * @param  array<string, TypeAlias> $type_aliases
     * @throws TypeParseTreeException
     */
    private static function getTypeFromCallableTree(
        CallableTree $parse_tree,
        Codebase $codebase,
        array $template_type_map,
        array $type_aliases,
        bool $from_docblock,
    ): TCallable|TClosure {
        $params = [];

        foreach ($parse_tree->children as $child_tree) {
            $is_variadic = false;
            $is_optional = false;
            $param_name = '';

            if ($child_tree instanceof CallableParamTree) {
                if (isset($child_tree->children[0])) {
                    $tree_type = self::getTypeFromTree(
                        $child_tree->children[0],
                        $codebase,
                        null,
                        $template_type_map,
                        $type_aliases,
                        $from_docblock,
                    );
                } else {
                    $tree_type = new TMixed(false, $from_docblock);
                }

                $is_variadic = $child_tree->variadic;
                $is_optional = $child_tree->has_default;
                $param_name = $child_tree->name ?? '';
            } else {
                if ($child_tree instanceof Value && strpos($child_tree->value, '$') > 0) {
                    $child_tree->value = (string) preg_replace('/(.+)\$.*/', '$1', $child_tree->value);
                }

                $tree_type = self::getTypeFromTree(
                    $child_tree,
                    $codebase,
                    null,
                    $template_type_map,
                    $type_aliases,
                    $from_docblock,
                );
            }

            $param = new FunctionLikeParameter(
                $param_name,
                false,
                $tree_type instanceof Union ? $tree_type : new Union([$tree_type]),
                null,
                null,
                null,
                $is_optional,
                false,
                $is_variadic,
            );

            $params[] = $param;
        }

        $pure = str_starts_with($parse_tree->value, 'pure-') ? true : null;

        if (in_array(strtolower($parse_tree->value), ['closure', '\closure', 'pure-closure'], true)) {
            return new TClosure('Closure', $params, null, $pure, [], [], $from_docblock);
        }

        return new TCallable('callable', $params, null, $pure, $from_docblock);
    }

    /**
     * @param  array<string, array<string, Union>> $template_type_map
     * @throws TypeParseTreeException
     */
    private static function getTypeFromIndexAccessTree(
        IndexedAccessTree $parse_tree,
        array $template_type_map,
        bool $from_docblock,
    ): TTemplateIndexedAccess {
        if (!isset($parse_tree->children[0]) || !$parse_tree->children[0] instanceof Value) {
            throw new TypeParseTreeException('Unrecognised indexed access');
        }

        $offset_param_name = $parse_tree->value;
        $array_param_name = $parse_tree->children[0]->value;

        if (!isset($template_type_map[$offset_param_name])) {
            throw new TypeParseTreeException('Unrecognised template param ' . $offset_param_name);
        }

        if (!isset($template_type_map[$array_param_name])) {
            throw new TypeParseTreeException('Unrecognised template param ' . $array_param_name);
        }

        $offset_template_data = $template_type_map[$offset_param_name];

        $offset_defining_class = array_keys($offset_template_data)[0];

        if (!$offset_defining_class
            && isset($offset_template_data[''])
            && $offset_template_data['']->isSingle()
        ) {
            $offset_template_type = $offset_template_data['']->getSingleAtomic();

            if ($offset_template_type instanceof TTemplateKeyOf) {
                $offset_defining_class = $offset_template_type->defining_class;
            }
        }

        $array_defining_class = array_keys($template_type_map[$array_param_name])[0];

        if ($offset_defining_class !== $array_defining_class
            && !str_starts_with($offset_defining_class, 'fn-')
        ) {
            throw new TypeParseTreeException('Template params are defined in different locations');
        }

        return new TTemplateIndexedAccess(
            $array_param_name,
            $offset_param_name,
            $array_defining_class,
            $from_docblock,
        );
    }

    /**
     * @param  array<string, array<string, Union>> $template_type_map
     * @param  array<string, TypeAlias> $type_aliases
     * @throws TypeParseTreeException
     */
    private static function getTypeFromKeyedArrayTree(
        KeyedArrayTree $parse_tree,
        Codebase $codebase,
        array $template_type_map,
        array $type_aliases,
        bool $from_docblock,
    ): TCallableKeyedArray|TKeyedArray|TObjectWithProperties|TArray {
        $properties = [];
        $class_strings = [];

        $type = $parse_tree->value;

        $had_optional = false;
        $had_explicit = false;
        $had_implicit = false;

        $previous_property_key = -1;

        $is_list = true;

        $sealed = true;

        $extra_params = null;

        $last_property_branch = end($parse_tree->children);
        if ($last_property_branch instanceof GenericTree
            && $last_property_branch->value === ''
        ) {
            $extra_params = $last_property_branch->children;
            array_pop($parse_tree->children);
        }

        foreach ($parse_tree->children as $i => $property_branch) {
            $class_string = false;

            if ($property_branch instanceof FieldEllipsis) {
                if ($i !== count($parse_tree->children) - 1) {
                    throw new TypeParseTreeException(
                        'Unexpected ...',
                    );
                }

                $sealed = false;

                break;
            }

            if (!$property_branch instanceof KeyedArrayPropertyTree) {
                $property_type = self::getTypeFromTree(
                    $property_branch,
                    $codebase,
                    null,
                    $template_type_map,
                    $type_aliases,
                    $from_docblock,
                );
                $property_maybe_undefined = false;
                $property_key = $i;
                $had_implicit = true;
            } elseif (count($property_branch->children) === 1) {
                $property_type = self::getTypeFromTree(
                    $property_branch->children[0],
                    $codebase,
                    null,
                    $template_type_map,
                    $type_aliases,
                    $from_docblock,
                );
                $property_maybe_undefined = $property_branch->possibly_undefined;
                if (strpos($property_branch->value, '::')) {
                    [$fq_classlike_name, $const_name] = explode('::', $property_branch->value);
                    if ($const_name === 'class') {
                        $property_key = $fq_classlike_name;
                        $class_string = true;
                    } elseif ($property_branch->value[0] === '"' || $property_branch->value[0] === "'") {
                        $property_key = $property_branch->value;
                    } else {
                        throw new TypeParseTreeException(
                            ':: in array key is only allowed for ::class',
                        );
                    }
                } else {
                    $property_key = $property_branch->value;
                }
                if ($is_list && (
                        ArrayAnalyzer::getLiteralArrayKeyInt($property_key) === false
                        || ($had_optional && !$property_maybe_undefined)
                        || $type === 'array'
                        || $type === 'callable-array'
                        || $previous_property_key != ($property_key - 1)
                    )
                ) {
                    $is_list = false;
                }
                $had_explicit = true;
                $previous_property_key = $property_key;

                if ($property_key[0] === '\'' || $property_key[0] === '"') {
                    $property_key = stripslashes(substr($property_key, 1, -1));
                }
            } else {
                throw new TypeParseTreeException(
                    'Missing property type',
                );
            }

            if (!$property_type instanceof Union) {
                $property_type = new Union([$property_type], ['from_docblock' => $from_docblock]);
            }

            if ($property_maybe_undefined) {
                $property_type->possibly_undefined = true;
                $had_optional = true;
            }

            if (isset($properties[$property_key])) {
                throw new TypeParseTreeException("Duplicate key $property_key detected");
            }

            $properties[$property_key] = $property_type;
            if ($class_string) {
                $class_strings[$property_key] = true;
            }
        }

        if ($had_explicit && $had_implicit) {
            throw new TypeParseTreeException('Cannot mix explicit and implicit keys');
        }

        if ($type === 'object') {
            return new TObjectWithProperties($properties, [], [], $from_docblock);
        }

        $callable = str_starts_with($type, 'callable-');
        $class = TKeyedArray::class;
        if ($callable) {
            $class = TCallableKeyedArray::class;
            $type = substr($type, 9);
        }

        if ($callable && !$properties) {
            throw new TypeParseTreeException('A callable array cannot be empty');
        }

        if ($type !== 'array' && $type !== 'list') {
            throw new TypeParseTreeException('Unexpected brace character');
        }

        if ($type === 'list' && !$is_list) {
            throw new TypeParseTreeException('A list shape cannot describe a non-list');
        }

        if (!$properties) {
            return new TArray([Type::getNever($from_docblock), Type::getNever($from_docblock)], $from_docblock);
        }

        if ($extra_params) {
            if ($is_list && count($extra_params) !== 1) {
                throw new TypeParseTreeException('Must have exactly one extra field!');
            }
            if (!$is_list && count($extra_params) !== 2) {
                throw new TypeParseTreeException('Must have exactly two extra fields!');
            }
            $final_extra_params = $is_list ? [Type::getListKey(true)] : [];
            foreach ($extra_params as $child_tree) {
                $child_type = self::getTypeFromTree(
                    $child_tree,
                    $codebase,
                    null,
                    $template_type_map,
                    $type_aliases,
                    $from_docblock,
                );
                if ($child_type instanceof Atomic) {
                    $child_type = new Union([$child_type]);
                }
                $final_extra_params []= $child_type;
            }
            $extra_params = $final_extra_params;
        }
        return new $class(
            $properties,
            $class_strings,
            $extra_params ?? ($sealed
                ? null
                : [$is_list ? Type::getListKey() : Type::getArrayKey(), Type::getMixed()]
            ),
            $is_list,
            $from_docblock,
        );
    }

    /**
     * @param TNamedObject|TObjectWithProperties|TCallableObject|TIterable|TTemplateParam|TKeyedArray $intersection_type
     */
    private static function extractIntersectionKey(Atomic $intersection_type): string
    {
        return $intersection_type instanceof TIterable || $intersection_type instanceof TKeyedArray
            ? $intersection_type->getId()
            : $intersection_type->getKey();
    }

    /**
     * @param non-empty-array<Atomic> $intersection_types
     * @return non-empty-array<string,TIterable|TNamedObject|TCallableObject|TTemplateParam|TObjectWithProperties|TKeyedArray>
     */
    private static function extractKeyedIntersectionTypes(
        Codebase $codebase,
        array $intersection_types,
    ): array {
        $keyed_intersection_types = [];
        $callable_intersection = null;
        $any_object_type_found = $any_array_found = false;

        $normalized_intersection_types = self::resolveTypeAliases(
            $codebase,
            $intersection_types,
        );

        foreach ($normalized_intersection_types as $intersection_type) {
            if ($intersection_type instanceof TKeyedArray
                && !$intersection_type instanceof TCallableKeyedArray
            ) {
                $any_array_found = true;

                if ($any_object_type_found) {
                    throw new TypeParseTreeException(
                        'The intersection type must not mix array and object types!',
                    );
                }

                $keyed_intersection_types[self::extractIntersectionKey($intersection_type)] = $intersection_type;
                continue;
            }

            $any_object_type_found = true;

            if ($intersection_type instanceof TIterable
                || $intersection_type instanceof TNamedObject
                || $intersection_type instanceof TTemplateParam
                || $intersection_type instanceof TObjectWithProperties
            ) {
                $keyed_intersection_types[self::extractIntersectionKey($intersection_type)] = $intersection_type;
                continue;
            }

            if ($intersection_type::class === TObject::class) {
                continue;
            }

            if ($intersection_type instanceof TCallable) {
                if ($callable_intersection !== null) {
                    throw new TypeParseTreeException(
                        'The intersection type must not contain more than one callable type!',
                    );
                }
                $callable_intersection = $intersection_type;
                continue;
            }

            throw new TypeParseTreeException(
                'Intersection types must be all objects, '
                . $intersection_type::class . ' provided',
            );
        }

        if ($callable_intersection !== null) {
            $callable_object_type = new TCallableObject(
                $callable_intersection->from_docblock,
                $callable_intersection,
            );

            $keyed_intersection_types[self::extractIntersectionKey($callable_object_type)] = $callable_object_type;
        }

        if ($any_object_type_found && $any_array_found) {
            throw new TypeParseTreeException(
                'Intersection types must be all objects or all keyed array.',
            );
        }

        assert($keyed_intersection_types !== []);

        return $keyed_intersection_types;
    }

    /**
     * @param array<Atomic> $intersection_types
     * @return array<Atomic>
     */
    private static function resolveTypeAliases(Codebase $codebase, array $intersection_types): array
    {
        $normalized_intersection_types = [];
        $modified = false;
        foreach ($intersection_types as $intersection_type) {
            if (!$intersection_type instanceof TTypeAlias
                || !$codebase->classlike_storage_provider->has($intersection_type->declaring_fq_classlike_name)
            ) {
                $normalized_intersection_types[] = [$intersection_type];
                continue;
            }

            $expanded_intersection_type = TypeExpander::expandAtomic(
                $codebase,
                $intersection_type,
                null,
                null,
                null,
                true,
                false,
                false,
                true,
                true,
                true,
            );

            $modified = $modified || $expanded_intersection_type[0] !== $intersection_type;
            $normalized_intersection_types[] = $expanded_intersection_type;
        }

        if ($modified === false) {
            return $intersection_types;
        }

        return self::resolveTypeAliases(
            $codebase,
            array_merge(...$normalized_intersection_types),
        );
    }

    /**
     * @param array<TKeyedArray> $intersection_types
     * @param TKeyedArray|TArray $first_type
     * @param TKeyedArray|TArray $last_type
     */
    private static function getTypeFromKeyedArrays(
        Codebase $codebase,
        array $intersection_types,
        Atomic $first_type,
        Atomic $last_type,
        bool $from_docblock,
    ): Atomic {
        /** @var non-empty-array<string|int, Union> */
        $properties = [];

        if ($first_type instanceof TArray) {
            array_shift($intersection_types);
        } elseif ($last_type instanceof TArray) {
            array_pop($intersection_types);
        }

        $all_sealed = true;

        foreach ($intersection_types as $intersection_type) {
            if ($intersection_type->fallback_params !== null) {
                $all_sealed = false;
            }

            foreach ($intersection_type->properties as $property => $property_type) {
                if (!array_key_exists($property, $properties)) {
                    $properties[$property] = $property_type;
                    continue;
                }

                $new_type = Type::intersectUnionTypes(
                    $properties[$property],
                    $property_type,
                    $codebase,
                );

                if ($new_type === null) {
                    throw new TypeParseTreeException(
                        'Incompatible intersection types for "' . $property . '", '
                        . $properties[$property] . ' and ' . $property_type
                        . ' provided',
                    );
                }
                $properties[$property] = $new_type;
            }
        }

        $first_or_last_type = $first_type instanceof TArray
            ? $first_type
            : ($last_type instanceof TArray ? $last_type : null);

        $fallback_params = null;

        if ($first_or_last_type !== null) {
            $fallback_params = [
                $first_or_last_type->type_params[0],
                $first_or_last_type->type_params[1],
            ];
        } elseif (!$all_sealed) {
            $fallback_params = [Type::getArrayKey(), Type::getMixed()];
        }

        return new TKeyedArray(
            $properties,
            null,
            $fallback_params,
            false,
            $from_docblock,
        );
    }
}<|MERGE_RESOLUTION|>--- conflicted
+++ resolved
@@ -89,11 +89,8 @@
 use function defined;
 use function end;
 use function explode;
-<<<<<<< HEAD
 use function filter_var;
-=======
 use function get_class;
->>>>>>> bfbd53c4
 use function in_array;
 use function is_int;
 use function is_numeric;
