--- conflicted
+++ resolved
@@ -2956,11 +2956,7 @@
                         $enum_value !== null,
                         'Verified enum type above, value can not contain `null` anymore.',
                     );
-<<<<<<< HEAD
-                    $reconciled_types[] = $enum_case->value;
-=======
-                    $reconciled_types[] = Type::getLiteral($enum_value);
->>>>>>> ba4e3125
+                    $reconciled_types[] = $enum_value;
                 }
 
                 continue;
@@ -2971,15 +2967,9 @@
                 return null;
             }
 
-<<<<<<< HEAD
-            assert($enum_case->value !== null, 'Verified enum type above, value can not contain `null` anymore.');
-            $reconciled_types[] = $enum_case->value;
-=======
             $enum_value = $enum_case->getValue($codebase->classlikes);
-
             assert($enum_value !== null, 'Verified enum type above, value can not contain `null` anymore.');
-            $reconciled_types[] = Type::getLiteral($enum_value);
->>>>>>> ba4e3125
+            $reconciled_types[] = $enum_value;
         }
 
         if ($reconciled_types === []) {
