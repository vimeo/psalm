--- conflicted
+++ resolved
@@ -1222,16 +1222,11 @@
                         && $type instanceof TNonEmptyString
                     ) {
                         $combination->value_types['string'] = new TNonEmptyString();
-<<<<<<< HEAD
                     } elseif ($type::class === TNonEmptyNonspecificLiteralString::class
-                        && $combination->value_types['string'] instanceof TNonEmptyString
-=======
-                    } elseif (get_class($type) === TNonEmptyNonspecificLiteralString::class
                         && (
                             $combination->value_types['string'] instanceof TNonEmptyString
                             || $combination->value_types['string'] instanceof TNonspecificLiteralString
                         )
->>>>>>> bfbd53c4
                     ) {
                         // do nothing
                     } elseif (get_class($type) === TNonspecificLiteralString::class
