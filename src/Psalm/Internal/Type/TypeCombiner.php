<?php

namespace Psalm\Internal\Type;

use InvalidArgumentException;
use Psalm\Codebase;
use Psalm\Type;
use Psalm\Type\Atomic;
use Psalm\Type\Atomic\Scalar;
use Psalm\Type\Atomic\TArray;
use Psalm\Type\Atomic\TArrayKey;
use Psalm\Type\Atomic\TBool;
use Psalm\Type\Atomic\TCallable;
use Psalm\Type\Atomic\TCallableArray;
use Psalm\Type\Atomic\TCallableKeyedArray;
use Psalm\Type\Atomic\TCallableObject;
use Psalm\Type\Atomic\TCallableString;
use Psalm\Type\Atomic\TClassString;
use Psalm\Type\Atomic\TClassStringMap;
use Psalm\Type\Atomic\TEmptyMixed;
use Psalm\Type\Atomic\TEnumCase;
use Psalm\Type\Atomic\TFalse;
use Psalm\Type\Atomic\TFloat;
use Psalm\Type\Atomic\TGenericObject;
use Psalm\Type\Atomic\TInt;
use Psalm\Type\Atomic\TIntRange;
use Psalm\Type\Atomic\TIterable;
use Psalm\Type\Atomic\TKeyedArray;
use Psalm\Type\Atomic\TList;
use Psalm\Type\Atomic\TLiteralClassString;
use Psalm\Type\Atomic\TLiteralFloat;
use Psalm\Type\Atomic\TLiteralInt;
use Psalm\Type\Atomic\TLiteralString;
use Psalm\Type\Atomic\TLowercaseString;
use Psalm\Type\Atomic\TMixed;
use Psalm\Type\Atomic\TNamedObject;
use Psalm\Type\Atomic\TNever;
use Psalm\Type\Atomic\TNonEmptyArray;
use Psalm\Type\Atomic\TNonEmptyList;
use Psalm\Type\Atomic\TNonEmptyLowercaseString;
use Psalm\Type\Atomic\TNonEmptyMixed;
use Psalm\Type\Atomic\TNonEmptyNonspecificLiteralString;
use Psalm\Type\Atomic\TNonEmptyString;
use Psalm\Type\Atomic\TNonFalsyString;
use Psalm\Type\Atomic\TNonspecificLiteralInt;
use Psalm\Type\Atomic\TNonspecificLiteralString;
use Psalm\Type\Atomic\TNull;
use Psalm\Type\Atomic\TNumericString;
use Psalm\Type\Atomic\TObject;
use Psalm\Type\Atomic\TObjectWithProperties;
use Psalm\Type\Atomic\TScalar;
use Psalm\Type\Atomic\TString;
use Psalm\Type\Atomic\TTemplateParam;
use Psalm\Type\Atomic\TTemplateParamClass;
use Psalm\Type\Atomic\TTrue;
use Psalm\Type\Union;
use UnexpectedValueException;

use function array_filter;
use function array_intersect_key;
use function array_key_exists;
use function array_keys;
use function array_merge;
use function array_values;
use function count;
use function get_class;
use function is_int;
use function is_numeric;
use function min;
use function strpos;
use function strtolower;
use function substr;

/**
 * @internal
 */
class TypeCombiner
{
    /**
     * Combines types together
     *  - so `int + string = int|string`
     *  - so `array<int> + array<string> = array<int|string>`
     *  - and `array<int> + string = array<int>|string`
     *  - and `array<never> + array<never> = array<never>`
     *  - and `array<string> + array<never> = array<string>`
     *  - and `array + array<string> = array<mixed>`
     *
     * @param  non-empty-list<Atomic>    $types
     * @param  int    $literal_limit any greater number of literal types than this
     *                               will be merged to a scalar
     * @psalm-pure
     */
    public static function combine(
        array $types,
        ?Codebase $codebase = null,
        bool $overwrite_empty_array = false,
        bool $allow_mixed_union = true,
        int $literal_limit = 500
    ): Union {
        if (count($types) === 1) {
            $union_type = new Union([$types[0]]);

            if ($types[0]->from_docblock) {
                $union_type->from_docblock = true;
            }

            return $union_type;
        }

        $combination = new TypeCombination();

        $from_docblock = false;

        foreach ($types as $type) {
            $from_docblock = $from_docblock || $type->from_docblock;

            $result = self::scrapeTypeProperties(
                $type,
                $combination,
                $codebase,
                $overwrite_empty_array,
                $allow_mixed_union,
                $literal_limit
            );

            if ($result) {
                if ($from_docblock) {
                    $result->from_docblock = true;
                }

                return $result;
            }
        }

        if (count($combination->value_types) === 1
            && !count($combination->objectlike_entries)
            && !$combination->array_type_params
            && !$combination->builtin_type_params
            && !$combination->object_type_params
            && !$combination->named_object_types
            && !$combination->strings
            && !$combination->class_string_types
            && !$combination->ints
            && !$combination->floats
        ) {
            if (isset($combination->value_types['false'])) {
                $union_type = Type::getFalse();

                if ($from_docblock) {
                    $union_type->from_docblock = true;
                }

                return $union_type;
            }

            if (isset($combination->value_types['true'])) {
                $union_type = Type::getTrue();

                if ($from_docblock) {
                    $union_type->from_docblock = true;
                }

                return $union_type;
            }
        } elseif (isset($combination->value_types['void'])) {
            unset($combination->value_types['void']);

            // if we're merging with another type, we cannot represent it in PHP
            $from_docblock = true;

            if (!isset($combination->value_types['null'])) {
                $combination->value_types['null'] = new TNull();
            }
        }

        if (isset($combination->value_types['true']) && isset($combination->value_types['false'])) {
            unset($combination->value_types['true'], $combination->value_types['false']);

            $combination->value_types['bool'] = new TBool();
        }

        if ($combination->array_type_params
            && (isset($combination->named_object_types['Traversable'])
                || isset($combination->builtin_type_params['Traversable']))
            && (
                isset($combination->builtin_type_params['Traversable'])
                || (isset($combination->named_object_types['Traversable'])
                    && $combination->named_object_types['Traversable']->from_docblock)
            )
            && !$combination->extra_types
        ) {
            $array_param_types = $combination->array_type_params;
            $traversable_param_types = $combination->builtin_type_params['Traversable']
                ?? [Type::getMixed(), Type::getMixed()];

            $combined_param_types = [];

            foreach ($array_param_types as $i => $array_param_type) {
                $combined_param_types[] = Type::combineUnionTypes($array_param_type, $traversable_param_types[$i]);
            }

            $combination->value_types['iterable'] = new TIterable($combined_param_types);

            $combination->array_type_params = [];

            /**
             * @psalm-suppress PossiblyNullArrayAccess
             */
            unset(
                $combination->value_types['array'],
                $combination->named_object_types['Traversable'],
                $combination->builtin_type_params['Traversable']
            );
        }

        if ($combination->empty_mixed && $combination->non_empty_mixed) {
            $combination->value_types['mixed'] = new TMixed((bool) $combination->mixed_from_loop_isset);
        }

        $new_types = [];

        if ($combination->objectlike_entries) {
            $new_types = self::handleKeyedArrayEntries(
                $combination,
                $overwrite_empty_array
            );
        }

        if ($combination->array_type_params) {
            if (count($combination->array_type_params) !== 2) {
                throw new UnexpectedValueException('Unexpected number of parameters');
            }

            $new_types[] = self::getArrayTypeFromGenericParams(
                $codebase,
                $combination,
                $overwrite_empty_array,
                $allow_mixed_union,
                $type,
                $combination->array_type_params
            );
        }

        if ($combination->extra_types) {
            /** @psalm-suppress PropertyTypeCoercion */
            $combination = $combination->setIntersectionTypes(self::combine(
                array_values($combination->extra_types),
                $codebase
            )->getAtomicTypes());
        }

        foreach ($combination->builtin_type_params as $generic_type => $generic_type_params) {
            if ($generic_type === 'iterable') {
                $new_types[] = new TIterable($generic_type_params);
            } else {
                $generic_object = new TGenericObject($generic_type, $generic_type_params, false, $combination->extra_types);
                $new_types[] = $generic_object;

                if ($combination->named_object_types) {
                    unset($combination->named_object_types[$generic_type]);
                }
            }
        }

        foreach ($combination->object_type_params as $generic_type => $generic_type_params) {
            $generic_type = substr($generic_type, 0, (int) strpos($generic_type, '<'));

            $generic_object = new TGenericObject(
                $generic_type,
                $generic_type_params,
                false,
                $combination->extra_types
            );

            if ($combination->object_static[$generic_type] ?? false) {
                $generic_object->is_static = true;
            }
            $new_types[] = $generic_object;
        }

        if ($combination->class_string_types) {
            if ($combination->strings) {
                foreach ($combination->strings as $k => $string) {
                    if ($string instanceof TLiteralClassString) {
                        $combination->class_string_types[$string->value] = new TNamedObject($string->value);
                        unset($combination->strings[$k]);
                    }
                }
            }

            $has_non_specific_string = isset($combination->value_types['string'])
                && get_class($combination->value_types['string']) === TString::class;

            if (!$has_non_specific_string) {
                $object_type = self::combine(
                    array_values($combination->class_string_types),
                    $codebase
                );

                foreach ($object_type->getAtomicTypes() as $object_atomic_type) {
                    if ($object_atomic_type instanceof TNamedObject) {
                        $new_types[] = new TClassString($object_atomic_type->value, $object_atomic_type);
                    } elseif ($object_atomic_type instanceof TObject) {
                        $new_types[] = new TClassString();
                    }
                }
            }
        }

        if ($combination->strings) {
            $new_types = array_merge($new_types, array_values($combination->strings));
        }

        if ($combination->ints) {
            $new_types = array_merge($new_types, array_values($combination->ints));
        }

        if ($combination->floats) {
            $new_types = array_merge($new_types, array_values($combination->floats));
        }

        if (isset($combination->value_types['string'])
            && isset($combination->value_types['int'])
            && isset($combination->value_types['bool'])
            && isset($combination->value_types['float'])
        ) {
            unset(
                $combination->value_types['string'],
                $combination->value_types['int'],
                $combination->value_types['bool'],
                $combination->value_types['float']
            );
            $combination->value_types['scalar'] = new TScalar;
        }

        if ($combination->named_object_types !== null) {
            foreach ($combination->value_types as $key => $atomic_type) {
                if ($atomic_type instanceof TEnumCase && isset($combination->named_object_types[$atomic_type->value])) {
                    unset($combination->value_types[$key]);
                }
            }
            $combination->value_types += $combination->named_object_types;
        }

        $has_never = isset($combination->value_types['never']);

        foreach ($combination->value_types as $type) {
            if ($type instanceof TMixed
                && $combination->mixed_from_loop_isset
                && (count($combination->value_types) > (1 + (int) $has_never) || count($new_types) > (int) $has_never)
            ) {
                continue;
            }

            if ($type instanceof TNever && (count($combination->value_types) > 1 || count($new_types))) {
                $has_never = true;
                continue;
            }

            $new_types[] = $type;
        }

        if (!$new_types && !$has_never) {
            throw new UnexpectedValueException('There should be types here');
        } elseif (!$new_types && $has_never) {
            $union_type = Type::getNever();
        } else {
            $union_type = new Union($new_types);
        }

        if ($from_docblock) {
            $union_type->from_docblock = true;
        }

        return $union_type;
    }

    private static function scrapeTypeProperties(
        Atomic $type,
        TypeCombination $combination,
        ?Codebase $codebase,
        bool $overwrite_empty_array,
        bool $allow_mixed_union,
        int $literal_limit
    ): ?Union {
        if ($type instanceof TMixed) {
            if ($type->from_loop_isset) {
                if ($combination->mixed_from_loop_isset === null) {
                    $combination->mixed_from_loop_isset = true;
                } else {
                    return null;
                }
            } else {
                $combination->mixed_from_loop_isset = false;
            }

            if ($type instanceof TNonEmptyMixed) {
                $combination->non_empty_mixed = true;

                if ($combination->empty_mixed) {
                    return null;
                }
            } elseif ($type instanceof TEmptyMixed) {
                $combination->empty_mixed = true;

                if ($combination->non_empty_mixed) {
                    return null;
                }
            } else {
                $combination->empty_mixed = true;
                $combination->non_empty_mixed = true;
            }

            if (!$allow_mixed_union) {
                return Type::getMixed($combination->mixed_from_loop_isset);
            }
        }

        // deal with false|bool => bool
        if (($type instanceof TFalse || $type instanceof TTrue) && isset($combination->value_types['bool'])) {
            return null;
        }

        if (get_class($type) === TBool::class && isset($combination->value_types['false'])) {
            unset($combination->value_types['false']);
        }

        if (get_class($type) === TBool::class && isset($combination->value_types['true'])) {
            unset($combination->value_types['true']);
        }

        if ($type instanceof TArray && isset($combination->builtin_type_params['iterable'])) {
            $type_key = 'iterable';
        } elseif ($type instanceof TArray
            && $type->type_params[1]->isMixed()
            && isset($combination->value_types['iterable'])
        ) {
            $type_key = 'iterable';
            $combination->builtin_type_params['iterable'] = [Type::getMixed(), Type::getMixed()];
        } elseif ($type instanceof TNamedObject
            && $type->value === 'Traversable'
            && (isset($combination->builtin_type_params['iterable']) || isset($combination->value_types['iterable']))
        ) {
            $type_key = 'iterable';

            if (!isset($combination->builtin_type_params['iterable'])) {
                $combination->builtin_type_params['iterable'] = [Type::getMixed(), Type::getMixed()];
            }

            if (!$type instanceof TGenericObject) {
                $type = new TGenericObject($type->value, [Type::getMixed(), Type::getMixed()]);
            }
        } elseif ($type instanceof TNamedObject && ($type->value === 'Traversable' || $type->value === 'Generator')) {
            $type_key = $type->value;
        } else {
            $type_key = $type->getKey();
        }

        if ($type instanceof TIterable
            && $combination->array_type_params
            && ($type->has_docblock_params || $combination->array_type_params[1]->isMixed())
        ) {
            if (!isset($combination->builtin_type_params['iterable'])) {
                $combination->builtin_type_params['iterable'] = $combination->array_type_params;
            } else {
                foreach ($combination->array_type_params as $i => $array_type_param) {
                    $iterable_type_param = $combination->builtin_type_params['iterable'][$i];
                    /** @psalm-suppress PropertyTypeCoercion */
                    $combination->builtin_type_params['iterable'][$i] = Type::combineUnionTypes(
                        $iterable_type_param,
                        $array_type_param
                    );
                }
            }

            $combination->array_type_params = [];
        }

        if ($type instanceof TIterable
            && (isset($combination->named_object_types['Traversable'])
                || isset($combination->builtin_type_params['Traversable']))
        ) {
            if (!isset($combination->builtin_type_params['iterable'])) {
                $combination->builtin_type_params['iterable']
                    = $combination->builtin_type_params['Traversable'] ?? [Type::getMixed(), Type::getMixed()];
            } elseif (isset($combination->builtin_type_params['Traversable'])) {
                foreach ($combination->builtin_type_params['Traversable'] as $i => $array_type_param) {
                    $iterable_type_param = $combination->builtin_type_params['iterable'][$i];
                    /** @psalm-suppress PropertyTypeCoercion */
                    $combination->builtin_type_params['iterable'][$i] = Type::combineUnionTypes(
                        $iterable_type_param,
                        $array_type_param
                    );
                }
            } else {
                $combination->builtin_type_params['iterable'] = [Type::getMixed(), Type::getMixed()];
            }

            /** @psalm-suppress PossiblyNullArrayAccess */
            unset(
                $combination->named_object_types['Traversable'],
                $combination->builtin_type_params['Traversable']
            );
        }

        if ($type instanceof TNamedObject
            || $type instanceof TTemplateParam
            || $type instanceof TIterable
            || $type instanceof TObjectWithProperties
        ) {
            if ($type->extra_types) {
<<<<<<< HEAD
                $combination = $combination->setIntersectionTypes(array_merge(
                    $combination->extra_types ?: [],
=======
                $combination->extra_types = array_merge(
                    $combination->extra_types,
>>>>>>> ebebf894
                    $type->extra_types
                ));
            }
        }

        if ($type instanceof TNamedObject) {
            if (array_key_exists($type->value, $combination->object_static)) {
                if ($combination->object_static[$type->value] && !$type->is_static) {
                    $combination->object_static[$type->value] = false;
                }
            } else {
                $combination->object_static[$type->value] = $type->is_static;
            }
        }

        if ($type instanceof TArray && $type_key === 'array') {
            if ($type instanceof TCallableArray && isset($combination->value_types['callable'])) {
                return null;
            }

            foreach ($type->type_params as $i => $type_param) {
                /** @psalm-suppress PropertyTypeCoercion */
                $combination->array_type_params[$i] = Type::combineUnionTypes(
                    $combination->array_type_params[$i] ?? null,
                    $type_param,
                    $codebase,
                    $overwrite_empty_array
                );
            }

            if ($type instanceof TNonEmptyArray) {
                if ($combination->array_counts !== null) {
                    if ($type->count === null) {
                        $combination->array_counts = null;
                    } else {
                        $combination->array_counts[$type->count] = true;
                    }
                }

                if ($combination->array_min_counts !== null) {
                    if ($type->min_count === null) {
                        $combination->array_min_counts = null;
                    } else {
                        $combination->array_min_counts[$type->min_count] = true;
                    }
                }

                $combination->array_sometimes_filled = true;
            } else {
                $combination->array_always_filled = false;
            }

            if (!$type->isEmptyArray()) {
                $combination->all_arrays_lists = false;
                $combination->all_arrays_class_string_maps = false;
            }

            if ($type instanceof TCallableArray) {
                if ($combination->all_arrays_callable !== false) {
                    $combination->all_arrays_callable = true;
                }
            } else {
                $combination->all_arrays_callable = false;
            }

            return null;
        }

        if ($type instanceof TList) {
            foreach ([Type::getInt(), $type->type_param] as $i => $type_param) {
                /** @psalm-suppress PropertyTypeCoercion */
                $combination->array_type_params[$i] = Type::combineUnionTypes(
                    $combination->array_type_params[$i] ?? null,
                    $type_param,
                    $codebase,
                    $overwrite_empty_array
                );
            }

            if ($type instanceof TNonEmptyList) {
                if ($combination->array_counts !== null) {
                    if ($type->count === null) {
                        $combination->array_counts = null;
                    } else {
                        $combination->array_counts[$type->count] = true;
                    }
                }

                if ($combination->array_min_counts !== null) {
                    if ($type->min_count === null) {
                        $combination->array_min_counts = null;
                    } else {
                        $combination->array_min_counts[$type->min_count] = true;
                    }
                }

                $combination->array_sometimes_filled = true;
            } else {
                $combination->array_always_filled = false;
            }

            if ($combination->all_arrays_lists !== false) {
                $combination->all_arrays_lists = true;
            }

            $combination->all_arrays_callable = false;
            $combination->all_arrays_class_string_maps = false;

            return null;
        }

        if ($type instanceof TClassStringMap) {
            foreach ([$type->getStandinKeyParam(), $type->value_param] as $i => $type_param) {
                /** @psalm-suppress PropertyTypeCoercion */
                $combination->array_type_params[$i] = Type::combineUnionTypes(
                    $combination->array_type_params[$i] ?? null,
                    $type_param,
                    $codebase,
                    $overwrite_empty_array
                );
            }

            $combination->array_always_filled = false;

            if ($combination->all_arrays_class_string_maps !== false) {
                $combination->all_arrays_class_string_maps = true;
                $combination->class_string_map_names[$type->param_name] = true;
                $combination->class_string_map_as_types[(string) $type->as_type] = $type->as_type;
            }

            return null;
        }

        if (($type instanceof TGenericObject && ($type->value === 'Traversable' || $type->value === 'Generator'))
            || ($type instanceof TIterable && $type->has_docblock_params)
            || ($type instanceof TArray && $type_key === 'iterable')
        ) {
            foreach ($type->type_params as $i => $type_param) {
                /** @psalm-suppress PropertyTypeCoercion */
                $combination->builtin_type_params[$type_key][$i] = Type::combineUnionTypes(
                    $combination->builtin_type_params[$type_key][$i] ?? null,
                    $type_param,
                    $codebase,
                    $overwrite_empty_array
                );
            }

            return null;
        }

        if ($type instanceof TGenericObject) {
            foreach ($type->type_params as $i => $type_param) {
                /** @psalm-suppress PropertyTypeCoercion */
                $combination->object_type_params[$type_key][$i] = Type::combineUnionTypes(
                    $combination->object_type_params[$type_key][$i] ?? null,
                    $type_param,
                    $codebase,
                    $overwrite_empty_array
                );
            }

            return null;
        }

        if ($type instanceof TKeyedArray) {
            if ($type instanceof TCallableKeyedArray && isset($combination->value_types['callable'])) {
                return null;
            }

            $existing_objectlike_entries = (bool) $combination->objectlike_entries;
            $possibly_undefined_entries = $combination->objectlike_entries;
            $combination->objectlike_sealed = $combination->objectlike_sealed && $type->sealed;

            if ($type->previous_value_type) {
                $combination->objectlike_value_type = Type::combineUnionTypes(
                    $type->previous_value_type,
                    $combination->objectlike_value_type,
                    $codebase,
                    $overwrite_empty_array
                );
            }

            if ($type->previous_key_type) {
                $combination->objectlike_key_type = Type::combineUnionTypes(
                    $type->previous_key_type,
                    $combination->objectlike_key_type,
                    $codebase,
                    $overwrite_empty_array
                );
            }

            $has_defined_keys = false;

            foreach ($type->properties as $candidate_property_name => $candidate_property_type) {
                $value_type = $combination->objectlike_entries[$candidate_property_name] ?? null;

                if (!$value_type) {
                    $combination->objectlike_entries[$candidate_property_name] = clone $candidate_property_type;
                    // it's possibly undefined if there are existing objectlike entries and
                    $combination->objectlike_entries[$candidate_property_name]->possibly_undefined
                        = $existing_objectlike_entries || $candidate_property_type->possibly_undefined;
                } else {
                    $combination->objectlike_entries[$candidate_property_name] = Type::combineUnionTypes(
                        $value_type,
                        $candidate_property_type,
                        $codebase,
                        $overwrite_empty_array
                    );
                }

                if (!$type->previous_value_type) {
                    unset($possibly_undefined_entries[$candidate_property_name]);
                }

                if (!$candidate_property_type->possibly_undefined) {
                    $has_defined_keys = true;
                }
            }

            if (!$has_defined_keys) {
                $combination->array_always_filled = false;
            }

            if ($combination->array_counts !== null) {
                $combination->array_counts[count($type->properties)] = true;
            }

            if ($combination->array_min_counts !== null) {
                $min_prop_count = count(
                    array_filter(
                        $type->properties,
                        static fn(Union $p): bool => !$p->possibly_undefined
                    )
                );
                $combination->array_min_counts[$min_prop_count] = true;
            }

            foreach ($possibly_undefined_entries as $possibly_undefined_type) {
                $possibly_undefined_type->possibly_undefined = true;
            }

            if (!$type->is_list) {
                $combination->all_arrays_lists = false;
            } elseif ($combination->all_arrays_lists !== false) {
                $combination->all_arrays_lists = true;
            }

            if ($type instanceof TCallableKeyedArray) {
                if ($combination->all_arrays_callable !== false) {
                    $combination->all_arrays_callable = true;
                }
            } else {
                $combination->all_arrays_callable = false;
            }

            $combination->all_arrays_class_string_maps = false;

            return null;
        }

        if ($type instanceof TObject) {
            if ($type instanceof TCallableObject && isset($combination->value_types['callable'])) {
                return null;
            }

            $combination->named_object_types = null;
            $combination->value_types[$type_key] = $type;

            return null;
        }

        if ($type instanceof TIterable) {
            $combination->value_types[$type_key] = $type;

            return null;
        }

        if ($type instanceof TTemplateParam) {
            if (isset($combination->value_types[$type_key])) {
                /** @var TTemplateParam */
                $existing_template_type = $combination->value_types[$type_key];

                if (!$existing_template_type->as->equals($type->as)) {
                    $existing_template_type->as = Type::combineUnionTypes(
                        clone $type->as,
                        $existing_template_type->as,
                        $codebase
                    );
                }

                return null;
            }

            $combination->value_types[$type_key] = $type;

            return null;
        }

        if ($type instanceof TNamedObject) {
            if ($combination->named_object_types === null) {
                return null;
            }

            if (isset($combination->named_object_types[$type_key])) {
                return null;
            }

            if (!$codebase) {
                $combination->named_object_types[$type_key] = $type;

                return null;
            }

            if (!$codebase->classlikes->classOrInterfaceOrEnumExists($type_key)) {
                // write this to the main list
                $combination->value_types[$type_key] = $type;

                return null;
            }

            $is_class = $codebase->classExists($type_key);

            foreach ($combination->named_object_types as $key => $_) {
                if ($codebase->classExists($key)) {
                    if ($codebase->classExtendsOrImplements($key, $type_key)) {
                        unset($combination->named_object_types[$key]);
                        continue;
                    }

                    if ($is_class) {
                        if ($codebase->classExtends($type_key, $key)) {
                            return null;
                        }
                    }
                } else {
                    if ($codebase->interfaceExtends($key, $type_key)) {
                        unset($combination->named_object_types[$key]);
                        continue;
                    }

                    if ($is_class) {
                        if ($codebase->classImplements($type_key, $key)) {
                            return null;
                        }
                    } else {
                        if ($codebase->interfaceExtends($type_key, $key)) {
                            return null;
                        }
                    }
                }
            }

            $combination->named_object_types[$type_key] = $type;

            return null;
        }

        if ($type instanceof TScalar) {
            $combination->strings = null;
            $combination->ints = null;
            $combination->floats = null;
            unset(
                $combination->value_types['string'],
                $combination->value_types['int'],
                $combination->value_types['bool'],
                $combination->value_types['true'],
                $combination->value_types['false'],
                $combination->value_types['float']
            );

            if (!isset($combination->value_types[$type_key])
                || $combination->value_types[$type_key]->getId() === $type->getId()
            ) {
                $combination->value_types[$type_key] = $type;
            } else {
                $combination->value_types[$type_key] = new TScalar();
            }

            return null;
        }

        if ($type instanceof Scalar && isset($combination->value_types['scalar'])) {
            return null;
        }

        if ($type instanceof TArrayKey) {
            $combination->strings = null;
            $combination->ints = null;
            unset(
                $combination->value_types['string'],
                $combination->value_types['int']
            );
            $combination->value_types[$type_key] = $type;

            return null;
        }

        if ($type instanceof TString) {
            self::scrapeStringProperties(
                $type_key,
                $type,
                $combination,
                $codebase,
                $literal_limit
            );

            return null;
        }

        if ($type instanceof TInt) {
            self::scrapeIntProperties(
                $type_key,
                $type,
                $combination,
                $literal_limit
            );

            return null;
        }

        if ($type instanceof TFloat) {
            if ($type instanceof TLiteralFloat) {
                if ($combination->floats !== null && count($combination->floats) < $literal_limit) {
                    $combination->floats[$type_key] = $type;
                } else {
                    $combination->floats = null;
                    $combination->value_types['float'] = new TFloat();
                }
            } else {
                $combination->floats = null;
                $combination->value_types['float'] = $type;
            }

            return null;
        }

        if ($type instanceof TCallable && $type_key === 'callable') {
            if (($combination->value_types['string'] ?? null) instanceof TCallableString) {
                unset($combination->value_types['string']);
            } elseif (!empty($combination->array_type_params) && $combination->all_arrays_callable) {
                $combination->array_type_params = [];
            } elseif (isset($combination->value_types['callable-object'])) {
                unset($combination->value_types['callable-object']);
            }
        }

        $combination->value_types[$type_key] = $type;
        return null;
    }

    private static function scrapeStringProperties(
        string $type_key,
        Atomic $type,
        TypeCombination $combination,
        ?Codebase $codebase,
        int $literal_limit
    ): void {
        if ($type instanceof TCallableString && isset($combination->value_types['callable'])) {
            return;
        }

        if (isset($combination->value_types['array-key'])) {
            return;
        }

        if ($type instanceof TTemplateParamClass) {
            $combination->value_types[$type_key] = $type;
        } elseif ($type instanceof TClassString) {
            if (!$type->as_type) {
                $combination->class_string_types['object'] = new TObject();
            } else {
                $combination->class_string_types[$type->as] = $type->as_type;
            }
        } elseif ($type instanceof TLiteralString) {
            if ($combination->strings !== null && count($combination->strings) < $literal_limit) {
                $combination->strings[$type_key] = $type;
            } else {
                $shared_classlikes = $codebase ? self::getSharedTypes($combination, $codebase) : [];

                $combination->strings = null;

                if (isset($combination->value_types['string'])
                    && $combination->value_types['string'] instanceof TNumericString
                    && is_numeric($type->value)
                ) {
                    // do nothing
                } elseif (isset($combination->value_types['class-string'])
                    && $type instanceof TLiteralClassString
                ) {
                    // do nothing
                } elseif ($type instanceof TLiteralClassString) {
                    $type_classlikes = $codebase
                        ? self::getClassLikes($codebase, $type->value)
                        : [];

                    $mutual = array_intersect_key($type_classlikes, $shared_classlikes);

                    if ($mutual) {
                        $first_class = array_keys($mutual)[0];

                        $combination->class_string_types[$first_class] = new TNamedObject($first_class);
                    } else {
                        $combination->class_string_types['object'] = new TObject();
                    }
                } elseif (isset($combination->value_types['string'])
                    && $combination->value_types['string'] instanceof TNonspecificLiteralString
                ) {
                    // do nothing
                } elseif (isset($combination->value_types['string'])
                    && $combination->value_types['string'] instanceof TLowercaseString
                    && strtolower($type->value) === $type->value
                ) {
                    // do nothing
                } elseif (isset($combination->value_types['string'])
                    && $combination->value_types['string'] instanceof TNonFalsyString
                    && $type->value
                ) {
                    // do nothing
                } elseif (isset($combination->value_types['string'])
                    && $combination->value_types['string'] instanceof TNonEmptyString
                    && $type->value !== ''
                ) {
                    // do nothing
                } else {
                    $combination->value_types['string'] = new TString();
                }
            }
        } else {
            $type_key = 'string';

            if (!isset($combination->value_types['string'])) {
                if ($combination->strings) {
                    if ($type instanceof TNumericString) {
                        $has_non_numeric_string = false;

                        foreach ($combination->strings as $string_type) {
                            if (!is_numeric($string_type->value)) {
                                $has_non_numeric_string = true;
                                break;
                            }
                        }

                        if ($has_non_numeric_string) {
                            $combination->value_types['string'] = new TString();
                        } else {
                            $combination->value_types['string'] = $type;
                        }
                    } elseif ($type instanceof TLowercaseString) {
                        $has_non_lowercase_string = false;

                        foreach ($combination->strings as $string_type) {
                            if (strtolower($string_type->value) !== $string_type->value) {
                                $has_non_lowercase_string = true;
                                break;
                            }
                        }

                        if ($has_non_lowercase_string) {
                            $combination->value_types['string'] = new TString();
                        } else {
                            $combination->value_types['string'] = $type;
                        }
                    } elseif ($type instanceof TNonEmptyString) {
                        $has_empty_string = false;

                        foreach ($combination->strings as $string_type) {
                            if (!$string_type->value) {
                                $has_empty_string = true;
                                break;
                            }
                        }

                        if ($has_empty_string) {
                            $combination->value_types['string'] = new TString();
                        } else {
                            $combination->value_types['string'] = $type;
                        }
                    } elseif ($type instanceof TNonspecificLiteralString) {
                        $combination->value_types['string'] = $type;
                    } else {
                        $combination->value_types[$type_key] = new TString();
                    }
                } else {
                    $combination->value_types[$type_key] = $type;
                }
            } elseif (get_class($combination->value_types['string']) !== TString::class) {
                if (get_class($type) === TString::class) {
                    $combination->value_types['string'] = $type;
                } elseif (get_class($combination->value_types['string']) !== get_class($type)) {
                    if (get_class($type) === TNonEmptyString::class
                        && get_class($combination->value_types['string']) === TNumericString::class
                    ) {
                        $combination->value_types['string'] = $type;
                    } elseif (get_class($type) === TNumericString::class
                        && get_class($combination->value_types['string']) === TNonEmptyString::class
                    ) {
                        // do nothing
                    } elseif ((get_class($type) === TNonEmptyString::class
                            || get_class($type) === TNumericString::class)
                        && get_class($combination->value_types['string']) === TNonFalsyString::class
                    ) {
                        $combination->value_types['string'] = $type;
                    } elseif (get_class($type) === TNonFalsyString::class
                        && (get_class($combination->value_types['string']) === TNonEmptyString::class
                            || get_class($combination->value_types['string']) === TNumericString::class)
                    ) {
                        // do nothing
                    } elseif ((get_class($type) === TNonEmptyString::class
                            || get_class($type) === TNonFalsyString::class)
                        && get_class($combination->value_types['string']) === TNonEmptyLowercaseString::class
                    ) {
                        $combination->value_types['string'] = new TNonEmptyString();
                    } elseif ((get_class($combination->value_types['string']) === TNonEmptyString::class
                            || get_class($combination->value_types['string']) === TNonFalsyString::class)
                        && get_class($type) === TNonEmptyLowercaseString::class
                    ) {
                        $combination->value_types['string'] = new TNonEmptyString();
                    } elseif (get_class($type) === TLowercaseString::class
                        && get_class($combination->value_types['string']) === TNonEmptyLowercaseString::class
                    ) {
                        $combination->value_types['string'] = $type;
                    } elseif (get_class($combination->value_types['string']) === TLowercaseString::class
                        && get_class($type) === TNonEmptyLowercaseString::class
                    ) {
                        //no-change
                    } elseif (get_class($combination->value_types['string'])
                            === TNonEmptyNonspecificLiteralString::class
                        && $type instanceof TNonEmptyString
                    ) {
                        $combination->value_types['string'] = new TNonEmptyString();
                    } elseif (get_class($type) === TNonEmptyNonspecificLiteralString::class
                        && $combination->value_types['string'] instanceof TNonEmptyString
                    ) {
                        // do nothing
                    } else {
                        $combination->value_types['string'] = new TString();
                    }
                }
            }

            $combination->strings = null;
        }
    }

    private static function scrapeIntProperties(
        string $type_key,
        Atomic $type,
        TypeCombination $combination,
        int $literal_limit
    ): void {
        if (isset($combination->value_types['array-key'])) {
            return;
        }

        if ($type instanceof TLiteralInt) {
            if ($combination->ints !== null && count($combination->ints) < $literal_limit) {
                $combination->ints[$type_key] = $type;
            } else {
                $combination->ints[$type_key] = $type;

                $all_nonnegative = !array_filter(
                    $combination->ints,
                    static fn($int): bool => $int->value < 0
                );

                if (isset($combination->value_types['int'])) {
                    $current_int_type = $combination->value_types['int'];
                    if ($current_int_type instanceof TIntRange) {
                        foreach ($combination->ints as $int) {
                            if (!$current_int_type->contains($int->value)) {
                                $current_int_type->min_bound = TIntRange::getNewLowestBound(
                                    $current_int_type->min_bound,
                                    $int->value
                                );
                                $current_int_type->max_bound = TIntRange::getNewHighestBound(
                                    $current_int_type->max_bound,
                                    $int->value
                                );
                            }
                        }
                    }
                }

                $combination->ints = null;

                if (!isset($combination->value_types['int'])) {
                    $combination->value_types['int'] = $all_nonnegative
                        ? new TIntRange(0, null) // improvement: use min and max literals to bound
                        : new TNonspecificLiteralInt();
                }
            }
        } else {
            if ($type instanceof TNonspecificLiteralInt) {
                if ($combination->ints || !isset($combination->value_types['int'])) {
                    $combination->value_types['int'] = $type;
                } elseif (isset($combination->value_types['int'])
                    && get_class($combination->value_types['int'])
                    !== get_class($type)
                ) {
                    $combination->value_types['int'] = new TInt();
                }
            } elseif ($type instanceof TIntRange) {
                $type = clone $type;
                if ($combination->ints) {
                    foreach ($combination->ints as $int) {
                        if (!$type->contains($int->value)) {
                            $type->min_bound = TIntRange::getNewLowestBound($type->min_bound, $int->value);
                            $type->max_bound = TIntRange::getNewHighestBound($type->max_bound, $int->value);
                        }
                    }

                    $combination->value_types['int'] = $type;
                } elseif (!isset($combination->value_types['int'])) {
                    $combination->value_types['int'] = $type;
                } else {
                    $old_type = $combination->value_types['int'];
                    if ($old_type instanceof TIntRange) {
                        $type->min_bound = TIntRange::getNewLowestBound($old_type->min_bound, $type->min_bound);
                        $type->max_bound = TIntRange::getNewHighestBound($old_type->max_bound, $type->max_bound);
                    } else {
                        $type = new TInt();
                    }
                    $combination->value_types['int'] = $type;
                }
            } else {
                $combination->value_types['int'] = $type;
            }

            $combination->ints = null;
        }
    }

    /**
     * @return array<string, bool>
     */
    private static function getSharedTypes(TypeCombination $combination, Codebase $codebase): array
    {
        /** @var array<string, bool>|null */
        $shared_classlikes = null;

        if ($combination->strings) {
            foreach ($combination->strings as $string_type) {
                $classlikes = self::getClassLikes($codebase, $string_type->value);

                if ($shared_classlikes === null) {
                    $shared_classlikes = $classlikes;
                } elseif ($shared_classlikes) {
                    $shared_classlikes = array_intersect_key($shared_classlikes, $classlikes);
                }
            }
        }

        if ($combination->class_string_types) {
            foreach ($combination->class_string_types as $value_type) {
                if ($value_type instanceof TNamedObject) {
                    $classlikes = self::getClassLikes($codebase, $value_type->value);

                    if ($shared_classlikes === null) {
                        $shared_classlikes = $classlikes;
                    } elseif ($shared_classlikes) {
                        $shared_classlikes = array_intersect_key($shared_classlikes, $classlikes);
                    }
                }
            }
        }

        return $shared_classlikes ?: [];
    }

    /**
     * @return array<string, true>
     */
    private static function getClassLikes(Codebase $codebase, string $fq_classlike_name): array
    {
        try {
            $class_storage = $codebase->classlike_storage_provider->get($fq_classlike_name);
        } catch (InvalidArgumentException $e) {
            return [];
        }

        $classlikes = [];

        $classlikes[$fq_classlike_name] = true;

        foreach ($class_storage->parent_classes as $parent_class) {
            $classlikes[$parent_class] = true;
        }

        foreach ($class_storage->parent_interfaces as $parent_interface) {
            $classlikes[$parent_interface] = true;
        }

        foreach ($class_storage->class_implements as $interface) {
            $classlikes[$interface] = true;
        }

        return $classlikes;
    }

    /**
     * @return list<Atomic>
     */
    private static function handleKeyedArrayEntries(
        TypeCombination $combination,
        bool $overwrite_empty_array
    ): array {
        $new_types = [];

        if ($combination->array_type_params
            && $combination->array_type_params[0]->allStringLiterals()
            && $combination->array_always_filled
        ) {
            foreach ($combination->array_type_params[0]->getAtomicTypes() as $atomic_key_type) {
                if ($atomic_key_type instanceof TLiteralString) {
                    $combination->objectlike_entries[$atomic_key_type->value]
                        = $combination->array_type_params[1];
                }
            }

            $combination->array_type_params = [];
            $combination->objectlike_sealed = false;
        }

        if (!$combination->array_type_params || $combination->array_type_params[1]->isNever()) {
            if (!$overwrite_empty_array
                && ($combination->array_type_params
                    && ($combination->array_type_params[1]->isNever()
                        || $combination->array_type_params[1]->isMixed()))
            ) {
                foreach ($combination->objectlike_entries as $objectlike_entry) {
                    $objectlike_entry->possibly_undefined = true;
                }
            }

            if ($combination->objectlike_value_type
                && $combination->objectlike_value_type->isMixed()
            ) {
                $combination->objectlike_entries = array_filter(
                    $combination->objectlike_entries,
                    static fn(Union $type): bool => !$type->possibly_undefined
                );
            }

            if ($combination->objectlike_entries) {
                if ($combination->all_arrays_callable) {
                    $objectlike = new TCallableKeyedArray($combination->objectlike_entries);
                } else {
                    $objectlike = new TKeyedArray($combination->objectlike_entries);
                }

                if ($combination->objectlike_sealed && !$combination->array_type_params) {
                    $objectlike->sealed = true;
                }

                if ($combination->objectlike_key_type) {
                    $objectlike->previous_key_type = $combination->objectlike_key_type;
                } elseif ($combination->array_type_params
                    && $combination->array_type_params[0]->isArrayKey()
                ) {
                    $objectlike->previous_key_type = $combination->array_type_params[0];
                }

                if ($combination->objectlike_value_type) {
                    $objectlike->previous_value_type = $combination->objectlike_value_type;
                } elseif ($combination->array_type_params
                    && $combination->array_type_params[1]->isMixed()
                ) {
                    $objectlike->previous_value_type = $combination->array_type_params[1];
                }

                if ($combination->all_arrays_lists) {
                    $objectlike->is_list = true;
                }

                $new_types[] = $objectlike;
            } else {
                $key_type = $combination->objectlike_key_type ?? Type::getArrayKey();
                $value_type = $combination->objectlike_value_type ?? Type::getMixed();
                if ($combination->array_always_filled) {
                    $new_types[] = new TNonEmptyArray([$key_type, $value_type]);
                } else {
                    $new_types[] = new TArray([$key_type, $value_type]);
                }
            }

            // if we're merging an empty array with an object-like, clobber empty array
            $combination->array_type_params = [];
        }

        return $new_types;
    }

    /**
     * @param  array{Union, Union}  $generic_type_params
     */
    private static function getArrayTypeFromGenericParams(
        ?Codebase $codebase,
        TypeCombination $combination,
        bool $overwrite_empty_array,
        bool $allow_mixed_union,
        Atomic $type,
        array $generic_type_params
    ): Atomic {
        if ($combination->objectlike_entries) {
            $objectlike_generic_type = null;

            $objectlike_keys = [];

            foreach ($combination->objectlike_entries as $property_name => $property_type) {
                $objectlike_generic_type = Type::combineUnionTypes(
                    clone $property_type,
                    $objectlike_generic_type,
                    $codebase,
                    $overwrite_empty_array
                );

                if (is_int($property_name)) {
                    $objectlike_keys[$property_name] = new TLiteralInt($property_name);
                } elseif ($type instanceof TKeyedArray && isset($type->class_strings[$property_name])) {
                    $objectlike_keys[$property_name] = new TLiteralClassString($property_name);
                } else {
                    $objectlike_keys[$property_name] = new TLiteralString($property_name);
                }
            }

            if ($combination->objectlike_value_type) {
                $objectlike_generic_type = Type::combineUnionTypes(
                    $combination->objectlike_value_type,
                    $objectlike_generic_type,
                    $codebase,
                    $overwrite_empty_array
                );
            }

            $objectlike_generic_type->possibly_undefined = false;

            $objectlike_key_type = new Union(array_values($objectlike_keys));

            $objectlike_key_type = Type::combineUnionTypes(
                $combination->objectlike_key_type,
                $objectlike_key_type,
                $codebase,
                $overwrite_empty_array
            );

            $generic_type_params[0] = Type::combineUnionTypes(
                $generic_type_params[0],
                $objectlike_key_type,
                $codebase,
                $overwrite_empty_array,
                $allow_mixed_union
            );

            if (!$generic_type_params[1]->isMixed()) {
                $generic_type_params[1] = Type::combineUnionTypes(
                    $generic_type_params[1],
                    $objectlike_generic_type,
                    $codebase,
                    $overwrite_empty_array,
                    $allow_mixed_union
                );
            }
        }

        if ($combination->all_arrays_callable) {
            $array_type = new TCallableArray($generic_type_params);
        } elseif ($combination->array_always_filled
            || ($combination->array_sometimes_filled && $overwrite_empty_array)
            || ($combination->objectlike_entries
                && $combination->objectlike_sealed
                && $overwrite_empty_array)
        ) {
            if ($combination->all_arrays_lists) {
                if ($combination->objectlike_entries
                    && $combination->objectlike_sealed
                ) {
                    $array_type = new TKeyedArray([$generic_type_params[1]]);
                    $array_type->previous_key_type = Type::getInt();
                    $array_type->previous_value_type = $combination->array_type_params[1];
                    $array_type->is_list = true;
                } else {
                    $array_type = new TNonEmptyList($generic_type_params[1]);

                    if ($combination->array_counts && count($combination->array_counts) === 1) {
                        /** @psalm-suppress PropertyTypeCoercion */
                        $array_type->count = array_keys($combination->array_counts)[0];
                    }

                    if ($combination->array_min_counts) {
                        /** @psalm-suppress PropertyTypeCoercion */
                        $array_type->min_count = min(array_keys($combination->array_min_counts));
                    }
                }
            } else {
                $array_type = new TNonEmptyArray($generic_type_params);

                if ($combination->array_counts && count($combination->array_counts) === 1) {
                    /** @psalm-suppress PropertyTypeCoercion */
                    $array_type->count = array_keys($combination->array_counts)[0];
                }

                if ($combination->array_min_counts) {
                    /** @psalm-suppress PropertyTypeCoercion */
                    $array_type->min_count = min(array_keys($combination->array_min_counts));
                }
            }
        } else {
            if ($combination->all_arrays_class_string_maps
                && count($combination->class_string_map_as_types) === 1
                && count($combination->class_string_map_names) === 1
            ) {
                $array_type = new TClassStringMap(
                    array_keys($combination->class_string_map_names)[0],
                    array_values($combination->class_string_map_as_types)[0],
                    $generic_type_params[1]
                );
            } elseif ($combination->all_arrays_lists) {
                $array_type = new TList($generic_type_params[1]);
            } else {
                $array_type = new TArray($generic_type_params);
            }
        }

        return $array_type;
    }
}<|MERGE_RESOLUTION|>--- conflicted
+++ resolved
@@ -509,13 +509,8 @@
             || $type instanceof TObjectWithProperties
         ) {
             if ($type->extra_types) {
-<<<<<<< HEAD
                 $combination = $combination->setIntersectionTypes(array_merge(
-                    $combination->extra_types ?: [],
-=======
-                $combination->extra_types = array_merge(
                     $combination->extra_types,
->>>>>>> ebebf894
                     $type->extra_types
                 ));
             }
