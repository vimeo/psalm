--- conflicted
+++ resolved
@@ -113,12 +113,7 @@
         }
 
         $extra_types = $type_part->extra_types;
-<<<<<<< HEAD
-
-        $type_part = $type_part->setIntersectionTypes(null);
-=======
-        $type_part->extra_types = [];
->>>>>>> ebebf894
+        $type_part = $type_part->setIntersectionTypes([]);
 
         $extra_types[$type_part->getKey()] = $type_part;
 
