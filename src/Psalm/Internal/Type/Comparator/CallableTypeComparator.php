<?php

namespace Psalm\Internal\Type\Comparator;

use Exception;
use PhpParser\Node\Arg;
use PhpParser\Node\Expr\Variable;
use Psalm\Codebase;
use Psalm\Internal\Analyzer\StatementsAnalyzer;
use Psalm\Internal\Codebase\InternalCallMapHandler;
use Psalm\Internal\MethodIdentifier;
use Psalm\Internal\Provider\NodeDataProvider;
use Psalm\Internal\Type\TemplateInferredTypeReplacer;
use Psalm\Internal\Type\TemplateResult;
use Psalm\Internal\Type\TemplateStandinTypeReplacer;
use Psalm\Internal\Type\TypeExpander;
use Psalm\Storage\FunctionLikeParameter;
use Psalm\Type;
use Psalm\Type\Atomic;
use Psalm\Type\Atomic\TArray;
use Psalm\Type\Atomic\TCallable;
use Psalm\Type\Atomic\TCallableArray;
use Psalm\Type\Atomic\TCallableList;
use Psalm\Type\Atomic\TClassString;
use Psalm\Type\Atomic\TClosure;
use Psalm\Type\Atomic\TKeyedArray;
use Psalm\Type\Atomic\TList;
use Psalm\Type\Atomic\TLiteralString;
use Psalm\Type\Atomic\TNamedObject;
use Psalm\Type\Atomic\TTemplateParam;
use Psalm\Type\Union;
use UnexpectedValueException;

use function end;
use function strtolower;
use function substr;

/**
 * @internal
 */
class CallableTypeComparator
{
    /**
     * @param  TCallable|TClosure   $input_type_part
     * @param  TCallable|TClosure   $container_type_part
     */
    public static function isContainedBy(
        Codebase $codebase,
        Atomic $input_type_part,
        Atomic $container_type_part,
        ?TypeComparisonResult $atomic_comparison_result
    ): bool {
        if ($container_type_part->is_pure && !$input_type_part->is_pure) {
            if ($atomic_comparison_result) {
                $atomic_comparison_result->type_coerced = $input_type_part->is_pure === null;
            }

            return false;
        }

        if ($container_type_part->params !== null && $input_type_part->params === null) {
            if ($atomic_comparison_result) {
                $atomic_comparison_result->type_coerced = true;
                $atomic_comparison_result->type_coerced_from_mixed = true;
            }

            return false;
        }

        if ($input_type_part->params !== null && $container_type_part->params !== null) {
            foreach ($input_type_part->params as $i => $input_param) {
                $container_param = null;

                if (isset($container_type_part->params[$i])) {
                    $container_param = $container_type_part->params[$i];
                } elseif ($container_type_part->params) {
                    $last_param = end($container_type_part->params);

                    if ($last_param->is_variadic) {
                        $container_param = $last_param;
                    }
                }

                if (!$container_param) {
                    if ($input_param->is_optional) {
                        break;
                    }

                    return false;
                }

                if ($container_param->type
                    && !$container_param->type->hasMixed()
                    && !UnionTypeComparator::isContainedBy(
                        $codebase,
                        $container_param->type,
                        $input_param->type ?: Type::getMixed(),
                        false,
                        false,
                        $atomic_comparison_result
                    )
                ) {
                    return false;
                }
            }
        }

        if (isset($container_type_part->return_type)) {
            if (!isset($input_type_part->return_type)) {
                if ($atomic_comparison_result) {
                    $atomic_comparison_result->type_coerced = true;
                    $atomic_comparison_result->type_coerced_from_mixed = true;
                }

                return false;
            }

            $input_return = $input_type_part->return_type;

            if ($input_return->isVoid() && $container_type_part->return_type->isNullable()) {
                return true;
            }

            if (!$container_type_part->return_type->isVoid()
                && !UnionTypeComparator::isContainedBy(
                    $codebase,
                    $input_return,
                    $container_type_part->return_type,
                    false,
                    false,
                    $atomic_comparison_result
                )
            ) {
                return false;
            }
        }

        return true;
    }

    public static function isNotExplicitlyCallableTypeCallable(
        Codebase $codebase,
        Atomic $input_type_part,
        TCallable $container_type_part,
        ?TypeComparisonResult $atomic_comparison_result
    ): bool {
        if ($input_type_part instanceof TList) {
            if ($input_type_part->type_param->isMixed()
                || $input_type_part->type_param->hasScalar()
            ) {
                if ($atomic_comparison_result) {
                    $atomic_comparison_result->type_coerced_from_mixed = true;
                    $atomic_comparison_result->type_coerced = true;
                }

                return false;
            }

            if (!$input_type_part->type_param->hasString()) {
                return false;
            }

            if (!$input_type_part instanceof TCallableList) {
                if ($atomic_comparison_result) {
                    $atomic_comparison_result->type_coerced_from_mixed = true;
                    $atomic_comparison_result->type_coerced = true;
                }

                return false;
            }
        }

        if ($input_type_part instanceof TArray) {
            if ($input_type_part->type_params[1]->isMixed()
                || $input_type_part->type_params[1]->hasScalar()
            ) {
                if ($atomic_comparison_result) {
                    $atomic_comparison_result->type_coerced_from_mixed = true;
                    $atomic_comparison_result->type_coerced = true;
                }

                return false;
            }

            if (!$input_type_part->type_params[1]->hasString()) {
                return false;
            }

            if (!$input_type_part instanceof TCallableArray) {
                if ($atomic_comparison_result) {
                    $atomic_comparison_result->type_coerced_from_mixed = true;
                    $atomic_comparison_result->type_coerced = true;
                }

                return false;
            }
        } elseif ($input_type_part instanceof TKeyedArray) {
            $method_id = self::getCallableMethodIdFromTKeyedArray($input_type_part);

            if ($method_id === 'not-callable') {
                return false;
            }

            if (!$method_id) {
                return true;
            }

            try {
                $method_id = $codebase->methods->getDeclaringMethodId($method_id);

                if (!$method_id) {
                    return false;
                }

                $codebase->methods->getStorage($method_id);
            } catch (Exception $e) {
                return false;
            }
        }

        $input_callable = self::getCallableFromAtomic($codebase, $input_type_part, $container_type_part, null, true);

        if ($input_callable) {
            if (self::isContainedBy(
                $codebase,
                $input_callable,
                $container_type_part,
                $atomic_comparison_result
            ) === false
            ) {
                return false;
            }
        }

        return true;
    }

    /**
     * @return TCallable|TClosure|null
     */
    public static function getCallableFromAtomic(
        Codebase $codebase,
        Atomic $input_type_part,
        ?TCallable $container_type_part = null,
        ?StatementsAnalyzer $statements_analyzer = null,
        bool $expand_callable = false
    ): ?Atomic {
        if ($input_type_part instanceof TCallable || $input_type_part instanceof TClosure) {
            return $input_type_part;
        }

        if ($input_type_part instanceof TLiteralString && $input_type_part->value) {
            try {
                $function_storage = $codebase->functions->getStorage(
                    $statements_analyzer,
                    strtolower($input_type_part->value)
                );

                if ($expand_callable) {
                    $params = [];

                    foreach ($function_storage->params as $param) {
                        if ($param->type) {
<<<<<<< HEAD
                            $param = new FunctionLikeParameter(
                                $param->name,
                                $param->by_ref,
=======
                            $param = $param->replaceType(
>>>>>>> 3089c16f
                                TypeExpander::expandUnion(
                                    $codebase,
                                    $param->type,
                                    null,
                                    null,
                                    null,
                                    true,
                                    true,
                                    false,
                                    false,
                                    true
<<<<<<< HEAD
                                ),
                                $param->location,
                                $param->type_location,
                                $param->is_optional,
                                $param->is_nullable,
                                $param->is_variadic,
                                $param->default_type,
                                $param->out_type,
                                $param->signature_type,
=======
                                )
>>>>>>> 3089c16f
                            );
                        }

                        $params[] = $param;
                    }

                    $return_type = null;

                    if ($function_storage->return_type) {
                        $return_type = TypeExpander::expandUnion(
                            $codebase,
                            $function_storage->return_type,
                            null,
                            null,
                            null,
                            true,
                            true,
                            false,
                            false,
                            true
                        );
                    }
                } else {
                    $return_type = $function_storage->return_type;
                    $params = $function_storage->params;
                }

                return new TCallable(
                    'callable',
                    $params,
                    $return_type,
                    $function_storage->pure
                );
            } catch (UnexpectedValueException $e) {
                if (InternalCallMapHandler::inCallMap($input_type_part->value)) {
                    $args = [];

                    $nodes = new NodeDataProvider();

                    if ($container_type_part && $container_type_part->params) {
                        foreach ($container_type_part->params as $i => $param) {
                            $arg = new Arg(
                                new Variable('_' . $i)
                            );

                            if ($param->type) {
                                $nodes->setType($arg->value, $param->type);
                            }

                            $args[] = $arg;
                        }
                    }

                    $matching_callable = InternalCallMapHandler::getCallableFromCallMapById(
                        $codebase,
                        $input_type_part->value,
                        $args,
                        $nodes
                    );

                    $must_use = false;

                    $matching_callable->is_pure = $codebase->functions->isCallMapFunctionPure(
                        $codebase,
                        $statements_analyzer->node_data ?? null,
                        $input_type_part->value,
                        null,
                        $must_use
                    );

                    return $matching_callable;
                }
            }
        } elseif ($input_type_part instanceof TKeyedArray) {
            $method_id = self::getCallableMethodIdFromTKeyedArray($input_type_part);
            if ($method_id && $method_id !== 'not-callable') {
                try {
                    $method_storage = $codebase->methods->getStorage($method_id);
                    $method_fqcln = $method_id->fq_class_name;

                    $converted_return_type = null;

                    if ($method_storage->return_type) {
                        $converted_return_type = TypeExpander::expandUnion(
                            $codebase,
                            $method_storage->return_type,
                            $method_fqcln,
                            $method_fqcln,
                            null
                        );
                    }

                    return new TCallable(
                        'callable',
                        $method_storage->params,
                        $converted_return_type,
                        $method_storage->pure
                    );
                } catch (UnexpectedValueException $e) {
                    // do nothing
                }
            }
        } elseif ($input_type_part instanceof TNamedObject
            && $input_type_part->value === 'Closure'
        ) {
            return new TCallable();
        } elseif ($input_type_part instanceof TNamedObject
            && $codebase->classExists($input_type_part->value)
        ) {
            $invoke_id = new MethodIdentifier(
                $input_type_part->value,
                '__invoke'
            );

            if ($codebase->methods->methodExists($invoke_id)) {
                $declaring_method_id = $codebase->methods->getDeclaringMethodId($invoke_id);
                $template_result = null;

                if ($input_type_part instanceof Atomic\TGenericObject) {
                    $invokable_storage = $codebase->methods->getClassLikeStorageForMethod(
                        $declaring_method_id ?? $invoke_id
                    );
                    $type_params = [];

                    foreach ($invokable_storage->template_types ?? [] as $template => $for_class) {
                        foreach ($for_class as $type) {
                            $type_params[] = new Type\Union([
                                new TTemplateParam($template, $type, $input_type_part->value)
                            ]);
                        }
                    }

                    if (!empty($type_params)) {
                        $input_with_templates = new Atomic\TGenericObject($input_type_part->value, $type_params);
                        $template_result = new TemplateResult($invokable_storage->template_types ?? [], []);

                        TemplateStandinTypeReplacer::fillTemplateResult(
                            new Type\Union([$input_with_templates]),
                            $template_result,
                            $codebase,
                            null,
                            new Type\Union([$input_type_part])
                        );
                    }
                }

                if ($declaring_method_id) {
                    $method_storage = $codebase->methods->getStorage($declaring_method_id);
                    $method_fqcln = $invoke_id->fq_class_name;
                    $converted_return_type = null;
                    if ($method_storage->return_type) {
                        $converted_return_type = TypeExpander::expandUnion(
                            $codebase,
                            $method_storage->return_type,
                            $method_fqcln,
                            $method_fqcln,
                            null
                        );
                    }

                    $callable = new TCallable(
                        'callable',
                        $method_storage->params,
                        $converted_return_type,
                        $method_storage->pure
                    );

                    if ($template_result) {
                        $callable = TemplateInferredTypeReplacer::replace(
                            new Union([clone $callable]),
                            $template_result,
                            $codebase
                        )->getSingleAtomic();
                    }

                    return $callable;
                }
            }
        }

        return null;
    }

    /** @return null|'not-callable'|MethodIdentifier */
    public static function getCallableMethodIdFromTKeyedArray(
        TKeyedArray $input_type_part,
        ?Codebase $codebase = null,
        ?string $calling_method_id = null,
        ?string $file_name = null
    ) {
        if (!isset($input_type_part->properties[0])
            || !isset($input_type_part->properties[1])
        ) {
            return 'not-callable';
        }

        [$lhs, $rhs] = $input_type_part->properties;

        $rhs_low_info = $rhs->hasMixed() || $rhs->hasScalar();

        if ($rhs_low_info || !$rhs->isSingleStringLiteral()) {
            if (!$rhs_low_info && !$rhs->hasString()) {
                return 'not-callable';
            }

            if ($codebase && ($calling_method_id || $file_name)) {
                foreach ($lhs->getAtomicTypes() as $lhs_atomic_type) {
                    if ($lhs_atomic_type instanceof TNamedObject) {
                        $codebase->analyzer->addMixedMemberName(
                            strtolower($lhs_atomic_type->value) . '::',
                            $calling_method_id ?: $file_name
                        );
                    } elseif ($lhs_atomic_type instanceof TTemplateParam) {
                        $lhs_template_type = $lhs_atomic_type->as;
                        if ($lhs_template_type->isSingle()) {
                            $lhs_template_atomic_type = $lhs_template_type->getSingleAtomic();
                            $member_id = null;
                            if ($lhs_template_atomic_type instanceof TNamedObject) {
                                $member_id = $lhs_template_atomic_type->value;
                            } elseif ($lhs_template_atomic_type instanceof TClassString) {
                                $member_id = $lhs_template_atomic_type->as;
                            }

                            if ($member_id) {
                                $codebase->analyzer->addMixedMemberName(
                                    strtolower($member_id) . '::',
                                    $calling_method_id ?: $file_name
                                );
                            }
                        }
                    }
                }
            }

            return null;
        }

        $method_name = $rhs->getSingleStringLiteral()->value;

        $class_name = null;

        if ($lhs->isSingleStringLiteral()) {
            $class_name = $lhs->getSingleStringLiteral()->value;
            if ($class_name[0] === '\\') {
                $class_name = substr($class_name, 1);
            }
        } elseif ($lhs->isSingle()) {
            foreach ($lhs->getAtomicTypes() as $lhs_atomic_type) {
                if ($lhs_atomic_type instanceof TNamedObject) {
                    $class_name = $lhs_atomic_type->value;
                } elseif ($lhs_atomic_type instanceof TTemplateParam) {
                    $lhs_template_type = $lhs_atomic_type->as;
                    if ($lhs_template_type->isSingle()) {
                        $lhs_template_atomic_type = $lhs_template_type->getSingleAtomic();
                        if ($lhs_template_atomic_type instanceof TNamedObject) {
                            $class_name = $lhs_template_atomic_type->value;
                        } elseif ($lhs_template_atomic_type instanceof TClassString) {
                            $class_name = $lhs_template_atomic_type->as;
                        }
                    }
                } elseif ($lhs_atomic_type instanceof TClassString
                    && $lhs_atomic_type->as
                ) {
                    $class_name = $lhs_atomic_type->as;
                }
            }
        }

        if ($class_name === 'self'
            || $class_name === 'static'
            || $class_name === 'parent'
        ) {
            return null;
        }

        if (!$class_name) {
            if ($codebase && ($calling_method_id || $file_name)) {
                $codebase->analyzer->addMixedMemberName(
                    strtolower($method_name),
                    $calling_method_id ?: $file_name
                );
            }

            return null;
        }

        return new MethodIdentifier(
            $class_name,
            strtolower($method_name)
        );
    }
}<|MERGE_RESOLUTION|>--- conflicted
+++ resolved
@@ -261,13 +261,7 @@
 
                     foreach ($function_storage->params as $param) {
                         if ($param->type) {
-<<<<<<< HEAD
-                            $param = new FunctionLikeParameter(
-                                $param->name,
-                                $param->by_ref,
-=======
                             $param = $param->replaceType(
->>>>>>> 3089c16f
                                 TypeExpander::expandUnion(
                                     $codebase,
                                     $param->type,
@@ -279,19 +273,7 @@
                                     false,
                                     false,
                                     true
-<<<<<<< HEAD
-                                ),
-                                $param->location,
-                                $param->type_location,
-                                $param->is_optional,
-                                $param->is_nullable,
-                                $param->is_variadic,
-                                $param->default_type,
-                                $param->out_type,
-                                $param->signature_type,
-=======
                                 )
->>>>>>> 3089c16f
                             );
                         }
 
