--- conflicted
+++ resolved
@@ -20,11 +20,7 @@
 use Psalm\Type\Atomic;
 use Psalm\Type\Atomic\TArray;
 use Psalm\Type\Atomic\TCallable;
-<<<<<<< HEAD
-=======
-use Psalm\Type\Atomic\TCallableArray;
 use Psalm\Type\Atomic\TCallableInterface;
->>>>>>> 63ea4de7
 use Psalm\Type\Atomic\TClassString;
 use Psalm\Type\Atomic\TClosure;
 use Psalm\Type\Atomic\TKeyedArray;
@@ -45,14 +41,10 @@
  */
 final class CallableTypeComparator
 {
-    /**
-     * @param  TClosure|TCallableInterface $input_type_part
-     * @param  TCallable|TClosure   $container_type_part
-     */
     public static function isContainedBy(
         Codebase $codebase,
-        $input_type_part,
-        Atomic $container_type_part,
+        TClosure|TCallableInterface $input_type_part,
+        TCallable|TClosure $container_type_part,
         ?TypeComparisonResult $atomic_comparison_result,
     ): bool {
         if ($container_type_part instanceof TClosure) {
