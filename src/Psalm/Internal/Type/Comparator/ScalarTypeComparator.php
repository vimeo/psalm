<?php

declare(strict_types=1);

namespace Psalm\Internal\Type\Comparator;

use Psalm\Codebase;
use Psalm\Internal\Analyzer\ClassLikeAnalyzer;
use Psalm\Type\Atomic\Scalar;
use Psalm\Type\Atomic\TArrayKey;
use Psalm\Type\Atomic\TBool;
use Psalm\Type\Atomic\TCallableString;
use Psalm\Type\Atomic\TClassString;
use Psalm\Type\Atomic\TDependentGetClass;
use Psalm\Type\Atomic\TDependentGetDebugType;
use Psalm\Type\Atomic\TDependentGetType;
use Psalm\Type\Atomic\TFalse;
use Psalm\Type\Atomic\TFloat;
use Psalm\Type\Atomic\TInt;
use Psalm\Type\Atomic\TIntRange;
use Psalm\Type\Atomic\TLiteralClassString;
use Psalm\Type\Atomic\TLiteralFloat;
use Psalm\Type\Atomic\TLiteralInt;
use Psalm\Type\Atomic\TLiteralString;
use Psalm\Type\Atomic\TLowercaseString;
use Psalm\Type\Atomic\TNamedObject;
use Psalm\Type\Atomic\TNonEmptyLowercaseString;
use Psalm\Type\Atomic\TNonEmptyNonspecificLiteralString;
use Psalm\Type\Atomic\TNonEmptyString;
use Psalm\Type\Atomic\TNonFalsyString;
use Psalm\Type\Atomic\TNonspecificLiteralInt;
use Psalm\Type\Atomic\TNonspecificLiteralString;
use Psalm\Type\Atomic\TNumeric;
use Psalm\Type\Atomic\TNumericString;
use Psalm\Type\Atomic\TScalar;
use Psalm\Type\Atomic\TSingleLetter;
use Psalm\Type\Atomic\TString;
use Psalm\Type\Atomic\TTemplateParam;
use Psalm\Type\Atomic\TTemplateParamClass;
use Psalm\Type\Atomic\TTraitString;
use Psalm\Type\Atomic\TTrue;

use function is_numeric;
use function strtolower;

/**
 * @internal
 */
final class ScalarTypeComparator
{
    public static function isContainedBy(
        Codebase $codebase,
        Scalar $input_type_part,
        Scalar $container_type_part,
        bool $allow_interface_equality = false,
        bool $allow_float_int_equality = true,
        ?TypeComparisonResult $atomic_comparison_result = null,
    ): bool {
        if ($container_type_part::class === TString::class
            && $input_type_part instanceof TString
        ) {
            return true;
        }

        if ($container_type_part::class === TInt::class
            && $input_type_part instanceof TInt
        ) {
            return true;
        }

        if ($container_type_part::class === TFloat::class
            && $input_type_part instanceof TFloat
        ) {
            return true;
        }

        if ($container_type_part instanceof TNonEmptyString
            && $input_type_part::class === TString::class
        ) {
            if ($atomic_comparison_result) {
                $atomic_comparison_result->type_coerced = true;
            }

            return false;
        }

        if ($container_type_part instanceof TNonspecificLiteralString
            && ($input_type_part instanceof TLiteralString || $input_type_part instanceof TNonspecificLiteralString)
        ) {
            if ($container_type_part instanceof TNonEmptyNonspecificLiteralString) {
                return ($input_type_part instanceof TLiteralString && $input_type_part->value !== '')
                    || $input_type_part instanceof TNonEmptyNonspecificLiteralString;
            }

            return true;
        }

        if ($container_type_part instanceof TNonspecificLiteralString) {
            if ($input_type_part instanceof TString) {
                if ($atomic_comparison_result) {
                    $atomic_comparison_result->type_coerced = true;
                }
            }

            return false;
        }

        if ($container_type_part instanceof TNonspecificLiteralInt
            && ($input_type_part instanceof TLiteralInt
                || $input_type_part instanceof TNonspecificLiteralInt)
        ) {
            return true;
        }

        if ($container_type_part instanceof TNonspecificLiteralInt) {
            if ($input_type_part instanceof TInt) {
                if ($atomic_comparison_result) {
                    $atomic_comparison_result->type_coerced = true;
                }
            }

            return false;
        }

<<<<<<< HEAD
        if ($input_type_part instanceof TCallableString
            && ($container_type_part::class === TSingleLetter::class
                || $container_type_part::class === TNonEmptyString::class
                || $container_type_part::class === TNonFalsyString::class
                || $container_type_part::class === TLowercaseString::class)
        ) {
            return true;
=======
        if ($input_type_part instanceof TCallableString) {
            if (get_class($container_type_part) === TNonEmptyString::class
                || get_class($container_type_part) === TNonFalsyString::class
            ) {
                return true;
            }

            if (get_class($container_type_part) === TLowercaseString::class
                || get_class($container_type_part) === TSingleLetter::class
            ) {
                if ($atomic_comparison_result) {
                    $atomic_comparison_result->type_coerced = true;
                }
                return false;
            }
>>>>>>> bfbd53c4
        }

        if (($container_type_part instanceof TLowercaseString
                || $container_type_part instanceof TNonEmptyLowercaseString)
            && $input_type_part instanceof TString
        ) {
            if (($input_type_part instanceof TLowercaseString
                    && $container_type_part instanceof TLowercaseString)
                || ($input_type_part instanceof TNonEmptyLowercaseString
                    && $container_type_part instanceof TNonEmptyLowercaseString)
            ) {
                return true;
            }

            if ($input_type_part instanceof TNonEmptyLowercaseString
                && $container_type_part instanceof TLowercaseString
            ) {
                return true;
            }

            if ($input_type_part instanceof TLowercaseString
                && $container_type_part instanceof TNonEmptyLowercaseString
            ) {
                if ($atomic_comparison_result) {
                    $atomic_comparison_result->type_coerced = true;
                }

                return false;
            }

            if ($input_type_part instanceof TLiteralString) {
                if (strtolower($input_type_part->value) === $input_type_part->value) {
                    return $input_type_part->value || $container_type_part instanceof TLowercaseString;
                }

                return false;
            }

            if ($input_type_part instanceof TClassString) {
                return false;
            }

            if ($atomic_comparison_result) {
                $atomic_comparison_result->type_coerced = true;
            }

            return false;
        }

        if ($container_type_part instanceof TDependentGetClass) {
            $first_type = $container_type_part->as_type->getSingleAtomic();

            $container_type_part = new TClassString(
                'object',
                $first_type instanceof TNamedObject ? $first_type : null,
            );
        }

        if ($input_type_part instanceof TDependentGetClass) {
            $first_type = $input_type_part->as_type->getSingleAtomic();

            if ($first_type instanceof TTemplateParam) {
                $object_type = $first_type->as->getSingleAtomic();

                $input_type_part = new TTemplateParamClass(
                    $first_type->param_name,
                    $first_type->as->getId(),
                    $object_type instanceof TNamedObject ? $object_type : null,
                    $first_type->defining_class,
                );
            } else {
                $input_type_part = new TClassString(
                    'object',
                    $first_type instanceof TNamedObject ? $first_type : null,
                );
            }
        }

        if ($input_type_part instanceof TDependentGetType) {
            $input_type_part = new TString();

            if ($container_type_part instanceof TLiteralString) {
                return isset(ClassLikeAnalyzer::GETTYPE_TYPES[$container_type_part->value]);
            }
        }

        if ($container_type_part instanceof TDependentGetDebugType) {
            return $input_type_part instanceof TString;
        }

        if ($input_type_part instanceof TDependentGetDebugType) {
            $input_type_part = new TString();
        }

        if ($container_type_part instanceof TDependentGetType) {
            $container_type_part = new TString();

            if ($input_type_part instanceof TLiteralString) {
                return isset(ClassLikeAnalyzer::GETTYPE_TYPES[$input_type_part->value]);
            }
        }

        if ($input_type_part instanceof TFalse
            && $container_type_part instanceof TBool
            && !($container_type_part instanceof TTrue)
        ) {
            return true;
        }

        if ($input_type_part instanceof TTrue
            && $container_type_part instanceof TBool
            && !($container_type_part instanceof TFalse)
        ) {
            return true;
        }

        // from https://wiki.php.net/rfc/scalar_type_hints_v5:
        //
        // > int types can resolve a parameter type of float
        if ($input_type_part instanceof TInt
            && $container_type_part instanceof TFloat
            && !$container_type_part instanceof TLiteralFloat
            && $allow_float_int_equality
        ) {
            return true;
        }

        if ($container_type_part instanceof TArrayKey
            && $input_type_part instanceof TNumeric
        ) {
            return true;
        }

        if ($container_type_part instanceof TArrayKey
            && ($input_type_part instanceof TInt
                || $input_type_part instanceof TString)
        ) {
            return true;
        }

        if ($input_type_part instanceof TArrayKey &&
            ($container_type_part instanceof TInt || $container_type_part instanceof TString)
        ) {
            if ($atomic_comparison_result) {
                $atomic_comparison_result->type_coerced = true;
                $atomic_comparison_result->type_coerced_from_mixed = true;
                $atomic_comparison_result->scalar_type_match_found = !$container_type_part->from_docblock;
            }

            return false;
        }

        if ($container_type_part instanceof TScalar && $input_type_part instanceof Scalar) {
            return true;
        }

        if ($container_type_part::class === TFloat::class && $input_type_part instanceof TLiteralFloat) {
            return true;
        }

        if (($container_type_part::class === TNonEmptyString::class
                || $container_type_part::class === TNonEmptyNonspecificLiteralString::class)
            && $input_type_part instanceof TNonFalsyString
        ) {
            return true;
        }

        if ($container_type_part instanceof TNonFalsyString
            && $input_type_part instanceof TNonFalsyString
        ) {
            return true;
        }

        if ($container_type_part instanceof TNonFalsyString
            && ($input_type_part instanceof TNonEmptyString
                || $input_type_part instanceof TNonEmptyNonspecificLiteralString)
        ) {
            if ($atomic_comparison_result) {
                $atomic_comparison_result->type_coerced = true;
            }

            return false;
        }

        if ($container_type_part instanceof TNonEmptyString
            && $input_type_part instanceof TLiteralString
            && $input_type_part->value === ''
        ) {
            return false;
        }

        if ($container_type_part instanceof TNonFalsyString
            && $input_type_part instanceof TLiteralString
            && $input_type_part->value === '0'
        ) {
            return false;
        }

        if (($container_type_part::class === TNonEmptyString::class
                || $container_type_part::class === TNonFalsyString::class
                || $container_type_part::class === TSingleLetter::class)
            && $input_type_part instanceof TLiteralString
        ) {
            return true;
        }

        if ($input_type_part::class === TInt::class && $container_type_part instanceof TLiteralInt) {
            if ($atomic_comparison_result) {
                $atomic_comparison_result->type_coerced = true;
                $atomic_comparison_result->type_coerced_from_scalar = true;
            }

            return false;
        }

        if ($input_type_part instanceof TIntRange && $container_type_part instanceof TIntRange) {
            return IntegerRangeComparator::isContainedBy(
                $input_type_part,
                $container_type_part,
            );
        }

        if ($input_type_part instanceof TInt && $container_type_part instanceof TIntRange) {
            if ($input_type_part instanceof TLiteralInt) {
                $min_bound = $container_type_part->min_bound;
                $max_bound = $container_type_part->max_bound;

                return
                    ($min_bound === null || $min_bound <= $input_type_part->value) &&
                    ($max_bound === null || $max_bound >= $input_type_part->value);
            }

            //any int can't be pushed inside a range without coercion (unless the range is from min to max)
            if ($container_type_part->min_bound !== null || $container_type_part->max_bound !== null) {
                if ($atomic_comparison_result) {
                    $atomic_comparison_result->type_coerced = true;
                    $atomic_comparison_result->type_coerced_from_scalar = true;
                }
            }

            return false;
        }

        if ($input_type_part::class === TFloat::class && $container_type_part instanceof TLiteralFloat) {
            if ($atomic_comparison_result) {
                $atomic_comparison_result->type_coerced = true;
                $atomic_comparison_result->type_coerced_from_scalar = true;
            }

            return false;
        }

        if (($input_type_part::class === TString::class
                || $input_type_part::class === TSingleLetter::class
                || $input_type_part instanceof TNonEmptyString
                || $input_type_part instanceof TNonspecificLiteralString)
            && $container_type_part instanceof TLiteralString
        ) {
            if ($atomic_comparison_result) {
                $atomic_comparison_result->type_coerced = true;
                $atomic_comparison_result->type_coerced_from_scalar = true;
            }

            return false;
        }

        if (($input_type_part instanceof TLowercaseString
                || $input_type_part instanceof TNonEmptyLowercaseString)
            && $container_type_part instanceof TLiteralString
            && strtolower($container_type_part->value) === $container_type_part->value
        ) {
            if ($atomic_comparison_result
                && ($container_type_part->value)
            ) {
                $atomic_comparison_result->type_coerced = true;
                $atomic_comparison_result->type_coerced_from_scalar = true;
            }

            return false;
        }

        if (($container_type_part instanceof TClassString || $container_type_part instanceof TLiteralClassString)
            && ($input_type_part instanceof TClassString || $input_type_part instanceof TLiteralClassString)
        ) {
            return ClassLikeStringComparator::isContainedBy(
                $codebase,
                $input_type_part,
                $container_type_part,
                $allow_interface_equality,
                $atomic_comparison_result,
            );
        }

        if ($container_type_part instanceof TString && $input_type_part instanceof TTraitString) {
            return true;
        }

        if ($container_type_part instanceof TTraitString
            && ($input_type_part::class === TString::class
                || $input_type_part instanceof TNonEmptyString
                || $input_type_part instanceof TNonEmptyNonspecificLiteralString)
        ) {
            if ($atomic_comparison_result) {
                $atomic_comparison_result->type_coerced = true;
            }

            return false;
        }

        if (($input_type_part instanceof TClassString
            || $input_type_part instanceof TLiteralClassString)
            && ($container_type_part::class === TSingleLetter::class
                || $container_type_part::class === TNonEmptyString::class
                || $container_type_part::class === TNonFalsyString::class)
        ) {
            return true;
        }

        if ($input_type_part instanceof TNumericString
            && $container_type_part::class === TNonEmptyString::class
        ) {
            return true;
        }

        if ($container_type_part instanceof TString
            && $input_type_part instanceof TNumericString
        ) {
            if ($container_type_part instanceof TLiteralString) {
                if (is_numeric($container_type_part->value) && $atomic_comparison_result) {
                    $atomic_comparison_result->type_coerced = true;
                }

                return false;
            }

            return true;
        }

        if ($input_type_part instanceof TString
            && $container_type_part instanceof TNumericString
        ) {
            if ($input_type_part instanceof TLiteralString) {
                return is_numeric($input_type_part->value);
            }
            if ($atomic_comparison_result) {
                $atomic_comparison_result->type_coerced = true;
            }

            return false;
        }

        if ($container_type_part instanceof TCallableString
            && $input_type_part instanceof TLiteralString
        ) {
            $input_callable = CallableTypeComparator::getCallableFromAtomic($codebase, $input_type_part);
            $container_callable = CallableTypeComparator::getCallableFromAtomic($codebase, $container_type_part);

            if ($input_callable && $container_callable) {
                if (CallableTypeComparator::isContainedBy(
                    $codebase,
                    $input_callable,
                    $container_callable,
                    $atomic_comparison_result ?? new TypeComparisonResult(),
                ) === false
                ) {
                    return false;
                }
            }

            if (!$input_callable) {
                //we could not find a callable for the input type, so the input is not contained in the container
                return false;
            }

            return true;
        }

        if ($input_type_part instanceof TLowercaseString
            && $container_type_part::class === TNonEmptyString::class) {
            return false;
        }

        if ($input_type_part->getKey() === $container_type_part->getKey()) {
            return true;
        }

        if (($container_type_part instanceof TClassString
                || $container_type_part instanceof TLiteralClassString
                || $container_type_part instanceof TCallableString)
            && $input_type_part instanceof TString
        ) {
            if ($atomic_comparison_result) {
                $atomic_comparison_result->type_coerced = true;
            }

            return false;
        }

        if ($container_type_part instanceof TNumeric
            && $input_type_part->isNumericType()
        ) {
            return true;
        }

        if ($input_type_part instanceof TNumeric) {
            if ($container_type_part->isNumericType()) {
                if ($atomic_comparison_result) {
                    $atomic_comparison_result->type_coerced = true;
                    $atomic_comparison_result->scalar_type_match_found = !$container_type_part->from_docblock;
                }
            }
        }

        if (!$container_type_part instanceof TLiteralInt
            && !$container_type_part instanceof TLiteralString
            && !$container_type_part instanceof TLiteralFloat
        ) {
            if ($atomic_comparison_result) {
                $atomic_comparison_result->type_coerced
                    = $atomic_comparison_result->type_coerced_from_scalar
                    = $input_type_part instanceof TScalar;
                $atomic_comparison_result->scalar_type_match_found = !$container_type_part->from_docblock;
            }
        }

        return false;
    }
}<|MERGE_RESOLUTION|>--- conflicted
+++ resolved
@@ -122,15 +122,6 @@
             return false;
         }
 
-<<<<<<< HEAD
-        if ($input_type_part instanceof TCallableString
-            && ($container_type_part::class === TSingleLetter::class
-                || $container_type_part::class === TNonEmptyString::class
-                || $container_type_part::class === TNonFalsyString::class
-                || $container_type_part::class === TLowercaseString::class)
-        ) {
-            return true;
-=======
         if ($input_type_part instanceof TCallableString) {
             if (get_class($container_type_part) === TNonEmptyString::class
                 || get_class($container_type_part) === TNonFalsyString::class
@@ -146,7 +137,6 @@
                 }
                 return false;
             }
->>>>>>> bfbd53c4
         }
 
         if (($container_type_part instanceof TLowercaseString
