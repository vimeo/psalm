--- conflicted
+++ resolved
@@ -94,11 +94,6 @@
      *
      * This method fills in the values in $template_result based on how the various atomic types
      * of $union_type match up to the types inside $input_type
-<<<<<<< HEAD
-     *
-     * @psalm-pure
-=======
->>>>>>> c8bc193a
      */
     public static function replace(
         Union $union_type,
