<?php

declare(strict_types=1);

namespace Psalm\Internal\PhpVisitor\Reflector;

use AssertionError;
use PhpParser;
use Psalm\CodeLocation;
use Psalm\DocComment;
use Psalm\Exception\DocblockParseException;
use Psalm\Exception\IncorrectDocblockException;
use Psalm\Internal\Analyzer\CommentAnalyzer;
use Psalm\Internal\Scanner\DocblockParser;
use Psalm\Internal\Scanner\FunctionDocblockComment;
use Psalm\Internal\Scanner\ParsedDocblock;
use Psalm\Issue\InvalidDocblock;
use Psalm\IssueBuffer;
use Psalm\Type\TaintKindGroup;

use function array_keys;
use function array_shift;
use function array_unique;
use function count;
use function explode;
use function implode;
use function in_array;
use function pathinfo;
use function preg_last_error_msg;
use function preg_match;
use function preg_replace;
use function preg_split;
use function reset;
use function str_contains;
use function str_ends_with;
use function str_replace;
use function str_starts_with;
use function stripos;
use function strlen;
use function strtolower;
use function substr;
use function substr_count;
use function trim;

use const PATHINFO_EXTENSION;

/**
 * @internal
 */
final class FunctionLikeDocblockParser
{
    /**
     * @throws DocblockParseException if there was a problem parsing the docblock
     */
    public static function parse(
        PhpParser\Comment\Doc $comment,
        CodeLocation $code_location,
        string $cased_function_id,
    ): FunctionDocblockComment {
        $parsed_docblock = DocComment::parsePreservingLength($comment);

        $comment_text = $comment->getText();

        $info = new FunctionDocblockComment();

        self::checkDuplicatedTags($parsed_docblock);
        self::checkUnexpectedTags($parsed_docblock, $info, $comment);

        if (isset($parsed_docblock->combined_tags['return'])) {
            self::extractReturnType(
                $comment,
                $parsed_docblock->combined_tags['return'],
                $info,
                $code_location,
                $cased_function_id,
            );
        }

        if (isset($parsed_docblock->combined_tags['param'])) {
            foreach ($parsed_docblock->combined_tags['param'] as $offset => $param) {
                $line_parts = CommentAnalyzer::splitDocLine($param);

                if (count($line_parts) === 1 && isset($line_parts[0][0]) && $line_parts[0][0] === '$') {
                    continue;
                }

                if (count($line_parts) > 1) {
                    if (preg_match('/^&?(\.\.\.)?&?\$[A-Za-z0-9_]+,?$/', $line_parts[1])
                        && ($line_parts[0] === '' || $line_parts[0][0] !== '{')
                    ) {
                        $line_parts[1] = str_replace('&', '', $line_parts[1]);

                        $line_parts[1] = (string) preg_replace('/,$/', '', $line_parts[1], 1);

                        $end = $offset + strlen($line_parts[0]);

                        $line_parts[0] = CommentAnalyzer::sanitizeDocblockType($line_parts[0]);

                        if ($line_parts[0] === ''
                            || ($line_parts[0][0] === '$'
                                && !preg_match('/^\$this(\||$)/', $line_parts[0]))
                        ) {
                            throw new IncorrectDocblockException('Misplaced variable');
                        }

                        $info_param = [
                            'name' => trim($line_parts[1]),
                            'type' => $line_parts[0],
                            'line_number' => $comment->getStartLine() + substr_count(
                                $comment_text,
                                "\n",
                                0,
                                $offset - $comment->getStartFilePos(),
                            ),
                            'start' => $offset,
                            'end' => $end,
                        ];

                        if (isset($line_parts[1]) && isset($line_parts[2])) {
                            $description = substr($param, strlen($line_parts[0]) + strlen($line_parts[1]) + 2);
                            $info_param['description'] = trim($description);
                            // Handle multiline description.
                            $info_param['description'] = (string) preg_replace(
                                '/\\n \\*\\s+/um',
                                ' ',
                                $info_param['description'],
                            );
                        }

                        $info->params[] = $info_param;
                    }
                } else {
                    IssueBuffer::maybeAdd(
                        new InvalidDocblock(
                            'Badly-formatted @param in docblock for ' . $cased_function_id,
                            $code_location,
                        ),
                    );
                }
            }
        }

        if (isset($parsed_docblock->combined_tags['param-out'])) {
            foreach ($parsed_docblock->combined_tags['param-out'] as $offset => $param) {
                $line_parts = CommentAnalyzer::splitDocLine($param);

                if (count($line_parts) === 1 && isset($line_parts[0][0]) && $line_parts[0][0] === '$') {
                    continue;
                }

                if (count($line_parts) > 1) {
                    if (!preg_match('/\[[^\]]+\]/', $line_parts[0])
                        && preg_match('/^(\.\.\.)?&?\$[A-Za-z0-9_]+,?$/', $line_parts[1])
                        && $line_parts[0][0] !== '{'
                    ) {
                        if ($line_parts[1][0] === '&') {
                            $line_parts[1] = substr($line_parts[1], 1);
                        }

                        $line_parts[0] = CommentAnalyzer::sanitizeDocblockType($line_parts[0]);

                        if ($line_parts[0] === ''
                            || ($line_parts[0][0] === '$'
                                && !preg_match('/^\$this(\||$)/', $line_parts[0]))
                        ) {
                            throw new IncorrectDocblockException('Misplaced variable');
                        }

                        $line_parts[1] = (string) preg_replace('/,$/', '', $line_parts[1], 1);

                        $info->params_out[] = [
                            'name' => trim($line_parts[1]),
                            'type' => str_replace("\n", '', $line_parts[0]),
                            'line_number' => $comment->getStartLine() + substr_count(
                                $comment_text,
                                "\n",
                                0,
                                $offset - $comment->getStartFilePos(),
                            ),
                        ];
                    }
                } else {
                    IssueBuffer::maybeAdd(
                        new InvalidDocblock(
                            'Badly-formatted @param in docblock for ' . $cased_function_id,
                            $code_location,
                        ),
                    );
                }
            }
        }

        foreach (['psalm-self-out', 'psalm-this-out', 'phpstan-self-out', 'phpstan-this-out'] as $alias) {
            if (isset($parsed_docblock->tags[$alias])) {
                foreach ($parsed_docblock->tags[$alias] as $offset => $param) {
                    $line_parts = CommentAnalyzer::splitDocLine($param);

                    if (count($line_parts) > 0) {
                        $line_parts[0] = CommentAnalyzer::sanitizeDocblockType($line_parts[0]);

                        $info->self_out = [
                            'type' => $line_parts[0],
                            'line_number' => $comment->getStartLine() + substr_count(
                                $comment_text,
                                "\n",
                                0,
                                $offset - $comment->getStartFilePos(),
                            ),
                        ];
                    }
                }
                break;
            }
        }

        if (isset($parsed_docblock->tags['psalm-flow'])) {
            foreach ($parsed_docblock->tags['psalm-flow'] as $param) {
                $info->flows[] = trim($param);
            }
        }

        if (isset($parsed_docblock->tags['psalm-if-this-is'])) {
            foreach ($parsed_docblock->tags['psalm-if-this-is'] as $offset => $param) {
                $line_parts = CommentAnalyzer::splitDocLine($param);

                $line_parts[0] = CommentAnalyzer::sanitizeDocblockType($line_parts[0]);

                $info->if_this_is = [
                    'type' => $line_parts[0],
                    'line_number' => $comment->getStartLine() + substr_count(
                        $comment->getText(),
                        "\n",
                        0,
                        $offset - $comment->getStartFilePos(),
                    ),
                ];
            }
        }

        if (isset($parsed_docblock->tags['psalm-taint-sink'])) {
            foreach ($parsed_docblock->tags['psalm-taint-sink'] as $param) {
                $param_parts = preg_split('/\s+/', trim($param));
                if ($param_parts === false) {
                    throw new AssertionError(preg_last_error_msg());
                }

                if (count($param_parts) >= 2) {
                    $info->taint_sink_params[] = ['name' => $param_parts[1], 'taint' => $param_parts[0]];
                } else {
                    IssueBuffer::maybeAdd(
                        new InvalidDocblock(
                            '@psalm-taint-sink expects 2 arguments',
                            $code_location,
                        ),
                    );
                }
            }
        }

        // support for MediaWiki taint plugin
        if (isset($parsed_docblock->tags['param-taint'])) {
            foreach ($parsed_docblock->tags['param-taint'] as $param) {
                $param_parts = preg_split('/\s+/', trim($param));
                if ($param_parts === false) {
                    throw new AssertionError(preg_last_error_msg());
                }

                if (count($param_parts) === 2) {
                    $taint_type = $param_parts[1];

                    if (str_starts_with($taint_type, 'exec_')) {
                        $taint_type = substr($taint_type, 5);

                        if ($taint_type === 'tainted') {
                            $taint_type = TaintKindGroup::GROUP_INPUT;
                        }

                        if ($taint_type === 'misc') {
                            // @todo `text` is semantically not defined in `TaintKind`, maybe drop it
                            $taint_type = 'text';
                        }

                        $info->taint_sink_params[] = ['name' => $param_parts[0], 'taint' => $taint_type];
                    }
                }
            }
        }

        if (isset($parsed_docblock->tags['psalm-taint-source'])) {
            foreach ($parsed_docblock->tags['psalm-taint-source'] as $param) {
                $param_parts = preg_split('/\s+/', trim($param));
                if ($param_parts === false) {
                    throw new AssertionError(preg_last_error_msg());
                }

                if ($param_parts[0]) {
                    $info->taint_source_types[] = $param_parts[0];
                } else {
                    IssueBuffer::maybeAdd(
                        new InvalidDocblock(
                            '@psalm-taint-source expects 1 argument',
                            $code_location,
                        ),
                    );
                }
            }
        } elseif (isset($parsed_docblock->tags['return-taint'])) {
            // support for MediaWiki taint plugin
            foreach ($parsed_docblock->tags['return-taint'] as $param) {
                $param_parts = preg_split('/\s+/', trim($param));
                if ($param_parts === false) {
                    throw new AssertionError(preg_last_error_msg());
                }

                if ($param_parts[0]) {
                    if ($param_parts[0] === 'tainted') {
                        $param_parts[0] = TaintKindGroup::GROUP_INPUT;
                    }

                    if ($param_parts[0] === 'misc') {
                        // @todo `text` is semantically not defined in `TaintKind`, maybe drop it
                        $param_parts[0] = 'text';
                    }

                    if ($param_parts[0] !== 'none') {
                        $info->taint_source_types[] = $param_parts[0];
                    }
                }
            }
        }

        if (isset($parsed_docblock->tags['psalm-taint-unescape'])) {
            foreach ($parsed_docblock->tags['psalm-taint-unescape'] as $param) {
                $param = trim($param);
                if ($param === '') {
                    IssueBuffer::maybeAdd(
                        new InvalidDocblock(
                            '@psalm-taint-unescape expects 1 argument',
                            $code_location,
                        ),
                    );
                } else {
                    $info->added_taints[] = $param;
                }
            }
        }

        if (isset($parsed_docblock->tags['psalm-taint-escape'])) {
            foreach ($parsed_docblock->tags['psalm-taint-escape'] as $param) {
                $param = trim($param);
                if ($param === '') {
                    IssueBuffer::maybeAdd(
                        new InvalidDocblock(
                            '@psalm-taint-escape expects 1 argument',
                            $code_location,
                        ),
                    );
                } elseif ($param[0] === '(') {
                    $line_parts = CommentAnalyzer::splitDocLine($param);

                    $info->removed_taints[] = CommentAnalyzer::sanitizeDocblockType($line_parts[0]);
                } else {
                    $info->removed_taints[] = explode(' ', $param)[0];
                }
            }
        }

        if (isset($parsed_docblock->tags['psalm-assert-untainted'])) {
            foreach ($parsed_docblock->tags['psalm-assert-untainted'] as $param) {
                $param = trim($param);

                $info->assert_untainted_params[] = ['name' => $param];
            }
        }

        if (isset($parsed_docblock->tags['psalm-taint-specialize'])) {
            $info->specialize_call = true;
        }

        if (isset($parsed_docblock->tags['global'])) {
            foreach ($parsed_docblock->tags['global'] as $offset => $global) {
                $line_parts = CommentAnalyzer::splitDocLine($global);

                if (count($line_parts) === 1 && isset($line_parts[0][0]) && $line_parts[0][0] === '$') {
                    continue;
                }

                if (count($line_parts) > 1) {
                    if (!preg_match('/\[[^\]]+\]/', $line_parts[0])
                        && preg_match('/^(\.\.\.)?&?\$[A-Za-z0-9_]+,?$/', $line_parts[1])
                        && $line_parts[0][0] !== '{'
                    ) {
                        if ($line_parts[1][0] === '&') {
                            $line_parts[1] = substr($line_parts[1], 1);
                        }

                        if ($line_parts[0][0] === '$' && !preg_match('/^\$this(\||$)/', $line_parts[0])) {
                            throw new IncorrectDocblockException('Misplaced variable');
                        }

                        $line_parts[1] = (string) preg_replace('/,$/', '', $line_parts[1], 1);

                        $info->globals[] = [
                            'name' => $line_parts[1],
                            'type' => $line_parts[0],
                            'line_number' => $comment->getStartLine() + substr_count(
                                $comment_text,
                                "\n",
                                0,
                                $offset - $comment->getStartFilePos(),
                            ),
                        ];
                    }
                } else {
                    IssueBuffer::maybeAdd(
                        new InvalidDocblock(
                            'Badly-formatted @param in docblock for ' . $cased_function_id,
                            $code_location,
                        ),
                    );
                }
            }
        }

        if (isset($parsed_docblock->tags['since'])) {
<<<<<<< HEAD
            $since = trim((string) reset($parsed_docblock->tags['since']));
            if (preg_match('/^[4578]\.\d(\.\d+)?$/', $since)) {
                $since_parts = explode('.', $since);

                $info->since_php_major_version = (int)$since_parts[0];
                $info->since_php_minor_version = (int)$since_parts[1];
=======
            $since = trim(reset($parsed_docblock->tags['since']));
            // only for phpstub files or @since 8.0.0 PHP
            // since @since is commonly used with the project version, not the PHP version
            // https://docs.phpdoc.org/3.0/guide/references/phpdoc/tags/since.html
            // https://github.com/vimeo/psalm/issues/10761
            if (preg_match('/^([4578])\.(\d)(\.\d+)?(\s+PHP)?$/i', $since, $since_match)
                && isset($since_match[1])&& isset($since_match[2])
                && (!empty($since_match[4]) || pathinfo($code_location->file_name, PATHINFO_EXTENSION) === 'phpstub')) {
                $info->since_php_major_version = (int)$since_match[1];
                $info->since_php_minor_version = (int)$since_match[2];
>>>>>>> 20e8604b
            }
        }

        if (isset($parsed_docblock->tags['deprecated'])) {
            $info->deprecated = true;
        }

        if (isset($parsed_docblock->tags['internal'])) {
            $info->internal = true;
        }

        if (count($info->psalm_internal = DocblockParser::handlePsalmInternal($parsed_docblock)) !== 0) {
            $info->internal = true;
        }

        if (isset($parsed_docblock->tags['psalm-suppress'])) {
            foreach ($parsed_docblock->tags['psalm-suppress'] as $offset => $suppress_entry) {
                foreach (DocComment::parseSuppressList($suppress_entry) as $issue_offset => $suppressed_issue) {
                    $info->suppressed_issues[$issue_offset + $offset] = $suppressed_issue;
                }
            }
        }

        if (isset($parsed_docblock->tags['throws'])) {
            foreach ($parsed_docblock->tags['throws'] as $offset => $throws_entry) {
                /** @psalm-suppress PossiblyInvalidArrayAccess */
                $throws_class = preg_split('/[\s]+/', $throws_entry)[0];

                if (!$throws_class) {
                    throw new IncorrectDocblockException('Unexpectedly empty @throws');
                }

                $info->throws[] = [
                    $throws_class,
                    $offset,
                    $comment->getStartLine() + substr_count(
                        $comment->getText(),
                        "\n",
                        0,
                        $offset - $comment->getStartFilePos(),
                    ),
                ];
            }
        }

        if (stripos($parsed_docblock->description, '@inheritdoc') !== false
            || isset($parsed_docblock->tags['inheritdoc'])
            || isset($parsed_docblock->tags['inheritDoc'])
        ) {
            $info->inheritdoc = true;
        }

        $templates = [];
        if (isset($parsed_docblock->combined_tags['template'])) {
            foreach ($parsed_docblock->combined_tags['template'] as $offset => $template_line) {
                $template_type = preg_split('/[\s]+/', CommentAnalyzer::sanitizeDocblockType($template_line));
                if ($template_type === false) {
                    throw new AssertionError(preg_last_error_msg());
                }

                $template_name = array_shift($template_type);

                if (!$template_name) {
                    throw new IncorrectDocblockException('Empty @template tag');
                }

                $source_prefix = 'none';
                if (isset($parsed_docblock->tags['psalm-template'][$offset])) {
                    $source_prefix = 'psalm';
                } elseif (isset($parsed_docblock->tags['phpstan-template'][$offset])) {
                    $source_prefix = 'phpstan';
                }

                if (count($template_type) > 1
                    && in_array(strtolower($template_type[0]), ['as', 'super', 'of'], true)
                ) {
                    $template_modifier = strtolower(array_shift($template_type));
                    $templates[$template_name][$source_prefix] = [
                        $template_name,
                        $template_modifier,
                        implode(' ', $template_type),
                        false,
                    ];
                } else {
                    $templates[$template_name][$source_prefix] = [$template_name, null, null, false];
                }
            }
        }

        foreach ($templates as $template_entries) {
            foreach (['psalm', 'phpstan', 'none'] as $source_prefix) {
                if (isset($template_entries[$source_prefix])) {
                    $info->templates[] = $template_entries[$source_prefix];
                    break;
                }
            }
        }

        foreach (['psalm-assert', 'phpstan-assert'] as $assert) {
            if (isset($parsed_docblock->tags[$assert])) {
                foreach ($parsed_docblock->tags[$assert] as $assertion) {
                    $line_parts = self::sanitizeAssertionLineParts(CommentAnalyzer::splitDocLine($assertion));

                    $info->assertions[] = [
                        'type'       => $line_parts[0],
                        'param_name' => $line_parts[1][0] === '$' ? substr($line_parts[1], 1) : $line_parts[1],
                    ];
                }

                break;
            }
        }

        foreach (['psalm-assert-if-true', 'phpstan-assert-if-true'] as $assert) {
            if (isset($parsed_docblock->tags[$assert])) {
                foreach ($parsed_docblock->tags[$assert] as $assertion) {
                    $line_parts = self::sanitizeAssertionLineParts(CommentAnalyzer::splitDocLine($assertion));

                    $info->if_true_assertions[] = [
                        'type'       => $line_parts[0],
                        'param_name' => $line_parts[1][0] === '$' ? substr($line_parts[1], 1) : $line_parts[1],
                    ];
                }

                break;
            }
        }

        foreach (['psalm-assert-if-false', 'phpstan-assert-if-false'] as $assert) {
            if (isset($parsed_docblock->tags[$assert])) {
                foreach ($parsed_docblock->tags[$assert] as $assertion) {
                    $line_parts = self::sanitizeAssertionLineParts(CommentAnalyzer::splitDocLine($assertion));

                    $info->if_false_assertions[] = [
                        'type'       => $line_parts[0],
                        'param_name' => $line_parts[1][0] === '$' ? substr($line_parts[1], 1) : $line_parts[1],
                    ];
                }

                break;
            }
        }

        $info->variadic = isset($parsed_docblock->tags['psalm-variadic']);
        $info->pure = isset($parsed_docblock->tags['psalm-pure'])
            || isset($parsed_docblock->tags['pure']);

        if (isset($parsed_docblock->tags['psalm-mutation-free'])) {
            $info->mutation_free = true;
        }

        if (isset($parsed_docblock->tags['psalm-external-mutation-free'])) {
            $info->external_mutation_free = true;
        }

        if (isset($parsed_docblock->tags['no-named-arguments'])) {
            $info->no_named_args = true;
        }

        $info->ignore_nullable_return = isset($parsed_docblock->tags['psalm-ignore-nullable-return']);
        $info->ignore_falsable_return = isset($parsed_docblock->tags['psalm-ignore-falsable-return']);
        $info->stub_override = isset($parsed_docblock->tags['psalm-stub-override']);

        if (!empty($parsed_docblock->description)) {
            $info->description = $parsed_docblock->description;
        }

        $info->public_api = isset($parsed_docblock->tags['psalm-api']) || isset($parsed_docblock->tags['api']);

        return $info;
    }

    /**
     * @psalm-pure
     * @param list<string> $line_parts
     * @return array{string, string}&array<int<0, max>, string> $line_parts
     */
    private static function sanitizeAssertionLineParts(array $line_parts): array
    {
        if (count($line_parts) < 2 || !str_contains($line_parts[1], '$')) {
            throw new IncorrectDocblockException('Misplaced variable');
        }

        $line_parts[0] = CommentAnalyzer::sanitizeDocblockType($line_parts[0]);

        if ($line_parts[1][0] === '$') {
            $param_name_parts = explode('->', $line_parts[1]);

            foreach ($param_name_parts as $i => $param_name_part) {
                if (str_ends_with($param_name_part, '()')) {
                    $param_name_parts[$i] = strtolower($param_name_part);
                }
            }

            $line_parts[1] = implode('->', $param_name_parts);
        }

        return $line_parts;
    }

    /**
     * @param array<int, string> $return_specials
     */
    private static function extractReturnType(
        PhpParser\Comment\Doc $comment,
        array $return_specials,
        FunctionDocblockComment $info,
        CodeLocation $code_location,
        string $cased_function_id,
    ): void {
        foreach ($return_specials as $offset => $return_block) {
            $return_lines = explode("\n", $return_block);

            if (trim($return_lines[0]) === '') {
                return;
            }

            $return_block = trim($return_block);

            if ($return_block === '') {
                return;
            }

            $line_parts = CommentAnalyzer::splitDocLine($return_block);

            if ($line_parts[0][0] !== '{') {
                if ($line_parts[0][0] === '$' && !preg_match('/^\$this(\||$)/', $line_parts[0])) {
                    throw new IncorrectDocblockException('Misplaced variable');
                }

                $end = $offset + strlen($line_parts[0]);

                $line_parts[0] = CommentAnalyzer::sanitizeDocblockType($line_parts[0]);

                $info->return_type = array_shift($line_parts);
                $info->return_type_description = $line_parts ? implode(' ', $line_parts) : null;

                $info->return_type_line_number
                    = $comment->getStartLine() + substr_count(
                        $comment->getText(),
                        "\n",
                        0,
                        $offset - $comment->getStartFilePos(),
                    );
                $info->return_type_start = $offset;
                $info->return_type_end = $end;
            } else {
                IssueBuffer::maybeAdd(
                    new InvalidDocblock(
                        'Badly-formatted @param in docblock for ' . $cased_function_id,
                        $code_location,
                    ),
                );
            }

            break;
        }
    }

    /**
     * @throws DocblockParseException if a duplicate is found
     */
    private static function checkDuplicatedTags(ParsedDocblock $parsed_docblock): void
    {
        if (count($parsed_docblock->tags['return'] ?? []) > 1
            || count($parsed_docblock->tags['psalm-return'] ?? []) > 1
            || count($parsed_docblock->tags['phpstan-return'] ?? []) > 1
        ) {
            throw new DocblockParseException('Found duplicated @return or prefixed @return tag');
        }

        self::checkDuplicatedParams($parsed_docblock->tags['param'] ?? []);
        self::checkDuplicatedParams($parsed_docblock->tags['psalm-param'] ?? []);
        self::checkDuplicatedParams($parsed_docblock->tags['phpstan-param'] ?? []);
    }

    /**
     * @param array<int, string> $param
     * @throws DocblockParseException  if a duplicate is found
     */
    private static function checkDuplicatedParams(array $param): void
    {
        $list_names = self::extractAllParamNames($param);

        if (count($list_names) !== count(array_unique($list_names))) {
            throw new DocblockParseException('Found duplicated @param or prefixed @param tag');
        }
    }

    /**
     * @param array<int, string> $lines
     * @return list<string>
     * @psalm-pure
     */
    private static function extractAllParamNames(array $lines): array
    {
        $names = [];

        foreach ($lines as $line) {
            $split_by_dollar = explode('$', $line, 2);
            if (count($split_by_dollar) > 1) {
                $split_by_space = explode(' ', $split_by_dollar[1], 2);
                $names[] = $split_by_space[0];
            }
        }

        return $names;
    }

    private static function checkUnexpectedTags(
        ParsedDocblock $parsed_docblock,
        FunctionDocblockComment $info,
        PhpParser\Comment\Doc $comment,
    ): void {
        if (isset($parsed_docblock->tags['psalm-import-type'])) {
            $info->unexpected_tags['psalm-import-type']['lines'] = self::tagOffsetsToLines(
                array_keys($parsed_docblock->tags['psalm-import-type']),
                $comment,
            );
        }

        if (isset($parsed_docblock->combined_tags['var'])) {
            $info->unexpected_tags['var'] = [
                'lines' => self::tagOffsetsToLines(
                    array_keys($parsed_docblock->combined_tags['var']),
                    $comment,
                ),
                'suggested_replacement' => 'param',
            ];
        }

        if (isset($parsed_docblock->tags['psalm-consistent-constructor'])) {
            $info->unexpected_tags['psalm-consistent-constructor'] = [
                'lines' => self::tagOffsetsToLines(
                    array_keys($parsed_docblock->tags['psalm-consistent-constructor']),
                    $comment,
                ),
                'suggested_replacement' => 'psalm-consistent-constructor on a class level',
            ];
        }
    }

    /**
     * @param list<int> $offsets
     * @return list<int>
     */
    private static function tagOffsetsToLines(array $offsets, PhpParser\Comment\Doc $comment): array
    {
        $ret = [];
        foreach ($offsets as $offset) {
            $ret[] = self::docblockLineNumber($comment, $offset);
        }
        return $ret;
    }

    private static function docblockLineNumber(PhpParser\Comment\Doc $comment, int $offset): int
    {
        return $comment->getStartLine() + substr_count(
            $comment->getText(),
            "\n",
            0,
            $offset - $comment->getStartFilePos(),
        );
    }
}<|MERGE_RESOLUTION|>--- conflicted
+++ resolved
@@ -423,15 +423,7 @@
         }
 
         if (isset($parsed_docblock->tags['since'])) {
-<<<<<<< HEAD
             $since = trim((string) reset($parsed_docblock->tags['since']));
-            if (preg_match('/^[4578]\.\d(\.\d+)?$/', $since)) {
-                $since_parts = explode('.', $since);
-
-                $info->since_php_major_version = (int)$since_parts[0];
-                $info->since_php_minor_version = (int)$since_parts[1];
-=======
-            $since = trim(reset($parsed_docblock->tags['since']));
             // only for phpstub files or @since 8.0.0 PHP
             // since @since is commonly used with the project version, not the PHP version
             // https://docs.phpdoc.org/3.0/guide/references/phpdoc/tags/since.html
@@ -441,7 +433,6 @@
                 && (!empty($since_match[4]) || pathinfo($code_location->file_name, PATHINFO_EXTENSION) === 'phpstub')) {
                 $info->since_php_major_version = (int)$since_match[1];
                 $info->since_php_minor_version = (int)$since_match[2];
->>>>>>> 20e8604b
             }
         }
 
