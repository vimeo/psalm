<?php

declare(strict_types=1);

namespace Psalm\Internal\PhpVisitor\Reflector;

use AssertionError;
use PhpParser;
use Psalm\Aliases;
use Psalm\CodeLocation;
use Psalm\CodeLocation\DocblockTypeLocation;
use Psalm\Codebase;
use Psalm\Config;
use Psalm\Exception\DocblockParseException;
use Psalm\Exception\InvalidMethodOverrideException;
use Psalm\Exception\TypeParseTreeException;
use Psalm\Internal\Analyzer\CommentAnalyzer;
use Psalm\Internal\Analyzer\NamespaceAnalyzer;
use Psalm\Internal\Scanner\FileScanner;
use Psalm\Internal\Scanner\FunctionDocblockComment;
use Psalm\Internal\Type\Comparator\UnionTypeComparator;
use Psalm\Internal\Type\TypeAlias;
use Psalm\Internal\Type\TypeParser;
use Psalm\Internal\Type\TypeTokenizer;
use Psalm\Issue\InvalidDocblock;
use Psalm\Issue\PossiblyInvalidDocblockTag;
use Psalm\Storage\Assertion;
use Psalm\Storage\Assertion\Empty_;
use Psalm\Storage\Assertion\Falsy;
use Psalm\Storage\Assertion\IsIdentical;
use Psalm\Storage\Assertion\IsLooselyEqual;
use Psalm\Storage\Assertion\IsNotIdentical;
use Psalm\Storage\Assertion\IsNotLooselyEqual;
use Psalm\Storage\Assertion\IsNotType;
use Psalm\Storage\Assertion\IsType;
use Psalm\Storage\Assertion\NonEmpty;
use Psalm\Storage\Assertion\Truthy;
use Psalm\Storage\ClassLikeStorage;
use Psalm\Storage\FileStorage;
use Psalm\Storage\FunctionLikeParameter;
use Psalm\Storage\FunctionLikeStorage;
use Psalm\Storage\MethodStorage;
use Psalm\Storage\Possibilities;
use Psalm\Type;
use Psalm\Type\Atomic\TArray;
use Psalm\Type\Atomic\TConditional;
use Psalm\Type\Atomic\TKeyedArray;
use Psalm\Type\Atomic\TNull;
use Psalm\Type\Atomic\TTemplateParam;
use Psalm\Type\Union;

use function array_any;
use function array_filter;
use function array_merge;
use function array_values;
use function count;
use function explode;
use function in_array;
use function preg_last_error_msg;
use function preg_match;
use function preg_replace;
use function preg_split;
use function str_contains;
use function str_ends_with;
use function str_replace;
use function str_starts_with;
use function strlen;
use function strtolower;
use function substr;
use function substr_replace;
use function trim;

/**
 * @internal
 */
final class FunctionLikeDocblockScanner
{
    /**
     * @param array<string, non-empty-array<string, Union>> $existing_function_template_types
     * @param array<string, TypeAlias> $type_aliases
     */
    public static function addDocblockInfo(
        Codebase $codebase,
        FileScanner $file_scanner,
        FileStorage $file_storage,
        Aliases $aliases,
        array $type_aliases,
        ?ClassLikeStorage $classlike_storage,
        array $existing_function_template_types,
        FunctionLikeStorage $storage,
        PhpParser\Node\FunctionLike $stmt,
        FunctionDocblockComment $docblock_info,
        bool $is_functionlike_override,
        bool $fake_method,
        string $cased_function_id,
    ): void {
        self::handleUnexpectedTags($docblock_info, $storage, $stmt, $file_scanner, $cased_function_id);

        $config = Config::getInstance();

        if ($docblock_info->mutation_free) {
            $storage->mutation_free = true;

            if ($storage instanceof MethodStorage) {
                $storage->external_mutation_free = true;
                $storage->mutation_free_inferred = false;
            }
        }

        if ($storage instanceof MethodStorage && $docblock_info->external_mutation_free) {
            $storage->external_mutation_free = true;
        }

        if ($docblock_info->deprecated) {
            $storage->deprecated = true;
        }

        if (count($docblock_info->psalm_internal) !== 0) {
            $storage->internal = $docblock_info->psalm_internal;
        } elseif ($docblock_info->internal && $aliases->namespace) {
            $storage->internal = [NamespaceAnalyzer::getNameSpaceRoot($aliases->namespace)];
        }

        if (($storage->internal || ($classlike_storage && $classlike_storage->internal))
            && !$config->allow_internal_named_arg_calls
        ) {
            $storage->allow_named_arg_calls = false;
        } elseif ($docblock_info->no_named_args) {
            $storage->allow_named_arg_calls = false;
        }

        if ($docblock_info->variadic) {
            $storage->variadic = true;
        }

        if ($docblock_info->pure) {
            $storage->pure = true;
            $storage->specialize_call = true;
            $storage->mutation_free = true;
            if ($storage instanceof MethodStorage) {
                $storage->external_mutation_free = true;
            }
        }

        if ($docblock_info->specialize_call) {
            $storage->specialize_call = true;
        }

        // we make sure we only add ignore flag for internal stubs if the config is set to true
        if ($docblock_info->ignore_nullable_return
            && $storage->return_type
            && ($codebase->config->ignore_internal_nullable_issues
                || !in_array($file_storage->file_path, $codebase->config->internal_stubs)
            )
        ) {
            /** @psalm-suppress InaccessibleProperty We just created this type */
            $storage->return_type->ignore_nullable_issues = true;
        }

        // we make sure we only add ignore flag for internal stubs if the config is set to true
        if ($docblock_info->ignore_falsable_return
            && $storage->return_type
            && ($codebase->config->ignore_internal_falsable_issues
                || !in_array($file_storage->file_path, $codebase->config->internal_stubs)
            )
        ) {
            /** @psalm-suppress InaccessibleProperty We just created this type */
            $storage->return_type->ignore_falsable_issues = true;
        }

        if ($docblock_info->stub_override && !$is_functionlike_override) {
            throw new InvalidMethodOverrideException(
                'Method ' . $cased_function_id . ' is marked as stub override,'
                . ' but no original counterpart found',
            );
        }

        $storage->suppressed_issues = $docblock_info->suppressed_issues;

        foreach ($docblock_info->throws as [$throw, $offset, $line]) {
            $throw_location = new DocblockTypeLocation(
                $file_scanner,
                $offset,
                $offset + strlen($throw),
                $line,
            );

            foreach (explode('|', $throw) as $throw_class) {
                $throw_class = trim($throw_class);

                if ($throw_class === '') {
                    continue;
                }

                if ($throw_class !== 'self' && $throw_class !== 'static' && $throw_class !== 'parent') {
                    $exception_fqcln = Type::getFQCLNFromString(
                        $throw_class,
                        $aliases,
                    );
                } else {
                    $exception_fqcln = $throw_class;
                }

                $codebase->scanner->queueClassLikeForScanning($exception_fqcln);
                $file_storage->referenced_classlikes[strtolower($exception_fqcln)] = $exception_fqcln;
                $storage->throws[$exception_fqcln] = true;
                $storage->throw_locations[$exception_fqcln] = $throw_location;
            }
        }

        if (!$config->use_docblock_types) {
            return;
        }

        if ($storage instanceof MethodStorage && $docblock_info->inheritdoc) {
            $storage->inheritdoc = true;
        }

        $template_types = $classlike_storage && $classlike_storage->template_types
            ? $classlike_storage->template_types
            : null;

        $function_template_types = $existing_function_template_types;
        $class_template_types = $classlike_storage ? ($classlike_storage->template_types ?: []) : [];

        if ($docblock_info->templates) {
            $function_template_types = self::handleTemplates(
                $storage,
                $docblock_info,
                $aliases,
                $template_types,
                $type_aliases,
                $file_scanner,
                $stmt,
                $cased_function_id,
            );
        }

        self::handleAssertions(
            $docblock_info,
            $storage,
            $codebase,
            $file_scanner,
            $file_storage,
            $aliases,
            $stmt,
            $class_template_types,
            $function_template_types,
            $type_aliases,
            $classlike_storage,
        );

        foreach ($docblock_info->globals as $global) {
            try {
                $storage->global_types[$global['name']] = TypeParser::parseTokens(
                    TypeTokenizer::getFullyQualifiedTokens(
                        $global['type'],
                        $aliases,
                        null,
                        $type_aliases,
                    ),
                    null,
                );
            } catch (TypeParseTreeException $e) {
                $storage->docblock_issues[] = new InvalidDocblock(
                    $e->getMessage() . ' in docblock for ' . $cased_function_id,
                    new CodeLocation($file_scanner, $stmt, null, true),
                );

                continue;
            }
        }

        if ($docblock_info->params) {
            self::improveParamsFromDocblock(
                $codebase,
                $file_scanner,
                $file_storage,
                $aliases,
                $type_aliases,
                $classlike_storage,
                $storage,
                $function_template_types,
                $class_template_types,
                $docblock_info->params,
                $stmt,
                $fake_method,
                $classlike_storage && !$classlike_storage->is_trait ? $classlike_storage->name : null,
            );
        }

        if ($storage instanceof MethodStorage) {
            $storage->has_docblock_param_types = array_any(
                $storage->params,
                static fn(FunctionLikeParameter $p): bool => $p->type !== null && $p->has_docblock_type,
            );
        }

        foreach ($docblock_info->params_out as $docblock_param_out) {
            self::handleParamOut(
                $docblock_param_out,
                $aliases,
                $function_template_types,
                $class_template_types,
                $type_aliases,
                $cased_function_id,
                $file_scanner,
                $stmt,
                $storage,
                $codebase,
                $file_storage,
            );
        }

        if ($docblock_info->self_out
            && $storage instanceof MethodStorage) {
            $out_type = TypeParser::parseTokens(
                TypeTokenizer::getFullyQualifiedTokens(
                    $docblock_info->self_out['type'],
                    $aliases,
                    $function_template_types + $class_template_types,
                    $type_aliases,
                    $classlike_storage ? $classlike_storage->name : null,
                ),
                null,
                $function_template_types + $class_template_types,
                $type_aliases,
            );
            $storage->self_out_type = $out_type;
        }

        if ($docblock_info->if_this_is
            && $storage instanceof MethodStorage) {
            $out_type = TypeParser::parseTokens(
                TypeTokenizer::getFullyQualifiedTokens(
                    $docblock_info->if_this_is['type'],
                    $aliases,
                    $function_template_types + $class_template_types,
                    $type_aliases,
                    $classlike_storage ? $classlike_storage->name : null,
                ),
                null,
                $function_template_types + $class_template_types,
                $type_aliases,
            );
            $storage->if_this_is_type = $out_type;
        }

        foreach ($docblock_info->taint_sink_params as $taint_sink_param) {
            $param_name = substr($taint_sink_param['name'], 1);

            foreach ($storage->params as $param_storage) {
                if ($param_storage->name === $param_name) {
                    $param_storage->sinks |= $taint_sink_param['taint'];
                }
            }
        }

        // merge taints from doc block to storage, enforce uniqueness and having consecutive index keys
        $storage->taint_source_types |= $docblock_info->taint_source_types;
        $location = new CodeLocation($file_scanner, $stmt, null, true);

        foreach ($docblock_info->added_taints as $taint) {
            $t = $codebase->getOrRegisterTaint($taint, $location);
            if ($t !== null) {
                $storage->added_taints |= $t;
            }
        }

        foreach ($docblock_info->removed_taints as $removed_taint) {
<<<<<<< HEAD
            if ($removed_taint[0] === '(') {
                self::handleRemovedTaint(
                    $codebase,
                    $stmt,
                    $aliases,
                    $removed_taint,
                    $function_template_types,
                    $class_template_types,
                    $type_aliases,
                    $storage,
                    $classlike_storage,
                    $cased_function_id,
                    $file_storage,
                    $file_scanner,
                );
            } else {
                $t = $codebase->getOrRegisterTaint($removed_taint, $location);
                if ($t !== null) {
                    $storage->removed_taints |= $t;
                }
=======
            $t = $codebase->getOrRegisterTaint($removed_taint, $location);
            if ($t !== null) {
                $storage->removed_taints |= $t;
>>>>>>> f69d1a8d
            }
        }
        foreach ($docblock_info->conditionally_removed_taints as $removed_taint) {
            self::handleConditionallyRemovedTaint(
                $codebase,
                $stmt,
                $aliases,
                $removed_taint,
                $function_template_types,
                $class_template_types,
                $type_aliases,
                $storage,
                $classlike_storage,
                $cased_function_id,
                $file_storage,
                $file_scanner,
            );
        }

        self::handleTaintFlow($docblock_info, $storage);

        foreach ($docblock_info->assert_untainted_params as $untainted_assert_param) {
            $param_name = substr($untainted_assert_param['name'], 1);

            foreach ($storage->params as $param_storage) {
                if ($param_storage->name === $param_name) {
                    $param_storage->assert_untainted = true;
                }
            }
        }

        if ($docblock_info->return_type !== null) {
            self::handleReturn(
                $codebase,
                $docblock_info,
                $docblock_info->return_type,
                $fake_method,
                $file_scanner,
                $storage,
                $stmt,
                $aliases,
                $function_template_types,
                $class_template_types,
                $type_aliases,
                $classlike_storage,
                $cased_function_id,
                $file_storage,
            );
        }

        if ($docblock_info->description) {
            $storage->description = $docblock_info->description;
        }

        $storage->public_api = $docblock_info->public_api;
    }

    /**
     * @param  array<string, array<string, Union>> $template_types
     * @param  array<string, TypeAlias>|null   $type_aliases
     * @param  array<string, array<string, Union>> $function_template_types
     * @return array{
     *     array<int, array{0: string, 1: int, 2?: string}>,
     *     array<string, array<string, Union>>
     * }
     */
    private static function getConditionalSanitizedTypeTokens(
        string $docblock_return_type,
        Aliases $aliases,
        array $template_types,
        ?array $type_aliases,
        FunctionLikeStorage $storage,
        ?ClassLikeStorage $classlike_storage,
        string $cased_function_id,
        array $function_template_types,
    ): array {
        $fixed_type_tokens = TypeTokenizer::getFullyQualifiedTokens(
            $docblock_return_type,
            $aliases,
            $template_types,
            $type_aliases,
            $classlike_storage && !$classlike_storage->is_trait ? $classlike_storage->name : null,
        );

        $param_type_mapping = [];
        $template_function_id = 'fn-' . strtolower($cased_function_id);

        // This checks for param references in the return type tokens
        // If found, the param is replaced with a generated template param
        foreach ($fixed_type_tokens as $i => $type_token) {
            $token_body = $type_token[0];

            if ($token_body[0] === '$') {
                foreach ($storage->params as $j => $param_storage) {
                    if ('$' . $param_storage->name === $token_body) {
                        if (!isset($param_type_mapping[$token_body])) {
                            $template_name = 'TGeneratedFromParam' . $j;
                            if (isset($storage->template_types[$template_name])) {
                                $function_template_types[$template_name]
                                    = $storage->template_types[$template_name];
                                $param_type_mapping[$token_body] = $template_name;
                            } else {
                                $template_as_type = $param_storage->type ?: Type::getMixed();

                                $storage->template_types[$template_name] = [
                                    $template_function_id => $template_as_type,
                                ];

                                $function_template_types[$template_name]
                                    = $storage->template_types[$template_name];

                                $param_type_mapping[$token_body] = $template_name;

                                $param_storage->type = new Union([
                                    new TTemplateParam(
                                        $template_name,
                                        $template_as_type,
                                        $template_function_id,
                                    ),
                                ]);
                            }
                        }

                        // spaces are allowed before $foo in get(string $foo) magic method
                        // definitions, but we want to remove them in this instance
                        if ($i > 0
                            && isset($fixed_type_tokens[$i - 1])
                            && $fixed_type_tokens[$i - 1][0][0] === ' '
                        ) {
                            unset($fixed_type_tokens[$i - 1]);
                        }

                        $fixed_type_tokens[$i][0] = $param_type_mapping[$token_body];

                        continue 2;
                    }
                }
            }

            if ($token_body === 'func_num_args()') {
                $template_name = 'TFunctionArgCount';
                $storage->template_types[$template_name] = [
                    'fn-' . strtolower($storage->cased_name ?? '') => Type::getInt(),
                ];

                $function_template_types[$template_name]
                    = $storage->template_types[$template_name];

                $fixed_type_tokens[$i][0] = $template_name;
            }

            if ($token_body === 'PHP_MAJOR_VERSION') {
                $template_name = 'TPhpMajorVersion';

                $storage->template_types[$template_name] = [
                    'fn-' . strtolower($storage->cased_name ?? '') => Type::getInt(),
                ];

                $function_template_types[$template_name]
                    = $storage->template_types[$template_name];

                $fixed_type_tokens[$i][0] = $template_name;
            }

            if ($token_body === 'PHP_VERSION_ID') {
                $template_name = 'TPhpVersionId';

                $storage->template_types[$template_name] = [
                    'fn-' . strtolower($storage->cased_name ?? '') => Type::getInt(),
                ];

                $function_template_types[$template_name]
                    = $storage->template_types[$template_name];

                $fixed_type_tokens[$i][0] = $template_name;
            }
        }

        return [$fixed_type_tokens, $function_template_types];
    }

    /**
     * @param array<string, array<string, Union>> $class_template_types
     * @param array<string, array<string, Union>> $function_template_types
     * @param array<string, TypeAlias> $type_aliases
     * @return non-empty-list<Assertion>|null
     */
    private static function getAssertionParts(
        Codebase $codebase,
        FileScanner $file_scanner,
        FileStorage $file_storage,
        Aliases $aliases,
        PhpParser\Node\FunctionLike $stmt,
        FunctionLikeStorage $storage,
        string $assertion_type,
        array $class_template_types,
        array $function_template_types,
        array $type_aliases,
        ?string $self_fqcln,
    ): ?array {
        $is_negation = false;
        $is_loose_equality = false;
        $is_strict_equality = false;

        if ($assertion_type[0] === '!') {
            $is_negation = true;
            $assertion_type = substr($assertion_type, 1);
        }

        if ($assertion_type[0] === '~') {
            $is_loose_equality = true;
            $assertion_type = substr($assertion_type, 1);
        }

        if ($assertion_type[0] === '=') {
            $is_strict_equality = true;
            $assertion_type = substr($assertion_type, 1);
        }

        $class_template_types = !$stmt instanceof PhpParser\Node\Stmt\ClassMethod || !$stmt->isStatic()
            ? $class_template_types
            : [];

        if ($assertion_type === 'falsy') {
            return [$is_negation ? new Truthy() : new Falsy()];
        }

        if ($assertion_type === 'truthy') {
            return [$is_negation ? new Falsy() : new Truthy()];
        }

        if ($assertion_type === 'empty') {
            return [$is_negation ? new NonEmpty() : new Empty_()];
        }

        $template_types = $function_template_types + $class_template_types;

        try {
            $namespaced_type = TypeParser::parseTokens(
                TypeTokenizer::getFullyQualifiedTokens(
                    $assertion_type,
                    $aliases,
                    $template_types,
                    $type_aliases,
                    $self_fqcln,
                    null,
                    true,
                ),
                null,
                $template_types,
                $type_aliases,
            );
        } catch (TypeParseTreeException $e) {
            $storage->docblock_issues[] = new InvalidDocblock(
                'Invalid @psalm-assert union type: ' . $e->getMessage(),
                new CodeLocation($file_scanner, $stmt, null, true),
            );

            return null;
        }

        if (($is_negation || $is_loose_equality || $is_strict_equality)
            && count($namespaced_type->getAtomicTypes()) > 1
        ) {
            $storage->docblock_issues[] = new InvalidDocblock(
                'Docblock assertions cannot contain | characters together with a prefix',
                new CodeLocation($file_scanner, $stmt, null, true),
            );

            return null;
        }

        /** @psalm-suppress UnusedMethodCall */
        $namespaced_type->queueClassLikesForScanning(
            $codebase,
            $file_storage,
            $function_template_types + $class_template_types,
        );

        $assertion_type_parts = [];

        foreach ($namespaced_type->getAtomicTypes() as $namespaced_type_part) {
            if ($is_negation) {
                if ($is_strict_equality) {
                    $assertion_type_parts[] = new IsNotIdentical($namespaced_type_part);
                } elseif ($is_loose_equality) {
                    $assertion_type_parts[] = new IsNotLooselyEqual($namespaced_type_part);
                } else {
                    $assertion_type_parts[] = new IsNotType($namespaced_type_part);
                }
            } else {
                if ($is_strict_equality) {
                    $assertion_type_parts[] = new IsIdentical($namespaced_type_part);
                } elseif ($is_loose_equality) {
                    $assertion_type_parts[] = new IsLooselyEqual($namespaced_type_part);
                } else {
                    $assertion_type_parts[] = new IsType($namespaced_type_part);
                }
            }
        }

        return $assertion_type_parts;
    }

    /**
     * @param array<string, array<string, Union>> $class_template_types
     * @param array<string, non-empty-array<string, Union>> $function_template_types
     * @param array<string, TypeAlias> $type_aliases
     * @param array<
     *     int,
     *     array{
     *         type:string,
     *         name:string,
     *         line_number:int,
     *         start:int,
     *         end:int,
     *         description?:string
     *     }
     * > $docblock_params
     */
    private static function improveParamsFromDocblock(
        Codebase $codebase,
        FileScanner $file_scanner,
        FileStorage $file_storage,
        Aliases $aliases,
        array $type_aliases,
        ?ClassLikeStorage $classlike_storage,
        FunctionLikeStorage $storage,
        array &$function_template_types,
        array $class_template_types,
        array $docblock_params,
        PhpParser\Node\FunctionLike $function,
        bool $fake_method,
        ?string $fq_classlike_name,
    ): void {
        $base = $classlike_storage ? $classlike_storage->name . '::' : '';

        $cased_method_id = $base . $storage->cased_name;

        $unused_docblock_params = [];

        $class_template_types = !$function instanceof PhpParser\Node\Stmt\ClassMethod || !$function->isStatic()
            ? $class_template_types
            : [];

        foreach ($docblock_params as $docblock_param) {
            $param_name = $docblock_param['name'];
            $docblock_param_variadic = false;

            if (str_starts_with($param_name, '...')) {
                $docblock_param_variadic = true;
                $param_name = substr($param_name, 3);
            }

            $param_name = substr($param_name, 1);

            $storage_param = null;

            foreach ($storage->params as $function_signature_param) {
                if ($function_signature_param->name === $param_name) {
                    $storage_param = $function_signature_param;
                    break;
                }
            }

            if (!$fake_method) {
                $docblock_type_location = new DocblockTypeLocation(
                    $file_scanner,
                    $docblock_param['start'],
                    $docblock_param['end'],
                    $docblock_param['line_number'],
                );
            } else {
                $docblock_type_location = new CodeLocation(
                    $file_scanner,
                    $function,
                    null,
                    false,
                    CodeLocation::FUNCTION_PHPDOC_METHOD,
                    null,
                );
            }

            if ($storage_param === null) {
                $param_location = new CodeLocation(
                    $file_scanner,
                    $function,
                    null,
                    true,
                    CodeLocation::FUNCTION_PARAM_VAR,
                    null,
                    $docblock_param['line_number'],
                );

                $unused_docblock_params[$param_name] = $param_location;

                if (!$docblock_param_variadic || $storage->params || $file_scanner->will_analyze) {
                    continue;
                }

                $storage_param = new FunctionLikeParameter(
                    $param_name,
                    false,
                    null,
                    null,
                    null,
                    null,
                    false,
                    false,
                    true,
                    null,
                );

                $storage->addParam($storage_param);
            }

            try {
                $new_param_type = TypeParser::parseTokens(
                    TypeTokenizer::getFullyQualifiedTokens(
                        $docblock_param['type'],
                        $aliases,
                        $function_template_types + $class_template_types,
                        $type_aliases,
                        $fq_classlike_name,
                    ),
                    null,
                    $function_template_types + $class_template_types,
                    $type_aliases,
                    true,
                );
            } catch (TypeParseTreeException $e) {
                $storage->docblock_issues[] = new InvalidDocblock(
                    $e->getMessage() . ' in docblock for ' . $cased_method_id,
                    $docblock_type_location,
                );

                continue;
            }

            $storage_param->has_docblock_type = true;

            /** @psalm-suppress UnusedMethodCall */
            $new_param_type->queueClassLikesForScanning(
                $codebase,
                $file_storage,
                $storage->template_types ?: [],
            );

            if ($storage->template_types) {
                foreach ($storage->template_types as $t => $type_map) {
                    foreach ($type_map as $obj => $type) {
                        if ($type->isMixed() && $docblock_param['type'] === 'class-string<' . $t . '>') {
                            $storage->template_types[$t][$obj] = Type::getObject();

                            if (isset($function_template_types[$t])) {
                                $function_template_types[$t][$obj] = $storage->template_types[$t][$obj];
                            }
                        }
                    }
                }
            }

            if (!$docblock_param_variadic && $storage_param->is_variadic && $new_param_type->hasArray()) {
                /**
                 * @var TArray|TKeyedArray
                 */
                $array_type = $new_param_type->getArray();

                if ($array_type instanceof TKeyedArray) {
                    $new_param_type = $array_type->getGenericValueType();
                } else {
                    $new_param_type = $array_type->type_params[1];
                }
            }

            $existing_param_type_nullable = $storage_param->is_nullable;

            if (isset($docblock_param['description'])) {
                $storage_param->description = $docblock_param['description'];
            }

            if (!$storage_param->type || $storage_param->type->hasMixed() || $storage->template_types) {
                if ($existing_param_type_nullable
                    && !$new_param_type->isNullable()
                    && !$new_param_type->hasTemplate()
                ) {
                    $new_param_type = $new_param_type->getBuilder()->addType(new TNull())->freeze();
                }

                $config = Config::getInstance();

                if ($config->add_param_default_to_docblock_type
                    && $storage_param->default_type instanceof Union
                    && !$storage_param->default_type->hasMixed()
                    && (!$storage_param->type || !$storage_param->type->hasMixed())
                ) {
                    $new_param_type = Type::combineUnionTypes($new_param_type, $storage_param->default_type);
                }

                $storage_param->type = $new_param_type;
                $storage_param->type_location = $docblock_type_location;
                continue;
            }

            $storage_param_atomic_types = $storage_param->type->getAtomicTypes();

            $all_typehint_types_match = true;

            foreach ($new_param_type->getAtomicTypes() as $key => $type) {
                if (isset($storage_param_atomic_types[$key])) {
                    /** @psalm-suppress InaccessibleProperty We just created this type */
                    $type->from_docblock = false;

                    if ($storage_param_atomic_types[$key] instanceof TArray
                        && $type instanceof TArray
                        && $type->type_params[0]->hasArrayKey()
                    ) {
                        /** @psalm-suppress InaccessibleProperty We just created this type */
                        $type->type_params[0]->from_docblock = false;
                    }
                } else {
                    $all_typehint_types_match = false;
                }
            }

            if ($all_typehint_types_match) {
                /** @psalm-suppress InaccessibleProperty We just created this type */
                $new_param_type->from_docblock = false;
            }

            if ($existing_param_type_nullable && !$new_param_type->isNullable()) {
                $new_param_type = $new_param_type->getBuilder()->addType(new TNull())->freeze();
            }

            $storage_param->type = $new_param_type;
            $storage_param->type_location = $docblock_type_location;
        }

        $params_without_docblock_type = array_filter(
            $storage->params,
            static fn(FunctionLikeParameter $p): bool => !$p->has_docblock_type && (!$p->type || $p->type->hasArray()),
        );

        $storage->has_undertyped_native_parameters = $params_without_docblock_type !== [];
        $storage->unused_docblock_parameters = $unused_docblock_params;
    }

    /**
     * @param array<string, TypeAlias> $type_aliases
     * @param array<string, non-empty-array<string, Union>> $function_template_types
     * @param array<string, non-empty-array<string, Union>> $class_template_types
     */
    private static function handleReturn(
        Codebase $codebase,
        FunctionDocblockComment $docblock_info,
        string $docblock_return_type,
        bool $fake_method,
        FileScanner $file_scanner,
        FunctionLikeStorage $storage,
        PhpParser\Node\FunctionLike $stmt,
        Aliases $aliases,
        array $function_template_types,
        array $class_template_types,
        array $type_aliases,
        ?ClassLikeStorage $classlike_storage,
        string $cased_function_id,
        FileStorage $file_storage,
    ): void {
        if (!$fake_method
            && $docblock_info->return_type_line_number
            && $docblock_info->return_type_start
            && $docblock_info->return_type_end
        ) {
            $storage->return_type_location = new DocblockTypeLocation(
                $file_scanner,
                $docblock_info->return_type_start,
                $docblock_info->return_type_end,
                $docblock_info->return_type_line_number,
            );
        } else {
            $storage->return_type_location = new CodeLocation(
                $file_scanner,
                $stmt,
                null,
                false,
                !$fake_method
                    ? CodeLocation::FUNCTION_PHPDOC_RETURN_TYPE
                    : CodeLocation::FUNCTION_PHPDOC_METHOD,
                $docblock_info->return_type,
                $docblock_info->return_type_line_number && !$fake_method
                    ? $docblock_info->return_type_line_number
                    : null,
            );
        }

        try {
            [$fixed_type_tokens, $function_template_types] = self::getConditionalSanitizedTypeTokens(
                $docblock_return_type,
                $aliases,
                $function_template_types + $class_template_types,
                $type_aliases,
                $storage,
                $classlike_storage,
                $cased_function_id,
                $function_template_types,
            );

            $storage->return_type = TypeParser::parseTokens(
                array_values($fixed_type_tokens),
                null,
                $function_template_types + $class_template_types,
                $type_aliases,
                true,
            );

            if ($storage instanceof MethodStorage) {
                $storage->has_docblock_return_type = true;
            }

            if ($storage->signature_return_type) {
                $all_typehint_types_match = true;
                $signature_return_atomic_types = $storage->signature_return_type->getAtomicTypes();

                foreach ($storage->return_type->getAtomicTypes() as $key => $type) {
                    if (isset($signature_return_atomic_types[$key])) {
                        /** @psalm-suppress InaccessibleProperty We just created this atomic type */
                        $type->from_docblock = false;
                    } else {
                        $all_typehint_types_match = false;
                    }
                }

                if ($all_typehint_types_match) {
                    /** @psalm-suppress InaccessibleProperty We just created this type */
                    $storage->return_type->from_docblock = false;

                    if ($storage instanceof MethodStorage) {
                        $storage->has_docblock_return_type = true;
                    }
                }

                // if the signature type contains null, we add null into the final return type too
                if ($storage->signature_return_type->isNullable()
                    && !$storage->return_type->isNullable()
                    && !$storage->return_type->hasTemplate()
                    && !$storage->return_type->hasConditional()
                ) {
                    //don't add null to final type if signature type don't match the docblock type
                    // however, we can't check for object types at this point (#6931), so we'll assume it's ok
                    if ($storage->return_type->hasObjectType() ||
                        UnionTypeComparator::isContainedBy(
                            $codebase,
                            $storage->return_type,
                            $storage->signature_return_type,
                        )
                    ) {
                        $storage->return_type = $storage->return_type->getBuilder()->addType(new TNull())->freeze();
                    }
                }
            }

            /** @psalm-suppress UnusedMethodCall */
            $storage->return_type->queueClassLikesForScanning($codebase, $file_storage);
        } catch (TypeParseTreeException $e) {
            $storage->docblock_issues[] = new InvalidDocblock(
                $e->getMessage() . ' in docblock for ' . $cased_function_id,
                new CodeLocation($file_scanner, $stmt, null, true),
            );
        }

        // we make sure we only add ignore flag for internal stubs if the config is set to true
        if ($docblock_info->ignore_nullable_return
            && $storage->return_type
            && ($codebase->config->ignore_internal_nullable_issues
                || !in_array($file_storage->file_path, $codebase->config->internal_stubs)
            )
        ) {
            /** @psalm-suppress InaccessibleProperty We just created this type */
            $storage->return_type->ignore_nullable_issues = true;
        }

        // we make sure we only add ignore flag for internal stubs if the config is set to true
        if ($docblock_info->ignore_falsable_return
            && $storage->return_type
            && ($codebase->config->ignore_internal_falsable_issues
                || !in_array($file_storage->file_path, $codebase->config->internal_stubs)
            )
        ) {
            /** @psalm-suppress InaccessibleProperty We just created this type */
            $storage->return_type->ignore_falsable_issues = true;
        }

        if ($stmt->returnsByRef() && $storage->return_type) {
            /** @psalm-suppress InaccessibleProperty We just created this type */
            $storage->return_type->by_ref = true;
        }

        $storage->return_type_description = $docblock_info->return_type_description;
    }

    private static function handleTaintFlow(
        FunctionDocblockComment $docblock_info,
        FunctionLikeStorage $storage,
    ): void {
        if ($docblock_info->flows) {
            foreach ($docblock_info->flows as $flow) {
                $path_type = 'arg';

                $fancy_path_regex = '/-\(([a-z\-]+)\)->/';

                if (preg_match($fancy_path_regex, $flow, $matches)) {
                    if (isset($matches[1])) {
                        $path_type = $matches[1];
                    }

                    $flow = (string) preg_replace($fancy_path_regex, '->', $flow);
                }

                $flow_parts = explode('->', $flow);

                if (isset($flow_parts[1]) && trim($flow_parts[1]) === 'return') {
                    $source_param_string = trim($flow_parts[0]);

                    if ($source_param_string[0] === '(' && str_ends_with($source_param_string, ')')) {
                        $source_params = preg_split('/, ?/', substr($source_param_string, 1, -1));
                        if ($source_params === false) {
                            throw new AssertionError(preg_last_error_msg());
                        }

                        foreach ($source_params as $source_param) {
                            $source_param = substr($source_param, 1);

                            foreach ($storage->params as $i => $param_storage) {
                                if ($param_storage->name === $source_param) {
                                    $storage->return_source_params[$i] = $path_type;
                                }
                            }
                        }
                    }
                }

                if (isset($flow_parts[0]) && str_starts_with(trim($flow_parts[0]), 'proxy')) {
                    $proxy_call = trim(substr($flow_parts[0], strlen('proxy')));
                    [$fully_qualified_name, $source_param_string] = explode('(', $proxy_call, 2);

                    if (!empty($fully_qualified_name) && !empty($source_param_string)) {
                        $source_params = preg_split('/, ?/', substr($source_param_string, 0, -1)) ?: [];
                        $call_params = [];
                        foreach ($source_params as $source_param) {
                            $source_param = substr($source_param, 1);

                            foreach ($storage->params as $i => $param_storage) {
                                if ($param_storage->name === $source_param) {
                                    $call_params[] = $i;
                                }
                            }
                        }

                        if ($storage->proxy_calls === null) {
                            $storage->proxy_calls = [];
                        }

                        $storage->proxy_calls[] = [
                            'fqn' => $fully_qualified_name,
                            'params' => $call_params,
                            'return' => isset($flow_parts[1]) && trim($flow_parts[1]) === 'return',
                        ];
                    }
                }
            }
        }
    }

    /**
     * @param array<string, TypeAlias> $type_aliases
     * @param array<string, non-empty-array<string, Union>> $function_template_types
     * @param array<string, non-empty-array<string, Union>> $class_template_types
     */
    private static function handleConditionallyRemovedTaint(
        Codebase $codebase,
        PhpParser\Node\FunctionLike $stmt,
        Aliases $aliases,
        string $removed_taint,
        array $function_template_types,
        array $class_template_types,
        array $type_aliases,
        FunctionLikeStorage $storage,
        ?ClassLikeStorage $classlike_storage,
        string $cased_function_id,
        FileStorage $file_storage,
        FileScanner $file_scanner,
    ): void {
        try {
            [$fixed_type_tokens, $function_template_types] = self::getConditionalSanitizedTypeTokens(
                $removed_taint,
                $aliases,
                $function_template_types + $class_template_types,
                $type_aliases,
                $storage,
                $classlike_storage,
                $cased_function_id,
                $function_template_types,
            );

            $removed_taint = TypeParser::parseTokens(
                array_values($fixed_type_tokens),
                null,
                $function_template_types + $class_template_types,
                $type_aliases,
            );

            /** @psalm-suppress UnusedMethodCall */
            $removed_taint->queueClassLikesForScanning($codebase, $file_storage);

            $removed_taint_single = $removed_taint->getSingleAtomic();

            if (!$removed_taint_single instanceof TConditional) {
                throw new TypeParseTreeException('Escaped taint must be a conditional');
            }

            $storage->conditionally_removed_taints[] = $removed_taint;
        } catch (TypeParseTreeException $e) {
            $storage->docblock_issues[] = new InvalidDocblock(
                $e->getMessage() . ' in docblock for ' . $cased_function_id,
                new CodeLocation($file_scanner, $stmt, null, true),
            );
        }
    }

    /**
     * @param array<string, TypeAlias> $type_aliases
     * @param array<string, non-empty-array<string, Union>> $function_template_types
     * @param array<string, non-empty-array<string, Union>> $class_template_types
     */
    private static function handleAssertions(
        FunctionDocblockComment $docblock_info,
        FunctionLikeStorage $storage,
        Codebase $codebase,
        FileScanner $file_scanner,
        FileStorage $file_storage,
        Aliases $aliases,
        PhpParser\Node\FunctionLike $stmt,
        array $class_template_types,
        array $function_template_types,
        array $type_aliases,
        ?ClassLikeStorage $classlike_storage,
    ): void {
        if ($docblock_info->assertions) {
            $storage->assertions = [];

            foreach ($docblock_info->assertions as $assertion) {
                $assertion_type_parts = self::getAssertionParts(
                    $codebase,
                    $file_scanner,
                    $file_storage,
                    $aliases,
                    $stmt,
                    $storage,
                    $assertion['type'],
                    $class_template_types,
                    $function_template_types,
                    $type_aliases,
                    $classlike_storage && !$classlike_storage->is_trait ? $classlike_storage->name : null,
                );

                if (!$assertion_type_parts) {
                    continue;
                }

                foreach ($storage->params as $i => $param) {
                    if ($param->name === $assertion['param_name']) {
                        $storage->assertions[] = new Possibilities(
                            $i,
                            $assertion_type_parts,
                        );
                        continue 2;
                    }

                    if (str_starts_with($assertion['param_name'], $param->name.'->')) {
                        $storage->assertions[] = new Possibilities(
                            substr_replace($assertion['param_name'], (string) $i, 0, strlen($param->name)),
                            $assertion_type_parts,
                        );
                        continue 2;
                    }
                }

                $storage->assertions[] = new Possibilities(
                    (!str_contains($assertion['param_name'], '$') ? '$' : '') . $assertion['param_name'],
                    $assertion_type_parts,
                );
            }
        }

        if ($docblock_info->if_true_assertions) {
            $storage->if_true_assertions = [];

            foreach ($docblock_info->if_true_assertions as $assertion) {
                $assertion_type_parts = self::getAssertionParts(
                    $codebase,
                    $file_scanner,
                    $file_storage,
                    $aliases,
                    $stmt,
                    $storage,
                    $assertion['type'],
                    $class_template_types,
                    $function_template_types,
                    $type_aliases,
                    $classlike_storage && !$classlike_storage->is_trait ? $classlike_storage->name : null,
                );

                if (!$assertion_type_parts) {
                    continue;
                }

                foreach ($storage->params as $i => $param) {
                    if ($param->name === $assertion['param_name']) {
                        $storage->if_true_assertions[] = new Possibilities(
                            $i,
                            $assertion_type_parts,
                        );
                        continue 2;
                    }

                    if (str_starts_with($assertion['param_name'], $param->name.'->')) {
                        $storage->if_true_assertions[] = new Possibilities(
                            str_replace($param->name, (string) $i, $assertion['param_name']),
                            $assertion_type_parts,
                        );
                        continue 2;
                    }
                }

                $storage->if_true_assertions[] = new Possibilities(
                    (!str_contains($assertion['param_name'], '$') ? '$' : '') . $assertion['param_name'],
                    $assertion_type_parts,
                );
            }
        }

        if ($docblock_info->if_false_assertions) {
            $storage->if_false_assertions = [];

            foreach ($docblock_info->if_false_assertions as $assertion) {
                $assertion_type_parts = self::getAssertionParts(
                    $codebase,
                    $file_scanner,
                    $file_storage,
                    $aliases,
                    $stmt,
                    $storage,
                    $assertion['type'],
                    $class_template_types,
                    $function_template_types,
                    $type_aliases,
                    $classlike_storage && !$classlike_storage->is_trait ? $classlike_storage->name : null,
                );

                if (!$assertion_type_parts) {
                    continue;
                }

                foreach ($storage->params as $i => $param) {
                    if ($param->name === $assertion['param_name']) {
                        $storage->if_false_assertions[] = new Possibilities(
                            $i,
                            $assertion_type_parts,
                        );
                        continue 2;
                    }

                    if (str_starts_with($assertion['param_name'], $param->name.'->')) {
                        $storage->if_false_assertions[] = new Possibilities(
                            str_replace($param->name, (string) $i, $assertion['param_name']),
                            $assertion_type_parts,
                        );
                        continue 2;
                    }
                }

                $storage->if_false_assertions[] = new Possibilities(
                    (!str_contains($assertion['param_name'], '$') ? '$' : '') . $assertion['param_name'],
                    $assertion_type_parts,
                );
            }
        }
    }

    /**
     * @param array<string, TypeAlias> $type_aliases
     * @param array<string, array<string, Union>> $function_template_types
     * @param array<string, non-empty-array<string, Union>> $class_template_types
     * @param  array{name:string, type:string, line_number: int} $docblock_param_out
     */
    private static function handleParamOut(
        array $docblock_param_out,
        Aliases $aliases,
        array $function_template_types,
        array $class_template_types,
        array $type_aliases,
        string $cased_function_id,
        FileScanner $file_scanner,
        PhpParser\Node\FunctionLike $stmt,
        FunctionLikeStorage $storage,
        Codebase $codebase,
        FileStorage $file_storage,
    ): void {
        $param_name = substr($docblock_param_out['name'], 1);

        try {
            $out_type = TypeParser::parseTokens(
                TypeTokenizer::getFullyQualifiedTokens(
                    $docblock_param_out['type'],
                    $aliases,
                    $function_template_types + $class_template_types,
                    $type_aliases,
                ),
                null,
                $function_template_types + $class_template_types,
                $type_aliases,
            );
        } catch (TypeParseTreeException $e) {
            $storage->docblock_issues[] = new InvalidDocblock(
                $e->getMessage() . ' in docblock for ' . $cased_function_id,
                new CodeLocation($file_scanner, $stmt, null, true),
            );

            return;
        }

        /** @psalm-suppress UnusedMethodCall */
        $out_type->queueClassLikesForScanning(
            $codebase,
            $file_storage,
            $storage->template_types ?: [],
        );

        foreach ($storage->params as $param_storage) {
            if ($param_storage->name === $param_name) {
                $param_storage->out_type = $out_type;
            }
        }
    }

    /**
     * @param ?array<string, non-empty-array<string, Union>> $template_types
     * @param array<string, TypeAlias> $type_aliases
     * @return array<string, non-empty-array<string, Union>>
     */
    private static function handleTemplates(
        FunctionLikeStorage $storage,
        FunctionDocblockComment $docblock_info,
        Aliases $aliases,
        ?array $template_types,
        array $type_aliases,
        FileScanner $file_scanner,
        PhpParser\Node\FunctionLike $stmt,
        string $cased_function_id,
    ): array {
        $storage->template_types = [];

        foreach ($docblock_info->templates as $template_map) {
            $template_name = $template_map[0];

            if ($template_map[1] !== null && $template_map[2] !== null) {
                if (trim($template_map[2])) {
                    $type_string = $template_map[2];
                    try {
                        $type_string = CommentAnalyzer::splitDocLine($type_string)[0];
                    } catch (DocblockParseException $e) {
                        throw new DocblockParseException($type_string . ' is not a valid type: '.$e->getMessage());
                    }
                    $type_string = CommentAnalyzer::sanitizeDocblockType($type_string);
                    try {
                        $template_type = TypeParser::parseTokens(
                            TypeTokenizer::getFullyQualifiedTokens(
                                $type_string,
                                $aliases,
                                $storage->template_types + ($template_types ?: []),
                                $type_aliases,
                            ),
                            null,
                            $storage->template_types + ($template_types ?: []),
                            $type_aliases,
                        );
                    } catch (TypeParseTreeException $e) {
                        $storage->docblock_issues[] = new InvalidDocblock(
                            'Template ' . $template_name . ' has invalid as type - ' . $e->getMessage(),
                            new CodeLocation($file_scanner, $stmt, null, true),
                        );

                        $template_type = Type::getMixed();
                    }
                } else {
                    $storage->docblock_issues[] = new InvalidDocblock(
                        'Template ' . $template_name . ' missing as type',
                        new CodeLocation($file_scanner, $stmt, null, true),
                    );

                    $template_type = Type::getMixed();
                }
            } else {
                $template_type = Type::getMixed();
            }

            if (isset($template_types[$template_name])) {
                $storage->docblock_issues[] = new InvalidDocblock(
                    'Duplicate template param ' . $template_name . ' in docblock for '
                    . $cased_function_id,
                    new CodeLocation($file_scanner, $stmt, null, true),
                );
            } else {
                $storage->template_types[$template_name] = [
                    'fn-' . strtolower($cased_function_id) => $template_type,
                ];
            }
        }

        return array_merge($template_types ?: [], $storage->template_types);
    }

    private static function handleUnexpectedTags(
        FunctionDocblockComment $docblock_info,
        FunctionLikeStorage $storage,
        PhpParser\Node\FunctionLike $stmt,
        FileScanner $file_scanner,
        string $cased_function_id,
    ): void {
        foreach ($docblock_info->unexpected_tags as $tag => $details) {
            foreach ($details['lines'] as $line) {
                $tag_location = new CodeLocation(
                    $file_scanner,
                    $stmt,
                    null,
                    true,
                    null,
                    null,
                    $line,
                );

                $message = 'Docblock tag @' . $tag . ' is not recognized in the function docblock '
                    . 'for ' . $cased_function_id;

                if (isset($details['suggested_replacement'])) {
                    $message .= ', did you mean to use @' . $details['suggested_replacement'] . '?';
                }

                $storage->docblock_issues[] = new PossiblyInvalidDocblockTag($message, $tag_location);
            }
        }
    }
}<|MERGE_RESOLUTION|>--- conflicted
+++ resolved
@@ -368,32 +368,9 @@
         }
 
         foreach ($docblock_info->removed_taints as $removed_taint) {
-<<<<<<< HEAD
-            if ($removed_taint[0] === '(') {
-                self::handleRemovedTaint(
-                    $codebase,
-                    $stmt,
-                    $aliases,
-                    $removed_taint,
-                    $function_template_types,
-                    $class_template_types,
-                    $type_aliases,
-                    $storage,
-                    $classlike_storage,
-                    $cased_function_id,
-                    $file_storage,
-                    $file_scanner,
-                );
-            } else {
-                $t = $codebase->getOrRegisterTaint($removed_taint, $location);
-                if ($t !== null) {
-                    $storage->removed_taints |= $t;
-                }
-=======
             $t = $codebase->getOrRegisterTaint($removed_taint, $location);
             if ($t !== null) {
                 $storage->removed_taints |= $t;
->>>>>>> f69d1a8d
             }
         }
         foreach ($docblock_info->conditionally_removed_taints as $removed_taint) {
