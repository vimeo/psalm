<?php

namespace Psalm\Internal\PhpVisitor\Reflector;

use Exception;
use InvalidArgumentException;
use LogicException;
use PhpParser;
use PhpParser\Node\Expr\BinaryOp\Concat;
use PhpParser\Node\Identifier;
use PhpParser\Node\IntersectionType;
use PhpParser\Node\Name;
use PhpParser\Node\NullableType;
use PhpParser\Node\UnionType;
use Psalm\Aliases;
use Psalm\CodeLocation;
use Psalm\CodeLocation\DocblockTypeLocation;
use Psalm\Codebase;
use Psalm\Config;
use Psalm\DocComment;
use Psalm\Exception\DocblockParseException;
use Psalm\Exception\IncorrectDocblockException;
use Psalm\Exception\InvalidClasslikeOverrideException;
use Psalm\Exception\TypeParseTreeException;
use Psalm\Internal\Analyzer\ClassAnalyzer;
use Psalm\Internal\Analyzer\ClassLikeAnalyzer;
use Psalm\Internal\Analyzer\CommentAnalyzer;
use Psalm\Internal\Analyzer\NamespaceAnalyzer;
use Psalm\Internal\Analyzer\Statements\Expression\SimpleTypeInferer;
use Psalm\Internal\Codebase\PropertyMap;
use Psalm\Internal\MethodIdentifier;
use Psalm\Internal\Provider\NodeDataProvider;
use Psalm\Internal\Scanner\ClassLikeDocblockComment;
use Psalm\Internal\Scanner\FileScanner;
use Psalm\Internal\Type\TypeAlias;
use Psalm\Internal\Type\TypeAlias\ClassTypeAlias;
use Psalm\Internal\Type\TypeAlias\InlineTypeAlias;
use Psalm\Internal\Type\TypeAlias\LinkableTypeAlias;
use Psalm\Internal\Type\TypeParser;
use Psalm\Internal\Type\TypeTokenizer;
use Psalm\Issue\DuplicateClass;
use Psalm\Issue\DuplicateConstant;
use Psalm\Issue\DuplicateEnumCase;
use Psalm\Issue\InvalidDocblock;
use Psalm\Issue\InvalidEnumBackingType;
use Psalm\Issue\InvalidTypeImport;
use Psalm\Issue\MissingDocblockType;
use Psalm\Issue\ParseError;
use Psalm\IssueBuffer;
use Psalm\Storage\AttributeStorage;
use Psalm\Storage\ClassConstantStorage;
use Psalm\Storage\ClassLikeStorage;
use Psalm\Storage\EnumCaseStorage;
use Psalm\Storage\FileStorage;
use Psalm\Storage\MethodStorage;
use Psalm\Storage\PropertyStorage;
use Psalm\Type;
use Psalm\Type\Atomic\TGenericObject;
use Psalm\Type\Atomic\TNamedObject;
use Psalm\Type\Atomic\TNull;
use Psalm\Type\Atomic\TString;
use Psalm\Type\Atomic\TTemplateParam;
use Psalm\Type\Union;
use RuntimeException;
use UnexpectedValueException;

use function array_merge;
use function array_pop;
use function array_shift;
use function array_values;
use function assert;
use function count;
use function get_class;
use function implode;
use function preg_match;
use function preg_replace;
use function preg_split;
use function str_replace;
use function strtolower;
use function trim;
use function usort;

use const PREG_SPLIT_DELIM_CAPTURE;
use const PREG_SPLIT_NO_EMPTY;

/**
 * @internal
 */
class ClassLikeNodeScanner
{
    /**
     * @var FileScanner
     */
    private $file_scanner;

    /**
     * @var Codebase
     */
    private $codebase;

    /**
     * @var string
     */
    private $file_path;

    /**
     * @var Config
     */
    private $config;

    /**
     * @var FileStorage
     */
    private $file_storage;

    /**
     * @var array<string, InlineTypeAlias>
     */
    private $classlike_type_aliases = [];

    /**
     * @var array<string, array<string, Union>>
     */
    public $class_template_types = [];

    /**
     * @var PhpParser\Node\Name|null
     */
    private $namespace_name;

    /**
     * @var Aliases
     */
    private $aliases;

    /**
     * @var ?ClassLikeStorage
     */
    public $storage;

    /**
     * @var array<string, TypeAlias>
     */
    public $type_aliases = [];

    public function __construct(
        Codebase $codebase,
        FileStorage $file_storage,
        FileScanner $file_scanner,
        Aliases $aliases,
        ?PhpParser\Node\Name $namespace_name
    ) {
        $this->codebase = $codebase;
        $this->file_storage = $file_storage;
        $this->file_scanner = $file_scanner;
        $this->file_path = $file_storage->file_path;
        $this->aliases = $aliases;
        $this->config = Config::getInstance();
        $this->namespace_name = $namespace_name;
    }

    /**
     * @return false|null
     */
    public function start(PhpParser\Node\Stmt\ClassLike $node): ?bool
    {
        $class_location = new CodeLocation($this->file_scanner, $node);
        $name_location = null;

        $storage = null;

        $class_name = null;

        $is_classlike_overridden = false;

        if ($node->name === null) {
            if (!$node instanceof PhpParser\Node\Stmt\Class_) {
                throw new LogicException('Anonymous classes are always classes');
            }

            $fq_classlike_name = ClassAnalyzer::getAnonymousClassName($node, $this->file_path);
        } else {
            $name_location = new CodeLocation($this->file_scanner, $node->name);

            $fq_classlike_name =
                ($this->aliases->namespace ? $this->aliases->namespace . '\\' : '') . $node->name->name;
            assert($fq_classlike_name !== "");

            $fq_classlike_name_lc = strtolower($fq_classlike_name);

            $class_name = $node->name->name;

            if ($this->codebase->classlike_storage_provider->has($fq_classlike_name_lc)) {
                $duplicate_storage = $this->codebase->classlike_storage_provider->get($fq_classlike_name_lc);

                if (!$this->codebase->register_stub_files) {
                    if (!$duplicate_storage->stmt_location
                        || $duplicate_storage->stmt_location->file_path !== $this->file_path
                        || $class_location->getHash() !== $duplicate_storage->stmt_location->getHash()
                    ) {
                        if (IssueBuffer::accepts(
                            new DuplicateClass(
                                'Class ' . $fq_classlike_name . ' has already been defined'
                                    . ($duplicate_storage->location
                                        ? ' in ' . $duplicate_storage->location->file_path
                                        : ''),
                                $name_location
                            )
                        )) {
                        }

                        $this->file_storage->has_visitor_issues = true;

                        $duplicate_storage->has_visitor_issues = true;

                        return false;
                    }
                } elseif (!$duplicate_storage->location
                    || $duplicate_storage->location->file_path !== $this->file_path
                    || $class_location->getHash() !== $duplicate_storage->location->getHash()
                ) {
                    $is_classlike_overridden = true;
                    // we're overwriting some methods
                    $storage = $this->storage = $duplicate_storage;
                    $this->codebase->classlike_storage_provider->makeNew(strtolower($fq_classlike_name));
                    $storage->populated = false;
                    $storage->class_implements = []; // we do this because reflection reports
                    $storage->parent_interfaces = [];
                    $storage->stubbed = true;
                    $storage->aliases = $this->aliases;

                    foreach ($storage->dependent_classlikes as $dependent_name_lc => $_) {
                        try {
                            $dependent_storage = $this->codebase->classlike_storage_provider->get($dependent_name_lc);
                        } catch (InvalidArgumentException $exception) {
                            continue;
                        }
                        $dependent_storage->populated = false;
                        $this->codebase->classlike_storage_provider->makeNew($dependent_name_lc);
                    }
                }
            }
        }

        $fq_classlike_name_lc = strtolower($fq_classlike_name);

        $this->file_storage->classlikes_in_file[$fq_classlike_name_lc] = $fq_classlike_name;

        if (!$storage) {
            $this->storage = $storage = $this->codebase->classlike_storage_provider->create($fq_classlike_name);
        }

        if ($class_name
            && isset($this->aliases->uses[strtolower($class_name)])
            && $this->aliases->uses[strtolower($class_name)] !== $fq_classlike_name
        ) {
            IssueBuffer::maybeAdd(
                new ParseError(
                    'Class name ' . $class_name . ' clashes with a use statement alias',
                    $name_location ?? $class_location
                )
            );

            $storage->has_visitor_issues = true;
            $this->file_storage->has_visitor_issues = true;
        }

        $storage->stmt_location = $class_location;
        $storage->location = $name_location;
        if ($this->namespace_name) {
            $storage->namespace_name_location = new CodeLocation($this->file_scanner, $this->namespace_name);
        }
        $storage->user_defined = !$this->codebase->register_stub_files;
        $storage->stubbed = $this->codebase->register_stub_files;
        $storage->aliases = $this->aliases;

        if ($node instanceof PhpParser\Node\Stmt\Class_) {
            $storage->abstract = $node->isAbstract();
            $storage->final = $node->isFinal();

            $this->codebase->classlikes->addFullyQualifiedClassName($fq_classlike_name, $this->file_path);

            if ($node->extends) {
                $parent_fqcln = ClassLikeAnalyzer::getFQCLNFromNameObject($node->extends, $this->aliases);
                $parent_fqcln = $this->codebase->classlikes->getUnAliasedName($parent_fqcln);
                $this->codebase->scanner->queueClassLikeForScanning(
                    $parent_fqcln,
                    $this->file_scanner->will_analyze
                );
                $parent_fqcln_lc = strtolower($parent_fqcln);
                $storage->parent_class = $parent_fqcln;
                $storage->parent_classes[$parent_fqcln_lc] = $parent_fqcln;
                $this->file_storage->required_classes[strtolower($parent_fqcln)] = $parent_fqcln;
            }
        } elseif ($node instanceof PhpParser\Node\Stmt\Interface_) {
            $storage->is_interface = true;
            $this->codebase->classlikes->addFullyQualifiedInterfaceName($fq_classlike_name, $this->file_path);

            foreach ($node->extends as $interface) {
                $interface_fqcln = ClassLikeAnalyzer::getFQCLNFromNameObject($interface, $this->aliases);
                $interface_fqcln = $this->codebase->classlikes->getUnAliasedName($interface_fqcln);
                $interface_fqcln_lc = strtolower($interface_fqcln);
                $this->codebase->scanner->queueClassLikeForScanning($interface_fqcln);
                $storage->parent_interfaces[$interface_fqcln_lc] = $interface_fqcln;
                $storage->direct_interface_parents[$interface_fqcln_lc] = $interface_fqcln;
                $this->file_storage->required_interfaces[$interface_fqcln_lc] = $interface_fqcln;
            }
        } elseif ($node instanceof PhpParser\Node\Stmt\Trait_) {
            $storage->is_trait = true;
            $this->codebase->classlikes->addFullyQualifiedTraitName($fq_classlike_name, $this->file_path);
        } elseif ($node instanceof PhpParser\Node\Stmt\Enum_) {
            $storage->is_enum = true;

            if ($node->scalarType) {
                if ($node->scalarType->name === 'string' || $node->scalarType->name === 'int') {
                    $storage->enum_type = $node->scalarType->name;
                } else {
                    IssueBuffer::maybeAdd(
                        new InvalidEnumBackingType(
                            'Enums cannot be backed by ' . $node->scalarType->name . ', string or int expected',
                            new CodeLocation($this->file_scanner, $node->scalarType),
                            $fq_classlike_name
                        )
                    );
                    $this->file_storage->has_visitor_issues = true;
                    $storage->has_visitor_issues = true;
                }
                $storage->class_implements['backedenum'] = 'BackedEnum';
                $storage->direct_class_interfaces['backedenum'] = 'BackedEnum';
                $this->file_storage->required_interfaces['backedenum'] = 'BackedEnum';
                $this->codebase->scanner->queueClassLikeForScanning('BackedEnum');
                $storage->declaring_method_ids['from'] = new MethodIdentifier('BackedEnum', 'from');
                $storage->appearing_method_ids['from'] = $storage->declaring_method_ids['from'];
                $storage->declaring_method_ids['tryfrom'] = new MethodIdentifier(
                    'BackedEnum',
                    'tryfrom'
                );
                $storage->appearing_method_ids['tryfrom'] = $storage->declaring_method_ids['tryfrom'];
            }

            $this->codebase->scanner->queueClassLikeForScanning('UnitEnum');
            $storage->class_implements['unitenum'] = 'UnitEnum';
            $storage->direct_class_interfaces['unitenum'] = 'UnitEnum';
            $this->file_storage->required_interfaces['unitenum'] = 'UnitEnum';
            $storage->final = true;

            $storage->declaring_method_ids['cases'] = new MethodIdentifier(
                'UnitEnum',
                'cases'
            );
            $storage->appearing_method_ids['cases'] = $storage->declaring_method_ids['cases'];

            $this->codebase->classlikes->addFullyQualifiedEnumName($fq_classlike_name, $this->file_path);
        } else {
            throw new UnexpectedValueException('Unknown classlike type');
        }

        if ($node instanceof PhpParser\Node\Stmt\Class_ || $node instanceof PhpParser\Node\Stmt\Enum_) {
            foreach ($node->implements as $interface) {
                $interface_fqcln = ClassLikeAnalyzer::getFQCLNFromNameObject($interface, $this->aliases);
                $interface_fqcln_lc = strtolower($interface_fqcln);
                $this->codebase->scanner->queueClassLikeForScanning($interface_fqcln);
                $storage->class_implements[$interface_fqcln_lc] = $interface_fqcln;
                $storage->direct_class_interfaces[$interface_fqcln_lc] = $interface_fqcln;
                $this->file_storage->required_interfaces[$interface_fqcln_lc] = $interface_fqcln;
            }
        }

        $docblock_info = null;
        $doc_comment = $node->getDocComment();
        if ($doc_comment) {
            try {
                $docblock_info = ClassLikeDocblockParser::parse(
                    $node,
                    $doc_comment,
                    $this->aliases
                );

                $this->type_aliases += $this->getImportedTypeAliases($docblock_info, $fq_classlike_name);
            } catch (DocblockParseException $e) {
                $storage->docblock_issues[] = new InvalidDocblock(
                    $e->getMessage() . ' in docblock for ' . $fq_classlike_name,
                    $name_location ?? $class_location
                );
            }
        }

        foreach ($node->getComments() as $comment) {
            if (!$comment instanceof PhpParser\Comment\Doc) {
                continue;
            }

            try {
                $type_aliases = self::getTypeAliasesFromComment(
                    $comment,
                    $this->aliases,
                    $this->type_aliases,
                    $fq_classlike_name
                );

                foreach ($type_aliases as $type_alias) {
                    // finds issues, if there are any
                    TypeParser::parseTokens($type_alias->replacement_tokens);
                }

                $this->type_aliases += $type_aliases;

                if ($type_aliases) {
                    $this->classlike_type_aliases = $type_aliases;
                }
            } catch (DocblockParseException | TypeParseTreeException $e) {
                $storage->docblock_issues[] = new InvalidDocblock(
                    $e->getMessage(),
                    new CodeLocation($this->file_scanner, $node, null, true)
                );
            }
        }

        if ($docblock_info) {
            if ($docblock_info->stub_override && !$is_classlike_overridden) {
                throw new InvalidClasslikeOverrideException(
                    'Class/interface/trait ' . $fq_classlike_name . ' is marked as stub override,'
                    . ' but no original counterpart found'
                );
            }

            if ($docblock_info->templates) {
                $storage->template_types = [];

                usort(
                    $docblock_info->templates,
                    static fn(array $l, array $r): int => $l[4] > $r[4] ? 1 : -1
                );

                foreach ($docblock_info->templates as $i => $template_map) {
                    $template_name = $template_map[0];

                    if ($template_map[1] !== null && $template_map[2] !== null) {
                        if (trim($template_map[2])) {
                            try {
                                $template_type = TypeParser::parseTokens(
                                    TypeTokenizer::getFullyQualifiedTokens(
                                        $template_map[2],
                                        $this->aliases,
                                        $storage->template_types,
                                        $this->type_aliases
                                    ),
                                    null,
                                    $storage->template_types,
                                    $this->type_aliases
                                );
                            } catch (TypeParseTreeException $e) {
                                $storage->docblock_issues[] = new InvalidDocblock(
                                    $e->getMessage() . ' in docblock for ' . $fq_classlike_name,
                                    $name_location ?? $class_location
                                );

                                continue;
                            }

                            $storage->template_types[$template_name] = [
                                $fq_classlike_name => $template_type,
                            ];
                        } else {
                            $storage->docblock_issues[] = new InvalidDocblock(
                                'Template missing as type',
                                $name_location ?? $class_location
                            );
                        }
                    } else {
                        /** @psalm-suppress PropertyTypeCoercion due to a Psalm bug */
                        $storage->template_types[$template_name][$fq_classlike_name] = Type::getMixed();
                    }

                    $storage->template_covariants[$i] = $template_map[3];
                }

                $this->class_template_types = $storage->template_types;
            }

            foreach ($docblock_info->template_extends as $extended_class_name) {
                $this->extendTemplatedType($storage, $node, $extended_class_name);
            }

            foreach ($docblock_info->template_implements as $implemented_class_name) {
                $this->implementTemplatedType($storage, $node, $implemented_class_name);
            }

            if ($docblock_info->yield) {
                try {
                    $yield_type_tokens = TypeTokenizer::getFullyQualifiedTokens(
                        $docblock_info->yield,
                        $this->aliases,
                        $storage->template_types,
                        $this->type_aliases
                    );

                    $yield_type = TypeParser::parseTokens(
                        $yield_type_tokens,
                        null,
                        $storage->template_types ?: [],
                        $this->type_aliases,
                        true
                    );
                    /** @psalm-suppress UnusedMethodCall */
                    $yield_type->queueClassLikesForScanning(
                        $this->codebase,
                        $this->file_storage,
                        $storage->template_types ?: []
                    );

                    $storage->yield = $yield_type;
                } catch (TypeParseTreeException $e) {
                    // do nothing
                }
            }

            if ($docblock_info->extension_requirement !== null) {
                $storage->extension_requirement = (string) TypeParser::parseTokens(
                    TypeTokenizer::getFullyQualifiedTokens(
                        $docblock_info->extension_requirement,
                        $this->aliases,
                        $this->class_template_types,
                        $this->type_aliases
                    ),
                    null,
                    $this->class_template_types,
                    $this->type_aliases
                );
            }

            foreach ($docblock_info->implementation_requirements as $implementation_requirement) {
                $storage->implementation_requirements[] = (string) TypeParser::parseTokens(
                    TypeTokenizer::getFullyQualifiedTokens(
                        $implementation_requirement,
                        $this->aliases,
                        $this->class_template_types,
                        $this->type_aliases
                    ),
                    null,
                    $this->class_template_types,
                    $this->type_aliases
                );
            }

            $storage->sealed_properties = $docblock_info->sealed_properties;
            $storage->sealed_methods = $docblock_info->sealed_methods;

            if ($docblock_info->properties) {
                foreach ($docblock_info->properties as $property) {
                    $pseudo_property_type_tokens = TypeTokenizer::getFullyQualifiedTokens(
                        $property['type'],
                        $this->aliases,
                        $this->class_template_types,
                        $this->type_aliases
                    );

                    try {
                        $pseudo_property_type = TypeParser::parseTokens(
                            $pseudo_property_type_tokens,
                            null,
                            $this->class_template_types,
                            $this->type_aliases,
                            true
                        );
                        /** @psalm-suppress UnusedMethodCall */
                        $pseudo_property_type->queueClassLikesForScanning(
                            $this->codebase,
                            $this->file_storage,
                            $storage->template_types ?: []
                        );

                        if ($property['tag'] !== 'property-read' && $property['tag'] !== 'psalm-property-read') {
                            $storage->pseudo_property_set_types[$property['name']] = $pseudo_property_type;
                        }

                        if ($property['tag'] !== 'property-write' && $property['tag'] !== 'psalm-property-write') {
                            $storage->pseudo_property_get_types[$property['name']] = $pseudo_property_type;
                        }
                    } catch (TypeParseTreeException $e) {
                        $storage->docblock_issues[] = new InvalidDocblock(
                            $e->getMessage() . ' in docblock for ' . $fq_classlike_name,
                            $name_location ?? $class_location
                        );
                    }
                }

                $storage->sealed_properties = true;
            }

            foreach ($docblock_info->methods as $method) {
                $functionlike_node_scanner = new FunctionLikeNodeScanner(
                    $this->codebase,
                    $this->file_scanner,
                    $this->file_storage,
                    $this->aliases,
                    $this->type_aliases,
                    $this->storage,
                    []
                );

                /** @var MethodStorage */
                $pseudo_method_storage = $functionlike_node_scanner->start($method, true);
                $lc_method_name = strtolower($method->name->name);

                if ($pseudo_method_storage->is_static) {
                    $storage->pseudo_static_methods[$lc_method_name] = $pseudo_method_storage;
                } else {
                    $storage->pseudo_methods[$lc_method_name] = $pseudo_method_storage;
                    $storage->declaring_pseudo_method_ids[$lc_method_name] = new MethodIdentifier(
                        $fq_classlike_name,
                        $lc_method_name
                    );
                }

                $storage->sealed_methods = true;
            }


            $storage->deprecated = $docblock_info->deprecated;

            if (count($docblock_info->psalm_internal) !== 0) {
                $storage->internal = $docblock_info->psalm_internal;
            } elseif ($docblock_info->internal && $this->aliases->namespace) {
                $storage->internal = [NamespaceAnalyzer::getNameSpaceRoot($this->aliases->namespace)];
            }

            if ($docblock_info->final && !$storage->final) {
                $storage->final = true;
                $storage->final_from_docblock = true;
            }

            $storage->preserve_constructor_signature = $docblock_info->consistent_constructor;

            if ($storage->preserve_constructor_signature) {
                $has_constructor = false;

                foreach ($node->stmts as $stmt) {
                    if ($stmt instanceof PhpParser\Node\Stmt\ClassMethod
                        && $stmt->name->name === '__construct'
                    ) {
                        $has_constructor = true;
                        break;
                    }
                }

                if (!$has_constructor) {
                    self::registerEmptyConstructor($storage);
                }
            }

            $storage->enforce_template_inheritance = $docblock_info->consistent_templates;

            foreach ($docblock_info->mixins as $key => $mixin) {
                $mixin_type = TypeParser::parseTokens(
                    TypeTokenizer::getFullyQualifiedTokens(
                        $mixin,
                        $this->aliases,
                        $this->class_template_types,
                        $this->type_aliases,
                        $fq_classlike_name
                    ),
                    null,
                    $this->class_template_types,
                    $this->type_aliases,
                    true
                );

                /** @psalm-suppress UnusedMethodCall */
                $mixin_type->queueClassLikesForScanning(
                    $this->codebase,
                    $this->file_storage,
                    $storage->template_types ?: []
                );

                if ($mixin_type->isSingle()) {
                    $mixin_type = $mixin_type->getSingleAtomic();

                    if ($mixin_type instanceof TNamedObject) {
                        $storage->namedMixins[] = $mixin_type;
                    }

                    if ($mixin_type instanceof TTemplateParam) {
                        $storage->templatedMixins[] = $mixin_type;
                    }
                }

                if ($key === 0) {
                    $storage->mixin_declaring_fqcln = $storage->name;
                }
            }

            $storage->mutation_free = $docblock_info->mutation_free;
            $storage->external_mutation_free = $docblock_info->external_mutation_free;
            $storage->specialize_instance = $docblock_info->taint_specialize;

            $storage->override_property_visibility = $docblock_info->override_property_visibility;
            $storage->override_method_visibility = $docblock_info->override_method_visibility;

            $storage->suppressed_issues = $docblock_info->suppressed_issues;

            if ($docblock_info->description) {
                $storage->description = $docblock_info->description;
            }
        }

        foreach ($node->stmts as $node_stmt) {
            if ($node_stmt instanceof PhpParser\Node\Stmt\ClassConst) {
                $this->visitClassConstDeclaration($node_stmt, $storage, $fq_classlike_name);
            } elseif ($node_stmt instanceof PhpParser\Node\Stmt\EnumCase
                && $node instanceof PhpParser\Node\Stmt\Enum_
            ) {
                $this->visitEnumDeclaration($node_stmt, $storage, $fq_classlike_name);
            }
        }

        foreach ($node->stmts as $node_stmt) {
            if ($node_stmt instanceof PhpParser\Node\Stmt\Property) {
                $this->visitPropertyDeclaration($node_stmt, $this->config, $storage, $fq_classlike_name);
            }
        }

        foreach ($node->attrGroups as $attr_group) {
            foreach ($attr_group->attrs as $attr) {
                $attribute = AttributeResolver::resolve(
                    $this->codebase,
                    $this->file_scanner,
                    $this->file_storage,
                    $this->aliases,
                    $attr,
                    $this->storage->name ?? null
                );

                if ($attribute->fq_class_name === 'Psalm\\Deprecated'
                    || $attribute->fq_class_name === 'JetBrains\\PhpStorm\\Deprecated'
                ) {
                    $storage->deprecated = true;
                }

                if ($attribute->fq_class_name === 'Psalm\\Internal' && !$storage->internal) {
                    $storage->internal = [NamespaceAnalyzer::getNameSpaceRoot($fq_classlike_name)];
                }

                if ($attribute->fq_class_name === 'Psalm\\Immutable'
                    || $attribute->fq_class_name === 'JetBrains\\PhpStorm\\Immutable'
                ) {
                    $storage->mutation_free = true;
                    $storage->external_mutation_free = true;
                }

                if ($attribute->fq_class_name === 'Psalm\\ExternalMutationFree') {
                    $storage->external_mutation_free = true;
                }

                $storage->attributes[] = $attribute;
            }
        }

        return null;
    }

    public function finish(PhpParser\Node\Stmt\ClassLike $node): ClassLikeStorage
    {
        if (!$this->storage) {
            throw new UnexpectedValueException(
                'Storage should exist in ' . $this->file_path . ' at ' . $node->getLine()
            );
        }

        $classlike_storage = $this->storage;

        $fq_classlike_name = $classlike_storage->name;

        if (PropertyMap::inPropertyMap($fq_classlike_name)) {
            $mapped_properties = PropertyMap::getPropertyMap()[strtolower($fq_classlike_name)];

            foreach ($mapped_properties as $property_name => $public_mapped_property) {
                $property_type = Type::parseString($public_mapped_property);

                /** @psalm-suppress UnusedMethodCall */
                $property_type->queueClassLikesForScanning($this->codebase, $this->file_storage);

                if (!isset($classlike_storage->properties[$property_name])) {
                    $classlike_storage->properties[$property_name] = new PropertyStorage();
                }

                $classlike_storage->properties[$property_name]->type = $property_type;

                $property_id = $fq_classlike_name . '::$' . $property_name;

                $classlike_storage->declaring_property_ids[$property_name] = $fq_classlike_name;
                $classlike_storage->appearing_property_ids[$property_name] = $property_id;
            }
        }

        $converted_aliases = [];
        foreach ($this->classlike_type_aliases as $key => $type) {
            try {
                $union = TypeParser::parseTokens(
                    $type->replacement_tokens,
                    null,
                    [],
                    $this->type_aliases,
                    true
                );

                $converted_aliases[$key] = new ClassTypeAlias(array_values($union->getAtomicTypes()));
            } catch (Exception $e) {
                $classlike_storage->docblock_issues[] = new InvalidDocblock(
                    '@psalm-type ' . $key . ' contains invalid references',
                    new CodeLocation($this->file_scanner, $node, null, true)
                );
            }
        }

        $classlike_storage->type_aliases = $converted_aliases;

        return $classlike_storage;
    }

    public function handleTraitUse(PhpParser\Node\Stmt\TraitUse $node): void
    {
        $storage = $this->storage;

        if (!$storage) {
            throw new UnexpectedValueException('bad');
        }

        $method_map = $storage->trait_alias_map ?: [];
        $visibility_map = $storage->trait_visibility_map ?: [];
        $final_map = $storage->trait_final_map ?: [];

        foreach ($node->adaptations as $adaptation) {
            if ($adaptation instanceof PhpParser\Node\Stmt\TraitUseAdaptation\Alias) {
                $old_name = strtolower($adaptation->method->name);
                $new_name = $old_name;

                if ($adaptation->newName) {
                    $new_name = strtolower($adaptation->newName->name);

                    if ($new_name !== $old_name) {
                        $method_map[$new_name] = $old_name;
                    }
                }

                if ($adaptation->newModifier) {
                    switch ($adaptation->newModifier) {
                        case 1:
                            $visibility_map[$new_name] = ClassLikeAnalyzer::VISIBILITY_PUBLIC;
                            break;

                        case 2:
                            $visibility_map[$new_name] = ClassLikeAnalyzer::VISIBILITY_PROTECTED;
                            break;

                        case 4:
                            $visibility_map[$new_name] = ClassLikeAnalyzer::VISIBILITY_PRIVATE;
                            break;

                        case 32:
                            $final_map[$new_name] = true;
                            break;
                    }
                }
            }
        }

        $storage->trait_alias_map = $method_map;
        $storage->trait_visibility_map = $visibility_map;
        $storage->trait_final_map = $final_map;

        foreach ($node->traits as $trait) {
            $trait_fqcln = ClassLikeAnalyzer::getFQCLNFromNameObject($trait, $this->aliases);
            $this->codebase->scanner->queueClassLikeForScanning($trait_fqcln, $this->file_scanner->will_analyze);
            $storage->used_traits[strtolower($trait_fqcln)] = $trait_fqcln;
            $this->file_storage->required_classes[strtolower($trait_fqcln)] = $trait_fqcln;
        }

        if ($node_comment = $node->getDocComment()) {
            $comments = DocComment::parsePreservingLength($node_comment);

            if (isset($comments->combined_tags['use'])) {
                foreach ($comments->combined_tags['use'] as $template_line) {
                    $this->useTemplatedType(
                        $storage,
                        $node,
                        trim(preg_replace('@^[ \t]*\*@m', '', $template_line))
                    );
                }
            }

            if (isset($comments->tags['template-extends'])
                || isset($comments->tags['extends'])
                || isset($comments->tags['template-implements'])
                || isset($comments->tags['implements'])
            ) {
                $storage->docblock_issues[] = new InvalidDocblock(
                    'You must use @use or @template-use to parameterize traits',
                    new CodeLocation($this->file_scanner, $node, null, true)
                );
            }
        }
    }

    private function extendTemplatedType(
        ClassLikeStorage $storage,
        PhpParser\Node\Stmt\ClassLike $node,
        string $extended_class_name
    ): void {
        if (trim($extended_class_name) === '') {
            $storage->docblock_issues[] = new InvalidDocblock(
                'Extended class cannot be empty in docblock for ' . $storage->name,
                new CodeLocation($this->file_scanner, $node, null, true)
            );

            return;
        }

        try {
            $extended_union_type = TypeParser::parseTokens(
                TypeTokenizer::getFullyQualifiedTokens(
                    $extended_class_name,
                    $this->aliases,
                    $this->class_template_types,
                    $this->type_aliases
                ),
                null,
                $this->class_template_types,
                $this->type_aliases,
                true
            );
        } catch (TypeParseTreeException $e) {
            $storage->docblock_issues[] = new InvalidDocblock(
                $e->getMessage() . ' in docblock for ' . $storage->name,
                new CodeLocation($this->file_scanner, $node, null, true)
            );

            return;
        }

        if (!$extended_union_type->isSingle()) {
            $storage->docblock_issues[] = new InvalidDocblock(
                '@template-extends cannot be a union type',
                new CodeLocation($this->file_scanner, $node, null, true)
            );
        }

        /** @psalm-suppress UnusedMethodCall */
        $extended_union_type->queueClassLikesForScanning(
            $this->codebase,
            $this->file_storage,
            $storage->template_types ?: []
        );

        foreach ($extended_union_type->getAtomicTypes() as $atomic_type) {
            if (!$atomic_type instanceof TGenericObject) {
                $storage->docblock_issues[] = new InvalidDocblock(
                    '@template-extends has invalid class ' . $atomic_type->getId(),
                    new CodeLocation($this->file_scanner, $node, null, true)
                );

                return;
            }

            $generic_class_lc = strtolower($atomic_type->value);

            if (!isset($storage->parent_classes[$generic_class_lc])
                && !isset($storage->parent_interfaces[$generic_class_lc])
            ) {
                $storage->docblock_issues[] = new InvalidDocblock(
                    '@template-extends must include the name of an extended class,'
                        . ' got ' . $atomic_type->getId(),
                    new CodeLocation($this->file_scanner, $node, null, true)
                );
            }

            $extended_type_parameters = [];

            $storage->template_type_extends_count[$atomic_type->value] = count($atomic_type->type_params);

            foreach ($atomic_type->type_params as $type_param) {
                $extended_type_parameters[] = $type_param;
            }

            $storage->template_extended_offsets[$atomic_type->value] = $extended_type_parameters;
        }
    }

    private function implementTemplatedType(
        ClassLikeStorage $storage,
        PhpParser\Node\Stmt\ClassLike $node,
        string $implemented_class_name
    ): void {
        if (trim($implemented_class_name) === '') {
            $storage->docblock_issues[] = new InvalidDocblock(
                'Extended class cannot be empty in docblock for ' . $storage->name,
                new CodeLocation($this->file_scanner, $node, null, true)
            );

            return;
        }

        try {
            $implemented_union_type = TypeParser::parseTokens(
                TypeTokenizer::getFullyQualifiedTokens(
                    $implemented_class_name,
                    $this->aliases,
                    $this->class_template_types,
                    $this->type_aliases
                ),
                null,
                $this->class_template_types,
                $this->type_aliases,
                true
            );
        } catch (TypeParseTreeException $e) {
            $storage->docblock_issues[] = new InvalidDocblock(
                $e->getMessage() . ' in docblock for ' . $storage->name,
                new CodeLocation($this->file_scanner, $node, null, true)
            );

            return;
        }

        if (!$implemented_union_type->isSingle()) {
            $storage->docblock_issues[] = new InvalidDocblock(
                '@template-implements cannot be a union type',
                new CodeLocation($this->file_scanner, $node, null, true)
            );

            return;
        }

        /** @psalm-suppress UnusedMethodCall */
        $implemented_union_type->queueClassLikesForScanning(
            $this->codebase,
            $this->file_storage,
            $storage->template_types ?: []
        );

        foreach ($implemented_union_type->getAtomicTypes() as $atomic_type) {
            if (!$atomic_type instanceof TGenericObject) {
                $storage->docblock_issues[] = new InvalidDocblock(
                    '@template-implements has invalid class ' . $atomic_type->getId(),
                    new CodeLocation($this->file_scanner, $node, null, true)
                );

                return;
            }

            $generic_class_lc = strtolower($atomic_type->value);

            if (!isset($storage->class_implements[$generic_class_lc])) {
                $storage->docblock_issues[] = new InvalidDocblock(
                    '@template-implements must include the name of an implemented class,'
                        . ' got ' . $atomic_type->getId(),
                    new CodeLocation($this->file_scanner, $node, null, true)
                );

                return;
            }

            $implemented_type_parameters = [];

            $storage->template_type_implements_count[$generic_class_lc] = count($atomic_type->type_params);

            foreach ($atomic_type->type_params as $type_param) {
                $implemented_type_parameters[] = $type_param;
            }

            $storage->template_extended_offsets[$atomic_type->value] = $implemented_type_parameters;
        }
    }

    private function useTemplatedType(
        ClassLikeStorage $storage,
        PhpParser\Node\Stmt\TraitUse $node,
        string $used_class_name
    ): void {
        if (trim($used_class_name) === '') {
            $storage->docblock_issues[] = new InvalidDocblock(
                'Extended class cannot be empty in docblock for ' . $storage->name,
                new CodeLocation($this->file_scanner, $node, null, true)
            );

            return;
        }

        try {
            $used_union_type = TypeParser::parseTokens(
                TypeTokenizer::getFullyQualifiedTokens(
                    $used_class_name,
                    $this->aliases,
                    $this->class_template_types,
                    $this->type_aliases
                ),
                null,
                $this->class_template_types,
                $this->type_aliases,
                true
            );
        } catch (TypeParseTreeException $e) {
            $storage->docblock_issues[] = new InvalidDocblock(
                $e->getMessage() . ' in docblock for ' . $storage->name,
                new CodeLocation($this->file_scanner, $node, null, true)
            );

            return;
        }

        if (!$used_union_type->isSingle()) {
            $storage->docblock_issues[] = new InvalidDocblock(
                '@template-use cannot be a union type',
                new CodeLocation($this->file_scanner, $node, null, true)
            );

            return;
        }

        /** @psalm-suppress UnusedMethodCall */
        $used_union_type->queueClassLikesForScanning(
            $this->codebase,
            $this->file_storage,
            $storage->template_types ?: []
        );

        foreach ($used_union_type->getAtomicTypes() as $atomic_type) {
            if (!$atomic_type instanceof TGenericObject) {
                $storage->docblock_issues[] = new InvalidDocblock(
                    '@template-use has invalid class ' . $atomic_type->getId(),
                    new CodeLocation($this->file_scanner, $node, null, true)
                );

                return;
            }

            $generic_class_lc = strtolower($atomic_type->value);

            if (!isset($storage->used_traits[$generic_class_lc])) {
                $storage->docblock_issues[] = new InvalidDocblock(
                    '@template-use must include the name of an used class,'
                        . ' got ' . $atomic_type->getId(),
                    new CodeLocation($this->file_scanner, $node, null, true)
                );

                return;
            }

            $used_type_parameters = [];

            $storage->template_type_uses_count[$generic_class_lc] = count($atomic_type->type_params);

            foreach ($atomic_type->type_params as $type_param) {
                $used_type_parameters[] = $type_param;
            }

            $storage->template_extended_offsets[$atomic_type->value] = $used_type_parameters;
        }
    }

    private static function registerEmptyConstructor(ClassLikeStorage $class_storage): void
    {
        $method_name_lc = '__construct';

        if (isset($class_storage->methods[$method_name_lc])) {
            return;
        }

        $storage = $class_storage->methods['__construct'] = new MethodStorage();

        $storage->cased_name = '__construct';
        $storage->defining_fqcln = $class_storage->name;

        $storage->mutation_free = $storage->external_mutation_free = true;
        $storage->mutation_free_inferred = true;

        $class_storage->declaring_method_ids['__construct'] = new MethodIdentifier(
            $class_storage->name,
            '__construct'
        );

        $class_storage->inheritable_method_ids['__construct']
            = $class_storage->declaring_method_ids['__construct'];
        $class_storage->appearing_method_ids['__construct']
            = $class_storage->declaring_method_ids['__construct'];
        $class_storage->overridden_method_ids['__construct'] = [];

        $storage->visibility = ClassLikeAnalyzer::VISIBILITY_PUBLIC;
    }

    private function visitClassConstDeclaration(
        PhpParser\Node\Stmt\ClassConst $stmt,
        ClassLikeStorage $storage,
        string $fq_classlike_name
    ): void {
        $existing_constants = $storage->constants;

        $comment = $stmt->getDocComment();
        $var_comment = null;
        $deprecated = false;
        $description = null;
        $config = $this->config;

        if ($comment && $comment->getText() && ($config->use_docblock_types || $config->use_docblock_property_types)) {
            $comments = DocComment::parsePreservingLength($comment);

            if (isset($comments->tags['deprecated'])) {
                $deprecated = true;
            }

            $description = $comments->description;

            try {
                $var_comments = CommentAnalyzer::getTypeFromComment(
                    $comment,
                    $this->file_scanner,
                    $this->aliases,
                    [],
                    $this->type_aliases
                );

                $var_comment = array_pop($var_comments);
            } catch (IncorrectDocblockException $e) {
                $storage->docblock_issues[] = new MissingDocblockType(
                    $e->getMessage(),
                    new CodeLocation($this->file_scanner, $stmt, null, true)
                );
            } catch (DocblockParseException $e) {
                $storage->docblock_issues[] = new InvalidDocblock(
                    $e->getMessage(),
                    new CodeLocation($this->file_scanner, $stmt, null, true)
                );
            }
        }

        foreach ($stmt->consts as $const) {
            if (isset($storage->constants[$const->name->name])
                || isset($storage->enum_cases[$const->name->name])
            ) {
                if (IssueBuffer::accepts(new DuplicateConstant(
                    'Constant names should be unique',
                    new CodeLocation($this->file_scanner, $const),
                    $fq_classlike_name
                ))) {
                    // fall through
                }
                continue;
            }

            $inferred_type = SimpleTypeInferer::infer(
                $this->codebase,
                new NodeDataProvider(),
                $const->value,
                $this->aliases,
                null,
                $existing_constants,
                $fq_classlike_name
            );

            $type_location = null;
            $suppressed_issues = [];
            if ($var_comment !== null && $var_comment->type !== null) {
                $const_type = $var_comment->type;
                $suppressed_issues = $var_comment->suppressed_issues;

                if ($var_comment->type_start !== null
                    && $var_comment->type_end !== null
                    && $var_comment->line_number !== null
                ) {
                    $type_location = new DocblockTypeLocation(
                        $this->file_scanner,
                        $var_comment->type_start,
                        $var_comment->type_end,
                        $var_comment->line_number
                    );
                }
            } else {
                $const_type = $inferred_type;
            }

            $attributes = [];
            foreach ($stmt->attrGroups as $attr_group) {
                foreach ($attr_group->attrs as $attr) {
                    $attributes[] = AttributeResolver::resolve(
                        $this->codebase,
                        $this->file_scanner,
                        $this->file_storage,
                        $this->aliases,
                        $attr,
                        $this->storage->name ?? null
                    );
                }
            }
<<<<<<< HEAD

=======
            
>>>>>>> d0be59e1
            $unresolved_node = null;
            if ($inferred_type
                && !(
                    $const->value instanceof Concat
                    && $inferred_type->isSingle()
                    && get_class($inferred_type->getSingleAtomic()) === TString::class
                )
            ) {
                $exists = true;
            } else {
                $exists = false;
                $unresolved_const_expr = ExpressionResolver::getUnresolvedClassConstExpr(
                    $const->value,
                    $this->aliases,
                    $fq_classlike_name,
                    $storage->parent_class
                );

                if ($unresolved_const_expr) {
                    $unresolved_node = $unresolved_const_expr;
                } else {
                    $const_type = Type::getMixed();
                }
            }
            $storage->constants[$const->name->name] = $constant_storage = new ClassConstantStorage(
                $const_type,
                $inferred_type,
                $stmt->isProtected()
                    ? ClassLikeAnalyzer::VISIBILITY_PROTECTED
                    : ($stmt->isPrivate()
                        ? ClassLikeAnalyzer::VISIBILITY_PRIVATE
                        : ClassLikeAnalyzer::VISIBILITY_PUBLIC),
                new CodeLocation(
                    $this->file_scanner,
                    $const->name
                ),
                $type_location,
                new CodeLocation(
                    $this->file_scanner,
                    $const
                ),
                $deprecated,
                $stmt->isFinal(),
                $unresolved_node,
                $attributes,
                $suppressed_issues,
                $description
            );

            if ($exists) {
                $existing_constants[$const->name->name] = $constant_storage;
            }
        }
    }

    private function visitEnumDeclaration(
        PhpParser\Node\Stmt\EnumCase $stmt,
        ClassLikeStorage $storage,
        string $fq_classlike_name
    ): void {
        if (isset($storage->constants[$stmt->name->name])) {
            if (IssueBuffer::accepts(new DuplicateConstant(
                'Constant names should be unique',
                new CodeLocation($this->file_scanner, $stmt),
                $fq_classlike_name
            ))) {
                // fall through
            }
            return;
        }

        $enum_value = null;

        if ($stmt->expr !== null) {
            $case_type = SimpleTypeInferer::infer(
                $this->codebase,
                new NodeDataProvider(),
                $stmt->expr,
                $this->aliases,
                $this->file_scanner,
                null, // enum case value expressions cannot reference constants
                $fq_classlike_name
            );

            if ($case_type) {
                if ($case_type->isSingleIntLiteral()) {
                    $enum_value = $case_type->getSingleIntLiteral()->value;
                } elseif ($case_type->isSingleStringLiteral()) {
                    $enum_value = $case_type->getSingleStringLiteral()->value;
                } else {
                    throw new RuntimeException(
                        'Unexpected: case value for ' . $stmt->name->name . ' is ' . $case_type->getId()
                    );
                }
            } else {
                throw new RuntimeException('Failed to infer case value for ' . $stmt->name->name);
            }
        }

        $case_location = new CodeLocation($this->file_scanner, $stmt);

        if (!isset($storage->enum_cases[$stmt->name->name])) {
            $case = new EnumCaseStorage(
                $enum_value,
                $case_location
            );

            $attrs = $this->getAttributeStorageFromStatement(
                $this->codebase,
                $this->file_scanner,
                $this->file_storage,
                $this->aliases,
                $stmt,
                $this->storage->name ?? null
            );

            foreach ($attrs as $attribute) {
                if ($attribute->fq_class_name === 'Psalm\\Deprecated'
                    || $attribute->fq_class_name === 'JetBrains\\PhpStorm\\Deprecated'
                ) {
                    $case->deprecated = true;
                    break;
                }
            }

            $comment = $stmt->getDocComment();
            if ($comment) {
                $comments = DocComment::parsePreservingLength($comment);

                if (isset($comments->tags['deprecated'])) {
                    $case->deprecated = true;
                }
            }
            $storage->enum_cases[$stmt->name->name] = $case;
        } else {
            if (IssueBuffer::accepts(
                new DuplicateEnumCase(
                    'Enum case names should be unique',
                    $case_location,
                    $fq_classlike_name
                )
            )) {
            }
        }
    }

    /**
     * @param PhpParser\Node\Stmt\Property|PhpParser\Node\Stmt\EnumCase $stmt
     * @return list<AttributeStorage>
     */
    private function getAttributeStorageFromStatement(
        Codebase $codebase,
        FileScanner $file_scanner,
        FileStorage $file_storage,
        Aliases $aliases,
        PhpParser\Node\Stmt $stmt,
        ?string $fq_classlike_name
    ): array {
        $storages = [];
        foreach ($stmt->attrGroups as $attr_group) {
            foreach ($attr_group->attrs as $attr) {
                $storages[] = AttributeResolver::resolve(
                    $codebase,
                    $file_scanner,
                    $file_storage,
                    $aliases,
                    $attr,
                    $fq_classlike_name
                );
            }
        }
        return $storages;
    }

    /**
     * @param non-empty-string $fq_classlike_name
     */
    private function visitPropertyDeclaration(
        PhpParser\Node\Stmt\Property $stmt,
        Config $config,
        ClassLikeStorage $storage,
        string $fq_classlike_name
    ): void {
        $comment = $stmt->getDocComment();
        $var_comment = null;

        $property_is_initialized = false;

        $existing_constants = $storage->constants;

        if ($comment && $comment->getText() && ($config->use_docblock_types || $config->use_docblock_property_types)) {
            if (preg_match('/[ \t\*]+@psalm-suppress[ \t]+PropertyNotSetInConstructor/', (string)$comment)) {
                $property_is_initialized = true;
            }

            if (preg_match('/[ \t\*]+@property[ \t]+/', (string)$comment)) {
                $storage->docblock_issues[] = new InvalidDocblock(
                    '@property is valid only in docblocks for class',
                    new CodeLocation($this->file_scanner, $stmt, null, true)
                );
            }

            try {
                $var_comments = CommentAnalyzer::getTypeFromComment(
                    $comment,
                    $this->file_scanner,
                    $this->aliases,
                    !$stmt->isStatic() ? $this->class_template_types : [],
                    $this->type_aliases
                );

                $var_comment = array_pop($var_comments);
            } catch (IncorrectDocblockException $e) {
                $storage->docblock_issues[] = new MissingDocblockType(
                    $e->getMessage(),
                    new CodeLocation($this->file_scanner, $stmt, null, true)
                );
            } catch (DocblockParseException $e) {
                $storage->docblock_issues[] = new InvalidDocblock(
                    $e->getMessage(),
                    new CodeLocation($this->file_scanner, $stmt, null, true)
                );
            }
        }

        $signature_type = null;
        $signature_type_location = null;

        if ($stmt->type) {
            $parser_property_type = $stmt->type;
            /** @var Identifier|IntersectionType|Name|NullableType|UnionType $parser_property_type */

            $signature_type_location = new CodeLocation(
                $this->file_scanner,
                $parser_property_type,
                null,
                false,
                CodeLocation::FUNCTION_RETURN_TYPE
            );

            $signature_type = TypeHintResolver::resolve(
                $parser_property_type,
                $signature_type_location,
                $this->codebase,
                $this->file_storage,
                $this->storage,
                $this->aliases,
                $this->codebase->analysis_php_version_id
            );
        }

        $doc_var_group_type = $var_comment->type ?? null;

        if ($doc_var_group_type) {
            /** @psalm-suppress UnusedMethodCall */
            $doc_var_group_type->queueClassLikesForScanning($this->codebase, $this->file_storage);
        }

        foreach ($stmt->props as $property) {
            $doc_var_location = null;

            $property_storage = $storage->properties[$property->name->name] = new PropertyStorage();
            $property_storage->is_static = $stmt->isStatic();
            $property_storage->type = $signature_type;
            $property_storage->signature_type = $signature_type;
            $property_storage->signature_type_location = $signature_type_location;
            $property_storage->type_location = $signature_type_location;
            $property_storage->location = new CodeLocation($this->file_scanner, $property->name);
            $property_storage->stmt_location = new CodeLocation($this->file_scanner, $stmt);
            $property_storage->has_default = (bool)$property->default;
            $property_storage->deprecated = $var_comment ? $var_comment->deprecated : false;
            $property_storage->suppressed_issues = $var_comment ? $var_comment->suppressed_issues : [];
            $property_storage->internal = $var_comment ? $var_comment->psalm_internal : [];
            if (count($property_storage->internal) === 0 && $var_comment && $var_comment->internal) {
                $property_storage->internal = [NamespaceAnalyzer::getNameSpaceRoot($fq_classlike_name)];
            }
            $property_storage->readonly = $stmt->isReadonly() || ($var_comment && $var_comment->readonly);
            $property_storage->allow_private_mutation = $var_comment ? $var_comment->allow_private_mutation : false;
            $property_storage->description = $var_comment ? $var_comment->description : null;

            if (!$signature_type && !$doc_var_group_type) {
                if ($property->default) {
                    $property_storage->suggested_type = SimpleTypeInferer::infer(
                        $this->codebase,
                        new NodeDataProvider(),
                        $property->default,
                        $this->aliases,
                        null,
                        $existing_constants,
                        $fq_classlike_name
                    );
                }

                $property_storage->type = null;
            } else {
                if ($var_comment
                    && $var_comment->type_start
                    && $var_comment->type_end
                    && $var_comment->line_number
                ) {
                    $doc_var_location = new DocblockTypeLocation(
                        $this->file_scanner,
                        $var_comment->type_start,
                        $var_comment->type_end,
                        $var_comment->line_number
                    );
                }

                if ($doc_var_group_type) {
                    $property_storage->type = count($stmt->props) === 1
                        ? $doc_var_group_type
                        : $doc_var_group_type;
                }
            }

            if ($property_storage->type
                && $property_storage->type !== $property_storage->signature_type
            ) {
                if (!$property_storage->signature_type) {
                    $property_storage->type_location = $doc_var_location;
                }

                if ($property_storage->signature_type) {
                    $all_typehint_types_match = true;
                    $signature_atomic_types = $property_storage->signature_type->getAtomicTypes();

                    foreach ($property_storage->type->getAtomicTypes() as $key => $type) {
                        if (isset($signature_atomic_types[$key])) {
                            /** @psalm-suppress InaccessibleProperty We just created this type */
                            $type->from_docblock = false;
                        } else {
                            $all_typehint_types_match = false;
                        }
                    }

                    if ($all_typehint_types_match) {
                        /** @psalm-suppress InaccessibleProperty We just created this type */
                        $property_storage->type->from_docblock = false;
                    }

                    if ($property_storage->signature_type->isNullable()
                        && !$property_storage->type->isNullable()
                    ) {
                        $property_storage->type = $property_storage->type->getBuilder()->addType(new TNull())->freeze();
                    }
                }

                /** @psalm-suppress UnusedMethodCall */
                $property_storage->type->queueClassLikesForScanning($this->codebase, $this->file_storage);
            }

            if ($stmt->isPublic()) {
                $property_storage->visibility = ClassLikeAnalyzer::VISIBILITY_PUBLIC;
            } elseif ($stmt->isProtected()) {
                $property_storage->visibility = ClassLikeAnalyzer::VISIBILITY_PROTECTED;
            } elseif ($stmt->isPrivate()) {
                $property_storage->visibility = ClassLikeAnalyzer::VISIBILITY_PRIVATE;
            }

            $property_id = $fq_classlike_name . '::$' . $property->name->name;

            $storage->declaring_property_ids[$property->name->name] = $fq_classlike_name;
            $storage->appearing_property_ids[$property->name->name] = $property_id;

            if ($property_is_initialized) {
                $storage->initialized_properties[$property->name->name] = true;
            }

            if (!$stmt->isPrivate()) {
                $storage->inheritable_property_ids[$property->name->name] = $property_id;
            }

            $attrs = $this->getAttributeStorageFromStatement(
                $this->codebase,
                $this->file_scanner,
                $this->file_storage,
                $this->aliases,
                $stmt,
                $this->storage->name ?? null
            );

            foreach ($attrs as $attribute) {
                if ($attribute->fq_class_name === 'Psalm\\Deprecated'
                    || $attribute->fq_class_name === 'JetBrains\\PhpStorm\\Deprecated'
                ) {
                    $property_storage->deprecated = true;
                }

                if ($attribute->fq_class_name === 'Psalm\\Internal' && !$property_storage->internal) {
                    $property_storage->internal = [NamespaceAnalyzer::getNameSpaceRoot($fq_classlike_name)];
                }

                if ($attribute->fq_class_name === 'Psalm\\Readonly') {
                    $property_storage->readonly = true;
                }

                $property_storage->attributes[] = $attribute;
            }
        }
    }

    /**
     * @param ClassLikeDocblockComment $comment
     * @param string $fq_classlike_name
     *
     * @return array<string, LinkableTypeAlias>
     */
    private function getImportedTypeAliases(ClassLikeDocblockComment $comment, string $fq_classlike_name): array
    {
        /** @var array<string, LinkableTypeAlias> $results */
        $results = [];

        foreach ($comment->imported_types as $import_type_entry) {
            $imported_type_data = $import_type_entry['parts'];
            $location = new DocblockTypeLocation(
                $this->file_scanner,
                $import_type_entry['start_offset'],
                $import_type_entry['end_offset'],
                $import_type_entry['line_number']
            );
            // There are two valid forms:
            // @psalm-import Thing from Something
            // @psalm-import Thing from Something as Alias
            // but there could be leftovers after that
            if (count($imported_type_data) < 3) {
                $this->file_storage->docblock_issues[] = new InvalidTypeImport(
                    'Invalid import in docblock for ' . $fq_classlike_name
                    . ', expecting "<TypeName> from <ClassName>",'
                    . ' got "' . implode(' ', $imported_type_data) . '" instead.',
                    $location
                );
                continue;
            }

            if ($imported_type_data[1] === 'from'
                && !empty($imported_type_data[0])
                && !empty($imported_type_data[2])
            ) {
                $type_alias_name = $as_alias_name = $imported_type_data[0];
                $declaring_classlike_name = $imported_type_data[2];
            } else {
                $this->file_storage->docblock_issues[] = new InvalidTypeImport(
                    'Invalid import in docblock for ' . $fq_classlike_name
                    . ', expecting "<TypeName> from <ClassName>", got "'
                    . implode(
                        ' ',
                        [$imported_type_data[0], $imported_type_data[1], $imported_type_data[2]]
                    ) . '" instead.',
                    $location
                );
                continue;
            }

            if (count($imported_type_data) >= 4 && $imported_type_data[3] === 'as') {
                // long form
                if (empty($imported_type_data[4])) {
                    $this->file_storage->docblock_issues[] = new InvalidTypeImport(
                        'Invalid import in docblock for ' . $fq_classlike_name
                        . ', expecting "as <TypeName>", got "'
                        . $imported_type_data[3] . ' ' . ($imported_type_data[4] ?? '') . '" instead.',
                        $location
                    );
                    continue;
                }

                $as_alias_name = $imported_type_data[4];
            }

            $declaring_fq_classlike_name = Type::getFQCLNFromString(
                $declaring_classlike_name,
                $this->aliases
            );

            $this->codebase->scanner->queueClassLikeForScanning($declaring_fq_classlike_name);
            $this->file_storage->referenced_classlikes[strtolower($declaring_fq_classlike_name)]
                = $declaring_fq_classlike_name;

            $results[$as_alias_name] = new LinkableTypeAlias(
                $declaring_fq_classlike_name,
                $type_alias_name,
                $import_type_entry['line_number'],
                $import_type_entry['start_offset'],
                $import_type_entry['end_offset']
            );
        }

        return $results;
    }

    /**
     * @param  array<string, TypeAlias> $type_aliases
     *
     * @return array<string, InlineTypeAlias>
     *
     * @throws DocblockParseException if there was a problem parsing the docblock
     */
    public static function getTypeAliasesFromComment(
        PhpParser\Comment\Doc $comment,
        Aliases $aliases,
        ?array $type_aliases,
        ?string $self_fqcln
    ): array {
        $parsed_docblock = DocComment::parsePreservingLength($comment);

        if (!isset($parsed_docblock->tags['psalm-type']) && !isset($parsed_docblock->tags['phpstan-type'])) {
            return [];
        }

        $type_alias_comment_lines = array_merge(
            $parsed_docblock->tags['phpstan-type'] ?? [],
            $parsed_docblock->tags['psalm-type'] ?? []
        );

        return self::getTypeAliasesFromCommentLines(
            $type_alias_comment_lines,
            $aliases,
            $type_aliases,
            $self_fqcln
        );
    }

    /**
     * @param  array<string>    $type_alias_comment_lines
     * @param  array<string, TypeAlias> $type_aliases
     *
     * @return array<string, InlineTypeAlias>
     *
     * @throws DocblockParseException if there was a problem parsing the docblock
     */
    private static function getTypeAliasesFromCommentLines(
        array $type_alias_comment_lines,
        Aliases $aliases,
        ?array $type_aliases,
        ?string $self_fqcln
    ): array {
        $type_alias_tokens = [];

        foreach ($type_alias_comment_lines as $var_line) {
            $var_line = trim($var_line);

            if (!$var_line) {
                continue;
            }

            $var_line = preg_replace('/[ \t]+/', ' ', preg_replace('@^[ \t]*\*@m', '', $var_line));
            $var_line = preg_replace('/,\n\s+\}/', '}', $var_line);
            $var_line = str_replace("\n", '', $var_line);

            $var_line_parts = preg_split('/( |=)/', $var_line, -1, PREG_SPLIT_DELIM_CAPTURE | PREG_SPLIT_NO_EMPTY);

            if (!$var_line_parts) {
                continue;
            }

            $type_alias = array_shift($var_line_parts);

            if (!isset($var_line_parts[0])) {
                continue;
            }

            if ($var_line_parts[0] === ' ') {
                array_shift($var_line_parts);
            }

            if (!isset($var_line_parts[0])) {
                continue;
            }

            if ($var_line_parts[0] === '=') {
                array_shift($var_line_parts);
            }

            if (!isset($var_line_parts[0])) {
                continue;
            }

            if ($var_line_parts[0] === ' ') {
                array_shift($var_line_parts);
            }

            $type_string = str_replace("\n", '', implode('', $var_line_parts));

            $type_string = preg_replace('/>[^>^\}]*$/', '>', $type_string, 1);
            $type_string = preg_replace('/\}[^>^\}]*$/', '}', $type_string, 1);

            try {
                $type_tokens = TypeTokenizer::getFullyQualifiedTokens(
                    $type_string,
                    $aliases,
                    null,
                    $type_alias_tokens + $type_aliases,
                    $self_fqcln
                );
            } catch (TypeParseTreeException $e) {
                throw new DocblockParseException($type_string . ' is not a valid type');
            }

            $type_alias_tokens[$type_alias] = new InlineTypeAlias($type_tokens);
        }

        return $type_alias_tokens;
    }
}<|MERGE_RESOLUTION|>--- conflicted
+++ resolved
@@ -1291,11 +1291,6 @@
                     );
                 }
             }
-<<<<<<< HEAD
-
-=======
-            
->>>>>>> d0be59e1
             $unresolved_node = null;
             if ($inferred_type
                 && !(
