<?php

declare(strict_types=1);

namespace Psalm\Internal\PhpVisitor\Reflector;

use Exception;
use InvalidArgumentException;
use LogicException;
use PhpParser;
use PhpParser\Node\Expr\BinaryOp\Concat;
use PhpParser\Node\Identifier;
use PhpParser\Node\IntersectionType;
use PhpParser\Node\Name;
use PhpParser\Node\NullableType;
use PhpParser\Node\UnionType;
use Psalm\Aliases;
use Psalm\CodeLocation;
use Psalm\CodeLocation\DocblockTypeLocation;
use Psalm\Codebase;
use Psalm\Config;
use Psalm\DocComment;
use Psalm\Exception\DocblockParseException;
use Psalm\Exception\IncorrectDocblockException;
use Psalm\Exception\InvalidClasslikeOverrideException;
use Psalm\Exception\TypeParseTreeException;
use Psalm\Internal\Analyzer\ClassAnalyzer;
use Psalm\Internal\Analyzer\ClassLikeAnalyzer;
use Psalm\Internal\Analyzer\CommentAnalyzer;
use Psalm\Internal\Analyzer\NamespaceAnalyzer;
use Psalm\Internal\Analyzer\Statements\Expression\SimpleTypeInferer;
use Psalm\Internal\Codebase\PropertyMap;
use Psalm\Internal\MethodIdentifier;
use Psalm\Internal\Provider\NodeDataProvider;
use Psalm\Internal\Scanner\ClassLikeDocblockComment;
use Psalm\Internal\Scanner\FileScanner;
use Psalm\Internal\Type\TypeAlias;
use Psalm\Internal\Type\TypeAlias\ClassTypeAlias;
use Psalm\Internal\Type\TypeAlias\InlineTypeAlias;
use Psalm\Internal\Type\TypeAlias\LinkableTypeAlias;
use Psalm\Internal\Type\TypeParser;
use Psalm\Internal\Type\TypeTokenizer;
use Psalm\Issue\ConstantDeclarationInTrait;
use Psalm\Issue\DuplicateClass;
use Psalm\Issue\DuplicateConstant;
use Psalm\Issue\DuplicateEnumCase;
use Psalm\Issue\DuplicateProperty;
use Psalm\Issue\InvalidAttribute;
use Psalm\Issue\InvalidDocblock;
use Psalm\Issue\InvalidEnumBackingType;
use Psalm\Issue\InvalidEnumCaseValue;
use Psalm\Issue\InvalidTypeImport;
use Psalm\Issue\MissingDocblockType;
use Psalm\Issue\MissingPropertyType;
use Psalm\Issue\ParseError;
use Psalm\IssueBuffer;
use Psalm\Storage\AttributeStorage;
use Psalm\Storage\ClassConstantStorage;
use Psalm\Storage\ClassLikeStorage;
use Psalm\Storage\EnumCaseStorage;
use Psalm\Storage\FileStorage;
use Psalm\Storage\MethodStorage;
use Psalm\Storage\PropertyStorage;
use Psalm\Type;
use Psalm\Type\Atomic\TGenericObject;
use Psalm\Type\Atomic\TNamedObject;
use Psalm\Type\Atomic\TNull;
use Psalm\Type\Atomic\TString;
use Psalm\Type\Atomic\TTemplateParam;
use Psalm\Type\Union;
use RuntimeException;
use UnexpectedValueException;

use function array_merge;
use function array_pop;
use function array_shift;
use function array_values;
use function assert;
use function count;
use function implode;
use function preg_match;
use function preg_split;
use function strtolower;
use function trim;
use function usort;

use const PREG_SPLIT_DELIM_CAPTURE;
use const PREG_SPLIT_NO_EMPTY;

/**
 * @internal
 */
final class ClassLikeNodeScanner
{
    private readonly string $file_path;

    private Config $config;

    /**
     * @var array<string, InlineTypeAlias>
     */
    private array $classlike_type_aliases = [];

    /**
     * @var array<string, array<string, Union>>
     */
    public array $class_template_types = [];

    public ?ClassLikeStorage $storage = null;

    /**
     * @var array<string, TypeAlias>
     */
    public array $type_aliases = [];

    public function __construct(
        private readonly Codebase $codebase,
        private readonly FileStorage $file_storage,
        private readonly FileScanner $file_scanner,
        private Aliases $aliases,
        private readonly ?Name $namespace_name,
    ) {
        $this->file_path = $file_storage->file_path;
        $this->config = Config::getInstance();
    }

    /**
     * @return false|null
     * @psalm-suppress ComplexMethod
     */
    public function start(PhpParser\Node\Stmt\ClassLike $node): ?bool
    {
        $class_location = new CodeLocation($this->file_scanner, $node);
        $name_location = null;

        $storage = null;

        $class_name = null;

        $is_classlike_overridden = false;

        if ($node->name === null) {
            if (!$node instanceof PhpParser\Node\Stmt\Class_) {
                throw new LogicException('Anonymous classes are always classes');
            }

            $fq_classlike_name = ClassAnalyzer::getAnonymousClassName($node, $this->file_path);
        } else {
            $name_location = new CodeLocation($this->file_scanner, $node->name);

            $fq_classlike_name =
                ($this->aliases->namespace ? $this->aliases->namespace . '\\' : '') . $node->name->name;
            assert($fq_classlike_name !== "");

            $fq_classlike_name_lc = strtolower($fq_classlike_name);

            $class_name = $node->name->name;

            if ($this->codebase->classlike_storage_provider->has($fq_classlike_name_lc)) {
                $duplicate_storage = $this->codebase->classlike_storage_provider->get($fq_classlike_name_lc);

                // don't override data from files that are getting analyzed with data from stubs
                // if the stubs contain the same class
                if (!$duplicate_storage->stubbed
                    && $this->codebase->register_stub_files
                    && $duplicate_storage->stmt_location
                    && $this->config->isInProjectDirs($duplicate_storage->stmt_location->file_path)) {
                    return false;
                }

                if (!$this->codebase->register_stub_files) {
                    if (!$duplicate_storage->stmt_location
                        || $duplicate_storage->stmt_location->file_path !== $this->file_path
                        || $class_location->getHash() !== $duplicate_storage->stmt_location->getHash()
                    ) {
                        IssueBuffer::maybeAdd(
                            new DuplicateClass(
                                'Class ' . $fq_classlike_name . ' has already been defined'
                                . ($duplicate_storage->location
                                    ? ' in ' . $duplicate_storage->location->file_path
                                    : ''),
                                $name_location,
                            ),
                        );

                        $this->file_storage->has_visitor_issues = true;

                        $duplicate_storage->has_visitor_issues = true;

                        return false;
                    }
                } elseif (!$duplicate_storage->location
                    || $duplicate_storage->location->file_path !== $this->file_path
                    || $class_location->getHash() !== $duplicate_storage->location->getHash()
                ) {
                    $is_classlike_overridden = true;
                    // we're overwriting some methods
                    $storage = $this->storage = $duplicate_storage;
                    $this->codebase->classlike_storage_provider->makeNew(strtolower($fq_classlike_name));
                    $storage->populated = false;
                    $storage->class_implements = []; // we do this because reflection reports
                    $storage->parent_interfaces = [];
                    $storage->stubbed = true;
                    $storage->aliases = $this->aliases;

                    foreach ($storage->dependent_classlikes as $dependent_name_lc => $_) {
                        try {
                            $dependent_storage = $this->codebase->classlike_storage_provider->get($dependent_name_lc);
                        } catch (InvalidArgumentException) {
                            continue;
                        }
                        $dependent_storage->populated = false;
                        $this->codebase->classlike_storage_provider->makeNew($dependent_name_lc);
                    }
                }
            }
        }

        $fq_classlike_name_lc = strtolower($fq_classlike_name);

        $this->file_storage->classlikes_in_file[$fq_classlike_name_lc] = $fq_classlike_name;

        if (!$storage) {
            $this->storage = $storage = $this->codebase->classlike_storage_provider->create($fq_classlike_name);
        }

        if ($class_name
            && isset($this->aliases->uses[strtolower($class_name)])
            && $this->aliases->uses[strtolower($class_name)] !== $fq_classlike_name
        ) {
            IssueBuffer::maybeAdd(
                new ParseError(
                    'Class name ' . $class_name . ' clashes with a use statement alias',
                    $name_location ?? $class_location,
                ),
            );

            $storage->has_visitor_issues = true;
            $this->file_storage->has_visitor_issues = true;
        }

        $storage->stmt_location = $class_location;
        $storage->location = $name_location;
        if ($this->namespace_name) {
            $storage->namespace_name_location = new CodeLocation($this->file_scanner, $this->namespace_name);
        }
        $storage->user_defined = !$this->codebase->register_stub_files;
        $storage->stubbed = $this->codebase->register_stub_files;
        $storage->aliases = $this->aliases;

        if ($node instanceof PhpParser\Node\Stmt\Class_) {
            $storage->abstract = $node->isAbstract();
            $storage->final = $node->isFinal();
            $storage->readonly = $node->isReadonly();

            $this->codebase->classlikes->addFullyQualifiedClassName($fq_classlike_name, $this->file_path);

            if ($node->extends) {
                $parent_fqcln = ClassLikeAnalyzer::getFQCLNFromNameObject($node->extends, $this->aliases);
                $parent_fqcln = $this->codebase->classlikes->getUnAliasedName($parent_fqcln);
                $this->codebase->scanner->queueClassLikeForScanning(
                    $parent_fqcln,
                    $this->file_scanner->will_analyze,
                );
                $parent_fqcln_lc = strtolower($parent_fqcln);
                $storage->parent_class = $parent_fqcln;
                $storage->parent_classes[$parent_fqcln_lc] = $parent_fqcln;
                $this->file_storage->required_classes[strtolower($parent_fqcln)] = $parent_fqcln;
            }
        } elseif ($node instanceof PhpParser\Node\Stmt\Interface_) {
            $storage->is_interface = true;
            $this->codebase->classlikes->addFullyQualifiedInterfaceName($fq_classlike_name, $this->file_path);

            foreach ($node->extends as $interface) {
                $interface_fqcln = ClassLikeAnalyzer::getFQCLNFromNameObject($interface, $this->aliases);
                $interface_fqcln = $this->codebase->classlikes->getUnAliasedName($interface_fqcln);
                $interface_fqcln_lc = strtolower($interface_fqcln);
                $this->codebase->scanner->queueClassLikeForScanning($interface_fqcln);
                $storage->parent_interfaces[$interface_fqcln_lc] = $interface_fqcln;
                $storage->direct_interface_parents[$interface_fqcln_lc] = $interface_fqcln;
                $this->file_storage->required_interfaces[$interface_fqcln_lc] = $interface_fqcln;
            }
        } elseif ($node instanceof PhpParser\Node\Stmt\Trait_) {
            $storage->is_trait = true;
            $this->codebase->classlikes->addFullyQualifiedTraitName($fq_classlike_name, $this->file_path);
        } elseif ($node instanceof PhpParser\Node\Stmt\Enum_) {
            $storage->is_enum = true;
            $storage->final = true;

            if ($node->scalarType) {
                if ($node->scalarType->name === 'string' || $node->scalarType->name === 'int') {
                    $storage->enum_type = $node->scalarType->name;
                    $storage->class_implements['backedenum'] = 'BackedEnum';
                    $storage->direct_class_interfaces['backedenum'] = 'BackedEnum';
                    $this->file_storage->required_interfaces['backedenum'] = 'BackedEnum';
                    $this->codebase->scanner->queueClassLikeForScanning('BackedEnum');
                    $storage->declaring_method_ids['from'] = new MethodIdentifier('BackedEnum', 'from');
                    $storage->appearing_method_ids['from'] = $storage->declaring_method_ids['from'];
                    $storage->declaring_method_ids['tryfrom'] = new MethodIdentifier(
                        'BackedEnum',
                        'tryfrom',
                    );
                    $storage->appearing_method_ids['tryfrom'] = $storage->declaring_method_ids['tryfrom'];
                } else {
                    IssueBuffer::maybeAdd(
                        new InvalidEnumBackingType(
                            'Enums cannot be backed by ' . $node->scalarType->name . ', string or int expected',
                            new CodeLocation($this->file_scanner, $node->scalarType),
                            $fq_classlike_name,
                        ),
                    );
                    $this->file_storage->has_visitor_issues = true;
                    $storage->has_visitor_issues = true;
                }
            }

            $this->codebase->scanner->queueClassLikeForScanning('UnitEnum');
            $storage->class_implements['unitenum'] = 'UnitEnum';
            $storage->direct_class_interfaces['unitenum'] = 'UnitEnum';
            $this->file_storage->required_interfaces['unitenum'] = 'UnitEnum';
            $storage->final = true;

            $storage->declaring_method_ids['cases'] = new MethodIdentifier(
                'UnitEnum',
                'cases',
            );
            $storage->appearing_method_ids['cases'] = $storage->declaring_method_ids['cases'];

            $this->codebase->classlikes->addFullyQualifiedEnumName($fq_classlike_name, $this->file_path);
        } else {
            throw new UnexpectedValueException('Unknown classlike type');
        }

        if ($node instanceof PhpParser\Node\Stmt\Class_ || $node instanceof PhpParser\Node\Stmt\Enum_) {
            foreach ($node->implements as $interface) {
                $interface_fqcln = ClassLikeAnalyzer::getFQCLNFromNameObject($interface, $this->aliases);
                $interface_fqcln_lc = strtolower($interface_fqcln);
                $this->codebase->scanner->queueClassLikeForScanning($interface_fqcln);
                $storage->class_implements[$interface_fqcln_lc] = $interface_fqcln;
                $storage->direct_class_interfaces[$interface_fqcln_lc] = $interface_fqcln;
                $this->file_storage->required_interfaces[$interface_fqcln_lc] = $interface_fqcln;
            }
        }

        $docblock_info = null;
        $doc_comment = $node->getDocComment();
        if ($doc_comment) {
            try {
                $docblock_info = ClassLikeDocblockParser::parse(
                    $node,
                    $doc_comment,
                    $this->aliases,
                );

                $this->type_aliases += $this->getImportedTypeAliases($docblock_info, $fq_classlike_name);
            } catch (DocblockParseException $e) {
                $storage->docblock_issues[] = new InvalidDocblock(
                    $e->getMessage() . ' in docblock for ' . $fq_classlike_name,
                    $name_location ?? $class_location,
                );
            }
        }

        foreach ($node->getComments() as $comment) {
            if (!$comment instanceof PhpParser\Comment\Doc) {
                continue;
            }

            try {
                $type_aliases = self::getTypeAliasesFromComment(
                    $comment,
                    $this->aliases,
                    $this->type_aliases,
                    $fq_classlike_name,
                );

                foreach ($type_aliases as $type_alias) {
                    // finds issues, if there are any
                    TypeParser::parseTokens($type_alias->replacement_tokens);
                }

                $this->type_aliases += $type_aliases;

                if ($type_aliases) {
                    $this->classlike_type_aliases = $type_aliases;
                }
            } catch (DocblockParseException | TypeParseTreeException $e) {
                $storage->docblock_issues[] = new InvalidDocblock(
                    $e->getMessage(),
                    new CodeLocation($this->file_scanner, $node, null, true),
                );
            }
        }

        if ($docblock_info) {
            if ($docblock_info->stub_override && !$is_classlike_overridden) {
                throw new InvalidClasslikeOverrideException(
                    'Class/interface/trait ' . $fq_classlike_name . ' is marked as stub override,'
                    . ' but no original counterpart found',
                );
            }

            if ($docblock_info->templates) {
                $storage->template_types = [];

                usort(
                    $docblock_info->templates,
                    static fn(array $l, array $r): int => $l[4] > $r[4] ? 1 : -1
                );

                foreach ($docblock_info->templates as $i => $template_map) {
                    $template_name = $template_map[0];

                    if ($template_map[1] !== null && $template_map[2] !== null) {
                        if (trim($template_map[2])) {
                            $type_string = $template_map[2];
                            try {
                                $type_string = CommentAnalyzer::splitDocLine($type_string)[0];
                            } catch (DocblockParseException $e) {
                                throw new DocblockParseException(
                                    $type_string . ' is not a valid type: ' . $e->getMessage(),
                                );
                            }
                            $type_string = CommentAnalyzer::sanitizeDocblockType($type_string);
                            try {
                                $template_type = TypeParser::parseTokens(
                                    TypeTokenizer::getFullyQualifiedTokens(
                                        $type_string,
                                        $this->aliases,
                                        $storage->template_types,
                                        $this->type_aliases,
                                    ),
                                    null,
                                    $storage->template_types,
                                    $this->type_aliases,
                                );
                            } catch (TypeParseTreeException $e) {
                                $storage->docblock_issues[] = new InvalidDocblock(
                                    $e->getMessage() . ' in docblock for ' . $fq_classlike_name,
                                    $name_location ?? $class_location,
                                );

                                continue;
                            }

                            $storage->template_types[$template_name] = [
                                $fq_classlike_name => $template_type,
                            ];
                        } else {
                            $storage->docblock_issues[] = new InvalidDocblock(
                                'Template missing as type',
                                $name_location ?? $class_location,
                            );
                        }
                    } else {
                        /** @psalm-suppress PropertyTypeCoercion due to a Psalm bug */
                        $storage->template_types[$template_name][$fq_classlike_name] = Type::getMixed();
                    }

                    $storage->template_covariants[$i] = $template_map[3];
                }

                $this->class_template_types = $storage->template_types;
            }

            foreach ($docblock_info->template_extends as $extended_class_name) {
                $this->extendTemplatedType($storage, $node, $extended_class_name);
            }

            foreach ($docblock_info->template_implements as $implemented_class_name) {
                $this->implementTemplatedType($storage, $node, $implemented_class_name);
            }

            if ($docblock_info->yield) {
                try {
                    $yield_type_tokens = TypeTokenizer::getFullyQualifiedTokens(
                        $docblock_info->yield,
                        $this->aliases,
                        $storage->template_types,
                        $this->type_aliases,
                    );

                    $yield_type = TypeParser::parseTokens(
                        $yield_type_tokens,
                        null,
                        $storage->template_types ?: [],
                        $this->type_aliases,
                        true,
                    );
                    /** @psalm-suppress UnusedMethodCall */
                    $yield_type->queueClassLikesForScanning(
                        $this->codebase,
                        $this->file_storage,
                        $storage->template_types ?: [],
                    );

                    $storage->yield = $yield_type;
                } catch (TypeParseTreeException) {
                    // do nothing
                }
            }

            if ($docblock_info->extension_requirement !== null) {
                $storage->extension_requirement = (string) TypeParser::parseTokens(
                    TypeTokenizer::getFullyQualifiedTokens(
                        $docblock_info->extension_requirement,
                        $this->aliases,
                        $this->class_template_types,
                        $this->type_aliases,
                    ),
                    null,
                    $this->class_template_types,
                    $this->type_aliases,
                );
            }

            foreach ($docblock_info->implementation_requirements as $implementation_requirement) {
                $storage->implementation_requirements[] = (string) TypeParser::parseTokens(
                    TypeTokenizer::getFullyQualifiedTokens(
                        $implementation_requirement,
                        $this->aliases,
                        $this->class_template_types,
                        $this->type_aliases,
                    ),
                    null,
                    $this->class_template_types,
                    $this->type_aliases,
                );
            }

            $storage->sealed_properties = $docblock_info->sealed_properties;
            $storage->sealed_methods = $docblock_info->sealed_methods;


            if ($docblock_info->inheritors) {
                try {
                    $storage->inheritors = TypeParser::parseTokens(
                        TypeTokenizer::getFullyQualifiedTokens(
                            $docblock_info->inheritors,
                            $storage->aliases,
                            $storage->template_types ?? [],
                            $storage->type_aliases,
                            $fq_classlike_name,
                        ),
                        null,
                        $storage->template_types ?? [],
                        $storage->type_aliases,
                        true,
                    );
                } catch (TypeParseTreeException $e) {
                    $storage->docblock_issues[] = new InvalidDocblock(
                        '@psalm-inheritors contains invalid reference:' . $e->getMessage(),
                        $name_location ?? $class_location,
                    );
                }
            }


            if ($docblock_info->properties) {
                foreach ($docblock_info->properties as $property) {
                    $pseudo_property_type_tokens = TypeTokenizer::getFullyQualifiedTokens(
                        $property['type'],
                        $this->aliases,
                        $this->class_template_types,
                        $this->type_aliases,
                    );

                    try {
                        $pseudo_property_type = TypeParser::parseTokens(
                            $pseudo_property_type_tokens,
                            null,
                            $this->class_template_types,
                            $this->type_aliases,
                            true,
                        );
                        /** @psalm-suppress UnusedMethodCall */
                        $pseudo_property_type->queueClassLikesForScanning(
                            $this->codebase,
                            $this->file_storage,
                            $storage->template_types ?: [],
                        );

                        if ($property['tag'] !== 'property-read' && $property['tag'] !== 'psalm-property-read') {
                            $storage->pseudo_property_set_types[$property['name']] = $pseudo_property_type;
                        }

                        if ($property['tag'] !== 'property-write' && $property['tag'] !== 'psalm-property-write') {
                            $storage->pseudo_property_get_types[$property['name']] = $pseudo_property_type;
                        }
                    } catch (TypeParseTreeException $e) {
                        $storage->docblock_issues[] = new InvalidDocblock(
                            $e->getMessage() . ' in docblock for ' . $fq_classlike_name,
                            $name_location ?? $class_location,
                        );
                    }
                }
            }

            foreach ($docblock_info->methods as $method) {
                $functionlike_node_scanner = new FunctionLikeNodeScanner(
                    $this->codebase,
                    $this->file_scanner,
                    $this->file_storage,
                    $this->aliases,
                    $this->type_aliases,
                    $this->storage,
                    [],
                );

                /** @var MethodStorage */
                $pseudo_method_storage = $functionlike_node_scanner->start($method, true);
                $lc_method_name = strtolower($method->name->name);

                if ($pseudo_method_storage->is_static) {
                    $storage->pseudo_static_methods[$lc_method_name] = $pseudo_method_storage;
                } else {
                    $storage->pseudo_methods[$lc_method_name] = $pseudo_method_storage;
                    $storage->declaring_pseudo_method_ids[$lc_method_name] = new MethodIdentifier(
                        $fq_classlike_name,
                        $lc_method_name,
                    );
                }
            }


            $storage->deprecated = $docblock_info->deprecated;

            if (count($docblock_info->psalm_internal) !== 0) {
                $storage->internal = $docblock_info->psalm_internal;
            } elseif ($docblock_info->internal && $this->aliases->namespace) {
                $storage->internal = [NamespaceAnalyzer::getNameSpaceRoot($this->aliases->namespace)];
            }

            if ($docblock_info->final && !$storage->final) {
                $storage->final = true;
                $storage->final_from_docblock = true;
            }

            $storage->preserve_constructor_signature = $docblock_info->consistent_constructor;

            if ($storage->preserve_constructor_signature) {
                $has_constructor = false;

                foreach ($node->stmts as $stmt) {
                    if ($stmt instanceof PhpParser\Node\Stmt\ClassMethod
                        && $stmt->name->name === '__construct'
                    ) {
                        $has_constructor = true;
                        break;
                    }
                }

                if (!$has_constructor) {
                    self::registerEmptyConstructor($storage);
                }
            }

            $storage->enforce_template_inheritance = $docblock_info->consistent_templates;

            foreach ($docblock_info->mixins as $key => $mixin) {
                $mixin_type = TypeParser::parseTokens(
                    TypeTokenizer::getFullyQualifiedTokens(
                        $mixin,
                        $this->aliases,
                        $this->class_template_types,
                        $this->type_aliases,
                        $fq_classlike_name,
                    ),
                    null,
                    $this->class_template_types,
                    $this->type_aliases,
                    true,
                );

                /** @psalm-suppress UnusedMethodCall */
                $mixin_type->queueClassLikesForScanning(
                    $this->codebase,
                    $this->file_storage,
                    $storage->template_types ?: [],
                );

                if ($mixin_type->isSingle()) {
                    $mixin_type = $mixin_type->getSingleAtomic();

                    if ($mixin_type instanceof TNamedObject) {
                        $storage->namedMixins[] = $mixin_type;
                    }

                    if ($mixin_type instanceof TTemplateParam) {
                        $storage->templatedMixins[] = $mixin_type;
                    }
                }

                if ($key === 0) {
                    $storage->mixin_declaring_fqcln = $storage->name;
                }
            }

            $storage->mutation_free = $docblock_info->mutation_free;
            $storage->external_mutation_free = $docblock_info->external_mutation_free;
            $storage->specialize_instance = $docblock_info->taint_specialize;

            $storage->override_property_visibility = $docblock_info->override_property_visibility;
            $storage->override_method_visibility = $docblock_info->override_method_visibility;

            $storage->suppressed_issues = $docblock_info->suppressed_issues;

            if ($docblock_info->description) {
                $storage->description = $docblock_info->description;
            }

            $storage->public_api = $docblock_info->public_api;
        }

        foreach ($node->stmts as $node_stmt) {
            if ($node_stmt instanceof PhpParser\Node\Stmt\ClassConst) {
                $this->visitClassConstDeclaration($node_stmt, $storage, $fq_classlike_name);
            } elseif ($node_stmt instanceof PhpParser\Node\Stmt\EnumCase
                && $node instanceof PhpParser\Node\Stmt\Enum_
            ) {
                $this->visitEnumDeclaration(
                    $node_stmt,
                    $storage,
                    $fq_classlike_name,
                );
            }
        }

        if ($storage->is_enum) {
            $name_types = [];
            $values_types = [];
            foreach ($storage->enum_cases as $name => $enum_case_storage) {
                $name_types[] = Type::getAtomicStringFromLiteral($name);
                if ($storage->enum_type !== null
                    && $enum_case_storage->value !== null) {
                    $values_types[] = $enum_case_storage->value;
                }
            }
            if ($name_types !== []) {
                $storage->declaring_property_ids['name'] = $storage->name;
                $storage->appearing_property_ids['name'] = "{$storage->name}::\$name";
                $storage->properties['name'] = new PropertyStorage();
                $storage->properties['name']->type = new Union($name_types);
            }
            if ($values_types !== []) {
                $storage->declaring_property_ids['value'] = $storage->name;
                $storage->appearing_property_ids['value'] = "{$storage->name}::\$value";
                $storage->properties['value'] = new PropertyStorage();
                $storage->properties['value']->type = new Union($values_types);
            }
        }

        foreach ($node->stmts as $node_stmt) {
            if ($node_stmt instanceof PhpParser\Node\Stmt\Property) {
                $this->visitPropertyDeclaration($node_stmt, $this->config, $storage, $fq_classlike_name);
            }
        }

        foreach ($node->attrGroups as $attr_group) {
            foreach ($attr_group->attrs as $attr) {
                $attribute = AttributeResolver::resolve(
                    $this->codebase,
                    $this->file_scanner,
                    $this->file_storage,
                    $this->aliases,
                    $attr,
                    $this->storage->name ?? null,
                );

                if ($attribute->fq_class_name === 'Psalm\\Deprecated'
                    || $attribute->fq_class_name === 'JetBrains\\PhpStorm\\Deprecated'
                ) {
                    $storage->deprecated = true;
                }

                if ($attribute->fq_class_name === 'Psalm\\Internal' && !$storage->internal) {
                    $storage->internal = [NamespaceAnalyzer::getNameSpaceRoot($fq_classlike_name)];
                }

                if ($attribute->fq_class_name === 'Psalm\\Immutable'
                    || $attribute->fq_class_name === 'JetBrains\\PhpStorm\\Immutable'
                ) {
                    $storage->mutation_free = true;
                    $storage->external_mutation_free = true;
                }

                if ($attribute->fq_class_name === 'Psalm\\ExternalMutationFree') {
                    $storage->external_mutation_free = true;
                }

                if ($attribute->fq_class_name === 'AllowDynamicProperties' && $storage->readonly) {
                    IssueBuffer::maybeAdd(new InvalidAttribute(
                        'Readonly classes cannot have dynamic properties',
                        new CodeLocation($this->file_scanner, $attr, null, true),
                    ));
                    continue;
                }

                $storage->attributes[] = $attribute;
            }
        }

        return null;
    }

    public function finish(PhpParser\Node\Stmt\ClassLike $node): ClassLikeStorage
    {
        if (!$this->storage) {
            throw new UnexpectedValueException(
                'Storage should exist in ' . $this->file_path . ' at ' . $node->getLine(),
            );
        }

        $classlike_storage = $this->storage;

        $fq_classlike_name = $classlike_storage->name;

        if (PropertyMap::inPropertyMap($fq_classlike_name)) {
            $mapped_properties = PropertyMap::getPropertyMap()[strtolower($fq_classlike_name)];

            foreach ($mapped_properties as $property_name => $public_mapped_property) {
                $property_type = Type::parseString($public_mapped_property);

                /** @psalm-suppress UnusedMethodCall */
                $property_type->queueClassLikesForScanning($this->codebase, $this->file_storage);

                if (!isset($classlike_storage->properties[$property_name])) {
                    $classlike_storage->properties[$property_name] = new PropertyStorage();
                }

                $property_id = $fq_classlike_name . '::$' . $property_name;

                if ($property_id === 'DateInterval::$days') {
                    /** @psalm-suppress InaccessibleProperty We just parsed this type */
                    $property_type->ignore_falsable_issues = true;
                }

                $classlike_storage->properties[$property_name]->type = $property_type;

                $classlike_storage->declaring_property_ids[$property_name] = $fq_classlike_name;
                $classlike_storage->appearing_property_ids[$property_name] = $property_id;
            }
        }

        $converted_aliases = [];
        foreach ($this->classlike_type_aliases as $key => $type) {
            try {
                $union = TypeParser::parseTokens(
                    $type->replacement_tokens,
                    null,
                    [],
                    $this->type_aliases,
                    true,
                );

                $converted_aliases[$key] = new ClassTypeAlias(array_values($union->getAtomicTypes()));
            } catch (TypeParseTreeException $e) {
                $classlike_storage->docblock_issues[] = new InvalidDocblock(
                    '@psalm-type ' . $key . ' contains invalid reference: ' . $e->getMessage(),
                    new CodeLocation($this->file_scanner, $node, null, true),
                );
            } catch (Exception) {
                $classlike_storage->docblock_issues[] = new InvalidDocblock(
                    '@psalm-type ' . $key . ' contains invalid references',
                    new CodeLocation($this->file_scanner, $node, null, true),
                );
            }
        }

        $classlike_storage->type_aliases = $converted_aliases;

        return $classlike_storage;
    }

    public function handleTraitUse(PhpParser\Node\Stmt\TraitUse $node): void
    {
        $storage = $this->storage;

        if (!$storage) {
            throw new UnexpectedValueException('bad');
        }

        foreach ($node->adaptations as $adaptation) {
            if ($adaptation instanceof PhpParser\Node\Stmt\TraitUseAdaptation\Alias) {
                $old_name = strtolower($adaptation->method->name);
                $new_name = $old_name;

                if ($adaptation->newName) {
                    $new_name = strtolower($adaptation->newName->name);

                    if ($new_name !== $old_name) {
                        $storage->trait_alias_map[$new_name] = $old_name;
                        $storage->trait_alias_map_cased[$adaptation->newName->name] = $adaptation->method->name;
                    }
                }

                if ($adaptation->newModifier) {
                    switch ($adaptation->newModifier) {
                        case 1:
                            $storage->trait_visibility_map[$new_name] = ClassLikeAnalyzer::VISIBILITY_PUBLIC;
                            break;

                        case 2:
                            $storage->trait_visibility_map[$new_name] = ClassLikeAnalyzer::VISIBILITY_PROTECTED;
                            break;

                        case 4:
                            $storage->trait_visibility_map[$new_name] = ClassLikeAnalyzer::VISIBILITY_PRIVATE;
                            break;

                        case 32:
                            $storage->trait_final_map[$new_name] = true;
                            break;
                    }
                }
            }
        }

        foreach ($node->traits as $trait) {
            $trait_fqcln = ClassLikeAnalyzer::getFQCLNFromNameObject($trait, $this->aliases);
            $this->codebase->scanner->queueClassLikeForScanning($trait_fqcln, $this->file_scanner->will_analyze);
            $storage->used_traits[strtolower($trait_fqcln)] = $trait_fqcln;
            $this->file_storage->required_classes[strtolower($trait_fqcln)] = $trait_fqcln;
        }

        if ($node_comment = $node->getDocComment()) {
            $comments = DocComment::parsePreservingLength($node_comment);

            if (isset($comments->combined_tags['use'])) {
                foreach ($comments->combined_tags['use'] as $template_line) {
                    $this->useTemplatedType(
                        $storage,
                        $node,
                        CommentAnalyzer::sanitizeDocblockType($template_line),
                    );
                }
            }

            if (isset($comments->tags['template-extends'])
                || isset($comments->tags['extends'])
                || isset($comments->tags['template-implements'])
                || isset($comments->tags['implements'])
            ) {
                $storage->docblock_issues[] = new InvalidDocblock(
                    'You must use @use or @template-use to parameterize traits',
                    new CodeLocation($this->file_scanner, $node, null, true),
                );
            }
        }
    }

    private function extendTemplatedType(
        ClassLikeStorage $storage,
        PhpParser\Node\Stmt\ClassLike $node,
        string $extended_class_name,
    ): void {
        if (trim($extended_class_name) === '') {
            $storage->docblock_issues[] = new InvalidDocblock(
                'Extended class cannot be empty in docblock for ' . $storage->name,
                new CodeLocation($this->file_scanner, $node, null, true),
            );

            return;
        }

        try {
            $extended_union_type = TypeParser::parseTokens(
                TypeTokenizer::getFullyQualifiedTokens(
                    $extended_class_name,
                    $this->aliases,
                    $this->class_template_types,
                    $this->type_aliases,
                ),
                null,
                $this->class_template_types,
                $this->type_aliases,
                true,
            );
        } catch (TypeParseTreeException $e) {
            $storage->docblock_issues[] = new InvalidDocblock(
                $e->getMessage() . ' in docblock for ' . $storage->name,
                new CodeLocation($this->file_scanner, $node, null, true),
            );

            return;
        }

        if (!$extended_union_type->isSingle()) {
            $storage->docblock_issues[] = new InvalidDocblock(
                '@template-extends cannot be a union type',
                new CodeLocation($this->file_scanner, $node, null, true),
            );
        }

        /** @psalm-suppress UnusedMethodCall */
        $extended_union_type->queueClassLikesForScanning(
            $this->codebase,
            $this->file_storage,
            $storage->template_types ?: [],
        );

        foreach ($extended_union_type->getAtomicTypes() as $atomic_type) {
            if (!$atomic_type instanceof TGenericObject) {
                $storage->docblock_issues[] = new InvalidDocblock(
                    '@template-extends has invalid class ' . $atomic_type->getId(),
                    new CodeLocation($this->file_scanner, $node, null, true),
                );

                return;
            }

            $generic_class_lc = strtolower($atomic_type->value);

            if (!isset($storage->parent_classes[$generic_class_lc])
                && !isset($storage->parent_interfaces[$generic_class_lc])
            ) {
                $storage->docblock_issues[] = new InvalidDocblock(
                    '@template-extends must include the name of an extended class,'
                        . ' got ' . $atomic_type->getId(),
                    new CodeLocation($this->file_scanner, $node, null, true),
                );
            }

            $extended_type_parameters = [];

            $storage->template_type_extends_count[$atomic_type->value] = count($atomic_type->type_params);

            foreach ($atomic_type->type_params as $type_param) {
                $extended_type_parameters[] = $type_param;
            }

            $storage->template_extended_offsets[$atomic_type->value] = $extended_type_parameters;
        }
    }

    private function implementTemplatedType(
        ClassLikeStorage $storage,
        PhpParser\Node\Stmt\ClassLike $node,
        string $implemented_class_name,
    ): void {
        if (trim($implemented_class_name) === '') {
            $storage->docblock_issues[] = new InvalidDocblock(
                'Extended class cannot be empty in docblock for ' . $storage->name,
                new CodeLocation($this->file_scanner, $node, null, true),
            );

            return;
        }

        try {
            $implemented_union_type = TypeParser::parseTokens(
                TypeTokenizer::getFullyQualifiedTokens(
                    $implemented_class_name,
                    $this->aliases,
                    $this->class_template_types,
                    $this->type_aliases,
                ),
                null,
                $this->class_template_types,
                $this->type_aliases,
                true,
            );
        } catch (TypeParseTreeException $e) {
            $storage->docblock_issues[] = new InvalidDocblock(
                $e->getMessage() . ' in docblock for ' . $storage->name,
                new CodeLocation($this->file_scanner, $node, null, true),
            );

            return;
        }

        if (!$implemented_union_type->isSingle()) {
            $storage->docblock_issues[] = new InvalidDocblock(
                '@template-implements cannot be a union type',
                new CodeLocation($this->file_scanner, $node, null, true),
            );

            return;
        }

        /** @psalm-suppress UnusedMethodCall */
        $implemented_union_type->queueClassLikesForScanning(
            $this->codebase,
            $this->file_storage,
            $storage->template_types ?: [],
        );

        foreach ($implemented_union_type->getAtomicTypes() as $atomic_type) {
            if (!$atomic_type instanceof TGenericObject) {
                $storage->docblock_issues[] = new InvalidDocblock(
                    '@template-implements has invalid class ' . $atomic_type->getId(),
                    new CodeLocation($this->file_scanner, $node, null, true),
                );

                return;
            }

            $generic_class_lc = strtolower($atomic_type->value);

            if (!isset($storage->class_implements[$generic_class_lc])) {
                $storage->docblock_issues[] = new InvalidDocblock(
                    '@template-implements must include the name of an implemented class,'
                        . ' got ' . $atomic_type->getId(),
                    new CodeLocation($this->file_scanner, $node, null, true),
                );

                return;
            }

            $implemented_type_parameters = [];

            $storage->template_type_implements_count[$generic_class_lc] = count($atomic_type->type_params);

            foreach ($atomic_type->type_params as $type_param) {
                $implemented_type_parameters[] = $type_param;
            }

            $storage->template_extended_offsets[$atomic_type->value] = $implemented_type_parameters;
        }
    }

    private function useTemplatedType(
        ClassLikeStorage $storage,
        PhpParser\Node\Stmt\TraitUse $node,
        string $used_class_name,
    ): void {
        if (trim($used_class_name) === '') {
            $storage->docblock_issues[] = new InvalidDocblock(
                'Extended class cannot be empty in docblock for ' . $storage->name,
                new CodeLocation($this->file_scanner, $node, null, true),
            );

            return;
        }

        try {
            $used_union_type = TypeParser::parseTokens(
                TypeTokenizer::getFullyQualifiedTokens(
                    $used_class_name,
                    $this->aliases,
                    $this->class_template_types,
                    $this->type_aliases,
                ),
                null,
                $this->class_template_types,
                $this->type_aliases,
                true,
            );
        } catch (TypeParseTreeException $e) {
            $storage->docblock_issues[] = new InvalidDocblock(
                $e->getMessage() . ' in docblock for ' . $storage->name,
                new CodeLocation($this->file_scanner, $node, null, true),
            );

            return;
        }

        if (!$used_union_type->isSingle()) {
            $storage->docblock_issues[] = new InvalidDocblock(
                '@template-use cannot be a union type',
                new CodeLocation($this->file_scanner, $node, null, true),
            );

            return;
        }

        /** @psalm-suppress UnusedMethodCall */
        $used_union_type->queueClassLikesForScanning(
            $this->codebase,
            $this->file_storage,
            $storage->template_types ?: [],
        );

        foreach ($used_union_type->getAtomicTypes() as $atomic_type) {
            if (!$atomic_type instanceof TGenericObject) {
                $storage->docblock_issues[] = new InvalidDocblock(
                    '@template-use has invalid class ' . $atomic_type->getId(),
                    new CodeLocation($this->file_scanner, $node, null, true),
                );

                return;
            }

            $generic_class_lc = strtolower($atomic_type->value);

            if (!isset($storage->used_traits[$generic_class_lc])) {
                $storage->docblock_issues[] = new InvalidDocblock(
                    '@template-use must include the name of an used class,'
                        . ' got ' . $atomic_type->getId(),
                    new CodeLocation($this->file_scanner, $node, null, true),
                );

                return;
            }

            $used_type_parameters = [];

            $storage->template_type_uses_count[$generic_class_lc] = count($atomic_type->type_params);

            foreach ($atomic_type->type_params as $type_param) {
                $used_type_parameters[] = $type_param->replaceClassLike('self', $storage->name);
            }

            $storage->template_extended_offsets[$atomic_type->value] = $used_type_parameters;
        }
    }

    private static function registerEmptyConstructor(ClassLikeStorage $class_storage): void
    {
        $method_name_lc = '__construct';

        if (isset($class_storage->methods[$method_name_lc])) {
            return;
        }

        $storage = $class_storage->methods['__construct'] = new MethodStorage();

        $storage->cased_name = '__construct';
        $storage->defining_fqcln = $class_storage->name;

        $storage->mutation_free = $storage->external_mutation_free = true;
        $storage->mutation_free_inferred = true;

        $class_storage->declaring_method_ids['__construct'] = new MethodIdentifier(
            $class_storage->name,
            '__construct',
        );

        $class_storage->inheritable_method_ids['__construct']
            = $class_storage->declaring_method_ids['__construct'];
        $class_storage->appearing_method_ids['__construct']
            = $class_storage->declaring_method_ids['__construct'];
        $class_storage->overridden_method_ids['__construct'] = [];

        $storage->visibility = ClassLikeAnalyzer::VISIBILITY_PUBLIC;
    }

    private function visitClassConstDeclaration(
        PhpParser\Node\Stmt\ClassConst $stmt,
        ClassLikeStorage $storage,
        string $fq_classlike_name,
    ): void {
        if ($storage->is_trait && $this->codebase->analysis_php_version_id < 8_02_00) {
            IssueBuffer::maybeAdd(new ConstantDeclarationInTrait(
                'Traits cannot declare constants until PHP 8.2.0',
                new CodeLocation($this->file_scanner, $stmt),
            ));
            return;
        }

        $existing_constants = $storage->constants;

        $comment = $stmt->getDocComment();
        $var_comment = null;
        $deprecated = false;
        $description = null;
        $config = $this->config;

        if ($comment && $comment->getText() && ($config->use_docblock_types || $config->use_docblock_property_types)) {
            $comments = DocComment::parsePreservingLength($comment);

            if (isset($comments->tags['deprecated'])) {
                $deprecated = true;
            }

            $description = $comments->description;

            try {
                $var_comments = CommentAnalyzer::getTypeFromComment(
                    $comment,
                    $this->file_scanner,
                    $this->aliases,
                    [],
                    $this->type_aliases,
                );

                $var_comment = array_pop($var_comments);
            } catch (IncorrectDocblockException $e) {
                $storage->docblock_issues[] = new MissingDocblockType(
                    $e->getMessage(),
                    new CodeLocation($this->file_scanner, $stmt, null, true),
                );
            } catch (DocblockParseException $e) {
                $storage->docblock_issues[] = new InvalidDocblock(
                    $e->getMessage(),
                    new CodeLocation($this->file_scanner, $stmt, null, true),
                );
            }
        }

        foreach ($stmt->consts as $const) {
            if (isset($storage->constants[$const->name->name])
                || isset($storage->enum_cases[$const->name->name])
            ) {
                IssueBuffer::maybeAdd(new DuplicateConstant(
                    'Constant names should be unique',
                    new CodeLocation($this->file_scanner, $const),
                    $fq_classlike_name,
                ));
                continue;
            }

            $inferred_type = SimpleTypeInferer::infer(
                $this->codebase,
                new NodeDataProvider(),
                $const->value,
                $this->aliases,
                null,
                $existing_constants,
                $fq_classlike_name,
            );

            $type_location = null;
            $suppressed_issues = [];
            if ($var_comment !== null && $var_comment->type !== null) {
                $const_type = $var_comment->type;
                $suppressed_issues = $var_comment->suppressed_issues;

                if ($var_comment->type_start !== null
                    && $var_comment->type_end !== null
                    && $var_comment->line_number !== null
                ) {
                    $type_location = new DocblockTypeLocation(
                        $this->file_scanner,
                        $var_comment->type_start,
                        $var_comment->type_end,
                        $var_comment->line_number,
                    );
                }
            } else {
                $const_type = $inferred_type;
            }

            $attributes = [];
            foreach ($stmt->attrGroups as $attr_group) {
                foreach ($attr_group->attrs as $attr) {
                    $attributes[] = AttributeResolver::resolve(
                        $this->codebase,
                        $this->file_scanner,
                        $this->file_storage,
                        $this->aliases,
                        $attr,
                        $this->storage->name ?? null,
                    );
                }
            }
            $unresolved_node = null;
            if ($inferred_type
                && !(
                    $const->value instanceof Concat
                    && $inferred_type->isSingle()
                    && $inferred_type->getSingleAtomic()::class === TString::class
                )
            ) {
                $exists = true;
            } else {
                $exists = false;
                $unresolved_const_expr = ExpressionResolver::getUnresolvedClassConstExpr(
                    $const->value,
                    $this->aliases,
                    $fq_classlike_name,
                    $storage->parent_class,
                );

                if ($unresolved_const_expr) {
                    $unresolved_node = $unresolved_const_expr;
                } else {
                    $const_type = Type::getMixed();
                }
            }
            $storage->constants[$const->name->name] = $constant_storage = new ClassConstantStorage(
                $const_type,
                $inferred_type,
                $stmt->isProtected()
                    ? ClassLikeAnalyzer::VISIBILITY_PROTECTED
                    : ($stmt->isPrivate()
                        ? ClassLikeAnalyzer::VISIBILITY_PRIVATE
                        : ClassLikeAnalyzer::VISIBILITY_PUBLIC),
                new CodeLocation(
                    $this->file_scanner,
                    $const->name,
                ),
                $type_location,
                new CodeLocation(
                    $this->file_scanner,
                    $const,
                ),
                $deprecated,
                $stmt->isFinal(),
                $unresolved_node,
                $attributes,
                $suppressed_issues,
                $description,
            );

            if ($exists) {
                $existing_constants[$const->name->name] = $constant_storage;
            }
        }
    }

    private function visitEnumDeclaration(
        PhpParser\Node\Stmt\EnumCase $stmt,
        ClassLikeStorage $storage,
        string $fq_classlike_name,
    ): void {
        if (isset($storage->constants[$stmt->name->name])) {
            IssueBuffer::maybeAdd(new DuplicateConstant(
                'Constant names should be unique',
                new CodeLocation($this->file_scanner, $stmt),
                $fq_classlike_name,
            ));
            return;
        }

        $enum_value = null;

        $case_location = new CodeLocation($this->file_scanner, $stmt);

        if ($stmt->expr !== null) {
            $case_type = SimpleTypeInferer::infer(
                $this->codebase,
                new NodeDataProvider(),
                $stmt->expr,
                $this->aliases,
                $this->file_scanner,
                $storage->constants,
                $fq_classlike_name,
            );

            if ($case_type) {
                if ($case_type->isSingleIntLiteral()) {
                    $enum_value = $case_type->getSingleIntLiteral();
                } elseif ($case_type->isSingleStringLiteral()) {
                    $enum_value = $case_type->getSingleStringLiteral();
                } else {
                    IssueBuffer::maybeAdd(
                        new InvalidEnumCaseValue(
                            'Case of a backed enum should have either string or int value',
                            $case_location,
                            $fq_classlike_name,
                        ),
                    );
                }
            } else {
                throw new RuntimeException('Failed to infer case value for ' . $stmt->name->name);
            }
        }


        if (!isset($storage->enum_cases[$stmt->name->name])) {
            $case = new EnumCaseStorage(
                $enum_value,
                $case_location,
            );

            $attrs = $this->getAttributeStorageFromStatement(
                $this->codebase,
                $this->file_scanner,
                $this->file_storage,
                $this->aliases,
                $stmt,
                $this->storage->name ?? null,
            );

            foreach ($attrs as $attribute) {
                if ($attribute->fq_class_name === 'Psalm\\Deprecated'
                    || $attribute->fq_class_name === 'JetBrains\\PhpStorm\\Deprecated'
                ) {
                    $case->deprecated = true;
                    break;
                }
            }

            $comment = $stmt->getDocComment();
            if ($comment) {
                $comments = DocComment::parsePreservingLength($comment);

                if (isset($comments->tags['deprecated'])) {
                    $case->deprecated = true;
                }
            }
            $storage->enum_cases[$stmt->name->name] = $case;
        } else {
            IssueBuffer::maybeAdd(
                new DuplicateEnumCase(
                    'Enum case names should be unique',
                    $case_location,
                    $fq_classlike_name,
                ),
            );
        }
    }

    /**
     * @param PhpParser\Node\Stmt\Property|PhpParser\Node\Stmt\EnumCase $stmt
     * @return list<AttributeStorage>
     */
    private function getAttributeStorageFromStatement(
        Codebase $codebase,
        FileScanner $file_scanner,
        FileStorage $file_storage,
        Aliases $aliases,
        PhpParser\Node\Stmt $stmt,
        ?string $fq_classlike_name,
    ): array {
        $storages = [];
        foreach ($stmt->attrGroups as $attr_group) {
            foreach ($attr_group->attrs as $attr) {
                $storages[] = AttributeResolver::resolve(
                    $codebase,
                    $file_scanner,
                    $file_storage,
                    $aliases,
                    $attr,
                    $fq_classlike_name,
                );
            }
        }
        return $storages;
    }

    /**
     * @param non-empty-string $fq_classlike_name
     */
    private function visitPropertyDeclaration(
        PhpParser\Node\Stmt\Property $stmt,
        Config $config,
        ClassLikeStorage $storage,
        string $fq_classlike_name,
    ): void {
        $comment = $stmt->getDocComment();
        $var_comment = null;

        $property_is_initialized = false;

        $existing_constants = $storage->constants;

        if ($comment && $comment->getText() && ($config->use_docblock_types || $config->use_docblock_property_types)) {
            if (preg_match('/[ \t\*]+@psalm-suppress[ \t]+PropertyNotSetInConstructor/', (string)$comment)) {
                $property_is_initialized = true;
            }

            if (preg_match('/[ \t\*]+@property[ \t]+/', (string)$comment)) {
                $storage->docblock_issues[] = new InvalidDocblock(
                    '@property is valid only in docblocks for class',
                    new CodeLocation($this->file_scanner, $stmt, null, true),
                );
            }

            try {
                $var_comments = CommentAnalyzer::getTypeFromComment(
                    $comment,
                    $this->file_scanner,
                    $this->aliases,
                    !$stmt->isStatic() ? $this->class_template_types : [],
                    $this->type_aliases,
                );

                $var_comment = array_pop($var_comments);
            } catch (IncorrectDocblockException $e) {
                $storage->docblock_issues[] = new MissingDocblockType(
                    $e->getMessage(),
                    new CodeLocation($this->file_scanner, $stmt, null, true),
                );
            } catch (DocblockParseException $e) {
                $storage->docblock_issues[] = new InvalidDocblock(
                    $e->getMessage(),
                    new CodeLocation($this->file_scanner, $stmt, null, true),
                );
            }
        }

        $signature_type = null;
        $signature_type_location = null;

        if ($stmt->type) {
            $parser_property_type = $stmt->type;
            /** @var Identifier|IntersectionType|Name|NullableType|UnionType $parser_property_type */

            $signature_type_location = new CodeLocation(
                $this->file_scanner,
                $parser_property_type,
                null,
                false,
                CodeLocation::FUNCTION_RETURN_TYPE,
            );

            $signature_type = TypeHintResolver::resolve(
                $parser_property_type,
                $signature_type_location,
                $this->codebase,
                $this->file_storage,
                $this->storage,
                $this->aliases,
                $this->codebase->analysis_php_version_id,
            );
        }

        $doc_var_group_type = $var_comment->type ?? null;

        if ($doc_var_group_type) {
            /** @psalm-suppress UnusedMethodCall */
            $doc_var_group_type->queueClassLikesForScanning($this->codebase, $this->file_storage);
        }

        foreach ($stmt->props as $property) {
            $doc_var_location = null;

            if (isset($storage->properties[$property->name->name])) {
                IssueBuffer::maybeAdd(
                    new DuplicateProperty(
                        'Property ' . $fq_classlike_name . '::$' . $property->name->name . ' has already been defined',
                        new CodeLocation($this->file_scanner, $stmt, null, true),
                        $fq_classlike_name . '::$' . $property->name->name,
                    ),
                );
            }

            $property_storage = $storage->properties[$property->name->name] = new PropertyStorage();
            $property_storage->is_static = $stmt->isStatic();
            $property_storage->type = $signature_type;
            $property_storage->signature_type = $signature_type;
            $property_storage->signature_type_location = $signature_type_location;
            $property_storage->type_location = $signature_type_location;
            $property_storage->location = new CodeLocation($this->file_scanner, $property->name);
            $property_storage->stmt_location = new CodeLocation($this->file_scanner, $stmt);
            $property_storage->has_default = (bool)$property->default;
            $property_storage->deprecated = $var_comment ? $var_comment->deprecated : false;
            $property_storage->suppressed_issues = $var_comment ? $var_comment->suppressed_issues : [];
            $property_storage->internal = $var_comment ? $var_comment->psalm_internal : [];
            if (count($property_storage->internal) === 0 && $var_comment && $var_comment->internal) {
                $property_storage->internal = [NamespaceAnalyzer::getNameSpaceRoot($fq_classlike_name)];
            }
            $property_storage->readonly = $storage->readonly
                || $stmt->isReadonly()
                || ($var_comment && $var_comment->readonly);
            $property_storage->allow_private_mutation = $var_comment ? $var_comment->allow_private_mutation : false;
            $property_storage->description = $var_comment ? $var_comment->description : null;

            if (!$signature_type && $storage->readonly) {
                IssueBuffer::maybeAdd(
                    new MissingPropertyType(
                        'Properties of readonly classes must have a type',
                        new CodeLocation($this->file_scanner, $stmt, null, true),
                        $fq_classlike_name . '::$' . $property->name->name,
                    ),
                );
            }

            if (!$signature_type && !$doc_var_group_type) {
                if ($property->default) {
                    $property_storage->suggested_type = SimpleTypeInferer::infer(
                        $this->codebase,
                        new NodeDataProvider(),
                        $property->default,
                        $this->aliases,
                        null,
                        $existing_constants,
                        $fq_classlike_name,
                    );
                }

                $property_storage->type = null;
            } else {
                if ($var_comment
                    && $var_comment->type_start
                    && $var_comment->type_end
                    && $var_comment->line_number
                ) {
                    $doc_var_location = new DocblockTypeLocation(
                        $this->file_scanner,
                        $var_comment->type_start,
                        $var_comment->type_end,
                        $var_comment->line_number,
                    );
                }

                if ($doc_var_group_type) {
                    $property_storage->type = $doc_var_group_type;
                }
            }

            if ($property_storage->type
                && $property_storage->type !== $property_storage->signature_type
            ) {
                if (!$property_storage->signature_type) {
                    $property_storage->type_location = $doc_var_location;
                }

                if ($property_storage->signature_type) {
                    $all_typehint_types_match = true;
                    $signature_atomic_types = $property_storage->signature_type->getAtomicTypes();

                    foreach ($property_storage->type->getAtomicTypes() as $key => $type) {
                        if (isset($signature_atomic_types[$key])) {
                            /** @psalm-suppress InaccessibleProperty We just created this type */
                            $type->from_docblock = false;
                        } else {
                            $all_typehint_types_match = false;
                        }
                    }

                    if ($all_typehint_types_match) {
                        /** @psalm-suppress InaccessibleProperty We just created this type */
                        $property_storage->type->from_docblock = false;
                    }

                    if ($property_storage->signature_type->isNullable()
                        && !$property_storage->type->isNullable()
                    ) {
                        $property_storage->type = $property_storage->type->getBuilder()->addType(new TNull())->freeze();
                    }
                }

                /** @psalm-suppress UnusedMethodCall */
                $property_storage->type->queueClassLikesForScanning($this->codebase, $this->file_storage);
            }

            if ($stmt->isPublic()) {
                $property_storage->visibility = ClassLikeAnalyzer::VISIBILITY_PUBLIC;
            } elseif ($stmt->isProtected()) {
                $property_storage->visibility = ClassLikeAnalyzer::VISIBILITY_PROTECTED;
            } elseif ($stmt->isPrivate()) {
                $property_storage->visibility = ClassLikeAnalyzer::VISIBILITY_PRIVATE;
            }

            $property_id = $fq_classlike_name . '::$' . $property->name->name;

            $storage->declaring_property_ids[$property->name->name] = $fq_classlike_name;
            $storage->appearing_property_ids[$property->name->name] = $property_id;

            if ($property_is_initialized) {
                $storage->initialized_properties[$property->name->name] = true;
            }

            if (!$stmt->isPrivate()) {
                $storage->inheritable_property_ids[$property->name->name] = $property_id;
            }

            $attrs = $this->getAttributeStorageFromStatement(
                $this->codebase,
                $this->file_scanner,
                $this->file_storage,
                $this->aliases,
                $stmt,
                $this->storage->name ?? null,
            );

            foreach ($attrs as $attribute) {
                if ($attribute->fq_class_name === 'Psalm\\Deprecated'
                    || $attribute->fq_class_name === 'JetBrains\\PhpStorm\\Deprecated'
                ) {
                    $property_storage->deprecated = true;
                }

                if ($attribute->fq_class_name === 'Psalm\\Internal' && !$property_storage->internal) {
                    $property_storage->internal = [NamespaceAnalyzer::getNameSpaceRoot($fq_classlike_name)];
                }

                if ($attribute->fq_class_name === 'Psalm\\Readonly') {
                    $property_storage->readonly = true;
                }

                $property_storage->attributes[] = $attribute;
            }
        }
    }

    /**
     * @return array<string, LinkableTypeAlias>
     */
    private function getImportedTypeAliases(ClassLikeDocblockComment $comment, string $fq_classlike_name): array
    {
        /** @var array<string, LinkableTypeAlias> $results */
        $results = [];

        foreach ($comment->imported_types as $import_type_entry) {
            $imported_type_data = $import_type_entry['parts'];
            $location = new DocblockTypeLocation(
                $this->file_scanner,
                $import_type_entry['start_offset'],
                $import_type_entry['end_offset'],
                $import_type_entry['line_number'],
            );
            // There are two valid forms:
            // @psalm-import Thing from Something
            // @psalm-import Thing from Something as Alias
            // but there could be leftovers after that
            if (count($imported_type_data) < 3) {
                $this->file_storage->docblock_issues[] = new InvalidTypeImport(
                    'Invalid import in docblock for ' . $fq_classlike_name
                    . ', expecting "<TypeName> from <ClassName>",'
                    . ' got "' . implode(' ', $imported_type_data) . '" instead.',
                    $location,
                );
                continue;
            }

            if ($imported_type_data[1] === 'from'
                && !empty($imported_type_data[0])
                && !empty($imported_type_data[2])
            ) {
                $type_alias_name = $as_alias_name = $imported_type_data[0];
                $declaring_classlike_name = $imported_type_data[2];
            } else {
                $this->file_storage->docblock_issues[] = new InvalidTypeImport(
                    'Invalid import in docblock for ' . $fq_classlike_name
                    . ', expecting "<TypeName> from <ClassName>", got "'
                    . implode(
                        ' ',
                        [$imported_type_data[0], $imported_type_data[1], $imported_type_data[2]],
                    ) . '" instead.',
                    $location,
                );
                continue;
            }

            if (count($imported_type_data) >= 4 && $imported_type_data[3] === 'as') {
                // long form
                if (empty($imported_type_data[4])) {
                    $this->file_storage->docblock_issues[] = new InvalidTypeImport(
                        'Invalid import in docblock for ' . $fq_classlike_name
                        . ', expecting "as <TypeName>", got "'
                        . $imported_type_data[3] . ' ' . ($imported_type_data[4] ?? '') . '" instead.',
                        $location,
                    );
                    continue;
                }

                $as_alias_name = $imported_type_data[4];
            }

            $declaring_fq_classlike_name = Type::getFQCLNFromString(
                $declaring_classlike_name,
                $this->aliases,
            );

            $this->codebase->scanner->queueClassLikeForScanning($declaring_fq_classlike_name);
            $this->file_storage->referenced_classlikes[strtolower($declaring_fq_classlike_name)]
                = $declaring_fq_classlike_name;

            $results[$as_alias_name] = new LinkableTypeAlias(
                $declaring_fq_classlike_name,
                $type_alias_name,
                $import_type_entry['line_number'],
                $import_type_entry['start_offset'],
                $import_type_entry['end_offset'],
            );
        }

        return $results;
    }

    /**
     * @param  array<string, TypeAlias> $type_aliases
     * @return array<string, InlineTypeAlias>
     * @throws DocblockParseException if there was a problem parsing the docblock
     */
    public static function getTypeAliasesFromComment(
        PhpParser\Comment\Doc $comment,
        Aliases $aliases,
        ?array $type_aliases,
        ?string $self_fqcln,
    ): array {
        $parsed_docblock = DocComment::parsePreservingLength($comment);

        if (!isset($parsed_docblock->tags['psalm-type']) && !isset($parsed_docblock->tags['phpstan-type'])) {
            return [];
        }

        $type_alias_comment_lines = array_merge(
            $parsed_docblock->tags['phpstan-type'] ?? [],
            $parsed_docblock->tags['psalm-type'] ?? [],
        );

        return self::getTypeAliasesFromCommentLines(
            $type_alias_comment_lines,
            $aliases,
            $type_aliases,
            $self_fqcln,
        );
    }

    /**
     * @param  array<string>    $type_alias_comment_lines
     * @param  array<string, TypeAlias> $type_aliases
     * @return array<string, InlineTypeAlias>
     * @throws DocblockParseException if there was a problem parsing the docblock
     */
    private static function getTypeAliasesFromCommentLines(
        array $type_alias_comment_lines,
        Aliases $aliases,
        ?array $type_aliases,
        ?string $self_fqcln,
    ): array {
        $type_alias_tokens = [];

        foreach ($type_alias_comment_lines as $var_line) {
            $var_line = trim($var_line);

            if (!$var_line) {
                continue;
            }

<<<<<<< HEAD
            $var_line = CommentAnalyzer::sanitizeDocblockType($var_line);
=======
>>>>>>> 9ac2383e
            $var_line_parts = preg_split('/( |=)/', $var_line, -1, PREG_SPLIT_DELIM_CAPTURE | PREG_SPLIT_NO_EMPTY);

            if (!$var_line_parts) {
                continue;
            }

            $type_alias = array_shift($var_line_parts);

            if (!isset($var_line_parts[0])) {
                continue;
            }

            if ($var_line_parts[0] === ' ') {
                array_shift($var_line_parts);
            }

            if (!isset($var_line_parts[0])) {
                continue;
            }

            if ($var_line_parts[0] === '=') {
                array_shift($var_line_parts);
            }

            if (!isset($var_line_parts[0])) {
                continue;
            }

            if ($var_line_parts[0] === ' ') {
                array_shift($var_line_parts);
            }

            $type_string = implode('', $var_line_parts);
            try {
                $type_string = CommentAnalyzer::splitDocLine($type_string)[0];
            } catch (DocblockParseException $e) {
                throw new DocblockParseException($type_string . ' is not a valid type: '.$e->getMessage());
            }
            $type_string = CommentAnalyzer::sanitizeDocblockType($type_string);

            try {
                $type_tokens = TypeTokenizer::getFullyQualifiedTokens(
                    $type_string,
                    $aliases,
                    null,
                    $type_alias_tokens + $type_aliases,
                    $self_fqcln,
                );
            } catch (TypeParseTreeException $e) {
                throw new DocblockParseException($type_string . ' is not a valid type: '.$e->getMessage());
            }

            $type_alias_tokens[$type_alias] = new InlineTypeAlias($type_tokens);
        }

        return $type_alias_tokens;
    }
}<|MERGE_RESOLUTION|>--- conflicted
+++ resolved
@@ -1903,10 +1903,6 @@
                 continue;
             }
 
-<<<<<<< HEAD
-            $var_line = CommentAnalyzer::sanitizeDocblockType($var_line);
-=======
->>>>>>> 9ac2383e
             $var_line_parts = preg_split('/( |=)/', $var_line, -1, PREG_SPLIT_DELIM_CAPTURE | PREG_SPLIT_NO_EMPTY);
 
             if (!$var_line_parts) {
