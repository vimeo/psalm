<?php

declare(strict_types=1);

namespace Psalm\Internal\PhpVisitor;

use PhpParser;

/**
 * @internal
 */
final class CheckTrivialExprVisitor extends PhpParser\NodeVisitorAbstract
{
<<<<<<< HEAD
    /**
     * @var array<int, PhpParser\Node\Expr>
     */
    private array $non_trivial_expr = [];
=======
    private bool $has_non_trivial_expr = false;
>>>>>>> 35e6effa

    private function checkNonTrivialExpr(PhpParser\Node\Expr $node): bool
    {
        if ($node instanceof PhpParser\Node\Expr\ArrayDimFetch
            || $node instanceof PhpParser\Node\Expr\Closure
            || $node instanceof PhpParser\Node\Expr\ClosureUse
            || $node instanceof PhpParser\Node\Expr\Eval_
            || $node instanceof PhpParser\Node\Expr\Exit_
            || $node instanceof PhpParser\Node\Expr\Include_
            || $node instanceof PhpParser\Node\Expr\FuncCall
            || $node instanceof PhpParser\Node\Expr\MethodCall
            || $node instanceof PhpParser\Node\Expr\ArrowFunction
            || $node instanceof PhpParser\Node\Expr\ShellExec
            || $node instanceof PhpParser\Node\Expr\StaticCall
            || $node instanceof PhpParser\Node\Expr\Yield_
            || $node instanceof PhpParser\Node\Expr\YieldFrom
            || $node instanceof PhpParser\Node\Expr\New_
            || $node instanceof PhpParser\Node\Expr\Cast\String_
        ) {
            if (($node instanceof PhpParser\Node\Expr\FuncCall
                    || $node instanceof PhpParser\Node\Expr\MethodCall
                    || $node instanceof PhpParser\Node\Expr\StaticCall)
                && $node->getAttribute('pure', false)
            ) {
                return false;
            }

            if ($node instanceof PhpParser\Node\Expr\New_ && $node->getAttribute('external_mutation_free', false)) {
                return false;
            }

            return true;
        }

        return false;
    }

    public function enterNode(PhpParser\Node $node): ?int
    {
        if ($node instanceof PhpParser\Node\Expr) {
            // Check for Non-Trivial Expression first
            if ($this->checkNonTrivialExpr($node)) {
                $this->has_non_trivial_expr = true;
                return PhpParser\NodeTraverser::STOP_TRAVERSAL;
            }

            if ($node instanceof PhpParser\Node\Expr\ClassConstFetch
                || $node instanceof PhpParser\Node\Expr\ConstFetch
                || $node instanceof PhpParser\Node\Expr\Error
                || $node instanceof PhpParser\Node\Expr\PropertyFetch
                || $node instanceof PhpParser\Node\Expr\StaticPropertyFetch) {
                return PhpParser\NodeTraverser::STOP_TRAVERSAL;
            }
        }
        return null;
    }

    public function hasNonTrivialExpr(): bool
    {
        return $this->has_non_trivial_expr;
    }
}<|MERGE_RESOLUTION|>--- conflicted
+++ resolved
@@ -11,14 +11,7 @@
  */
 final class CheckTrivialExprVisitor extends PhpParser\NodeVisitorAbstract
 {
-<<<<<<< HEAD
-    /**
-     * @var array<int, PhpParser\Node\Expr>
-     */
-    private array $non_trivial_expr = [];
-=======
     private bool $has_non_trivial_expr = false;
->>>>>>> 35e6effa
 
     private function checkNonTrivialExpr(PhpParser\Node\Expr $node): bool
     {
