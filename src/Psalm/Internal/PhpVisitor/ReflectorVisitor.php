<?php

declare(strict_types=1);

namespace Psalm\Internal\PhpVisitor;

use LogicException;
use PhpParser;
use PhpParser\Node\Expr;
use PhpParser\Node\Name;
use Psalm\Aliases;
use Psalm\CodeLocation;
use Psalm\Codebase;
use Psalm\Exception\CodeException;
use Psalm\Exception\DocblockParseException;
use Psalm\Exception\TypeParseTreeException;
use Psalm\FileSource;
use Psalm\Internal\Analyzer\ClassLikeAnalyzer;
use Psalm\Internal\Analyzer\CommentAnalyzer;
use Psalm\Internal\Analyzer\Statements\Expression\SimpleTypeInferer;
use Psalm\Internal\EventDispatcher;
use Psalm\Internal\PhpVisitor\Reflector\ClassLikeNodeScanner;
use Psalm\Internal\PhpVisitor\Reflector\ExpressionResolver;
use Psalm\Internal\PhpVisitor\Reflector\ExpressionScanner;
use Psalm\Internal\PhpVisitor\Reflector\FunctionLikeNodeScanner;
use Psalm\Internal\Provider\NodeDataProvider;
use Psalm\Internal\Scanner\FileScanner;
use Psalm\Internal\Scanner\PhpStormMetaScanner;
use Psalm\Internal\Type\TypeAlias;
use Psalm\Internal\Type\TypeParser;
use Psalm\Issue\InvalidDocblock;
use Psalm\Issue\TaintedInput;
use Psalm\Plugin\EventHandler\Event\AfterClassLikeVisitEvent;
use Psalm\Storage\FileStorage;
use Psalm\Storage\MethodStorage;
use Psalm\Type;
use UnexpectedValueException;

use function array_pop;
use function end;
use function explode;
use function in_array;
use function is_string;
use function reset;
use function spl_object_id;
use function strpos;
use function strtolower;

/**
 * @internal
 */
final class ReflectorVisitor extends PhpParser\NodeVisitorAbstract implements FileSource
{
    private Aliases $aliases;

    private string $file_path;

    private readonly bool $scan_deep;

    /**
     * @var array<FunctionLikeNodeScanner>
     */
    private array $functionlike_node_scanners = [];

    /**
     * @var array<ClassLikeNodeScanner>
     */
    private array $classlike_node_scanners = [];

    private ?Name $namespace_name = null;

    private ?Expr $exists_cond_expr = null;

    private ?int $skip_if_descendants = null;

    /**
     * @var array<string, TypeAlias>
     */
    private array $type_aliases = [];

    /**
     * @var array<int, bool>
     */
    private array $bad_classes = [];
    private readonly EventDispatcher $eventDispatcher;

    public function __construct(
        private readonly Codebase $codebase,
        private readonly FileScanner $file_scanner,
        private readonly FileStorage $file_storage,
    ) {
        $this->file_path = $file_scanner->file_path;
        $this->scan_deep = $file_scanner->will_analyze;
        $this->aliases = $this->file_storage->aliases = new Aliases();
        $this->eventDispatcher = $this->codebase->config->eventDispatcher;
    }

    public function enterNode(PhpParser\Node $node): ?int
    {
        foreach ($node->getComments() as $comment) {
            if ($comment instanceof PhpParser\Comment\Doc && !$node instanceof PhpParser\Node\Stmt\ClassLike) {
                try {
                    $type_aliases = ClassLikeNodeScanner::getTypeAliasesFromComment(
                        $comment,
                        $this->aliases,
                        $this->type_aliases,
                        null,
                    );

                    foreach ($type_aliases as $type_alias) {
                        // finds issues, if there are any
                        TypeParser::parseTokens($type_alias->replacement_tokens);
                    }

                    $this->type_aliases += $type_aliases;
                } catch (DocblockParseException | TypeParseTreeException $e) {
                    $this->file_storage->docblock_issues[] = new InvalidDocblock(
                        $e->getMessage(),
                        new CodeLocation($this->file_scanner, $node, null, true),
                    );
                }
            }
        }

        if ($node instanceof PhpParser\Node\Stmt\Namespace_) {
            $this->handleNamespace($node);
        } elseif ($node instanceof PhpParser\Node\Stmt\Use_) {
            $this->handleUse($node);
        } elseif ($node instanceof PhpParser\Node\Stmt\GroupUse) {
            $this->handleGroupUse($node);
        } elseif ($node instanceof PhpParser\Node\Stmt\ClassLike) {
            if ($this->skip_if_descendants) {
                return null;
            }

            $classlike_node_scanner = new ClassLikeNodeScanner(
                $this->codebase,
                $this->file_storage,
                $this->file_scanner,
                $this->aliases,
                $this->namespace_name,
            );

            if ($classlike_node_scanner->start($node) === false) {
                $this->bad_classes[spl_object_id($node)] = true;
                return PhpParser\NodeTraverser::DONT_TRAVERSE_CURRENT_AND_CHILDREN;
            }

<<<<<<< HEAD
            $this->type_aliases = [...$this->type_aliases, ...$classlike_node_scanner->type_aliases];
=======
            $this->classlike_node_scanners[] = $classlike_node_scanner;

            $this->type_aliases = array_merge($this->type_aliases, $classlike_node_scanner->type_aliases);
>>>>>>> 80580283
        } elseif ($node instanceof PhpParser\Node\Stmt\TryCatch) {
            foreach ($node->catches as $catch) {
                foreach ($catch->types as $catch_type) {
                    $catch_fqcln = ClassLikeAnalyzer::getFQCLNFromNameObject($catch_type, $this->aliases);

                    if (!in_array(strtolower($catch_fqcln), ['self', 'static', 'parent'], true)) {
                        $this->codebase->scanner->queueClassLikeForScanning($catch_fqcln);
                        $this->file_storage->referenced_classlikes[strtolower($catch_fqcln)] = $catch_fqcln;
                    }
                }
            }
        } elseif ($node instanceof PhpParser\Node\FunctionLike) {
            if ($node instanceof PhpParser\Node\Stmt\Function_
                || $node instanceof PhpParser\Node\Stmt\ClassMethod
            ) {
                if ($this->skip_if_descendants) {
                    return null;
                }
            }

            $classlike_storage = null;

            if ($this->classlike_node_scanners) {
                $classlike_node_scanner = end($this->classlike_node_scanners);
                $classlike_storage = $classlike_node_scanner->storage;
            }

            $functionlike_types = [];

            foreach ($this->functionlike_node_scanners as $functionlike_node_scanner) {
                $functionlike_storage = $functionlike_node_scanner->storage;
                $functionlike_types += $functionlike_storage->template_types ?? [];
            }

            $functionlike_node_scanner = new FunctionLikeNodeScanner(
                $this->codebase,
                $this->file_scanner,
                $this->file_storage,
                $this->aliases,
                $this->type_aliases,
                $classlike_storage,
                $functionlike_types,
            );

            $functionlike_node_scanner->start($node);

            $this->functionlike_node_scanners[] = $functionlike_node_scanner;

            if ($classlike_storage
                && $this->codebase->analysis_php_version_id >= 8_00_00
                && $node instanceof PhpParser\Node\Stmt\ClassMethod
                && strtolower($node->name->name) === '__tostring'
            ) {
                if ($classlike_storage->is_interface) {
                    $classlike_storage->parent_interfaces['stringable'] = 'Stringable';
                } else {
                    $classlike_storage->class_implements['stringable'] = 'Stringable';
                }

                $this->codebase->scanner->queueClassLikeForScanning('Stringable');
            }

            if (!$this->scan_deep) {
                return PhpParser\NodeTraverser::DONT_TRAVERSE_CHILDREN;
            }
        } elseif ($node instanceof PhpParser\Node\Stmt\Global_) {
            $functionlike_node_scanner = end($this->functionlike_node_scanners);

            if ($functionlike_node_scanner && $functionlike_node_scanner->storage) {
                foreach ($node->vars as $var) {
                    if ($var instanceof PhpParser\Node\Expr\Variable) {
                        if (is_string($var->name) && $var->name !== 'argv' && $var->name !== 'argc') {
                            $var_id = '$' . $var->name;

                            $functionlike_node_scanner->storage->global_variables[$var_id] = true;

                            if (isset($this->codebase->config->globals[$var_id])) {
                                $var_type = Type::parseString($this->codebase->config->globals[$var_id]);
                                /** @psalm-suppress UnusedMethodCall */
                                $var_type->queueClassLikesForScanning($this->codebase, $this->file_storage);
                            }
                        }
                    }
                }
            }
        } elseif ($node instanceof PhpParser\Node\Stmt\TraitUse) {
            if ($this->skip_if_descendants) {
                return null;
            }

            if (!$this->classlike_node_scanners) {
                throw new LogicException('$this->classlike_node_scanners should not be empty');
            }

            $classlike_node_scanner = end($this->classlike_node_scanners);

            $classlike_node_scanner->handleTraitUse($node);
        } elseif ($node instanceof PhpParser\Node\Stmt\Const_) {
            foreach ($node->consts as $const) {
                $const_type = SimpleTypeInferer::infer(
                    $this->codebase,
                    new NodeDataProvider(),
                    $const->value,
                    $this->aliases,
                ) ?? Type::getMixed();

                $fq_const_name = Type::getFQCLNFromString($const->name->name, $this->aliases);

                if ($this->codebase->register_stub_files || $this->codebase->register_autoload_files) {
                    $this->codebase->addGlobalConstantType($fq_const_name, $const_type);
                }

                $this->file_storage->constants[$fq_const_name] = $const_type;
                $this->file_storage->declaring_constants[$fq_const_name] = $this->file_path;
            }
        } elseif ($node instanceof PhpParser\Node\Stmt\If_ && !$this->skip_if_descendants) {
            if (!$this->functionlike_node_scanners) {
                $this->exists_cond_expr = $node->cond;

                if (ExpressionResolver::enterConditional(
                    $this->codebase,
                    $this->file_path,
                    $this->exists_cond_expr,
                ) === false
                ) {
                    // the else node should terminate the agreement
                    $this->skip_if_descendants = $node->else ? $node->else->getLine() : $node->getLine();
                }
            }
        } elseif ($node instanceof PhpParser\Node\Stmt\Else_) {
            if ($this->skip_if_descendants === $node->getLine()) {
                $this->skip_if_descendants = null;
                $this->exists_cond_expr = null;
            } elseif (!$this->skip_if_descendants) {
                if ($this->exists_cond_expr
                    && ExpressionResolver::enterConditional(
                        $this->codebase,
                        $this->file_path,
                        $this->exists_cond_expr,
                    ) === true
                ) {
                    $this->skip_if_descendants = $node->getLine();
                }
            }
        } elseif ($node instanceof Expr) {
            $functionlike_storage = null;

            if ($this->functionlike_node_scanners) {
                $functionlike_node_scanner = end($this->functionlike_node_scanners);
                $functionlike_storage = $functionlike_node_scanner->storage;
            }

            ExpressionScanner::scan(
                $this->codebase,
                $this->file_scanner,
                $this->file_storage,
                $this->aliases,
                $node,
                $functionlike_storage,
                $this->skip_if_descendants,
            );
        }

        if ($doc_comment = $node->getDocComment()) {
            $var_comments = [];

            $template_types = [];

            if ($this->classlike_node_scanners) {
                $classlike_node_scanner = end($this->classlike_node_scanners);
                $classlike_storage = $classlike_node_scanner->storage;
                $template_types = $classlike_storage->template_types ?? [];
            }

            foreach ($this->functionlike_node_scanners as $functionlike_node_scanner) {
                $functionlike_storage = $functionlike_node_scanner->storage;
                $template_types += $functionlike_storage->template_types ?? [];
            }

            try {
                $var_comments = CommentAnalyzer::getTypeFromComment(
                    $doc_comment,
                    $this->file_scanner,
                    $this->aliases,
                    $template_types,
                    $this->type_aliases,
                );
            } catch (DocblockParseException) {
                // do nothing
            }

            foreach ($var_comments as $var_comment) {
                if (!$var_comment->type) {
                    continue;
                }

                $var_type = $var_comment->type;
                /** @psalm-suppress UnusedMethodCall */
                $var_type->queueClassLikesForScanning($this->codebase, $this->file_storage);
            }
        }

        if ($node instanceof PhpParser\Node\Expr\Assign
            || $node instanceof PhpParser\Node\Expr\AssignOp
            || $node instanceof PhpParser\Node\Expr\AssignRef
        ) {
            if ($node->var instanceof PhpParser\Node\Expr\PropertyFetch
                && $node->var->var instanceof PhpParser\Node\Expr\Variable
                && $node->var->var->name === 'this'
                && $node->var->name instanceof PhpParser\Node\Identifier
            ) {
                if ($this->functionlike_node_scanners) {
                    $functionlike_node_scanner = end($this->functionlike_node_scanners);
                    $functionlike_storage = $functionlike_node_scanner->storage;

                    if ($functionlike_storage instanceof MethodStorage) {
                        $functionlike_storage->this_property_mutations[$node->var->name->name] = true;
                    }
                }
            }
        }

        return null;
    }

    private function handleNamespace(PhpParser\Node\Stmt\Namespace_ $node): void
    {
        $this->file_storage->aliases = $this->aliases;

        $this->namespace_name = $node->name;

        $this->aliases = new Aliases(
            $node->name ? $node->name->toString() : '',
            $this->aliases->uses,
            $this->aliases->functions,
            $this->aliases->constants,
            $this->aliases->uses_flipped,
            $this->aliases->functions_flipped,
            $this->aliases->constants_flipped,
        );

        $this->file_storage->namespace_aliases[(int) $node->getAttribute('startFilePos')] = $this->aliases;

        if ($node->stmts) {
            $this->aliases->namespace_first_stmt_start = (int) $node->stmts[0]->getAttribute('startFilePos');
        }
    }

    private function handleUse(PhpParser\Node\Stmt\Use_ $node): void
    {
        foreach ($node->uses as $use) {
            $use_path = $use->name->toString();

            $use_alias = $use->alias->name ?? $use->name->getLast();

            switch ($use->type !== PhpParser\Node\Stmt\Use_::TYPE_UNKNOWN ? $use->type : $node->type) {
                case PhpParser\Node\Stmt\Use_::TYPE_FUNCTION:
                    $this->aliases->functions[strtolower($use_alias)] = $use_path;
                    $this->aliases->functions_flipped[strtolower($use_path)] = $use_alias;
                    break;

                case PhpParser\Node\Stmt\Use_::TYPE_CONSTANT:
                    $this->aliases->constants[$use_alias] = $use_path;
                    $this->aliases->constants_flipped[$use_path] = $use_alias;
                    break;

                case PhpParser\Node\Stmt\Use_::TYPE_NORMAL:
                    $this->aliases->uses[strtolower($use_alias)] = $use_path;
                    $this->aliases->uses_flipped[strtolower($use_path)] = $use_alias;
                    break;
            }
        }

        if (!$this->aliases->uses_start) {
            $this->aliases->uses_start = (int) $node->getAttribute('startFilePos');
        }

        $this->aliases->uses_end = (int) $node->getAttribute('endFilePos') + 1;
    }

    private function handleGroupUse(PhpParser\Node\Stmt\GroupUse $node): void
    {
        $use_prefix = $node->prefix->toString();

        foreach ($node->uses as $use) {
            $use_path = $use_prefix . '\\' . $use->name->toString();
            $use_alias = $use->alias->name ?? $use->name->getLast();

            switch ($use->type !== PhpParser\Node\Stmt\Use_::TYPE_UNKNOWN ? $use->type : $node->type) {
                case PhpParser\Node\Stmt\Use_::TYPE_FUNCTION:
                    $this->aliases->functions[strtolower($use_alias)] = $use_path;
                    $this->aliases->functions_flipped[strtolower($use_path)] = $use_alias;
                    break;

                case PhpParser\Node\Stmt\Use_::TYPE_CONSTANT:
                    $this->aliases->constants[$use_alias] = $use_path;
                    $this->aliases->constants_flipped[$use_path] = $use_alias;
                    break;

                case PhpParser\Node\Stmt\Use_::TYPE_NORMAL:
                    $this->aliases->uses[strtolower($use_alias)] = $use_path;
                    $this->aliases->uses_flipped[strtolower($use_path)] = $use_alias;
                    break;
            }
        }

        if (!$this->aliases->uses_start) {
            $this->aliases->uses_start = (int) $node->getAttribute('startFilePos');
        }

        $this->aliases->uses_end = (int) $node->getAttribute('endFilePos') + 1;
    }

    /**
     * @return null
     */
    public function leaveNode(PhpParser\Node $node)
    {
        if ($node instanceof PhpParser\Node\Stmt\Namespace_) {
            if (!$this->file_storage->aliases) {
                throw new UnexpectedValueException('File storage liases should not be null');
            }

            $this->aliases = $this->file_storage->aliases;

            if ($this->codebase->register_stub_files
                && $node->name
                && $node->name->getParts() === ['PHPSTORM_META']
            ) {
                foreach ($node->stmts as $meta_stmt) {
                    if ($meta_stmt instanceof PhpParser\Node\Stmt\Expression
                        && $meta_stmt->expr instanceof PhpParser\Node\Expr\FuncCall
                        && $meta_stmt->expr->name instanceof Name
                        && $meta_stmt->expr->name->getParts() === ['override']
                    ) {
                        PhpStormMetaScanner::handleOverride($meta_stmt->expr->getArgs(), $this->codebase);
                    }
                }
            }
        } elseif ($node instanceof PhpParser\Node\Stmt\ClassLike) {
            if ($this->skip_if_descendants) {
                return null;
            }

            if (isset($this->bad_classes[spl_object_id($node)])) {
                return null;
            }

            if (!$this->classlike_node_scanners) {
                throw new UnexpectedValueException('$this->classlike_node_scanners cannot be empty');
            }

            $classlike_node_scanner = array_pop($this->classlike_node_scanners);

            $classlike_storage = $classlike_node_scanner->finish($node);

            if ($classlike_storage->has_visitor_issues) {
                $this->file_storage->has_visitor_issues = true;
            }

            $event = new AfterClassLikeVisitEvent(
                $node,
                $classlike_storage,
                $this,
                $this->codebase,
                [],
            );

            $this->eventDispatcher->dispatchAfterClassLikeVisit($event);

            if (!$this->file_storage->has_visitor_issues) {
                $this->codebase->cacheClassLikeStorage($classlike_storage, $this->file_path);
            }
        } elseif ($node instanceof PhpParser\Node\FunctionLike) {
            if ($this->skip_if_descendants) {
                return null;
            }

            if (!$this->functionlike_node_scanners) {
                if ($this->file_storage->has_visitor_issues) {
                    return null;
                }

                throw new UnexpectedValueException(
                    'There should be function storages for line ' . $this->file_path . ':' . $node->getLine(),
                );
            }

            $functionlike_node_scanner = array_pop($this->functionlike_node_scanners);

            if ($functionlike_node_scanner->storage) {
                foreach ($functionlike_node_scanner->storage->docblock_issues as $docblock_issue) {
                    if (strpos($docblock_issue->code_location->file_path, 'CoreGenericFunctions.phpstub')
                        || strpos($docblock_issue->code_location->file_path, 'CoreGenericClasses.phpstub')
                        || strpos($this->file_path, 'CoreGenericIterators.phpstub')
                    ) {
                        $e = reset($functionlike_node_scanner->storage->docblock_issues);

                        $fqcn_parts = explode('\\', $e::class);
                        $issue_type = array_pop($fqcn_parts);

                        $message = $e instanceof TaintedInput
                            ? $e->getJourneyMessage()
                            : $e->message;

                        throw new CodeException(
                            'Error with core stub file docblocks: '
                                . $issue_type
                                . ' - ' . $e->getShortLocationWithPrevious()
                                . ':' . $e->code_location->getColumn()
                                . ' - ' . $message,
                        );
                    }
                }

                if ($functionlike_node_scanner->storage->has_visitor_issues) {
                    $this->file_storage->has_visitor_issues = true;
                }
            }
        } elseif ($node instanceof PhpParser\Node\Stmt\If_ && $node->getLine() === $this->skip_if_descendants) {
            $this->exists_cond_expr = null;
            $this->skip_if_descendants = null;
        } elseif ($node instanceof PhpParser\Node\Stmt\Else_ && $node->getLine() === $this->skip_if_descendants) {
            $this->exists_cond_expr = null;
            $this->skip_if_descendants = null;
        }

        return null;
    }

    /** @psalm-mutation-free */
    public function getFilePath(): string
    {
        return $this->file_path;
    }

    /** @psalm-mutation-free */
    public function getFileName(): string
    {
        return $this->file_scanner->getFileName();
    }

    /** @psalm-mutation-free */
    public function getRootFilePath(): string
    {
        return $this->file_scanner->getRootFilePath();
    }

    /** @psalm-mutation-free */
    public function getRootFileName(): string
    {
        return $this->file_scanner->getRootFileName();
    }

    /** @psalm-mutation-free */
    public function getAliases(): Aliases
    {
        return $this->aliases;
    }

    /**
     * @phpcsSuppress SlevomatCodingStandard.TypeHints.ReturnTypeHint.MissingAnyTypeHint
     */
    public function afterTraverse(array $nodes)
    {
        $this->file_storage->type_aliases = $this->type_aliases;

        return null;
    }
}<|MERGE_RESOLUTION|>--- conflicted
+++ resolved
@@ -146,13 +146,9 @@
                 return PhpParser\NodeTraverser::DONT_TRAVERSE_CURRENT_AND_CHILDREN;
             }
 
-<<<<<<< HEAD
+            $this->classlike_node_scanners[] = $classlike_node_scanner;
+
             $this->type_aliases = [...$this->type_aliases, ...$classlike_node_scanner->type_aliases];
-=======
-            $this->classlike_node_scanners[] = $classlike_node_scanner;
-
-            $this->type_aliases = array_merge($this->type_aliases, $classlike_node_scanner->type_aliases);
->>>>>>> 80580283
         } elseif ($node instanceof PhpParser\Node\Stmt\TryCatch) {
             foreach ($node->catches as $catch) {
                 foreach ($catch->types as $catch_type) {
