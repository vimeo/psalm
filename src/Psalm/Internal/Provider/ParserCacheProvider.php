<?php

namespace Psalm\Internal\Provider;

use JsonException;
use PhpParser;
use PhpParser\Node\Stmt;
use Psalm\Config;
use Psalm\Internal\Provider\Providers;
use RuntimeException;
use UnexpectedValueException;

use function clearstatcache;
use function file_put_contents;
use function filemtime;
use function gettype;
use function hash;
use function igbinary_serialize;
use function igbinary_unserialize;
use function is_array;
use function is_dir;
use function is_readable;
use function is_writable;
use function json_decode;
use function json_encode;
use function mkdir;
use function scandir;
use function serialize;
use function touch;
use function unlink;
use function unserialize;

use const DIRECTORY_SEPARATOR;
<<<<<<< HEAD
use const E_USER_ERROR;
use const JSON_THROW_ON_ERROR;
=======
use const LOCK_EX;
use const PHP_VERSION_ID;
>>>>>>> 7ec5ffbd
use const SCANDIR_SORT_NONE;

/**
 * @internal
 */
class ParserCacheProvider
{
    private const FILE_HASHES = 'file_hashes_json';
    private const PARSER_CACHE_DIRECTORY = 'php-parser';
    private const FILE_CONTENTS_CACHE_DIRECTORY = 'file-caches';

    /**
     * @var Config
     */
    private $config;

    /**
     * A map of filename hashes to contents hashes
     *
     * @var array<string, string>|null
     */
    protected $existing_file_content_hashes;

    /**
     * A map of recently-added filename hashes to contents hashes
     *
     * @var array<string, string>
     */
    protected $new_file_content_hashes = [];

    /**
     * @var bool
     */
    private $use_file_cache;

    public function __construct(Config $config, bool $use_file_cache = true)
    {
        $this->config = $config;
        $this->use_file_cache = $use_file_cache;
    }

    /**
     * @return list<PhpParser\Node\Stmt>|null
     */
    public function loadStatementsFromCache(
        string $file_path,
        int $file_modified_time,
        string $file_content_hash
    ): ?array {
        if (!$this->use_file_cache) {
            return null;
        }

        $cache_location = $this->getCacheLocationForPath($file_path, self::PARSER_CACHE_DIRECTORY);

        $file_cache_key = $this->getParserCacheKey($file_path);

        $file_content_hashes = $this->new_file_content_hashes + $this->getExistingFileContentHashes();

        if (isset($file_content_hashes[$file_cache_key])
            && $file_content_hash === $file_content_hashes[$file_cache_key]
            && is_readable($cache_location)
            && filemtime($cache_location) > $file_modified_time
        ) {
            if ($this->config->use_igbinary) {
                /** @var list<Stmt> */
                $stmts = igbinary_unserialize(Providers::safeFileGetContents($cache_location));
            } else {
                /** @var list<Stmt> */
                $stmts = unserialize(Providers::safeFileGetContents($cache_location));
            }

            return $stmts;
        }

        return null;
    }

    /**
     * @return list<PhpParser\Node\Stmt>|null
     */
    public function loadExistingStatementsFromCache(string $file_path): ?array
    {
        if (!$this->use_file_cache) {
            return null;
        }

        $cache_location = $this->getCacheLocationForPath($file_path, self::PARSER_CACHE_DIRECTORY);

        if (is_readable($cache_location)) {
            if ($this->config->use_igbinary) {
                /** @var list<Stmt> */
                return igbinary_unserialize(Providers::safeFileGetContents($cache_location)) ?: null;
            }

            /** @var list<Stmt> */
            return unserialize(Providers::safeFileGetContents($cache_location)) ?: null;
        }

        return null;
    }

    public function loadExistingFileContentsFromCache(string $file_path): ?string
    {
        if (!$this->use_file_cache) {
            return null;
        }

        $cache_location = $this->getCacheLocationForPath($file_path, self::FILE_CONTENTS_CACHE_DIRECTORY);

        if (is_readable($cache_location)) {
            return Providers::safeFileGetContents($cache_location);
        }

        return null;
    }

    /**
     * @return array<string, string>
     */
    private function getExistingFileContentHashes(): array
    {
        if (!$this->use_file_cache) {
            return [];
        }

        if ($this->existing_file_content_hashes === null) {
            $root_cache_directory = $this->config->getCacheDirectory();
            $file_hashes_path = $root_cache_directory . DIRECTORY_SEPARATOR . self::FILE_HASHES;

            if (!$root_cache_directory) {
                throw new UnexpectedValueException('No cache directory defined');
            }

<<<<<<< HEAD
                try {
                    $hashes_decoded = json_decode($hashes_encoded, true, 512, JSON_THROW_ON_ERROR);
                } catch (JsonException $e) {
                    error_log('Failed to parse hashes: ' . $e->getMessage());
                    $this->existing_file_content_hashes = [];

                    return [];
                }
=======
            if (!is_readable($file_hashes_path)) {
                // might not exist yet
                $this->existing_file_content_hashes = [];
                return $this->existing_file_content_hashes;
            }
>>>>>>> 7ec5ffbd

            $hashes_encoded = Providers::safeFileGetContents($file_hashes_path);
            if (!$hashes_encoded) {
                throw new UnexpectedValueException('File content hashes should be in cache');
            }

            $hashes_decoded = json_decode($hashes_encoded, true);

            if (!is_array($hashes_decoded)) {
                throw new UnexpectedValueException(
                    'File content hashes are of invalid type ' . gettype($hashes_decoded)
                );
            }

            /** @var array<string, string> $hashes_decoded */
            $this->existing_file_content_hashes = $hashes_decoded;
        }

        return $this->existing_file_content_hashes;
    }

    /**
     * @param  list<PhpParser\Node\Stmt>        $stmts
     */
    public function saveStatementsToCache(
        string $file_path,
        string $file_content_hash,
        array $stmts,
        bool $touch_only
    ): void {
        $cache_location = $this->getCacheLocationForPath($file_path, self::PARSER_CACHE_DIRECTORY, !$touch_only);

        if ($touch_only) {
            touch($cache_location);
        } else {
            if ($this->config->use_igbinary) {
                file_put_contents($cache_location, igbinary_serialize($stmts), LOCK_EX);
            } else {
                file_put_contents($cache_location, serialize($stmts), LOCK_EX);
            }

            $file_cache_key = $this->getParserCacheKey($file_path);
            $this->new_file_content_hashes[$file_cache_key] = $file_content_hash;
        }
    }

    /**
     * @return array<string, string>
     */
    public function getNewFileContentHashes(): array
    {
        return $this->new_file_content_hashes;
    }

    /**
     * @param array<string, string> $file_content_hashes
     *
     */
    public function addNewFileContentHashes(array $file_content_hashes): void
    {
        $this->new_file_content_hashes = $file_content_hashes + $this->new_file_content_hashes;
    }

    public function saveFileContentHashes(): void
    {
        if (!$this->use_file_cache) {
            return;
        }

        $root_cache_directory = $this->config->getCacheDirectory();

        if (!$root_cache_directory) {
            return;
        }

        // directory was removed most likely due to a race condition
        // with other psalm instances that were manually started at
        // the same time
        clearstatcache(true, $root_cache_directory);
        if (!is_dir($root_cache_directory)) {
            return;
        }

        $file_content_hashes = $this->new_file_content_hashes + $this->getExistingFileContentHashes();

        $file_hashes_path = $root_cache_directory . DIRECTORY_SEPARATOR . self::FILE_HASHES;

        file_put_contents(
            $file_hashes_path,
<<<<<<< HEAD
            json_encode($file_content_hashes, JSON_THROW_ON_ERROR)
=======
            json_encode($file_content_hashes),
            LOCK_EX
>>>>>>> 7ec5ffbd
        );
    }

    public function cacheFileContents(string $file_path, string $file_contents): void
    {
        if (!$this->use_file_cache) {
            return;
        }

        $cache_location = $this->getCacheLocationForPath($file_path, self::FILE_CONTENTS_CACHE_DIRECTORY, true);

        file_put_contents($cache_location, $file_contents, LOCK_EX);
    }

    public function deleteOldParserCaches(float $time_before): int
    {
        $cache_directory = $this->config->getCacheDirectory();

        $this->existing_file_content_hashes = null;
        $this->new_file_content_hashes = [];

        if (!$cache_directory) {
            return 0;
        }

        $removed_count = 0;

        $cache_directory .= DIRECTORY_SEPARATOR . self::PARSER_CACHE_DIRECTORY;

        if (is_dir($cache_directory)) {
            $directory_files = scandir($cache_directory, SCANDIR_SORT_NONE);

            foreach ($directory_files as $directory_file) {
                $full_path = $cache_directory . DIRECTORY_SEPARATOR . $directory_file;

                if ($directory_file[0] === '.') {
                    continue;
                }

                if (filemtime($full_path) < $time_before && is_writable($full_path)) {
                    unlink($full_path);
                    ++$removed_count;
                }
            }
        }

        return $removed_count;
    }

    private function getParserCacheKey(string $file_path): string
    {
        if (PHP_VERSION_ID >= 80100) {
            $hash = hash('xxh128', $file_path);
        } else {
            $hash = hash('md4', $file_path);
        }

        return $hash . ($this->config->use_igbinary ? '-igbinary' : '') . '-r';
    }


    private function getCacheLocationForPath(
        string $file_path,
        string $subdirectory,
        bool $create_directory = false
    ): string {
        $root_cache_directory = $this->config->getCacheDirectory();

        if (!$root_cache_directory) {
            throw new UnexpectedValueException('No cache directory defined');
        }

        $parser_cache_directory = $root_cache_directory . DIRECTORY_SEPARATOR . $subdirectory;

        if ($create_directory && !is_dir($parser_cache_directory)) {
            try {
                if (mkdir($parser_cache_directory, 0777, true) === false) {
                    // any other error than directory already exists/permissions issue
                    throw new RuntimeException(
                        'Failed to create ' . $parser_cache_directory . ' cache directory for unknown reasons'
                    );
                }
            } catch (RuntimeException $e) {
                // Race condition (#4483)
                if (!is_dir($parser_cache_directory)) {
                    // rethrow the error with default message
                    // it contains the reason why creation failed
                    throw $e;
                }
            }
        }

        return $parser_cache_directory
               . DIRECTORY_SEPARATOR
               . $this->getParserCacheKey($file_path);
    }
}<|MERGE_RESOLUTION|>--- conflicted
+++ resolved
@@ -31,13 +31,10 @@
 use function unserialize;
 
 use const DIRECTORY_SEPARATOR;
-<<<<<<< HEAD
 use const E_USER_ERROR;
 use const JSON_THROW_ON_ERROR;
-=======
 use const LOCK_EX;
 use const PHP_VERSION_ID;
->>>>>>> 7ec5ffbd
 use const SCANDIR_SORT_NONE;
 
 /**
@@ -171,8 +168,16 @@
             if (!$root_cache_directory) {
                 throw new UnexpectedValueException('No cache directory defined');
             }
-
-<<<<<<< HEAD
+            if (is_readable($file_hashes_path)) {
+                $hashes_encoded = (string) file_get_contents($file_hashes_path);
+
+                if (!$hashes_encoded) {
+                    error_log('Unexpected value when loading from file content hashes');
+                    $this->existing_file_content_hashes = [];
+
+                    return [];
+                }
+
                 try {
                     $hashes_decoded = json_decode($hashes_encoded, true, 512, JSON_THROW_ON_ERROR);
                 } catch (JsonException $e) {
@@ -181,13 +186,25 @@
 
                     return [];
                 }
-=======
+
+                if (!is_array($hashes_decoded)) {
+                    error_log('Unexpected value ' . gettype($hashes_decoded));
+                    $this->existing_file_content_hashes = [];
+
+                    return [];
+                }
+
+                /** @var array<string, string> $hashes_decoded */
+                $this->existing_file_content_hashes = $hashes_decoded;
+            } else {
+                $this->existing_file_content_hashes = [];
+            }
+
             if (!is_readable($file_hashes_path)) {
                 // might not exist yet
                 $this->existing_file_content_hashes = [];
                 return $this->existing_file_content_hashes;
             }
->>>>>>> 7ec5ffbd
 
             $hashes_encoded = Providers::safeFileGetContents($file_hashes_path);
             if (!$hashes_encoded) {
@@ -277,12 +294,8 @@
 
         file_put_contents(
             $file_hashes_path,
-<<<<<<< HEAD
             json_encode($file_content_hashes, JSON_THROW_ON_ERROR)
-=======
-            json_encode($file_content_hashes),
             LOCK_EX
->>>>>>> 7ec5ffbd
         );
     }
 
