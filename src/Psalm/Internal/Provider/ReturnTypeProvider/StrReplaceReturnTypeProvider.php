<?php

namespace Psalm\Internal\Provider\ReturnTypeProvider;

use Psalm\Internal\Analyzer\StatementsAnalyzer;
use Psalm\Plugin\EventHandler\Event\FunctionReturnTypeProviderEvent;
use Psalm\Plugin\EventHandler\FunctionReturnTypeProviderInterface;
use Psalm\Type;
use Psalm\Type\Atomic\TNull;
use Psalm\Type\Atomic\TString;
use Psalm\Type\Union;

use function call_user_func;
use function count;
use function in_array;

/**
 * @internal
 */
class StrReplaceReturnTypeProvider implements FunctionReturnTypeProviderInterface
{
    /**
     * @return array<lowercase-string>
     */
    public static function getFunctionIds(): array
    {
        return [
            'str_replace',
            'str_ireplace',
            'substr_replace',
            'preg_replace',
            'preg_replace_callback',
        ];
    }

    public static function getFunctionReturnType(FunctionReturnTypeProviderEvent $event): Union
    {
        $statements_source = $event->getStatementsSource();
        $call_args = $event->getCallArgs();
        $function_id = $event->getFunctionId();
        if (!$statements_source instanceof StatementsAnalyzer
            || count($call_args) < 3
        ) {
            return Type::getMixed();
        }

        if ($subject_type = $statements_source->node_data->getType($call_args[2]->value)) {
            if (!$subject_type->hasString() && $subject_type->hasArray()) {
                return Type::getArray();
            }

            $return_type = Type::getString();

<<<<<<< HEAD
            if (in_array($function_id, ['preg_replace', 'preg_replace_callback'], true)) {
=======
            if (in_array($function_id, ['str_replace', 'str_ireplace'], true)
                && $subject_type->isSingleStringLiteral()
            ) {
                $first_arg = $statements_source->node_data->getType($call_args[0]->value);
                $second_arg = $statements_source->node_data->getType($call_args[1]->value);
                if ($first_arg
                    && $second_arg && $first_arg->isSingleStringLiteral()
                    && $second_arg->isSingleStringLiteral()
                ) {
                    /**
                     * @var string $replaced_string
                     */
                    $replaced_string = call_user_func(
                        $function_id,
                        $first_arg->getSingleStringLiteral()->value,
                        $second_arg->getSingleStringLiteral()->value,
                        $subject_type->getSingleStringLiteral()->value
                    );
                    $return_type = Type::getString($replaced_string);
                }
            } elseif (in_array($function_id, ['preg_replace', 'preg_replace_callback'], true)) {
                $return_type = new Union([new TString, new TNull()]);

>>>>>>> 7c83878a
                $codebase = $statements_source->getCodebase();

                $return_type = new Union([new TString, new TNull()], [
                    'ignore_nullable_issues' => $codebase->config->ignore_internal_nullable_issues
                ]);
            }

            return $return_type;
        }

        return Type::getMixed();
    }
}<|MERGE_RESOLUTION|>--- conflicted
+++ resolved
@@ -51,9 +51,6 @@
 
             $return_type = Type::getString();
 
-<<<<<<< HEAD
-            if (in_array($function_id, ['preg_replace', 'preg_replace_callback'], true)) {
-=======
             if (in_array($function_id, ['str_replace', 'str_ireplace'], true)
                 && $subject_type->isSingleStringLiteral()
             ) {
@@ -75,9 +72,6 @@
                     $return_type = Type::getString($replaced_string);
                 }
             } elseif (in_array($function_id, ['preg_replace', 'preg_replace_callback'], true)) {
-                $return_type = new Union([new TString, new TNull()]);
-
->>>>>>> 7c83878a
                 $codebase = $statements_source->getCodebase();
 
                 $return_type = new Union([new TString, new TNull()], [
