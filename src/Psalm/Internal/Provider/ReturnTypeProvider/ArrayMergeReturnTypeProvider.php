--- conflicted
+++ resolved
@@ -99,7 +99,6 @@
                     ) {
                         continue;
                     }
-<<<<<<< HEAD
 
                     if ($unpacked_type_part instanceof TKeyedArray) {
                         $max_keyed_array_size = max(
@@ -107,15 +106,6 @@
                             count($unpacked_type_part->properties)
                         );
 
-=======
-
-                    if ($unpacked_type_part instanceof TKeyedArray) {
-                        $max_keyed_array_size = max(
-                            $max_keyed_array_size,
-                            count($unpacked_type_part->properties)
-                        );
-
->>>>>>> cca27676
                         $added_inner_values = false;
                         foreach ($unpacked_type_part->properties as $key => $type) {
                             if (!$type->possibly_undefined && !$unpacking_possibly_empty) {
@@ -262,23 +252,12 @@
         if ($inner_value_type) {
             if ($all_int_offsets) {
                 if ($any_nonempty) {
-<<<<<<< HEAD
-                    return new Union([
-                        Type::getNonEmptyListAtomic($inner_value_type),
-                    ]);
-                }
-
-                return new Union([
-                    Type::getListAtomic($inner_value_type),
-                ]);
-=======
                     return Type::getNonEmptyList(
                         $inner_value_type
                     );
                 }
 
                 return Type::getList($inner_value_type);
->>>>>>> cca27676
             }
 
             $inner_key_type ??= Type::getArrayKey();
