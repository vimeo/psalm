<?php

namespace Psalm\Internal\Provider\ReturnTypeProvider;

use Psalm\Internal\Analyzer\Statements\Expression\Fetch\ArrayFetchAnalyzer;
use Psalm\Internal\Analyzer\StatementsAnalyzer;
use Psalm\Plugin\EventHandler\Event\FunctionReturnTypeProviderEvent;
use Psalm\Plugin\EventHandler\FunctionReturnTypeProviderInterface;
use Psalm\Type;
use Psalm\Type\Atomic\TArray;
use Psalm\Type\Atomic\TFalse;
use Psalm\Type\Atomic\TKeyedArray;
use Psalm\Type\Atomic\TList;
use Psalm\Type\Atomic\TNonEmptyArray;
use Psalm\Type\Atomic\TNonEmptyList;
use Psalm\Type\Atomic\TTemplateParam;
use Psalm\Type\Union;
use UnexpectedValueException;

use function array_merge;
use function array_shift;
use function in_array;

/**
 * @internal
 */
class ArrayPointerAdjustmentReturnTypeProvider implements FunctionReturnTypeProviderInterface
{
    /**
     * These functions are already handled by the CoreGenericFunctions stub
     */
    const IGNORE_FUNCTION_IDS_FOR_FALSE_RETURN_TYPE = [
        'reset',
        'end',
        'current',
    ];

    /**
     * @return array<lowercase-string>
     */
    public static function getFunctionIds(): array
    {
        return ['current', 'next', 'prev', 'reset', 'end'];
    }

    public static function getFunctionReturnType(FunctionReturnTypeProviderEvent $event): Union
    {
        $statements_source = $event->getStatementsSource();
        $call_args = $event->getCallArgs();
        $function_id = $event->getFunctionId();
        if (!$statements_source instanceof StatementsAnalyzer) {
            return Type::getMixed();
        }

        $first_arg = $call_args[0]->value ?? null;

        if (!$first_arg) {
            return Type::getMixed();
        }

        $first_arg_type = $statements_source->node_data->getType($first_arg);

        if (!$first_arg_type) {
            return Type::getMixed();
        }

        $atomic_types = $first_arg_type->getAtomicTypes();

        $value_type = null;
        $definitely_has_items = false;

        while ($atomic_type = array_shift($atomic_types)) {
            if ($atomic_type instanceof TTemplateParam) {
                $atomic_types = array_merge($atomic_types, $atomic_type->as->getAtomicTypes());
                continue;
            }

            if ($atomic_type instanceof TArray) {
                $value_type = clone $atomic_type->type_params[1];
                $definitely_has_items = $atomic_type instanceof TNonEmptyArray;
            } elseif ($atomic_type instanceof TList) {
                $value_type = clone $atomic_type->type_param;
                $definitely_has_items = $atomic_type instanceof TNonEmptyList;
            } elseif ($atomic_type instanceof TKeyedArray) {
                $value_type = $atomic_type->getGenericValueType();
                $definitely_has_items = $atomic_type->getGenericArrayType() instanceof TNonEmptyArray;
            } else {
                return Type::getMixed();
            }
        }

        if (!$value_type) {
            throw new UnexpectedValueException('This should never happen');
        }

        if ($value_type->isNever()) {
            $value_type = Type::getFalse();
<<<<<<< HEAD
        } elseif (!$definitely_has_items || self::isFunctionAlreadyHandledByStub($function_id)) {
            $value_type->addType(new TFalse);
=======
        } elseif (($function_id !== 'reset' && $function_id !== 'end') || !$definitely_has_items) {
            $value_type = $value_type->getBuilder()->addType(new TFalse)->freeze();
>>>>>>> 7c83878a

            $codebase = $statements_source->getCodebase();

            if ($codebase->config->ignore_internal_falsable_issues) {
                $value_type->ignore_falsable_issues = true;
            }
        }

        ArrayFetchAnalyzer::taintArrayFetch(
            $statements_source,
            $first_arg,
            null,
            $value_type,
            Type::getMixed()
        );

        return $value_type;
    }

    private static function isFunctionAlreadyHandledByStub(string $function_id): bool
    {
        return !in_array($function_id, self::IGNORE_FUNCTION_IDS_FOR_FALSE_RETURN_TYPE, true);
    }
}<|MERGE_RESOLUTION|>--- conflicted
+++ resolved
@@ -95,13 +95,8 @@
 
         if ($value_type->isNever()) {
             $value_type = Type::getFalse();
-<<<<<<< HEAD
-        } elseif (!$definitely_has_items || self::isFunctionAlreadyHandledByStub($function_id)) {
-            $value_type->addType(new TFalse);
-=======
         } elseif (($function_id !== 'reset' && $function_id !== 'end') || !$definitely_has_items) {
             $value_type = $value_type->getBuilder()->addType(new TFalse)->freeze();
->>>>>>> 7c83878a
 
             $codebase = $statements_source->getCodebase();
 
