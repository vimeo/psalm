--- conflicted
+++ resolved
@@ -64,15 +64,8 @@
 
             if (isset($function_call_arg->value->inferredType)
                 && ($first_arg_atomic_types = $function_call_arg->value->inferredType->getTypes())
-<<<<<<< HEAD
                 && ($closure_atomic_type = $first_arg_atomic_types['Closure'] ?? null)
-                && $closure_atomic_type instanceof Type\Atomic\Fn
-=======
-                && ($closure_atomic_type = isset($first_arg_atomic_types['Closure'])
-                    ? $first_arg_atomic_types['Closure']
-                    : null)
                 && $closure_atomic_type instanceof Type\Atomic\TFn
->>>>>>> 352f18b1
             ) {
                 $closure_return_type = $closure_atomic_type->return_type ?: Type::getMixed();
 
