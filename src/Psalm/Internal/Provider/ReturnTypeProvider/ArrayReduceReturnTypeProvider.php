<?php
namespace Psalm\Internal\Provider\ReturnTypeProvider;

use function count;
use function explode;
use function in_array;
use PhpParser;
use Psalm\CodeLocation;
use Psalm\Context;
use Psalm\Internal\Analyzer\Statements\Expression\CallAnalyzer;
use Psalm\Internal\Analyzer\TypeAnalyzer;
use Psalm\Internal\Codebase\CallMap;
use Psalm\Issue\InvalidArgument;
use Psalm\IssueBuffer;
use Psalm\StatementsSource;
use Psalm\Type;
use function strpos;
use function strtolower;

class ArrayReduceReturnTypeProvider implements \Psalm\Plugin\Hook\FunctionReturnTypeProviderInterface
{
    public static function getFunctionIds() : array
    {
        return ['array_reduce'];
    }

    /**
     * @param  array<PhpParser\Node\Arg>    $call_args
     */
    public static function getFunctionReturnType(
        StatementsSource $statements_source,
        string $function_id,
        array $call_args,
        Context $context,
        CodeLocation $code_location
    ) : Type\Union {
        if (!isset($call_args[0]) || !isset($call_args[1])) {
            return Type::getMixed();
        }

        $codebase = $statements_source->getCodebase();

        $array_arg = $call_args[0]->value;
        $function_call_arg = $call_args[1]->value;

        if (!isset($array_arg->inferredType) || !isset($function_call_arg->inferredType)) {
            return Type::getMixed();
        }

        $array_arg_type = null;

        $array_arg_types = $array_arg->inferredType->getTypes();

        if (isset($array_arg_types['array'])
            && ($array_arg_types['array'] instanceof Type\Atomic\TArray
                || $array_arg_types['array'] instanceof Type\Atomic\ObjectLike)
        ) {
            $array_arg_type = $array_arg_types['array'];

            if ($array_arg_type instanceof Type\Atomic\ObjectLike) {
                $array_arg_type = $array_arg_type->getGenericArrayType();
            }
        }

        if (!isset($call_args[2])) {
            $reduce_return_type = Type::getNull();
            $reduce_return_type->ignore_nullable_issues = true;
        } else {
            if (!isset($call_args[2]->value->inferredType)) {
                return Type::getMixed();
            }

            $reduce_return_type = $call_args[2]->value->inferredType;

            if ($reduce_return_type->hasMixed()) {
                return Type::getMixed();
            }
        }

        $initial_type = $reduce_return_type;

        if (($first_arg_atomic_types = $function_call_arg->inferredType->getTypes())
<<<<<<< HEAD
            && ($closure_atomic_type = $first_arg_atomic_types['Closure'] ?? null)
            && $closure_atomic_type instanceof Type\Atomic\Fn
=======
            && ($closure_atomic_type = isset($first_arg_atomic_types['Closure'])
                ? $first_arg_atomic_types['Closure']
                : null)
            && $closure_atomic_type instanceof Type\Atomic\TFn
>>>>>>> 352f18b1
        ) {
            $closure_return_type = $closure_atomic_type->return_type ?: Type::getMixed();

            if ($closure_return_type->isVoid()) {
                $closure_return_type = Type::getNull();
            }

            $reduce_return_type = Type::combineUnionTypes($closure_return_type, $reduce_return_type);

            if ($closure_atomic_type->params !== null) {
                if (count($closure_atomic_type->params) < 2) {
                    if (IssueBuffer::accepts(
                        new InvalidArgument(
                            'The closure passed to array_reduce needs two params',
                            new CodeLocation($statements_source, $function_call_arg)
                        ),
                        $statements_source->getSuppressedIssues()
                    )) {
                        // fall through
                    }

                    return Type::getMixed();
                }

                $carry_param = $closure_atomic_type->params[0];
                $item_param = $closure_atomic_type->params[1];

                if ($carry_param->type
                    && (
                        !TypeAnalyzer::isContainedBy(
                            $codebase,
                            $initial_type,
                            $carry_param->type
                        )
                        || (
                            !$reduce_return_type->hasMixed()
                                && !TypeAnalyzer::isContainedBy(
                                    $codebase,
                                    $reduce_return_type,
                                    $carry_param->type
                                )
                            )
                        )
                ) {
                    if (IssueBuffer::accepts(
                        new InvalidArgument(
                            'The first param of the closure passed to array_reduce must take '
                                . $reduce_return_type . ' but only accepts ' . $carry_param->type,
                            $carry_param->type_location
                                ?: new CodeLocation($statements_source, $function_call_arg)
                        ),
                        $statements_source->getSuppressedIssues()
                    )) {
                        // fall through
                    }

                    return Type::getMixed();
                }

                if ($item_param->type
                    && $array_arg_type
                    && !$array_arg_type->type_params[1]->hasMixed()
                    && !TypeAnalyzer::isContainedBy(
                        $codebase,
                        $array_arg_type->type_params[1],
                        $item_param->type
                    )
                ) {
                    if (IssueBuffer::accepts(
                        new InvalidArgument(
                            'The second param of the closure passed to array_reduce must take '
                                . $array_arg_type->type_params[1] . ' but only accepts ' . $item_param->type,
                            $item_param->type_location
                                ?: new CodeLocation($statements_source, $function_call_arg)
                        ),
                        $statements_source->getSuppressedIssues()
                    )) {
                        // fall through
                    }

                    return Type::getMixed();
                }
            }

            return $reduce_return_type;
        }

        if ($function_call_arg instanceof PhpParser\Node\Scalar\String_
            || $function_call_arg instanceof PhpParser\Node\Expr\Array_
            || $function_call_arg instanceof PhpParser\Node\Expr\BinaryOp\Concat
        ) {
            $mapping_function_ids = CallAnalyzer::getFunctionIdsFromCallableArg(
                $statements_source,
                $function_call_arg
            );

            $call_map = CallMap::getCallMap();

            foreach ($mapping_function_ids as $mapping_function_id) {
                $mapping_function_id = strtolower($mapping_function_id);

                $mapping_function_id_parts = explode('&', $mapping_function_id);

                $part_match_found = false;

                foreach ($mapping_function_id_parts as $mapping_function_id_part) {
                    if (isset($call_map[$mapping_function_id_part][0])) {
                        if ($call_map[$mapping_function_id_part][0]) {
                            $mapped_function_return =
                                Type::parseString($call_map[$mapping_function_id_part][0]);

                            $reduce_return_type = Type::combineUnionTypes(
                                $reduce_return_type,
                                $mapped_function_return
                            );

                            $part_match_found = true;
                        }
                    } else {
                        if (strpos($mapping_function_id_part, '::') !== false) {
                            list($callable_fq_class_name) = explode('::', $mapping_function_id_part);

                            if (in_array($callable_fq_class_name, ['self', 'static', 'parent'], true)) {
                                continue;
                            }

                            if (!$codebase->methods->methodExists(
                                $mapping_function_id_part,
                                $context->calling_method_id,
                                $codebase->collect_references
                                    ? new CodeLocation(
                                        $statements_source,
                                        $function_call_arg
                                    ) : null,
                                null,
                                $statements_source->getFilePath()
                            )) {
                                continue;
                            }

                            $part_match_found = true;

                            $self_class = 'self';

                            $return_type = $codebase->methods->getMethodReturnType(
                                $mapping_function_id_part,
                                $self_class
                            ) ?: Type::getMixed();

                            $reduce_return_type = Type::combineUnionTypes(
                                $reduce_return_type,
                                $return_type
                            );
                        } else {
                            if (!$statements_source instanceof \Psalm\Internal\Analyzer\StatementsAnalyzer
                                || !$codebase->functions->functionExists(
                                    $statements_source,
                                    $mapping_function_id_part
                                )
                            ) {
                                return Type::getMixed();
                            }

                            $part_match_found = true;

                            $function_storage = $codebase->functions->getStorage(
                                $statements_source,
                                $mapping_function_id_part
                            );

                            $return_type = $function_storage->return_type ?: Type::getMixed();

                            $reduce_return_type = Type::combineUnionTypes(
                                $reduce_return_type,
                                $return_type
                            );
                        }
                    }
                }

                if ($part_match_found === false) {
                    return Type::getMixed();
                }
            }

            return $reduce_return_type;
        }

        return Type::getMixed();
    }
}<|MERGE_RESOLUTION|>--- conflicted
+++ resolved
@@ -80,15 +80,8 @@
         $initial_type = $reduce_return_type;
 
         if (($first_arg_atomic_types = $function_call_arg->inferredType->getTypes())
-<<<<<<< HEAD
             && ($closure_atomic_type = $first_arg_atomic_types['Closure'] ?? null)
-            && $closure_atomic_type instanceof Type\Atomic\Fn
-=======
-            && ($closure_atomic_type = isset($first_arg_atomic_types['Closure'])
-                ? $first_arg_atomic_types['Closure']
-                : null)
             && $closure_atomic_type instanceof Type\Atomic\TFn
->>>>>>> 352f18b1
         ) {
             $closure_return_type = $closure_atomic_type->return_type ?: Type::getMixed();
 
