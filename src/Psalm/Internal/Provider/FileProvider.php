<?php

namespace Psalm\Internal\Provider;

use FilesystemIterator;
use RecursiveCallbackFilterIterator;
use RecursiveDirectoryIterator;
use RecursiveIterator;
use RecursiveIteratorIterator;
use UnexpectedValueException;

use function file_exists;
use function file_get_contents;
use function file_put_contents;
use function filemtime;
use function in_array;
use function is_dir;

use const DIRECTORY_SEPARATOR;

/**
 * @internal
 */
class FileProvider
{
    /**
     * @var array<string, array{version: ?int, content: string}>
     */
    protected array $temp_files = [];

    /**
     * @var array<string, string>
     */
    protected static array $open_files = [];

<<<<<<< HEAD
    /**
     * @var array<string, string>
     */
    protected $open_files_paths = [];

=======
    /** @psalm-mutation-free */
>>>>>>> 62db5d4f
    public function getContents(string $file_path, bool $go_to_source = false): string
    {
        if (!$go_to_source && isset($this->temp_files[$file_path])) {
            return $this->temp_files[$file_path]['content'];
        }

        /** @psalm-suppress ImpureStaticProperty Used only for caching */
        if (isset(self::$open_files[$file_path])) {
            return self::$open_files[$file_path];
        }

        /** @psalm-suppress ImpureFunctionCall For our purposes, this should not mutate external state */
        if (!file_exists($file_path)) {
            throw new UnexpectedValueException('File ' . $file_path . ' should exist to get contents');
        }

        /** @psalm-suppress ImpureFunctionCall For our purposes, this should not mutate external state */
        if (is_dir($file_path)) {
            throw new UnexpectedValueException('File ' . $file_path . ' is a directory');
        }

        /** @psalm-suppress ImpureFunctionCall For our purposes, this should not mutate external state */
        $file_contents = (string) file_get_contents($file_path);

        /** @psalm-suppress ImpureStaticProperty Used only for caching */
        self::$open_files[$file_path] = $file_contents;

        return $file_contents;
    }

    public function setContents(string $file_path, string $file_contents): void
    {
        if (isset(self::$open_files[$file_path])) {
            self::$open_files[$file_path] = $file_contents;
        }

        if (isset($this->temp_files[$file_path])) {
            $this->temp_files[$file_path] = [
                'version'=> null,
                'content' => $file_contents
            ];
        }

        file_put_contents($file_path, $file_contents);
    }

    public function setOpenContents(string $file_path, ?string $file_contents = null): void
    {
        if (isset(self::$open_files[$file_path])) {
            self::$open_files[$file_path] = $file_contents ?? $this->getContents($file_path, true);
        }
    }

    public function getModifiedTime(string $file_path): int
    {
        if (!file_exists($file_path)) {
            throw new UnexpectedValueException('File should exist to get modified time');
        }

        return (int) filemtime($file_path);
    }

    public function addTemporaryFileChanges(string $file_path, string $new_content, ?int $version = null): void
    {
        if (isset($this->temp_files[$file_path]) &&
            $version !== null &&
            $this->temp_files[$file_path]['version'] !== null &&
            $version < $this->temp_files[$file_path]['version']
        ) {
            return;
        }
        $this->temp_files[$file_path] = [
            'version' => $version,
            'content' => $new_content,
        ];
    }

    public function removeTemporaryFileChanges(string $file_path): void
    {
        unset($this->temp_files[$file_path]);
    }

    public function getOpenFilesPath(): array
    {
        return $this->open_files_paths;
    }

    public function openFile(string $file_path): void
    {
        self::$open_files[$file_path] = $this->getContents($file_path, true);
        $this->open_files_paths[$file_path] = $file_path;
    }

    public function isOpen(string $file_path): bool
    {
        return isset($this->temp_files[$file_path]) || isset(self::$open_files[$file_path]);
    }

    public function closeFile(string $file_path): void
    {
        unset(
            $this->temp_files[$file_path],
            self::$open_files[$file_path],
            $this->open_files_paths[$file_path]
        );
    }

    public function fileExists(string $file_path): bool
    {
        return file_exists($file_path);
    }

    /**
     * @param array<string> $file_extensions
     * @param null|callable(string):bool $filter
     * @return list<string>
     */
    public function getFilesInDir(string $dir_path, array $file_extensions, callable $filter = null): array
    {
        $file_paths = [];

        $iterator = new RecursiveDirectoryIterator(
            $dir_path,
            FilesystemIterator::CURRENT_AS_PATHNAME | FilesystemIterator::SKIP_DOTS,
        );

        if ($filter !== null) {
            $iterator = new RecursiveCallbackFilterIterator(
                $iterator,
                /** @param mixed $_ */
                static function (string $current, $_, RecursiveIterator $iterator) use ($filter): bool {
                    if ($iterator->hasChildren()) {
                        $path = $current . DIRECTORY_SEPARATOR;
                    } else {
                        $path = $current;
                    }

                    return $filter($path);
                },
            );
        }

        /** @var RecursiveDirectoryIterator */
        $iterator = new RecursiveIteratorIterator($iterator);
        $iterator->rewind();

        while ($iterator->valid()) {
            $extension = $iterator->getExtension();
            if (in_array($extension, $file_extensions, true)) {
                $file_paths[] = (string)$iterator->getRealPath();
            }

            $iterator->next();
        }

        return $file_paths;
    }
}<|MERGE_RESOLUTION|>--- conflicted
+++ resolved
@@ -33,15 +33,11 @@
      */
     protected static array $open_files = [];
 
-<<<<<<< HEAD
     /**
      * @var array<string, string>
      */
-    protected $open_files_paths = [];
+    protected array $open_files_paths = [];
 
-=======
-    /** @psalm-mutation-free */
->>>>>>> 62db5d4f
     public function getContents(string $file_path, bool $go_to_source = false): string
     {
         if (!$go_to_source && isset($this->temp_files[$file_path])) {
