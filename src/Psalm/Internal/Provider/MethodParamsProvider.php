<?php
namespace Psalm\Internal\Provider;

<<<<<<< HEAD
use Psalm\Context;
use Psalm\CodeLocation;
use Psalm\StatementsSource;
=======
use const PHP_VERSION;
use PhpParser;
use Psalm\CodeLocation;
use Psalm\Context;
use Psalm\Plugin\Hook\MethodParamsProviderInterface;
use Psalm\StatementsSource;
use function strtolower;
use function version_compare;
>>>>>>> 352f18b1

class MethodParamsProvider
{
    /**
     * @var array<
     *   string,
     *   array<\Closure(
     *     string,
     *     string,
     *     ?array<PhpParser\Node\Arg>=,
     *     ?StatementsSource=,
     *     ?Context=,
     *     ?CodeLocation=
     *   ) : ?array<int, \Psalm\Storage\FunctionLikeParameter>>
     * >
     */
    private static $handlers = [];

    public function __construct()
    {
        self::$handlers = [];

        $this->registerClass(ReturnTypeProvider\PdoStatementSetFetchMode::class);
    }

    /**
     * @param  class-string<MethodParamsProviderInterface> $class
     * @psalm-suppress PossiblyUnusedParam
     *
     * @return void
     */
    public function registerClass(string $class)
    {
        if (version_compare(PHP_VERSION, '7.1.0') >= 0) {
            /**
             * @psalm-suppress UndefinedMethod
             *
             * @var \Closure
             */
            $callable = \Closure::fromCallable([$class, 'getMethodParams']);
        } else {
            $callable = (new \ReflectionClass($class))->getMethod('getMethodParams')->getClosure(new $class);

            if (!$callable) {
                throw new \UnexpectedValueException('Callable must not be null');
            }
        }

        foreach ($class::getClassLikeNames() as $fq_classlike_name) {
            /** @psalm-suppress MixedTypeCoercion */
            $this->registerClosure($fq_classlike_name, $callable);
        }
    }

    /**
     * @param  \Closure(
     *     string,
     *     string,
     *     ?array<PhpParser\Node\Arg>=,
     *     ?StatementsSource=,
     *     ?Context=,
     *     ?CodeLocation=
     *   ) : ?array<int, \Psalm\Storage\FunctionLikeParameter> $c
     *
     * @return void
     */
    public function registerClosure(string $fq_classlike_name, \Closure $c)
    {
        self::$handlers[strtolower($fq_classlike_name)][] = $c;
    }

    public function has(string $fq_classlike_name) : bool
    {
        return isset(self::$handlers[strtolower($fq_classlike_name)]);
    }

    /**
     * @param ?array<PhpParser\Node\Arg>  $call_args
     *
     * @return  ?array<int, \Psalm\Storage\FunctionLikeParameter>
     */
    public function getMethodParams(
        string $fq_classlike_name,
        string $method_name_lowercase,
        array $call_args = null,
        StatementsSource $statements_source = null,
        Context $context = null,
        CodeLocation $code_location = null
    ) {
        foreach (self::$handlers[strtolower($fq_classlike_name)] as $class_handler) {
            $result = $class_handler(
                $fq_classlike_name,
                $method_name_lowercase,
                $call_args,
                $statements_source,
                $context,
                $code_location
            );

            if ($result !== null) {
                return $result;
            }
        }

        return null;
    }
}<|MERGE_RESOLUTION|>--- conflicted
+++ resolved
@@ -1,11 +1,6 @@
 <?php
 namespace Psalm\Internal\Provider;
 
-<<<<<<< HEAD
-use Psalm\Context;
-use Psalm\CodeLocation;
-use Psalm\StatementsSource;
-=======
 use const PHP_VERSION;
 use PhpParser;
 use Psalm\CodeLocation;
@@ -14,7 +9,6 @@
 use Psalm\StatementsSource;
 use function strtolower;
 use function version_compare;
->>>>>>> 352f18b1
 
 class MethodParamsProvider
 {
