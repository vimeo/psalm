<?php

namespace Psalm\Internal\Provider;

use Closure;
use PhpParser\Node\Arg;
use Psalm\CodeLocation;
use Psalm\Context;
use Psalm\Internal\Provider\ReturnTypeProvider\PdoStatementSetFetchMode;
use Psalm\Plugin\EventHandler\Event\MethodParamsProviderEvent;
use Psalm\Plugin\EventHandler\MethodParamsProviderInterface;
use Psalm\StatementsSource;
use Psalm\Storage\FunctionLikeParameter;

use function array_values;
use function is_subclass_of;
use function strtolower;

/**
 * @internal
 */
class MethodParamsProvider
{
    /**
     * @var array<
     *   lowercase-string,
     *   array<Closure(MethodParamsProviderEvent): ?array<int, FunctionLikeParameter>>
     * >
     */
    private static $handlers = [];

    public function __construct()
    {
        self::$handlers = [];

        $this->registerClass(PdoStatementSetFetchMode::class);
    }

    /**
     * @param class-string $class
     */
    public function registerClass(string $class): void
    {
        if (is_subclass_of($class, MethodParamsProviderInterface::class, true)) {
            $callable = Closure::fromCallable([$class, 'getMethodParams']);

            foreach ($class::getClassLikeNames() as $fq_classlike_name) {
                $this->registerClosure($fq_classlike_name, $callable);
            }
        }
    }

    /**
     * @param Closure(MethodParamsProviderEvent): ?array<int, FunctionLikeParameter> $c
     */
    public function registerClosure(string $fq_classlike_name, Closure $c): void
    {
        self::$handlers[strtolower($fq_classlike_name)][] = $c;
    }

    public function has(string $fq_classlike_name): bool
    {
        return isset(self::$handlers[strtolower($fq_classlike_name)]);
    }

    /**
     * @param ?list<Arg>  $call_args
     *
     * @return  ?list<FunctionLikeParameter>
     */
    public function getMethodParams(
        string $fq_classlike_name,
        string $method_name_lowercase,
        ?array $call_args = null,
        ?StatementsSource $statements_source = null,
        ?Context $context = null,
        ?CodeLocation $code_location = null
    ): ?array {
<<<<<<< HEAD
=======
        foreach (self::$legacy_handlers[strtolower($fq_classlike_name)] ?? [] as $class_handler) {
            $result = $class_handler(
                $fq_classlike_name,
                $method_name_lowercase,
                $call_args,
                $statements_source,
                $context,
                $code_location
            );

            if ($result !== null) {
                return array_values($result);
            }
        }

>>>>>>> ad91df5e
        foreach (self::$handlers[strtolower($fq_classlike_name)] ?? [] as $class_handler) {
            $event = new MethodParamsProviderEvent(
                $fq_classlike_name,
                $method_name_lowercase,
                $call_args,
                $statements_source,
                $context,
                $code_location
            );
            $result = $class_handler($event);

            if ($result !== null) {
                return array_values($result);
            }
        }

        return null;
    }
}<|MERGE_RESOLUTION|>--- conflicted
+++ resolved
@@ -76,24 +76,6 @@
         ?Context $context = null,
         ?CodeLocation $code_location = null
     ): ?array {
-<<<<<<< HEAD
-=======
-        foreach (self::$legacy_handlers[strtolower($fq_classlike_name)] ?? [] as $class_handler) {
-            $result = $class_handler(
-                $fq_classlike_name,
-                $method_name_lowercase,
-                $call_args,
-                $statements_source,
-                $context,
-                $code_location
-            );
-
-            if ($result !== null) {
-                return array_values($result);
-            }
-        }
-
->>>>>>> ad91df5e
         foreach (self::$handlers[strtolower($fq_classlike_name)] ?? [] as $class_handler) {
             $event = new MethodParamsProviderEvent(
                 $fq_classlike_name,
