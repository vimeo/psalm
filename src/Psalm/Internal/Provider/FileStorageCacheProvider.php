--- conflicted
+++ resolved
@@ -119,16 +119,11 @@
 
     private function getCacheHash(string $_unused_file_path, string $file_contents): string
     {
-<<<<<<< HEAD
-        $data = ($file_path ? $file_contents : '') . $this->modified_timestamps;
-        return PHP_VERSION_ID >= 8_01_00 ? hash('xxh128', $data) : hash('md4', $data);
-=======
         // do not concatenate, as $file_contents can be big and performance will be bad
         // the timestamp is only needed if we don't have file contents
         // as same contents should give same results, independent of when file was modified
         $data = $file_contents ? $file_contents : $this->modified_timestamps;
-        return PHP_VERSION_ID >= 80100 ? hash('xxh128', $data) : hash('md4', $data);
->>>>>>> 6e27c236
+        return PHP_VERSION_ID >= 8_01_00 ? hash('xxh128', $data) : hash('md4', $data);
     }
 
     /**
