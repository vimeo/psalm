--- conflicted
+++ resolved
@@ -24,13 +24,8 @@
 
     public function getContents(string $file_path, bool $go_to_source = false): string
     {
-<<<<<<< HEAD
-        if (!$go_to_source && isset($this->temp_files[strtolower($file_path)])) {
-            return $this->temp_files[strtolower($file_path)]['content'];
-=======
         if (!$go_to_source && isset($this->temp_files[$file_path])) {
-            return $this->temp_files[$file_path];
->>>>>>> 910bc57c
+            return $this->temp_files[$file_path]['content'];
         }
 
         return $this->fake_files[$file_path] ?? parent::getContents($file_path);
@@ -43,13 +38,8 @@
 
     public function setOpenContents(string $file_path, ?string $file_contents = null): void
     {
-<<<<<<< HEAD
-        if (isset($this->fake_files[strtolower($file_path)])) {
-            $this->fake_files[strtolower($file_path)] = $file_contents ?? $this->getContents($file_path, true);
-=======
         if (isset($this->fake_files[$file_path])) {
-            $this->fake_files[$file_path] = $file_contents;
->>>>>>> 910bc57c
+            $this->fake_files[$file_path] = $file_contents ?? $this->getContents($file_path, true);
         }
     }
 
