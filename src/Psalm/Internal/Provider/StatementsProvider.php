--- conflicted
+++ resolved
@@ -141,11 +141,7 @@
         if (!$this->parser_cache_provider
             || (!$config->isInProjectDirs($file_path) && strpos($file_path, 'vendor'))
         ) {
-<<<<<<< HEAD
-            $cache_key = "${file_content_hash}:${analysis_php_version_id}";
-=======
-            $cache_key = "{$file_content_hash}:{$php_version}";
->>>>>>> 6e27c236
+            $cache_key = "{$file_content_hash}:{$analysis_php_version_id}";
             if ($this->statements_volatile_cache->has($cache_key)) {
                 return $this->statements_volatile_cache->get($cache_key);
             }
