--- conflicted
+++ resolved
@@ -286,11 +286,7 @@
                 continue;
             }
 
-<<<<<<< HEAD
             if (str_starts_with($input_path, '--') && strlen($input_path) > 2) {
-                if (substr($input_path, 2) === 'config') {
-=======
-            if (strpos($input_path, '--') === 0 && strlen($input_path) > 2) {
                 // ignore --config psalm.xml
                 // ignore common phpunit args that accept a class instead of a path, as this can cause issues on Windows
                 $ignored_arguments = array(
@@ -299,7 +295,6 @@
                 );
 
                 if (in_array(substr($input_path, 2), $ignored_arguments, true)) {
->>>>>>> 80580283
                     ++$i;
                 }
                 continue;
