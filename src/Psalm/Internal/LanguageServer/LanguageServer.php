--- conflicted
+++ resolved
@@ -1011,21 +1011,6 @@
         return $filepath;
     }
 
-<<<<<<< HEAD
-    // the methods below forward special paths
-    // like `$/cancelRequest` to `$this->cancelRequest()`
-    // and `$/a/b/c` to `$this->a->b->c()`
-
-    public function __isset(string $prop_name): bool
-    {
-        return $prop_name === '$';
-    }
-
-    /** @return static */
-    public function __get(string $_prop_name): self
-    {
-        return $this;
-=======
     private function getPathPart(string $uri): string
     {
         $fragments = parse_url($uri);
@@ -1037,6 +1022,20 @@
             throw new InvalidArgumentException("Not a valid file URI: $uri");
         }
         return $fragments['path'];
->>>>>>> 5c0154c4
+    }
+
+    // the methods below forward special paths
+    // like `$/cancelRequest` to `$this->cancelRequest()`
+    // and `$/a/b/c` to `$this->a->b->c()`
+
+    public function __isset(string $prop_name): bool
+    {
+        return $prop_name === '$';
+    }
+
+    /** @return static */
+    public function __get(string $_prop_name): self
+    {
+        return $this;
     }
 }