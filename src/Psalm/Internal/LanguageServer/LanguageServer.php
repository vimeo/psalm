<?php

declare(strict_types=1);

namespace Psalm\Internal\LanguageServer;

use AdvancedJsonRpc\Dispatcher;
use AdvancedJsonRpc\Error;
use AdvancedJsonRpc\ErrorCode;
use AdvancedJsonRpc\ErrorResponse;
use AdvancedJsonRpc\Request;
use AdvancedJsonRpc\Response;
use AdvancedJsonRpc\SuccessResponse;
use InvalidArgumentException;
use JsonMapper;
use LanguageServerProtocol\ClientCapabilities;
use LanguageServerProtocol\ClientInfo;
use LanguageServerProtocol\CodeDescription;
use LanguageServerProtocol\CompletionOptions;
use LanguageServerProtocol\Diagnostic;
use LanguageServerProtocol\DiagnosticSeverity;
use LanguageServerProtocol\ExecuteCommandOptions;
use LanguageServerProtocol\InitializeResult;
use LanguageServerProtocol\InitializeResultServerInfo;
use LanguageServerProtocol\LogMessage;
use LanguageServerProtocol\MessageType;
use LanguageServerProtocol\Position;
use LanguageServerProtocol\Range;
use LanguageServerProtocol\SaveOptions;
use LanguageServerProtocol\ServerCapabilities;
use LanguageServerProtocol\SignatureHelpOptions;
use LanguageServerProtocol\TextDocumentSyncKind;
use LanguageServerProtocol\TextDocumentSyncOptions;
use Psalm\Codebase;
use Psalm\Config;
use Psalm\ErrorBaseline;
use Psalm\Internal\Analyzer\IssueData;
use Psalm\Internal\Analyzer\ProjectAnalyzer;
use Psalm\Internal\Composer;
use Psalm\Internal\LanguageServer\Provider\ClassLikeStorageCacheProvider as InMemoryClassLikeStorageCacheProvider;
use Psalm\Internal\LanguageServer\Provider\FileReferenceCacheProvider as InMemoryFileReferenceCacheProvider;
use Psalm\Internal\LanguageServer\Provider\FileStorageCacheProvider as InMemoryFileStorageCacheProvider;
use Psalm\Internal\LanguageServer\Provider\ParserCacheProvider as InMemoryParserCacheProvider;
use Psalm\Internal\LanguageServer\Provider\ProjectCacheProvider as InMemoryProjectCacheProvider;
use Psalm\Internal\LanguageServer\Server\TextDocument as ServerTextDocument;
use Psalm\Internal\LanguageServer\Server\Workspace as ServerWorkspace;
use Psalm\Internal\Provider\ClassLikeStorageCacheProvider;
use Psalm\Internal\Provider\FileProvider;
use Psalm\Internal\Provider\FileReferenceCacheProvider;
use Psalm\Internal\Provider\FileStorageCacheProvider;
use Psalm\Internal\Provider\ParserCacheProvider;
use Psalm\Internal\Provider\ProjectCacheProvider;
use Psalm\Internal\Provider\Providers;
use Psalm\IssueBuffer;
use Revolt\EventLoop;
use Throwable;

use function array_combine;
use function array_filter;
use function array_keys;
use function array_map;
use function array_reduce;
use function array_search;
use function array_shift;
use function array_splice;
use function array_unshift;
use function array_values;
use function cli_set_process_title;
use function count;
use function explode;
use function fwrite;
use function implode;
use function json_encode;
use function max;
use function parse_url;
use function rawurlencode;
use function realpath;
use function str_replace;
use function stream_set_blocking;
use function stream_socket_accept;
use function stream_socket_client;
use function stream_socket_server;
use function strpos;
use function substr;
use function trim;
use function urldecode;

use const JSON_PRETTY_PRINT;
use const STDERR;
use const STDIN;
use const STDOUT;

/**
 * @psalm-api
 * @internal
 */
class LanguageServer extends Dispatcher
{
    /**
     * Handles textDocument/* method calls
     */
    public ?ServerTextDocument $textDocument = null;

    /**
     * Handles workspace/* method calls
     */
    public ?ServerWorkspace $workspace = null;

    public ?ClientInfo $clientInfo = null;

    protected ProtocolReader $protocolReader;

    protected ProtocolWriter $protocolWriter;

    public LanguageClient $client;

    public ?ClientCapabilities $clientCapabilities = null;

    public ?string $trace = null;

    protected ProjectAnalyzer $project_analyzer;

    protected Codebase $codebase;

    /**
     * The AMP Delay token
     */
    protected string $versionedAnalysisDelayToken = '';

    /** @var array<string,array<string,array{o:int, s: list<string>}>> */
    protected array $issue_baseline = [];

    /**
     * This should actually be a private property on `parent`
     *
     * @psalm-suppress UnusedProperty
     */
    protected JsonMapper $mapper;

    protected PathMapper $path_mapper;

    public function __construct(
        ProtocolReader $reader,
        ProtocolWriter $writer,
        ProjectAnalyzer $project_analyzer,
        Codebase $codebase,
        ClientConfiguration $clientConfiguration,
        Progress $progress,
<<<<<<< HEAD
=======
        PathMapper $path_mapper
>>>>>>> 3aa9a1dc
    ) {
        parent::__construct($this, '/');

        $progress->setServer($this);

        $this->project_analyzer = $project_analyzer;

        $this->codebase = $codebase;

        $this->path_mapper = $path_mapper;

        $this->protocolWriter = $writer;

        $this->protocolReader = $reader;
        $this->protocolReader->on(
            'close',
            function (): void {
                $this->shutdown();
                $this->exit();
            },
        );
        $this->protocolReader->on(
            'message',
            function (Message $msg): void {
                if (!$msg->body) {
                    return;
                }

                // Ignore responses, this is the handler for requests and notifications
                if (Response::isResponse($msg->body)) {
                    return;
                }

                $result = null;
                $error = null;
                try {
                    // Invoke the method handler to get a result
                    $result = $this->dispatch($msg->body);
                } catch (Error $e) {
                    // If a ResponseError is thrown, send it back in the Response
                    $error = $e;
                } catch (Throwable $e) {
                    // If an unexpected error occurred, send back an INTERNAL_ERROR error response
                    $error = new Error(
                        (string) $e,
                        ErrorCode::INTERNAL_ERROR,
                        null,
                        $e,
                    );
                }
                if ($error !== null) {
                    $this->logError($error->message);
                }
                // Only send a Response for a Request
                // Notifications do not send Responses
                /**
                 * @psalm-suppress UndefinedPropertyFetch
                 * @psalm-suppress MixedArgument
                 */
                if (Request::isRequest($msg->body)) {
                    if ($error !== null) {
                        $responseBody = new ErrorResponse($msg->body->id, $error);
                    } else {
                        $responseBody = new SuccessResponse($msg->body->id, $result);
                    }
                    $this->protocolWriter->write(new Message($responseBody));
                }
            },
        );

        $this->protocolReader->on(
            'readMessageGroup',
            function (): void {
                //$this->verboseLog('Received message group');
                //$this->doAnalysis();
            },
        );

        $this->client = new LanguageClient($reader, $writer, $this, $clientConfiguration);


        $this->logInfo("Psalm Language Server ".PSALM_VERSION." has started.");
    }

    /**
     * Start the Server
     */
    public static function run(
        Config $config,
        ClientConfiguration $clientConfiguration,
        string $base_dir,
<<<<<<< HEAD
        bool $inMemory = false,
=======
        PathMapper $path_mapper,
        bool $inMemory = false
>>>>>>> 3aa9a1dc
    ): void {
        $progress = new Progress();

        if ($inMemory) {
            $providers = new Providers(
                new FileProvider,
                new InMemoryParserCacheProvider,
                new InMemoryFileStorageCacheProvider,
                new InMemoryClassLikeStorageCacheProvider,
                new InMemoryFileReferenceCacheProvider($config),
                new InMemoryProjectCacheProvider,
            );
        } else {
            $providers = new Providers(
                new FileProvider,
                new ParserCacheProvider($config),
                new FileStorageCacheProvider($config),
                new ClassLikeStorageCacheProvider($config),
                new FileReferenceCacheProvider($config),
                new ProjectCacheProvider(Composer::getLockFilePath($base_dir)),
            );
        }

        $codebase = new Codebase(
            $config,
            $providers,
            $progress,
        );

        if ($config->find_unused_variables) {
            $codebase->reportUnusedVariables();
        }

        if ($clientConfiguration->findUnusedCode) {
            $codebase->reportUnusedCode($clientConfiguration->findUnusedCode);
        }

        $project_analyzer = new ProjectAnalyzer(
            $config,
            $providers,
            null,
            [],
            1,
            $progress,
            $codebase,
        );

        if ($clientConfiguration->onchangeLineLimit) {
            $project_analyzer->onchange_line_limit = $clientConfiguration->onchangeLineLimit;
        }

        //Setup Project Analyzer
        $project_analyzer->provide_completion = (bool) $clientConfiguration->provideCompletion;

        @cli_set_process_title('Psalm ' . PSALM_VERSION . ' - PHP Language Server');

        if (!$clientConfiguration->TCPServerMode && $clientConfiguration->TCPServerAddress) {
            // Connect to a TCP server
            $socket = stream_socket_client('tcp://' . $clientConfiguration->TCPServerAddress, $errno, $errstr);
            if ($socket === false) {
                fwrite(STDERR, "Could not connect to language client. Error $errno\n$errstr");
                exit(1);
            }
            stream_set_blocking($socket, false);
            new self(
                new ProtocolStreamReader($socket),
                new ProtocolStreamWriter($socket),
                $project_analyzer,
                $codebase,
                $clientConfiguration,
                $progress,
                $path_mapper,
            );
            EventLoop::run();
        } elseif ($clientConfiguration->TCPServerMode && $clientConfiguration->TCPServerAddress) {
            // Run a TCP Server
            $tcpServer = stream_socket_server('tcp://' . $clientConfiguration->TCPServerAddress, $errno, $errstr);
            if ($tcpServer === false) {
                fwrite(STDERR, "Could not listen on {$clientConfiguration->TCPServerAddress}. Error $errno\n$errstr");
                exit(1);
            }
            fwrite(STDOUT, "Server listening on {$clientConfiguration->TCPServerAddress}\n");

            while ($socket = stream_socket_accept($tcpServer, -1)) {
                fwrite(STDOUT, "Connection accepted\n");
                stream_set_blocking($socket, false);
                //we only accept one connection.
                //An exit notification will terminate the server
                new LanguageServer(
                    new ProtocolStreamReader($socket),
                    new ProtocolStreamWriter($socket),
                    $project_analyzer,
                    $codebase,
                    $clientConfiguration,
                    $progress,
                    $path_mapper,
                );
                EventLoop::run();
            }
        } else {
            // Use STDIO
            stream_set_blocking(STDIN, false);
            new LanguageServer(
                new ProtocolStreamReader(STDIN),
                new ProtocolStreamWriter(STDOUT),
                $project_analyzer,
                $codebase,
                $clientConfiguration,
                $progress,
                $path_mapper,
            );
            EventLoop::run();
        }
    }

    /**
     * The initialize request is sent as the first request from the client to the server.
     *
     * @param ClientCapabilities $capabilities The capabilities provided by the client (editor)
     * @param int|null $processId The process Id of the parent process that started the server.
     * Is null if the process has not been started by another process. If the parent process is
     * not alive then the server should exit (see exit notification) its process.
     * @param ClientInfo|null $clientInfo Information about the client
     * @param string|null $locale  The locale the client is currently showing the user interface
     * in. This must not necessarily be the locale of the operating
     * system.
     * @param string|null $rootPath The rootPath of the workspace. Is null if no folder is open.
     * @param string|null $trace The initial trace setting. If omitted trace is disabled ('off').
     * @psalm-suppress PossiblyUnusedParam
     */
    public function initialize(
        ClientCapabilities $capabilities,
        ?int $processId = null,
        ?ClientInfo $clientInfo = null,
        ?string $locale = null,
        ?string $rootPath = null,
        ?string $rootUri = null,
        mixed $initializationOptions = null,
        ?string $trace = null,
        //?array $workspaceFolders = null //error in json-dispatcher
    ): InitializeResult {
        $this->clientInfo = $clientInfo;
        $this->clientCapabilities = $capabilities;
        $this->trace = $trace;

        if ($rootUri !== null) {
            $this->path_mapper->configureClientRoot($this->getPathPart($rootUri));
        }

        $this->logInfo("Initializing...");
        $this->clientStatus('initializing');

        $this->project_analyzer->serverMode($this);

        $this->logInfo("Initializing: Getting code base...");
        $this->clientStatus('initializing', 'getting code base');

        $this->logInfo("Initializing: Scanning files ({$this->project_analyzer->threads} Threads)...");
        $this->clientStatus('initializing', 'scanning files');
        $this->codebase->scanFiles($this->project_analyzer->threads);

        $this->logInfo("Initializing: Registering stub files...");
        $this->clientStatus('initializing', 'registering stub files');
        $this->codebase->config->visitStubFiles($this->codebase, $this->project_analyzer->progress);

        if ($this->textDocument === null) {
            $this->textDocument = new ServerTextDocument(
                $this,
                $this->codebase,
                $this->project_analyzer,
            );
        }

        if ($this->workspace === null) {
            $this->workspace = new ServerWorkspace(
                $this,
                $this->codebase,
                $this->project_analyzer,
            );
        }

        $serverCapabilities = new ServerCapabilities();

        //The server provides execute command support.
        $serverCapabilities->executeCommandProvider = new ExecuteCommandOptions(['test']);

        $textDocumentSyncOptions = new TextDocumentSyncOptions();

        //Open and close notifications are sent to the server.
        $textDocumentSyncOptions->openClose = true;

        $saveOptions = new SaveOptions();
        //The client is supposed to include the content on save.
        $saveOptions->includeText = true;
        $textDocumentSyncOptions->save = $saveOptions;

        /**
         * Change notifications are sent to the server. See
         * TextDocumentSyncKind.None, TextDocumentSyncKind.Full and
         * TextDocumentSyncKind.Incremental. If omitted it defaults to
         * TextDocumentSyncKind.None.
         */
        if ($this->project_analyzer->onchange_line_limit === 0) {
            /**
             * Documents should not be synced at all.
             */
            $textDocumentSyncOptions->change = TextDocumentSyncKind::NONE;
        } else {
            /**
             * Documents are synced by always sending the full content
             * of the document.
             */
            $textDocumentSyncOptions->change = TextDocumentSyncKind::FULL;
        }

        /**
         * Defines how text documents are synced. Is either a detailed structure
         * defining each notification or for backwards compatibility the
         * TextDocumentSyncKind number. If omitted it defaults to
         * `TextDocumentSyncKind.None`.
         */
        $serverCapabilities->textDocumentSync = $textDocumentSyncOptions;

        /**
         * The server provides document symbol support.
         * Support "Find all symbols"
         */
        $serverCapabilities->documentSymbolProvider = false;
        /**
         * The server provides workspace symbol support.
         * Support "Find all symbols in workspace"
         */
        $serverCapabilities->workspaceSymbolProvider = false;
        /**
         * The server provides goto definition support.
         * Support "Go to definition"
         */
        $serverCapabilities->definitionProvider = true;
        /**
         * The server provides find references support.
         * Support "Find all references"
         */
        $serverCapabilities->referencesProvider = false;
        /**
         * The server provides hover support.
         * Support "Hover"
         */
        $serverCapabilities->hoverProvider = true;

        /**
         * The server provides completion support.
         * Support "Completion"
         */
        if ($this->project_analyzer->provide_completion) {
            $serverCapabilities->completionProvider = new CompletionOptions();
            /**
             * The server provides support to resolve additional
             * information for a completion item.
             */
            $serverCapabilities->completionProvider->resolveProvider = false;
            /**
             * Most tools trigger completion request automatically without explicitly
             * requesting it using a keyboard shortcut (e.g. Ctrl+Space). Typically they
             * do so when the user starts to type an identifier. For example if the user
             * types `c` in a JavaScript file code complete will automatically pop up
             * present `console` besides others as a completion item. Characters that
             * make up identifiers don't need to be listed here.
             *
             * If code complete should automatically be trigger on characters not being
             * valid inside an identifier (for example `.` in JavaScript) list them in
             * `triggerCharacters`.
             */
            $serverCapabilities->completionProvider->triggerCharacters = ['$', '>', ':',"[", "(", ",", " "];
        }

        /**
         * Whether code action supports the `data` property which is
         * preserved between a `textDocument/codeAction` and a
         * `codeAction/resolve` request.
         *
         * Support "Code Actions" if we support data
         *
         * @since LSP 3.16.0
         */
        if ($this->clientCapabilities->textDocument->publishDiagnostics->dataSupport ?? false) {
            $serverCapabilities->codeActionProvider = true;
        }

        /**
         * The server provides signature help support.
         */
        $serverCapabilities->signatureHelpProvider = new SignatureHelpOptions(['(', ',']);

        if ($this->client->clientConfiguration->baseline !== null) {
            $this->logInfo('Utilizing Baseline: '.$this->client->clientConfiguration->baseline);
            $this->issue_baseline= ErrorBaseline::read(
                new FileProvider,
                $this->client->clientConfiguration->baseline,
            );
        }

        $this->logInfo("Initializing: Complete.");
        $this->clientStatus('initialized');

        /**
         * Information about the server.
         *
         * @since LSP 3.15.0
         */
        $initializeResultServerInfo = new InitializeResultServerInfo('Psalm Language Server', PSALM_VERSION);

        return new InitializeResult($serverCapabilities, $initializeResultServerInfo);
    }

    /**
     * The initialized notification is sent from the client to the server after the client received the result of the
     * initialize request but before the client is sending any other request or notification to the server.
     * The server can use the initialized notification for example to dynamically register capabilities.
     * The initialized notification may only be sent once.
     */
    public function initialized(): void
    {
        try {
            $this->client->refreshConfiguration();
        } catch (Throwable $e) {
            $this->logError((string) $e);
        }
        $this->clientStatus('running');
    }

    /**
     * Queue Change File Analysis
     */
    public function queueChangeFileAnalysis(string $file_path, string $uri, ?int $version = null): void
    {
        $this->doVersionedAnalysisDebounce([$file_path => $uri], $version);
    }

    /**
     * Queue Open File Analysis
     */
    public function queueOpenFileAnalysis(string $file_path, string $uri, ?int $version = null): void
    {
        $this->doVersionedAnalysis([$file_path => $uri], $version);
    }

    /**
     * Queue Closed File Analysis
     */
    public function queueClosedFileAnalysis(string $file_path, string $uri): void
    {
        $this->doVersionedAnalysis([$file_path => $uri]);
    }

    /**
     * Queue Saved File Analysis
     */
    public function queueSaveFileAnalysis(string $file_path, string $uri): void
    {
        $this->queueFileAnalysisWithOpenedFiles([$file_path => $uri]);
    }

    /**
     * Queue File Analysis appending any opened files
     *
     * This allows for reanalysis of files that have been opened
     *
     * @param array<string, string> $files
     */
    public function queueFileAnalysisWithOpenedFiles(array $files = []): void
    {
        /** @var array<string, string> $opened */
        $opened = array_reduce(
            $this->project_analyzer->getCodebase()->file_provider->getOpenFilesPath(),
            function (array $opened, string $file_path) {
                $opened[$file_path] = $this->pathToUri($file_path);
                return $opened;
            },
            $files,
        );

        $this->doVersionedAnalysis($opened);
    }

    /**
     * Debounced Queue File Analysis with optional version
     *
     * @param array<string, string> $files
     */
    public function doVersionedAnalysisDebounce(array $files, ?int $version = null): void
    {
        EventLoop::cancel($this->versionedAnalysisDelayToken);
        if ($this->client->clientConfiguration->onChangeDebounceMs === null) {
            $this->doVersionedAnalysis($files, $version);
        } else {
            /** @psalm-suppress MixedAssignment,UnusedPsalmSuppress */
            $this->versionedAnalysisDelayToken = EventLoop::delay(
                $this->client->clientConfiguration->onChangeDebounceMs,
                fn() => $this->doVersionedAnalysis($files, $version),
            );
        }
    }

    /**
     * Queue File Analysis with optional version
     *
     * @param array<string, string> $files
     */
    public function doVersionedAnalysis(array $files, ?int $version = null): void
    {
        EventLoop::cancel($this->versionedAnalysisDelayToken);
        try {
            $this->logDebug("Doing Analysis from version: $version");
            $this->codebase->reloadFiles(
                $this->project_analyzer,
                array_keys($files),
            );

            $this->codebase->analyzer->addFilesToAnalyze(
                array_combine(array_keys($files), array_keys($files)),
            );

            $this->logDebug("Reloading Files");
            $this->codebase->analyzer->analyzeFiles($this->project_analyzer, 1, false);

            $this->emitVersionedIssues($files, $version);
        } catch (Throwable $e) {
            $this->logError((string) $e);
        }
    }

    /**
     * Emit Publish Diagnostics
     *
     * @param array<string, string> $files
     */
    public function emitVersionedIssues(array $files, ?int $version = null): void
    {
        $this->logDebug("Perform Analysis", [
            'files' => array_keys($files),
            'version' => $version,
        ]);

        //Copy variable here to be able to process it
        $issue_baseline = $this->issue_baseline;

        $data = IssueBuffer::clear();
        foreach ($files as $file_path => $uri) {
            //Dont report errors in files we are not watching
            if (!$this->project_analyzer->getCodebase()->config->isInProjectDirs($file_path)) {
                continue;
            }
            $diagnostics = array_map(
                function (IssueData $issue_data): Diagnostic {
                    //$check_name = $issue->check_name;
                    $description = $issue_data->message;
                    $severity = $issue_data->severity;

                    $start_line = max($issue_data->line_from, 1);
                    $end_line = $issue_data->line_to;
                    $start_column = $issue_data->column_from;
                    $end_column = $issue_data->column_to;
                    // Language server has 0 based lines and columns, phan has 1-based lines and columns.
                    $range = new Range(
                        new Position($start_line - 1, $start_column - 1),
                        new Position($end_line - 1, $end_column - 1),
                    );
                    switch ($severity) {
                        case IssueData::SEVERITY_INFO:
                            $diagnostic_severity = DiagnosticSeverity::WARNING;
                            break;
                        default:
                            $diagnostic_severity = DiagnosticSeverity::ERROR;
                            break;
                    }
                    $diagnostic = new Diagnostic(
                        $description,
                        $range,
                        null,
                        $diagnostic_severity,
                        'psalm',
                    );

                    $diagnostic->data = [
                        'type' => $issue_data->type,
                        'snippet' => $issue_data->snippet,
                        'line_from' => $issue_data->line_from,
                        'line_to' => $issue_data->line_to,
                    ];

                    $diagnostic->code = $issue_data->shortcode;

                    /**
                     * Client supports a codeDescription property
                     *
                     * @since LSP 3.16.0
                     */
                    if ($this->clientCapabilities->textDocument->publishDiagnostics->codeDescriptionSupport ?? false) {
                        $diagnostic->codeDescription = new CodeDescription($issue_data->link);
                    }

                    return $diagnostic;
                },
                array_filter(
                    array_map(function (IssueData $issue_data) use (&$issue_baseline) {
                        if (empty($issue_baseline)) {
                            return $issue_data;
                        }
                        //Process Baseline
                        $file = $issue_data->file_name;
                        $type = $issue_data->type;
                        /** @psalm-suppress MixedArrayAccess */
                        if (isset($issue_baseline[$file][$type]) && $issue_baseline[$file][$type]['o'] > 0) {
                            /** @psalm-suppress MixedArrayAccess, MixedArgument */
                            if ($issue_baseline[$file][$type]['o'] === count($issue_baseline[$file][$type]['s'])) {
                                /** @psalm-suppress MixedArrayAccess, MixedAssignment */
                                $position = array_search(
                                    str_replace("\r\n", "\n", trim($issue_data->selected_text)),
                                    $issue_baseline[$file][$type]['s'],
                                    true,
                                );

                                if ($position !== false) {
                                    $issue_data->severity = IssueData::SEVERITY_INFO;
                                    /** @psalm-suppress MixedArgument */
                                    array_splice($issue_baseline[$file][$type]['s'], $position, 1);
                                    /** @psalm-suppress MixedArrayAssignment, MixedOperand, MixedAssignment */
                                    $issue_baseline[$file][$type]['o']--;
                                }
                            } else {
                                /** @psalm-suppress MixedArrayAssignment */
                                $issue_baseline[$file][$type]['s'] = [];
                                $issue_data->severity = IssueData::SEVERITY_INFO;
                                /** @psalm-suppress MixedArrayAssignment, MixedOperand, MixedAssignment */
                                $issue_baseline[$file][$type]['o']--;
                            }
                        }
                        return $issue_data;
                    }, $data[$file_path] ?? []),
                    function (IssueData $issue_data) {
                        //Hide Warnings
                        if ($issue_data->severity === IssueData::SEVERITY_INFO &&
                            $this->client->clientConfiguration->hideWarnings
                        ) {
                            return false;
                        }

                        return true;
                    },
                ),
            );

            $this->client->textDocument->publishDiagnostics($uri, array_values($diagnostics), $version);
        }
    }

    /**
     * The shutdown request is sent from the client to the server. It asks the server to shut down, but to not exit
     * (otherwise the response might not be delivered correctly to the client). There is a separate exit notification
     * that asks the server to exit. Clients must not send any notifications other than exit or requests to a server to
     * which they have sent a shutdown request. Clients should also wait with sending the exit notification until they
     * have received a response from the shutdown request.
     */
    public function shutdown(): void
    {
        $this->clientStatus('closing');
        $this->logInfo("Shutting down...");
        $codebase = $this->project_analyzer->getCodebase();
        $scanned_files = $codebase->scanner->getScannedFiles();
        $codebase->file_reference_provider->updateReferenceCache(
            $codebase,
            $scanned_files,
        );
        $this->clientStatus('closed');
    }

    /**
     * A notification to ask the server to exit its process.
     * The server should exit with success code 0 if the shutdown request has been received before;
     * otherwise with error code 1.
     */
    public function exit(): void
    {
        exit(0);
    }


    /**
     * Send log message to the client
     *
     * @psalm-param 1|2|3|4 $type
     * @param int $type The log type:
     *  - 1 = Error
     *  - 2 = Warning
     *  - 3 = Info
     *  - 4 = Log
     * @see MessageType
     * @param string  $message The log message to send to the client.
     * @param mixed[] $context The log context
     */
    public function log(int $type, string $message, array $context = []): void
    {
        $logLevel = $this->client->clientConfiguration->logLevel;
        if ($logLevel === null) {
            return;
        }

        if ($type > $logLevel) {
            return;
        }

        if (!empty($context)) {
            $message .= "\n" . json_encode($context, JSON_PRETTY_PRINT);
        }
        try {
            $this->client->logMessage(
                new LogMessage(
                    $type,
                    $message,
                ),
            );
        } catch (Throwable $err) {
            // do nothing as we could potentially go into a loop here is not careful
            //TODO: Investigate if we can use error_log instead
        }
    }

    /**
     * Log Throwable Error
     */
    public function logThrowable(Throwable $throwable): void
    {
        $this->log(MessageType::ERROR, (string) $throwable);
    }

    /**
     * Log Error message to the client
     */
    public function logError(string $message, array $context = []): void
    {
        $this->log(MessageType::ERROR, $message, $context);
    }

    /**
     * Log Warning message to the client
     */
    public function logWarning(string $message, array $context = []): void
    {
        $this->log(MessageType::WARNING, $message, $context);
    }

    /**
     * Log Info message to the client
     */
    public function logInfo(string $message, array $context = []): void
    {
        $this->log(MessageType::INFO, $message, $context);
    }

    /**
     * Log Debug message to the client
     */
    public function logDebug(string $message, array $context = []): void
    {
        $this->log(MessageType::LOG, $message, $context);
    }

    /**
     * Send status message to client. This is the same as sending a log message,
     * except this is meant for parsing by the client to present status updates in a UI.
     *
     * @param string $status The log message to send to the client. Should not contain colons `:`.
     * @param string|null $additional_info This is additional info that the client
     *                                       can use as part of the display message.
     */
    private function clientStatus(string $status, ?string $additional_info = null): void
    {
        try {
            $this->client->event(
                new LogMessage(
                    MessageType::INFO,
                    $status . (!empty($additional_info) ? ': ' . $additional_info : ''),
                ),
            );
        } catch (Throwable $err) {
            // do nothing
        }
    }

    /**
     * Transforms an absolute file path into a URI as used by the language server protocol.
     */
    public function pathToUri(string $filepath): string
    {
        $filepath = str_replace('\\', '/', $filepath);

        $filepath = $this->path_mapper->mapServerToClient($oldpath = $filepath);
        $this->logDebug('Translated path to URI', ['from' => $oldpath, 'to' => $filepath]);

        $filepath = trim($filepath, '/');
        $parts = explode('/', $filepath);
        // Don't %-encode the colon after a Windows drive letter
        $first = array_shift($parts);
        if (substr($first, -1) !== ':') {
            $first = rawurlencode($first);
        }
        $parts = array_map('rawurlencode', $parts);
        array_unshift($parts, $first);
        $filepath = implode('/', $parts);

        return 'file:///' . $filepath;
    }

    /**
     * Transforms URI into file path
     */
    public function uriToPath(string $uri): string
    {
        $filepath = urldecode($this->getPathPart($uri));

        if (strpos($filepath, ':') !== false) {
            if ($filepath[0] === '/') {
                $filepath = substr($filepath, 1);
            }
            $filepath = str_replace('/', '\\', $filepath);
        }

        $filepath = $this->path_mapper->mapClientToServer($oldpath = $filepath);
        $this->logDebug('Translated URI to path', ['from' => $oldpath, 'to' => $filepath]);

        $realpath = realpath($filepath);
        if ($realpath !== false) {
            return $realpath;
        }

        return $filepath;
    }

    private function getPathPart(string $uri): string
    {
        $fragments = parse_url($uri);
        if ($fragments === false
            || !isset($fragments['scheme'])
            || $fragments['scheme'] !== 'file'
            || !isset($fragments['path'])
        ) {
            throw new InvalidArgumentException("Not a valid file URI: $uri");
        }
        return $fragments['path'];
    }

    // the methods below forward special paths
    // like `$/cancelRequest` to `$this->cancelRequest()`
    // and `$/a/b/c` to `$this->a->b->c()`

    public function __isset(string $prop_name): bool
    {
        return $prop_name === '$';
    }

    /** @return static */
    public function __get(string $_prop_name): self
    {
        return $this;
    }
}<|MERGE_RESOLUTION|>--- conflicted
+++ resolved
@@ -146,10 +146,7 @@
         Codebase $codebase,
         ClientConfiguration $clientConfiguration,
         Progress $progress,
-<<<<<<< HEAD
-=======
         PathMapper $path_mapper
->>>>>>> 3aa9a1dc
     ) {
         parent::__construct($this, '/');
 
@@ -241,12 +238,8 @@
         Config $config,
         ClientConfiguration $clientConfiguration,
         string $base_dir,
-<<<<<<< HEAD
-        bool $inMemory = false,
-=======
         PathMapper $path_mapper,
         bool $inMemory = false
->>>>>>> 3aa9a1dc
     ): void {
         $progress = new Progress();
 
