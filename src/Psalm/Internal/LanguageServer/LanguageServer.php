--- conflicted
+++ resolved
@@ -417,14 +417,7 @@
 
         $serverCapabilities = new ServerCapabilities();
 
-<<<<<<< HEAD
-        //The server provides execute command support.
-        $serverCapabilities->executeCommandProvider = new ExecuteCommandOptions(['test']);
-
         $textDocumentSyncOptions = new TextDocumentSyncOptions();
-=======
-                $textDocumentSyncOptions = new TextDocumentSyncOptions();
->>>>>>> a6e2e31a
 
         //Open and close notifications are sent to the server.
         $textDocumentSyncOptions->openClose = true;
