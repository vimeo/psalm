<?php

declare(strict_types=1);

namespace Psalm\Internal\LanguageServer;

use AdvancedJsonRpc\Dispatcher;
use AdvancedJsonRpc\Error;
use AdvancedJsonRpc\ErrorCode;
use AdvancedJsonRpc\ErrorResponse;
use AdvancedJsonRpc\Request;
use AdvancedJsonRpc\Response;
use AdvancedJsonRpc\SuccessResponse;
use Amp\Loop;
use Amp\Promise;
use Amp\Success;
use Generator;
use InvalidArgumentException;
use JsonMapper;
use LanguageServerProtocol\ClientCapabilities;
use LanguageServerProtocol\ClientInfo;
use LanguageServerProtocol\CodeDescription;
use LanguageServerProtocol\CompletionOptions;
use LanguageServerProtocol\Diagnostic;
use LanguageServerProtocol\DiagnosticSeverity;
use LanguageServerProtocol\ExecuteCommandOptions;
use LanguageServerProtocol\InitializeResult;
use LanguageServerProtocol\InitializeResultServerInfo;
use LanguageServerProtocol\LogMessage;
use LanguageServerProtocol\MessageType;
use LanguageServerProtocol\Position;
use LanguageServerProtocol\Range;
use LanguageServerProtocol\SaveOptions;
use LanguageServerProtocol\ServerCapabilities;
use LanguageServerProtocol\SignatureHelpOptions;
use LanguageServerProtocol\TextDocumentSyncKind;
use LanguageServerProtocol\TextDocumentSyncOptions;
use Psalm\Config;
use Psalm\Internal\Analyzer\IssueData;
use Psalm\Internal\Analyzer\ProjectAnalyzer;
use Psalm\Internal\Composer;
use Psalm\Internal\LanguageServer\Server\TextDocument as ServerTextDocument;
use Psalm\Internal\LanguageServer\Server\Workspace as ServerWorkspace;
use Psalm\Internal\Provider\ClassLikeStorageCacheProvider;
use Psalm\Internal\Provider\FileProvider;
use Psalm\Internal\Provider\FileReferenceCacheProvider;
use Psalm\Internal\Provider\FileStorageCacheProvider;
use Psalm\Internal\Provider\ParserCacheProvider;
use Psalm\Internal\Provider\ProjectCacheProvider;
use Psalm\Internal\Provider\Providers;
use Psalm\IssueBuffer;
use Throwable;

use function Amp\asyncCoroutine;
use function Amp\call;
use function array_combine;
use function array_filter;
use function array_keys;
use function array_map;
use function array_reduce;
use function array_shift;
use function array_unshift;
use function array_values;
use function cli_set_process_title;
use function explode;
use function extension_loaded;
use function fwrite;
use function implode;
use function in_array;
use function ini_get;
use function json_encode;
use function max;
use function parse_url;
use function pcntl_fork;
use function rawurlencode;
use function realpath;
use function str_replace;
use function stream_set_blocking;
use function stream_socket_accept;
use function stream_socket_client;
use function stream_socket_server;
use function strpos;
use function substr;
use function trim;
use function urldecode;

use const JSON_PRETTY_PRINT;
use const STDERR;
use const STDIN;
use const STDOUT;

/**
 * @internal
 */
class LanguageServer extends Dispatcher
{
    /**
     * Handles textDocument/* method calls
     */
    public ?ServerTextDocument $textDocument = null;

    /**
     * Handles workspace/* method calls
     */
    public ?ServerWorkspace $workspace = null;

    protected ProtocolReader $protocolReader;

    protected ProtocolWriter $protocolWriter;

    public LanguageClient $client;

<<<<<<< HEAD
    /**
     * @var ClientCapabilities|null
     */
    public $clientCapabilities;
=======
    protected ProjectAnalyzer $project_analyzer;
>>>>>>> 62db5d4f

    /**
     * @var string|null
     */
<<<<<<< HEAD
    public $trace;
=======
    protected array $onsave_paths_to_analyze = [];
>>>>>>> 62db5d4f

    /**
     * @var ProjectAnalyzer
     */
<<<<<<< HEAD
    protected $project_analyzer;
=======
    protected array $onchange_paths_to_analyze = [];
>>>>>>> 62db5d4f

    /**
     * @var Codebase
     */
<<<<<<< HEAD
    protected $codebase;

    /**
     * The AMP Delay token
     * @var string
     */
    protected $versionedAnalysisDelayToken = '';
=======
    protected array $current_issues = [];

    /**
     * This should actually be a private property on `parent`
     *
     * @psalm-suppress UnusedProperty
     */
    protected JsonMapper $mapper;
>>>>>>> 62db5d4f

    public function __construct(
        ProtocolReader $reader,
        ProtocolWriter $writer,
        ProjectAnalyzer $project_analyzer,
        Codebase $codebase,
        ClientConfiguration $clientConfiguration,
        Progress $progress
    ) {
        parent::__construct($this, '/');

        $progress->setServer($this);

        $this->project_analyzer = $project_analyzer;

        $this->codebase = $codebase;

        $this->protocolWriter = $writer;

        $this->protocolReader = $reader;
        $this->protocolReader->on(
            'close',
            function (): void {
                $this->shutdown();
                $this->exit();
            },
        );
        $this->protocolReader->on(
            'message',
            asyncCoroutine(
                /**
                 * @return Generator<int, Promise, mixed, void>
                 */
                function (Message $msg): Generator {
                    if (!$msg->body) {
                        return;
                    }

                    // Ignore responses, this is the handler for requests and notifications
                    if (Response::isResponse($msg->body)) {
                        return;
                    }

                    $result = null;
                    $error = null;
                    try {
                        // Invoke the method handler to get a result
                        /**
                         * @var Promise|null
                         */
                        $dispatched = $this->dispatch($msg->body);
<<<<<<< HEAD
                        if ($dispatched !== null) {
                            /** @psalm-suppress MixedAssignment */
                            $result = yield $dispatched;
                        } else {
                            $result = null;
                        }
=======
                        $result = yield $dispatched;
>>>>>>> 62db5d4f
                    } catch (Error $e) {
                        // If a ResponseError is thrown, send it back in the Response
                        $error = $e;
                    } catch (Throwable $e) {
                        // If an unexpected error occurred, send back an INTERNAL_ERROR error response
                        $error = new Error(
                            (string) $e,
                            ErrorCode::INTERNAL_ERROR,
                            null,
                            $e,
                        );
                    }
                    if ($error !== null) {
                        $this->logError($error->message);
                    }
                    // Only send a Response for a Request
                    // Notifications do not send Responses
                    /**
                     * @psalm-suppress UndefinedPropertyFetch
                     * @psalm-suppress MixedArgument
                     */
                    if (Request::isRequest($msg->body)) {
                        if ($error !== null) {
                            $responseBody = new ErrorResponse($msg->body->id, $error);
                        } else {
                            $responseBody = new SuccessResponse($msg->body->id, $result);
                        }
                        yield $this->protocolWriter->write(new Message($responseBody));
                    }
                },
            ),
        );

        $this->protocolReader->on(
            'readMessageGroup',
            function (): void {
<<<<<<< HEAD
                //$this->verboseLog('Received message group');
                //$this->doAnalysis();
            }
=======
                $this->doAnalysis();
            },
>>>>>>> 62db5d4f
        );

        $this->client = new LanguageClient($reader, $writer, $this, $clientConfiguration);

        $this->logInfo("Psalm Language Server ".PSALM_VERSION." has started.");
    }

    /**
     * Start the Server
     */
    public static function run(Config $config, ClientConfiguration $clientConfiguration, string $base_dir): void
    {
        $progress = new Progress();

        //no-cache mode does not work in the LSP
        $providers = new Providers(
            new FileProvider,
            new ParserCacheProvider($config),
            new FileStorageCacheProvider($config),
            new ClassLikeStorageCacheProvider($config),
            new FileReferenceCacheProvider($config),
            new ProjectCacheProvider(Composer::getLockFilePath($base_dir))
        );

        $codebase = new Codebase(
            $config,
            $providers,
            $progress
        );

        if ($config->find_unused_variables) {
            $codebase->reportUnusedVariables();
        }

        if ($clientConfiguration->findUnusedCode) {
            $codebase->reportUnusedCode($clientConfiguration->findUnusedCode);
        }

        $project_analyzer = new ProjectAnalyzer(
            $config,
            $providers,
            null,
            [],
            1,
            $progress,
            $codebase
        );

        if ($clientConfiguration->onchangeLineLimit) {
            $project_analyzer->onchange_line_limit = $clientConfiguration->onchangeLineLimit;
        }

        //Setup Project Analyzer
        $project_analyzer->provide_completion = (bool) $clientConfiguration->provideCompletion;

        @cli_set_process_title('Psalm ' . PSALM_VERSION . ' - PHP Language Server');

        if (!$clientConfiguration->TCPServerMode && $clientConfiguration->TCPServerAddress) {
            // Connect to a TCP server
            $socket = stream_socket_client('tcp://' . $clientConfiguration->TCPServerAddress, $errno, $errstr);
            if ($socket === false) {
                fwrite(STDERR, "Could not connect to language client. Error $errno\n$errstr");
                exit(1);
            }
            stream_set_blocking($socket, false);
            new self(
                new ProtocolStreamReader($socket),
                new ProtocolStreamWriter($socket),
                $project_analyzer,
                $codebase,
                $clientConfiguration,
                $progress
            );
            Loop::run();
        } elseif ($clientConfiguration->TCPServerMode && $clientConfiguration->TCPServerAddress) {
            // Run a TCP Server
            $tcpServer = stream_socket_server('tcp://' . $clientConfiguration->TCPServerAddress, $errno, $errstr);
            if ($tcpServer === false) {
                fwrite(STDERR, "Could not listen on {$clientConfiguration->TCPServerAddress}. Error $errno\n$errstr");
                exit(1);
            }
            fwrite(STDOUT, "Server listening on {$clientConfiguration->TCPServerAddress}\n");

            $fork_available = true;
            if (!extension_loaded('pcntl')) {
                fwrite(STDERR, "PCNTL is not available. Only a single connection will be accepted\n");
                $fork_available = false;
            }

            $disabled_functions = array_map('trim', explode(',', ini_get('disable_functions')));
            if (in_array('pcntl_fork', $disabled_functions)) {
                fwrite(
                    STDERR,
                    "pcntl_fork() is disabled by php configuration (disable_functions directive)."
                    . " Only a single connection will be accepted\n"
                );
                $fork_available = false;
            }

            while ($socket = stream_socket_accept($tcpServer, -1)) {
                fwrite(STDOUT, "Connection accepted\n");
                stream_set_blocking($socket, false);
                if ($fork_available) {
                    // If PCNTL is available, fork a child process for the connection
                    // An exit notification will only terminate the child process
                    $pid = pcntl_fork();
                    if ($pid === -1) {
                        fwrite(STDERR, "Could not fork\n");
                        exit(1);
                    }

                    if ($pid === 0) {
                        // Child process
                        $reader = new ProtocolStreamReader($socket);
                        $reader->on(
                            'close',
                            function (): void {
                                fwrite(STDOUT, "Connection closed\n");
                            }
                        );
                        new self(
                            $reader,
                            new ProtocolStreamWriter($socket),
                            $project_analyzer,
                            $codebase,
                            $clientConfiguration,
                            $progress
                        );
                        // Just for safety
                        exit(0);
                    }
                } else {
                    // If PCNTL is not available, we only accept one connection.
                    // An exit notification will terminate the server
                    new LanguageServer(
                        new ProtocolStreamReader($socket),
                        new ProtocolStreamWriter($socket),
                        $project_analyzer,
                        $codebase,
                        $clientConfiguration,
                        $progress
                    );
                    Loop::run();
                }
            }
        } else {
            // Use STDIO
            stream_set_blocking(STDIN, false);
            new LanguageServer(
                new ProtocolStreamReader(STDIN),
                new ProtocolStreamWriter(STDOUT),
                $project_analyzer,
                $codebase,
                $clientConfiguration,
                $progress
            );
            Loop::run();
        }
    }

    /**
     * The initialize request is sent as the first request from the client to the server.
     *
     * @param ClientCapabilities $capabilities The capabilities provided by the client (editor)
     * @param int|null $processId The process Id of the parent process that started the server.
     * Is null if the process has not been started by another process. If the parent process is
     * not alive then the server should exit (see exit notification) its process.
     * @param ClientInfo|null $clientInfo Information about the client
     * @param string|null $locale  The locale the client is currently showing the user interface
     * in. This must not necessarily be the locale of the operating
     * system.
     * @param string|null $rootPath The rootPath of the workspace. Is null if no folder is open.
     * @param mixed $initializationOptions
     * @param string|null $trace The initial trace setting. If omitted trace is disabled ('off').
     * @param array|null $workspaceFolders The workspace folders configured in the client when
     * the server starts. This property is only available if the client supports workspace folders.
     * It can be `null` if the client supports workspace folders but none are
     * configured.
     * @psalm-return Promise<InitializeResult>
     * @psalm-suppress PossiblyUnusedMethod
     */
    public function initialize(
        ClientCapabilities $capabilities,
        ?int $processId = null,
        ?ClientInfo $clientInfo = null,
        ?string $locale = null,
        ?string $rootPath = null,
        ?string $rootUri = null,
        $initializationOptions = null,
        ?string $trace = null
        //?array $workspaceFolders = null //error in json-dispatcher
    ): Promise {
        $this->clientCapabilities = $capabilities;
        $this->trace = $trace;
        return call(
            /** @return Generator<int, true, mixed, InitializeResult> */
<<<<<<< HEAD
            function () {
                $this->logInfo("Initializing...");
=======
            function (): Generator {
                $this->verboseLog("Initializing...");
>>>>>>> 62db5d4f
                $this->clientStatus('initializing');

                // Eventually, this might block on something. Leave it as a generator.
                /** @psalm-suppress TypeDoesNotContainType */
                if (false) {
                    yield true;
                }

                $this->project_analyzer->serverMode($this);

                $this->logInfo("Initializing: Getting code base...");
                $this->clientStatus('initializing', 'getting code base');

                $this->logInfo("Initializing: Scanning files ({$this->project_analyzer->threads} Threads)...");
                $this->clientStatus('initializing', 'scanning files');
                $this->codebase->scanFiles($this->project_analyzer->threads);

                $this->logInfo("Initializing: Registering stub files...");
                $this->clientStatus('initializing', 'registering stub files');
                $this->codebase->config->visitStubFiles($this->codebase, $this->project_analyzer->progress);

                if ($this->textDocument === null) {
                    $this->textDocument = new ServerTextDocument(
                        $this,
<<<<<<< HEAD
                        $this->codebase,
                        $this->project_analyzer
=======
                        $codebase,
                        $this->project_analyzer,
>>>>>>> 62db5d4f
                    );
                }

                if ($this->workspace === null) {
                    $this->workspace = new ServerWorkspace(
                        $this,
<<<<<<< HEAD
                        $this->codebase,
                        $this->project_analyzer
=======
                        $codebase,
                        $this->project_analyzer,
>>>>>>> 62db5d4f
                    );
                }

                $serverCapabilities = new ServerCapabilities();

                //The server provides execute command support.
                $serverCapabilities->executeCommandProvider = new ExecuteCommandOptions(['test']);

                $textDocumentSyncOptions = new TextDocumentSyncOptions();

                //Open and close notifications are sent to the server.
                $textDocumentSyncOptions->openClose = true;

                $saveOptions = new SaveOptions();
                //The client is supposed to include the content on save.
                $saveOptions->includeText = true;
                $textDocumentSyncOptions->save = $saveOptions;

                /**
                 * Change notifications are sent to the server. See
                 * TextDocumentSyncKind.None, TextDocumentSyncKind.Full and
                 * TextDocumentSyncKind.Incremental. If omitted it defaults to
                 * TextDocumentSyncKind.None.
                 */
                if ($this->project_analyzer->onchange_line_limit === 0) {
                    /**
                     * Documents should not be synced at all.
                     */
                    $textDocumentSyncOptions->change = TextDocumentSyncKind::NONE;
                } else {
                    /**
                     * Documents are synced by always sending the full content
                     * of the document.
                     */
                    $textDocumentSyncOptions->change = TextDocumentSyncKind::FULL;
                }

                /**
                 * Defines how text documents are synced. Is either a detailed structure
                 * defining each notification or for backwards compatibility the
                 * TextDocumentSyncKind number. If omitted it defaults to
                 * `TextDocumentSyncKind.None`.
                 */
                $serverCapabilities->textDocumentSync = $textDocumentSyncOptions;

                /**
                 * The server provides document symbol support.
                 * Support "Find all symbols"
                 */
                $serverCapabilities->documentSymbolProvider = false;
                /**
                 * The server provides workspace symbol support.
                 * Support "Find all symbols in workspace"
                 */
                $serverCapabilities->workspaceSymbolProvider = false;
                /**
                 * The server provides goto definition support.
                 * Support "Go to definition"
                 */
                $serverCapabilities->definitionProvider = true;
                /**
                 * The server provides find references support.
                 * Support "Find all references"
                 */
                $serverCapabilities->referencesProvider = false;
                /**
                 * The server provides hover support.
                 * Support "Hover"
                 */
                $serverCapabilities->hoverProvider = true;

                /**
                 * The server provides completion support.
                 * Support "Completion"
                 */
                if ($this->project_analyzer->provide_completion) {
                    $serverCapabilities->completionProvider = new CompletionOptions();
                    /**
                     * The server provides support to resolve additional
                     * information for a completion item.
                     */
                    $serverCapabilities->completionProvider->resolveProvider = false;
                    /**
                     * Most tools trigger completion request automatically without explicitly
                     * requesting it using a keyboard shortcut (e.g. Ctrl+Space). Typically they
                     * do so when the user starts to type an identifier. For example if the user
                     * types `c` in a JavaScript file code complete will automatically pop up
                     * present `console` besides others as a completion item. Characters that
                     * make up identifiers don't need to be listed here.
                     *
                     * If code complete should automatically be trigger on characters not being
                     * valid inside an identifier (for example `.` in JavaScript) list them in
                     * `triggerCharacters`.
                     */
                    $serverCapabilities->completionProvider->triggerCharacters = ['$', '>', ':',"[", "(", ",", " "];
                }

                /**
                 * Whether code action supports the `data` property which is
                 * preserved between a `textDocument/codeAction` and a
                 * `codeAction/resolve` request.
                 *
                 * Support "Code Actions" if we support data
                 *
                 * @since LSP 3.16.0
                 */
                if ($this->clientCapabilities &&
                    $this->clientCapabilities->textDocument &&
                    $this->clientCapabilities->textDocument->publishDiagnostics &&
                    $this->clientCapabilities->textDocument->publishDiagnostics->dataSupport
                ) {
                    $serverCapabilities->codeActionProvider = true;
                }

                /**
                 * The server provides signature help support.
                 */
                $serverCapabilities->signatureHelpProvider = new SignatureHelpOptions(['(', ',']);

                $this->logInfo("Initializing: Complete.");
                $this->clientStatus('initialized');
<<<<<<< HEAD

                /**
                 * Information about the server.
                 *
                 * @since LSP 3.15.0
                 */
                $initializeResultServerInfo = new InitializeResultServerInfo('Psalm Language Server', PSALM_VERSION);

                return new InitializeResult($serverCapabilities, $initializeResultServerInfo);
            }
        );
    }

    /**
     * The initialized notification is sent from the client to the server after the client received the result of the
     * initialize request but before the client is sending any other request or notification to the server.
     * The server can use the initialized notification for example to dynamically register capabilities.
     * The initialized notification may only be sent once.
     *
=======
                return new InitializeResult($serverCapabilities);
            },
        );
    }

    /**
>>>>>>> 62db5d4f
     * @psalm-suppress PossiblyUnusedMethod
     */
    public function initialized(): void
    {
        try {
            $this->client->refreshConfiguration();
        } catch (Throwable $e) {
            $this->logError((string) $e);
        }
        $this->clientStatus('running');
    }

    /**
     * Queue Change File Analysis
     * @param string $file_path
     * @param string $uri
     */
    public function queueChangeFileAnalysis(string $file_path, string $uri, ?int $version = null): void
    {
        $this->doVersionedAnalysisDebounce([$file_path => $uri], $version);
    }

    /**
     * Queue Open File Analysis
     * @param string $file_path
     * @param string $uri
     */
    public function queueOpenFileAnalysis(string $file_path, string $uri, ?int $version = null): void
    {
        $this->doVersionedAnalysis([$file_path => $uri], $version);
    }

    /**
     * Queue Closed File Analysis
     * @param string $file_path
     * @param string $uri
     */
    public function queueClosedFileAnalysis(string $file_path, string $uri): void
    {
        $this->doVersionedAnalysis([$file_path => $uri]);
    }

    /**
     * Queue Saved File Analysis
     * @param string $file_path
     * @param string $uri
     */
    public function queueSaveFileAnalysis(string $file_path, string $uri): void
    {
        $this->queueFileAnalysisWithOpenedFiles([$file_path => $uri]);
    }

    /**
     * Queue File Analysis appending any opened files
     *
     * This allows for reanalysis of files that have been opened
     * @param array<string, string> $files
     */
    public function queueFileAnalysisWithOpenedFiles(array $files = []): void
    {
        /** @var array<string, string> $opened */
        $opened = array_reduce(
            $this->project_analyzer->getCodebase()->file_provider->getOpenFilesPath(),
            function (array $opened, string $file_path) {
                $opened[$file_path] = $this->pathToUri($file_path);
                return $opened;
            },
            $files
        );

        $this->doVersionedAnalysis($opened);
    }

    /**
     * Debounced Queue File Analysis with optional version
     *
     * @param array<string, string> $files
     * @param int|null $version
     */
    public function doVersionedAnalysisDebounce(array $files, ?int $version = null): void
    {
        Loop::cancel($this->versionedAnalysisDelayToken);
        if ($this->client->clientConfiguration->onChangeDebounceMs === null) {
            $this->doVersionedAnalysis($files, $version);
        } else {
            /** @psalm-suppress MixedAssignment,UnusedPsalmSuppress */
            $this->versionedAnalysisDelayToken = Loop::delay(
                $this->client->clientConfiguration->onChangeDebounceMs,
                function () use ($files, $version) {
                    return $this->doVersionedAnalysis($files, $version);
                }
            );
        }
    }

    /**
     * Queue File Analysis with optional version
     *
     * @param array<string, string> $files
     * @param int|null $version
     */
    public function doVersionedAnalysis(array $files, ?int $version = null): void
    {
        Loop::cancel($this->versionedAnalysisDelayToken);
        try {
            $this->logDebug("Doing Analysis from version: $version");
            $this->codebase->reloadFiles(
                $this->project_analyzer,
                array_keys($files)
            );

<<<<<<< HEAD
            $this->codebase->analyzer->addFilesToAnalyze(
                array_combine(array_keys($files), array_keys($files))
=======
            $all_file_paths_to_analyze = array_keys($all_files_to_analyze);
            $codebase->analyzer->addFilesToAnalyze(
                array_combine($all_file_paths_to_analyze, $all_file_paths_to_analyze),
>>>>>>> 62db5d4f
            );

            $this->logDebug("Reloading Files");
            $this->codebase->analyzer->analyzeFiles($this->project_analyzer, 1, false);

            $this->emitVersionedIssues($files, $version);
        } catch (Throwable $e) {
            $this->logError((string) $e);
        }
    }

    /**
<<<<<<< HEAD
     * Emit Publish Diagnostics
     *
     * @param array<string, string> $files
     * @param int|null $version
=======
     * @param array<string, string> $uris
>>>>>>> 62db5d4f
     */
    public function emitVersionedIssues(array $files, ?int $version = null): void
    {
        $this->logDebug("Perform Analysis", [
            'files' => array_keys($files),
            'version' => $version
        ]);

<<<<<<< HEAD
        $data = IssueBuffer::clear();
        foreach ($files as $file_path => $uri) {
            //Dont report errors in files we are not watching
            if (!$this->project_analyzer->getCodebase()->config->isInProjectDirs($file_path)) {
                continue;
            }
            $diagnostics = array_map(
                function (IssueData $issue_data): Diagnostic {
                    //$check_name = $issue->check_name;
                    $description = $issue_data->message;
                    $severity = $issue_data->severity;

                    $start_line = max($issue_data->line_from, 1);
                    $end_line = $issue_data->line_to;
                    $start_column = $issue_data->column_from;
                    $end_column = $issue_data->column_to;
                    // Language server has 0 based lines and columns, phan has 1-based lines and columns.
                    $range = new Range(
                        new Position($start_line - 1, $start_column - 1),
                        new Position($end_line - 1, $end_column - 1)
                    );
                    switch ($severity) {
                        case Config::REPORT_INFO:
                            $diagnostic_severity = DiagnosticSeverity::WARNING;
                            break;
                        case Config::REPORT_ERROR:
                        default:
                            $diagnostic_severity = DiagnosticSeverity::ERROR;
                            break;
                    }
                    $diagnostic = new Diagnostic(
                        $description,
                        $range,
                        null,
                        $diagnostic_severity,
                        'psalm'
                    );

                    $diagnostic->data = [
                        'type' => $issue_data->type,
                        'snippet' => $issue_data->snippet,
                        'line_from' => $issue_data->line_from,
                        'line_to' => $issue_data->line_to
                    ];

                    $diagnostic->code = $issue_data->shortcode;

                    /**
                     * Client supports a codeDescription property
                     *
                     * @since LSP 3.16.0
                     */
                    if ($this->clientCapabilities !== null &&
                        $this->clientCapabilities->textDocument &&
                        $this->clientCapabilities->textDocument->publishDiagnostics &&
                        $this->clientCapabilities->textDocument->publishDiagnostics->codeDescriptionSupport
                    ) {
                        $diagnostic->codeDescription = new CodeDescription($issue_data->link);
                    }

                    return $diagnostic;
                },
                array_filter(
                    $data[$file_path] ?? [],
                    function (IssueData $issue_data) {
                        //Hide Warnings
                        if ($issue_data->severity === Config::REPORT_INFO &&
                            $this->client->clientConfiguration->hideWarnings
                        ) {
                            return false;
                        }

                        return true;
                    }
                )
            );
=======
        foreach ($uris as $file_path => $uri) {
            $diagnostics = [];

            foreach (($data[$file_path] ?? []) as $issue_data) {
                //$check_name = $issue->check_name;
                $description = $issue_data->message;
                $severity = $issue_data->severity;

                $start_line = max($issue_data->line_from, 1);
                $end_line = $issue_data->line_to;
                $start_column = $issue_data->column_from;
                $end_column = $issue_data->column_to;
                // Language server has 0 based lines and columns, phan has 1-based lines and columns.
                $range = new Range(
                    new Position($start_line - 1, $start_column - 1),
                    new Position($end_line - 1, $end_column - 1),
                );
                switch ($severity) {
                    case Config::REPORT_INFO:
                        $diagnostic_severity = DiagnosticSeverity::WARNING;
                        break;
                    case Config::REPORT_ERROR:
                    default:
                        $diagnostic_severity = DiagnosticSeverity::ERROR;
                        break;
                }
                $diagnostic = new Diagnostic(
                    $description,
                    $range,
                    null,
                    $diagnostic_severity,
                    'Psalm',
                );

                //$code = 'PS' . \str_pad((string) $issue_data->shortcode, 3, "0", \STR_PAD_LEFT);
                $code = $issue_data->link;

                if ($this->project_analyzer->language_server_use_extended_diagnostic_codes) {
                    // Added in VSCode 1.43.0 and will be part of the LSP 3.16.0 standard.
                    // Since this new functionality is not backwards compatible, we use a
                    // configuration option so the end user must opt in to it using the cli argument.
                    // https://github.com/microsoft/vscode/blob/1.43.0/src/vs/vscode.d.ts#L4688-L4699

                    /** @psalm-suppress InvalidPropertyAssignmentValue */
                    $diagnostic->code = [
                        "value" => $code,
                        "target" => $issue_data->link,
                    ];
                } else {
                    // the Diagnostic constructor only takes `int` for the code, but the property can be
                    // `int` or `string`, so we set the property directly because we want to use a `string`
                    /** @psalm-suppress InvalidPropertyAssignmentValue */
                    $diagnostic->code = $code;
                }

                $diagnostics[] = $diagnostic;
            }
>>>>>>> 62db5d4f

            $this->client->textDocument->publishDiagnostics($uri, array_values($diagnostics), $version);
        }
    }

    /**
<<<<<<< HEAD
     * The shutdown request is sent from the client to the server. It asks the server to shut down, but to not exit
     * (otherwise the response might not be delivered correctly to the client). There is a separate exit notification
     * that asks the server to exit. Clients must not send any notifications other than exit or requests to a server to
     * which they have sent a shutdown request. Clients should also wait with sending the exit notification until they
     * have received a response from the shutdown request.
=======
     * The shutdown request is sent from the client to the server. It asks the server to shut down,
     * but to not exit (otherwise the response might not be delivered correctly to the client).
     * There is a separate exit notification that asks the server to exit.
>>>>>>> 62db5d4f
     *
     * @psalm-suppress PossiblyUnusedReturnValue
     */
    public function shutdown(): Promise
    {
        $this->clientStatus('closing');
        $this->logInfo("Shutting down...");
        $codebase = $this->project_analyzer->getCodebase();
        $scanned_files = $codebase->scanner->getScannedFiles();
        $codebase->file_reference_provider->updateReferenceCache(
            $codebase,
            $scanned_files,
        );
        $this->clientStatus('closed');
        return new Success(null);
    }

    /**
     * A notification to ask the server to exit its process.
<<<<<<< HEAD
     * The server should exit with success code 0 if the shutdown request has been received before;
     * otherwise with error code 1.
     *
=======
>>>>>>> 62db5d4f
     */
    public function exit(): void
    {
        exit(0);
    }


    /**
     * Send log message to the client
     *
     * @psalm-param 1|2|3|4 $type
     * @param int $type The log type:
     *  - 1 = Error
     *  - 2 = Warning
     *  - 3 = Info
     *  - 4 = Log
     * @see MessageType
     * @param string  $message The log message to send to the client.
     * @param mixed[] $context The log context
     */
    public function log(int $type, string $message, array $context = []): void
    {
<<<<<<< HEAD
        $logLevel = $this->client->clientConfiguration->logLevel;
        if ($logLevel === null) {
            return;
=======
        if ($this->project_analyzer->language_server_verbose) {
            try {
                $this->client->logMessage(
                    '[Psalm ' .PSALM_VERSION. ' - PHP Language Server] ' . $message,
                    $type,
                );
            } catch (Throwable $err) {
                // do nothing
            }
>>>>>>> 62db5d4f
        }

        if ($type > $logLevel) {
            return;
        }

        if (!empty($context)) {
            $message .= "\n" . json_encode($context, JSON_PRETTY_PRINT);
        }
        try {
            $this->client->logMessage(
                new LogMessage(
                    $type,
                    $message
                )
            );
        } catch (Throwable $err) {
            // do nothing as we could potentially go into a loop here is not careful
            //TODO: Investigate if we can use error_log instead
        }
    }

    /**
     * Log Throwable Error
     *
     * @param Throwable $throwable
     */
    public function logThrowable(Throwable $throwable): void
    {
        $this->log(MessageType::ERROR, (string) $throwable);
    }

    /**
     * Log Error message to the client
     *
     * @param string $message
     * @param array $context
     */
    public function logError(string $message, array $context = []): void
    {
        $this->log(MessageType::ERROR, $message, $context);
    }

    /**
     * Log Warning message to the client
     *
     * @param string $message
     * @param array $context
     * @psalm-suppress PossiblyUnusedMethod
     */
    public function logWarning(string $message, array $context = []): void
    {
        $this->log(MessageType::WARNING, $message, $context);
    }

    /**
     * Log Info message to the client
     *
     * @param string $message
     * @param array $context
     */
    public function logInfo(string $message, array $context = []): void
    {
        $this->log(MessageType::INFO, $message, $context);
    }

    /**
     * Log Debug message to the client
     *
     * @param string $message
     * @param array $context
     */
    public function logDebug(string $message, array $context = []): void
    {
        $this->log(MessageType::LOG, $message, $context);
    }

    /**
     * Send status message to client. This is the same as sending a log message,
     * except this is meant for parsing by the client to present status updates in a UI.
     *
     * @param string $status The log message to send to the client. Should not contain colons `:`.
     * @param string|null $additional_info This is additional info that the client
     *                                       can use as part of the display message.
     */
    private function clientStatus(string $status, ?string $additional_info = null): void
    {
        try {
<<<<<<< HEAD
            $this->client->event(
                new LogMessage(
                    MessageType::INFO,
                    $status . (!empty($additional_info) ? ': ' . $additional_info : '')
                )
=======
            // here we send a notification to the client using the telemetry notification method
            $this->client->logMessage(
                $status . (!empty($additional_info) ? ': ' . $additional_info : ''),
                3,
                'telemetry/event',
>>>>>>> 62db5d4f
            );
        } catch (Throwable $err) {
            // do nothing
        }
    }

    /**
     * Transforms an absolute file path into a URI as used by the language server protocol.
     *
     * @param string $filepath
     * @psalm-pure
     */
    public static function pathToUri(string $filepath): string
    {
        $filepath = trim(str_replace('\\', '/', $filepath), '/');
        $parts = explode('/', $filepath);
        // Don't %-encode the colon after a Windows drive letter
        $first = array_shift($parts);
        if (substr($first, -1) !== ':') {
            $first = rawurlencode($first);
        }
        $parts = array_map('rawurlencode', $parts);
        array_unshift($parts, $first);
        $filepath = implode('/', $parts);

        return 'file:///' . $filepath;
    }

    /**
     * Transforms URI into file path
<<<<<<< HEAD
     *
     * @param string $uri
=======
>>>>>>> 62db5d4f
     */
    public static function uriToPath(string $uri): string
    {
        $fragments = parse_url($uri);
        if ($fragments === false
            || !isset($fragments['scheme'])
            || $fragments['scheme'] !== 'file'
            || !isset($fragments['path'])
        ) {
            throw new InvalidArgumentException("Not a valid file URI: $uri");
        }

        $filepath = urldecode($fragments['path']);

        if (strpos($filepath, ':') !== false) {
            if ($filepath[0] === '/') {
                $filepath = substr($filepath, 1);
            }
            $filepath = str_replace('/', '\\', $filepath);
        }

        $realpath = realpath($filepath);
        if ($realpath !== false) {
            return $realpath;
        }

        return $filepath;
    }
}<|MERGE_RESOLUTION|>--- conflicted
+++ resolved
@@ -35,6 +35,7 @@
 use LanguageServerProtocol\SignatureHelpOptions;
 use LanguageServerProtocol\TextDocumentSyncKind;
 use LanguageServerProtocol\TextDocumentSyncOptions;
+use Psalm\Codebase;
 use Psalm\Config;
 use Psalm\Internal\Analyzer\IssueData;
 use Psalm\Internal\Analyzer\ProjectAnalyzer;
@@ -110,46 +111,19 @@
 
     public LanguageClient $client;
 
-<<<<<<< HEAD
-    /**
-     * @var ClientCapabilities|null
-     */
-    public $clientCapabilities;
-=======
+    public ?ClientCapabilities $clientCapabilities = null;
+
+    public ?string $trace = null;
+
     protected ProjectAnalyzer $project_analyzer;
->>>>>>> 62db5d4f
-
-    /**
-     * @var string|null
-     */
-<<<<<<< HEAD
-    public $trace;
-=======
+
+    protected Codebase $codebase;
     protected array $onsave_paths_to_analyze = [];
->>>>>>> 62db5d4f
-
-    /**
-     * @var ProjectAnalyzer
-     */
-<<<<<<< HEAD
-    protected $project_analyzer;
-=======
-    protected array $onchange_paths_to_analyze = [];
->>>>>>> 62db5d4f
-
-    /**
-     * @var Codebase
-     */
-<<<<<<< HEAD
-    protected $codebase;
 
     /**
      * The AMP Delay token
-     * @var string
-     */
-    protected $versionedAnalysisDelayToken = '';
-=======
-    protected array $current_issues = [];
+     */
+    protected string $versionedAnalysisDelayToken = '';
 
     /**
      * This should actually be a private property on `parent`
@@ -157,7 +131,6 @@
      * @psalm-suppress UnusedProperty
      */
     protected JsonMapper $mapper;
->>>>>>> 62db5d4f
 
     public function __construct(
         ProtocolReader $reader,
@@ -209,16 +182,12 @@
                          * @var Promise|null
                          */
                         $dispatched = $this->dispatch($msg->body);
-<<<<<<< HEAD
                         if ($dispatched !== null) {
                             /** @psalm-suppress MixedAssignment */
                             $result = yield $dispatched;
                         } else {
                             $result = null;
                         }
-=======
-                        $result = yield $dispatched;
->>>>>>> 62db5d4f
                     } catch (Error $e) {
                         // If a ResponseError is thrown, send it back in the Response
                         $error = $e;
@@ -255,14 +224,9 @@
         $this->protocolReader->on(
             'readMessageGroup',
             function (): void {
-<<<<<<< HEAD
                 //$this->verboseLog('Received message group');
                 //$this->doAnalysis();
-            }
-=======
-                $this->doAnalysis();
             },
->>>>>>> 62db5d4f
         );
 
         $this->client = new LanguageClient($reader, $writer, $this, $clientConfiguration);
@@ -284,13 +248,13 @@
             new FileStorageCacheProvider($config),
             new ClassLikeStorageCacheProvider($config),
             new FileReferenceCacheProvider($config),
-            new ProjectCacheProvider(Composer::getLockFilePath($base_dir))
+            new ProjectCacheProvider(Composer::getLockFilePath($base_dir)),
         );
 
         $codebase = new Codebase(
             $config,
             $providers,
-            $progress
+            $progress,
         );
 
         if ($config->find_unused_variables) {
@@ -308,7 +272,7 @@
             [],
             1,
             $progress,
-            $codebase
+            $codebase,
         );
 
         if ($clientConfiguration->onchangeLineLimit) {
@@ -334,7 +298,7 @@
                 $project_analyzer,
                 $codebase,
                 $clientConfiguration,
-                $progress
+                $progress,
             );
             Loop::run();
         } elseif ($clientConfiguration->TCPServerMode && $clientConfiguration->TCPServerAddress) {
@@ -357,7 +321,7 @@
                 fwrite(
                     STDERR,
                     "pcntl_fork() is disabled by php configuration (disable_functions directive)."
-                    . " Only a single connection will be accepted\n"
+                    . " Only a single connection will be accepted\n",
                 );
                 $fork_available = false;
             }
@@ -381,7 +345,7 @@
                             'close',
                             function (): void {
                                 fwrite(STDOUT, "Connection closed\n");
-                            }
+                            },
                         );
                         new self(
                             $reader,
@@ -389,7 +353,7 @@
                             $project_analyzer,
                             $codebase,
                             $clientConfiguration,
-                            $progress
+                            $progress,
                         );
                         // Just for safety
                         exit(0);
@@ -403,7 +367,7 @@
                         $project_analyzer,
                         $codebase,
                         $clientConfiguration,
-                        $progress
+                        $progress,
                     );
                     Loop::run();
                 }
@@ -417,7 +381,7 @@
                 $project_analyzer,
                 $codebase,
                 $clientConfiguration,
-                $progress
+                $progress,
             );
             Loop::run();
         }
@@ -459,13 +423,8 @@
         $this->trace = $trace;
         return call(
             /** @return Generator<int, true, mixed, InitializeResult> */
-<<<<<<< HEAD
             function () {
                 $this->logInfo("Initializing...");
-=======
-            function (): Generator {
-                $this->verboseLog("Initializing...");
->>>>>>> 62db5d4f
                 $this->clientStatus('initializing');
 
                 // Eventually, this might block on something. Leave it as a generator.
@@ -490,26 +449,16 @@
                 if ($this->textDocument === null) {
                     $this->textDocument = new ServerTextDocument(
                         $this,
-<<<<<<< HEAD
                         $this->codebase,
-                        $this->project_analyzer
-=======
-                        $codebase,
                         $this->project_analyzer,
->>>>>>> 62db5d4f
                     );
                 }
 
                 if ($this->workspace === null) {
                     $this->workspace = new ServerWorkspace(
                         $this,
-<<<<<<< HEAD
                         $this->codebase,
-                        $this->project_analyzer
-=======
-                        $codebase,
                         $this->project_analyzer,
->>>>>>> 62db5d4f
                     );
                 }
 
@@ -631,7 +580,6 @@
 
                 $this->logInfo("Initializing: Complete.");
                 $this->clientStatus('initialized');
-<<<<<<< HEAD
 
                 /**
                  * Information about the server.
@@ -641,7 +589,7 @@
                 $initializeResultServerInfo = new InitializeResultServerInfo('Psalm Language Server', PSALM_VERSION);
 
                 return new InitializeResult($serverCapabilities, $initializeResultServerInfo);
-            }
+            },
         );
     }
 
@@ -651,14 +599,6 @@
      * The server can use the initialized notification for example to dynamically register capabilities.
      * The initialized notification may only be sent once.
      *
-=======
-                return new InitializeResult($serverCapabilities);
-            },
-        );
-    }
-
-    /**
->>>>>>> 62db5d4f
      * @psalm-suppress PossiblyUnusedMethod
      */
     public function initialized(): void
@@ -673,8 +613,6 @@
 
     /**
      * Queue Change File Analysis
-     * @param string $file_path
-     * @param string $uri
      */
     public function queueChangeFileAnalysis(string $file_path, string $uri, ?int $version = null): void
     {
@@ -683,8 +621,6 @@
 
     /**
      * Queue Open File Analysis
-     * @param string $file_path
-     * @param string $uri
      */
     public function queueOpenFileAnalysis(string $file_path, string $uri, ?int $version = null): void
     {
@@ -693,8 +629,6 @@
 
     /**
      * Queue Closed File Analysis
-     * @param string $file_path
-     * @param string $uri
      */
     public function queueClosedFileAnalysis(string $file_path, string $uri): void
     {
@@ -703,8 +637,6 @@
 
     /**
      * Queue Saved File Analysis
-     * @param string $file_path
-     * @param string $uri
      */
     public function queueSaveFileAnalysis(string $file_path, string $uri): void
     {
@@ -715,6 +647,7 @@
      * Queue File Analysis appending any opened files
      *
      * This allows for reanalysis of files that have been opened
+     *
      * @param array<string, string> $files
      */
     public function queueFileAnalysisWithOpenedFiles(array $files = []): void
@@ -726,7 +659,7 @@
                 $opened[$file_path] = $this->pathToUri($file_path);
                 return $opened;
             },
-            $files
+            $files,
         );
 
         $this->doVersionedAnalysis($opened);
@@ -736,7 +669,6 @@
      * Debounced Queue File Analysis with optional version
      *
      * @param array<string, string> $files
-     * @param int|null $version
      */
     public function doVersionedAnalysisDebounce(array $files, ?int $version = null): void
     {
@@ -747,9 +679,7 @@
             /** @psalm-suppress MixedAssignment,UnusedPsalmSuppress */
             $this->versionedAnalysisDelayToken = Loop::delay(
                 $this->client->clientConfiguration->onChangeDebounceMs,
-                function () use ($files, $version) {
-                    return $this->doVersionedAnalysis($files, $version);
-                }
+                fn() => $this->doVersionedAnalysis($files, $version),
             );
         }
     }
@@ -758,7 +688,6 @@
      * Queue File Analysis with optional version
      *
      * @param array<string, string> $files
-     * @param int|null $version
      */
     public function doVersionedAnalysis(array $files, ?int $version = null): void
     {
@@ -767,17 +696,11 @@
             $this->logDebug("Doing Analysis from version: $version");
             $this->codebase->reloadFiles(
                 $this->project_analyzer,
-                array_keys($files)
+                array_keys($files),
             );
 
-<<<<<<< HEAD
             $this->codebase->analyzer->addFilesToAnalyze(
-                array_combine(array_keys($files), array_keys($files))
-=======
-            $all_file_paths_to_analyze = array_keys($all_files_to_analyze);
-            $codebase->analyzer->addFilesToAnalyze(
-                array_combine($all_file_paths_to_analyze, $all_file_paths_to_analyze),
->>>>>>> 62db5d4f
+                array_combine(array_keys($files), array_keys($files)),
             );
 
             $this->logDebug("Reloading Files");
@@ -790,23 +713,17 @@
     }
 
     /**
-<<<<<<< HEAD
      * Emit Publish Diagnostics
      *
      * @param array<string, string> $files
-     * @param int|null $version
-=======
-     * @param array<string, string> $uris
->>>>>>> 62db5d4f
      */
     public function emitVersionedIssues(array $files, ?int $version = null): void
     {
         $this->logDebug("Perform Analysis", [
             'files' => array_keys($files),
-            'version' => $version
+            'version' => $version,
         ]);
 
-<<<<<<< HEAD
         $data = IssueBuffer::clear();
         foreach ($files as $file_path => $uri) {
             //Dont report errors in files we are not watching
@@ -826,7 +743,7 @@
                     // Language server has 0 based lines and columns, phan has 1-based lines and columns.
                     $range = new Range(
                         new Position($start_line - 1, $start_column - 1),
-                        new Position($end_line - 1, $end_column - 1)
+                        new Position($end_line - 1, $end_column - 1),
                     );
                     switch ($severity) {
                         case Config::REPORT_INFO:
@@ -842,14 +759,14 @@
                         $range,
                         null,
                         $diagnostic_severity,
-                        'psalm'
+                        'psalm',
                     );
 
                     $diagnostic->data = [
                         'type' => $issue_data->type,
                         'snippet' => $issue_data->snippet,
                         'line_from' => $issue_data->line_from,
-                        'line_to' => $issue_data->line_to
+                        'line_to' => $issue_data->line_to,
                     ];
 
                     $diagnostic->code = $issue_data->shortcode;
@@ -880,85 +797,20 @@
                         }
 
                         return true;
-                    }
-                )
+                    },
+                ),
             );
-=======
-        foreach ($uris as $file_path => $uri) {
-            $diagnostics = [];
-
-            foreach (($data[$file_path] ?? []) as $issue_data) {
-                //$check_name = $issue->check_name;
-                $description = $issue_data->message;
-                $severity = $issue_data->severity;
-
-                $start_line = max($issue_data->line_from, 1);
-                $end_line = $issue_data->line_to;
-                $start_column = $issue_data->column_from;
-                $end_column = $issue_data->column_to;
-                // Language server has 0 based lines and columns, phan has 1-based lines and columns.
-                $range = new Range(
-                    new Position($start_line - 1, $start_column - 1),
-                    new Position($end_line - 1, $end_column - 1),
-                );
-                switch ($severity) {
-                    case Config::REPORT_INFO:
-                        $diagnostic_severity = DiagnosticSeverity::WARNING;
-                        break;
-                    case Config::REPORT_ERROR:
-                    default:
-                        $diagnostic_severity = DiagnosticSeverity::ERROR;
-                        break;
-                }
-                $diagnostic = new Diagnostic(
-                    $description,
-                    $range,
-                    null,
-                    $diagnostic_severity,
-                    'Psalm',
-                );
-
-                //$code = 'PS' . \str_pad((string) $issue_data->shortcode, 3, "0", \STR_PAD_LEFT);
-                $code = $issue_data->link;
-
-                if ($this->project_analyzer->language_server_use_extended_diagnostic_codes) {
-                    // Added in VSCode 1.43.0 and will be part of the LSP 3.16.0 standard.
-                    // Since this new functionality is not backwards compatible, we use a
-                    // configuration option so the end user must opt in to it using the cli argument.
-                    // https://github.com/microsoft/vscode/blob/1.43.0/src/vs/vscode.d.ts#L4688-L4699
-
-                    /** @psalm-suppress InvalidPropertyAssignmentValue */
-                    $diagnostic->code = [
-                        "value" => $code,
-                        "target" => $issue_data->link,
-                    ];
-                } else {
-                    // the Diagnostic constructor only takes `int` for the code, but the property can be
-                    // `int` or `string`, so we set the property directly because we want to use a `string`
-                    /** @psalm-suppress InvalidPropertyAssignmentValue */
-                    $diagnostic->code = $code;
-                }
-
-                $diagnostics[] = $diagnostic;
-            }
->>>>>>> 62db5d4f
 
             $this->client->textDocument->publishDiagnostics($uri, array_values($diagnostics), $version);
         }
     }
 
     /**
-<<<<<<< HEAD
      * The shutdown request is sent from the client to the server. It asks the server to shut down, but to not exit
      * (otherwise the response might not be delivered correctly to the client). There is a separate exit notification
      * that asks the server to exit. Clients must not send any notifications other than exit or requests to a server to
      * which they have sent a shutdown request. Clients should also wait with sending the exit notification until they
      * have received a response from the shutdown request.
-=======
-     * The shutdown request is sent from the client to the server. It asks the server to shut down,
-     * but to not exit (otherwise the response might not be delivered correctly to the client).
-     * There is a separate exit notification that asks the server to exit.
->>>>>>> 62db5d4f
      *
      * @psalm-suppress PossiblyUnusedReturnValue
      */
@@ -978,12 +830,8 @@
 
     /**
      * A notification to ask the server to exit its process.
-<<<<<<< HEAD
      * The server should exit with success code 0 if the shutdown request has been received before;
      * otherwise with error code 1.
-     *
-=======
->>>>>>> 62db5d4f
      */
     public function exit(): void
     {
@@ -1006,21 +854,9 @@
      */
     public function log(int $type, string $message, array $context = []): void
     {
-<<<<<<< HEAD
         $logLevel = $this->client->clientConfiguration->logLevel;
         if ($logLevel === null) {
             return;
-=======
-        if ($this->project_analyzer->language_server_verbose) {
-            try {
-                $this->client->logMessage(
-                    '[Psalm ' .PSALM_VERSION. ' - PHP Language Server] ' . $message,
-                    $type,
-                );
-            } catch (Throwable $err) {
-                // do nothing
-            }
->>>>>>> 62db5d4f
         }
 
         if ($type > $logLevel) {
@@ -1034,8 +870,8 @@
             $this->client->logMessage(
                 new LogMessage(
                     $type,
-                    $message
-                )
+                    $message,
+                ),
             );
         } catch (Throwable $err) {
             // do nothing as we could potentially go into a loop here is not careful
@@ -1045,8 +881,6 @@
 
     /**
      * Log Throwable Error
-     *
-     * @param Throwable $throwable
      */
     public function logThrowable(Throwable $throwable): void
     {
@@ -1055,9 +889,6 @@
 
     /**
      * Log Error message to the client
-     *
-     * @param string $message
-     * @param array $context
      */
     public function logError(string $message, array $context = []): void
     {
@@ -1067,8 +898,6 @@
     /**
      * Log Warning message to the client
      *
-     * @param string $message
-     * @param array $context
      * @psalm-suppress PossiblyUnusedMethod
      */
     public function logWarning(string $message, array $context = []): void
@@ -1078,9 +907,6 @@
 
     /**
      * Log Info message to the client
-     *
-     * @param string $message
-     * @param array $context
      */
     public function logInfo(string $message, array $context = []): void
     {
@@ -1089,9 +915,6 @@
 
     /**
      * Log Debug message to the client
-     *
-     * @param string $message
-     * @param array $context
      */
     public function logDebug(string $message, array $context = []): void
     {
@@ -1109,19 +932,11 @@
     private function clientStatus(string $status, ?string $additional_info = null): void
     {
         try {
-<<<<<<< HEAD
             $this->client->event(
                 new LogMessage(
                     MessageType::INFO,
                     $status . (!empty($additional_info) ? ': ' . $additional_info : '')
-                )
-=======
-            // here we send a notification to the client using the telemetry notification method
-            $this->client->logMessage(
-                $status . (!empty($additional_info) ? ': ' . $additional_info : ''),
-                3,
-                'telemetry/event',
->>>>>>> 62db5d4f
+                ),
             );
         } catch (Throwable $err) {
             // do nothing
@@ -1131,7 +946,6 @@
     /**
      * Transforms an absolute file path into a URI as used by the language server protocol.
      *
-     * @param string $filepath
      * @psalm-pure
      */
     public static function pathToUri(string $filepath): string
@@ -1152,11 +966,6 @@
 
     /**
      * Transforms URI into file path
-<<<<<<< HEAD
-     *
-     * @param string $uri
-=======
->>>>>>> 62db5d4f
      */
     public static function uriToPath(string $uri): string
     {
