--- conflicted
+++ resolved
@@ -418,22 +418,9 @@
                 } else {
                     // the Diagnostic constructor only takes `int` for the code, but the property can be
                     // `int` or `string`, so we set the property directly because we want to use a `string`
-                        /** @psalm-suppress InvalidPropertyAssignmentValue */
-<<<<<<< HEAD
+                    /** @psalm-suppress InvalidPropertyAssignmentValue */
                     $diagnostic->code = $code;
                 }
-=======
-                        $diagnostic->code = [
-                            "value" => $code,
-                            "target" => $issue_data->link,
-                        ];
-                    } else {
-                        // the Diagnostic constructor only takes `int` for the code, but the property can be
-                        // `int` or `string`, so we set the property directly because we want to use a `string`
-                        /** @psalm-suppress InvalidPropertyAssignmentValue */
-                        $diagnostic->code = $code;
-                    }
->>>>>>> 06d8e3e3
 
                 $diagnostics[] = $diagnostic;
             }
