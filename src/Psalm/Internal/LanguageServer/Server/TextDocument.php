<?php

declare(strict_types=1);

namespace Psalm\Internal\LanguageServer\Server;

use Amp\Promise;
use Amp\Success;
use LanguageServerProtocol\CodeAction;
use LanguageServerProtocol\CodeActionContext;
use LanguageServerProtocol\CodeActionKind;
use LanguageServerProtocol\CompletionList;
use LanguageServerProtocol\Hover;
use LanguageServerProtocol\Location;
use LanguageServerProtocol\Position;
use LanguageServerProtocol\Range;
use LanguageServerProtocol\SignatureHelp;
use LanguageServerProtocol\TextDocumentContentChangeEvent;
use LanguageServerProtocol\TextDocumentIdentifier;
use LanguageServerProtocol\TextDocumentItem;
use LanguageServerProtocol\TextEdit;
use LanguageServerProtocol\VersionedTextDocumentIdentifier;
use LanguageServerProtocol\WorkspaceEdit;
use Psalm\Exception\TypeParseTreeException;
use Psalm\Exception\UnanalyzedFileException;
use Psalm\Internal\Analyzer\ProjectAnalyzer;
use Psalm\Internal\LanguageServer\Codebase;
use Psalm\Internal\LanguageServer\LanguageServer;
use UnexpectedValueException;

use function array_values;
use function count;
use function preg_match;
use function substr_count;

/**
 * Provides method handlers for all textDocument/* methods
 *
 * @internal
 */
class TextDocument
{
    protected LanguageServer $server;

    protected Codebase $codebase;

    protected ProjectAnalyzer $project_analyzer;

    public function __construct(
        LanguageServer $server,
        Codebase $codebase,
        ProjectAnalyzer $project_analyzer
    ) {
        $this->server = $server;
        $this->codebase = $codebase;
        $this->project_analyzer = $project_analyzer;
    }

    /**
     * The document open notification is sent from the client to the server to signal newly opened text documents. The
     * document’s content is now managed by the client and the server must not try to read the document’s content using
     * the document’s Uri. Open in this sense means it is managed by the client. It doesn’t necessarily mean that its
     * content is presented in an editor. An open notification must not be sent more than once without a corresponding
     * close notification send before. This means open and close notification must be balanced and the max open count
     * for a particular textDocument is one. Note that a server’s ability to fulfill requests is independent of whether
     * a text document is open or closed.
     *
     * @param TextDocumentItem $textDocument the document that was opened
     */
    public function didOpen(TextDocumentItem $textDocument): void
    {
        $this->server->logDebug(
            'textDocument/didOpen',
            ['version' => $textDocument->version, 'uri' => $textDocument->uri]
        );

        $file_path = LanguageServer::uriToPath($textDocument->uri);

        $this->codebase->removeTemporaryFileChanges($file_path);
        $this->codebase->file_provider->openFile($file_path);
        $this->codebase->file_provider->setOpenContents($file_path, $textDocument->text);

        $this->server->queueOpenFileAnalysis($file_path, $textDocument->uri, $textDocument->version);
    }

    /**
     * The document save notification is sent from the client to the server when the document was saved in the client
     *
     * @param TextDocumentIdentifier $textDocument the document that was opened
     * @param string|null $text Optional the content when saved. Depends on the includeText value
     *                          when the save notification was requested.
     */
    public function didSave(TextDocumentIdentifier $textDocument, ?string $text = null): void
    {
        $this->server->logDebug(
            'textDocument/didSave',
            ['uri' => (array) $textDocument]
        );

        $file_path = LanguageServer::uriToPath($textDocument->uri);

        // reopen file
        $this->codebase->removeTemporaryFileChanges($file_path);
        $this->codebase->file_provider->setOpenContents($file_path, $text);

        $this->server->queueSaveFileAnalysis($file_path, $textDocument->uri);
    }

    /**
     * The document change notification is sent from the client to the server to signal changes to a text document.
     *
     * @param TextDocumentContentChangeEvent[] $contentChanges
     */
    public function didChange(VersionedTextDocumentIdentifier $textDocument, array $contentChanges): void
    {
        $this->server->logDebug(
            'textDocument/didChange',
            ['version' => $textDocument->version, 'uri' => $textDocument->uri]
        );

        $file_path = LanguageServer::uriToPath($textDocument->uri);

        if (count($contentChanges) === 1 && isset($contentChanges[0]) && $contentChanges[0]->range === null) {
            $new_content = $contentChanges[0]->text;
        } else {
            throw new UnexpectedValueException('Not expecting partial diff');
        }

        if ($this->project_analyzer->onchange_line_limit !== null) {
            if (substr_count($new_content, "\n") > $this->project_analyzer->onchange_line_limit) {
                return;
            }
        }

        $this->codebase->addTemporaryFileChanges($file_path, $new_content, $textDocument->version);
        $this->server->queueChangeFileAnalysis($file_path, $textDocument->uri, $textDocument->version);
    }

    /**
     * The document close notification is sent from the client to the server when the document got closed in the client.
     * The document’s master now exists where the document’s Uri points to (e.g. if the document’s Uri is a file Uri the
     * master now exists on disk). As with the open notification the close notification is about managing the document’s
     * content. Receiving a close notification doesn’t mean that the document was open in an editor before. A close
     * notification requires a previous open notification to be sent. Note that a server’s ability to fulfill requests
     * is independent of whether a text document is open or closed.
     *
     * @param TextDocumentIdentifier $textDocument The document that was closed
     */
    public function didClose(TextDocumentIdentifier $textDocument): void
    {
        $this->server->logDebug(
            'textDocument/didClose',
            ['uri' => $textDocument->uri]
        );

        $file_path = LanguageServer::uriToPath($textDocument->uri);

        $this->codebase->file_provider->closeFile($file_path);
        $this->server->client->textDocument->publishDiagnostics($textDocument->uri, []);
    }

    /**
     * The goto definition request is sent from the client to the server to resolve the definition location of a symbol
     * at a given text document position.
     *
     * @param TextDocumentIdentifier $textDocument The text document
     * @param Position $position The position inside the text document
     * @psalm-return Promise<Location>|Promise<null>
     */
    public function definition(TextDocumentIdentifier $textDocument, Position $position): Promise
    {
        if (!$this->server->client->clientConfiguration->provideDefinition) {
            return new Success(null);
        }

        $this->server->logDebug(
            'textDocument/definition'
        );

        $file_path = LanguageServer::uriToPath($textDocument->uri);

        //This currently doesnt work right with out of project files
        if (!$this->codebase->config->isInProjectDirs($file_path)) {
            return new Success(null);
        }

        try {
            $reference = $this->codebase->getReferenceAtPosition($file_path, $position);
        } catch (UnanalyzedFileException $e) {
            $this->server->logThrowable($e);
            return new Success(null);
        }

        if ($reference === null) {
            return new Success(null);
        }


        $code_location = $this->codebase->getSymbolLocation($reference);

        if (!$code_location) {
            return new Success(null);
        }

        return new Success(
            new Location(
                LanguageServer::pathToUri($code_location->file_path),
                new Range(
                    new Position($code_location->getLineNumber() - 1, $code_location->getColumn() - 1),
                    new Position($code_location->getEndLineNumber() - 1, $code_location->getEndColumn() - 1),
                ),
            ),
        );
    }

    /**
     * The hover request is sent from the client to the server to request
     * hover information at a given text document position.
     *
     * @param TextDocumentIdentifier $textDocument The text document
     * @param Position $position The position inside the text document
     * @psalm-return Promise<Hover>|Promise<null>
     */
    public function hover(TextDocumentIdentifier $textDocument, Position $position): Promise
    {
        if (!$this->server->client->clientConfiguration->provideHover) {
            return new Success(null);
        }

        $this->server->logDebug(
            'textDocument/hover'
        );

        $file_path = LanguageServer::uriToPath($textDocument->uri);

        //This currently doesnt work right with out of project files
        if (!$this->codebase->config->isInProjectDirs($file_path)) {
            return new Success(null);
        }

        try {
            $reference = $this->codebase->getReferenceAtPosition($file_path, $position);
        } catch (UnanalyzedFileException $e) {
            $this->server->logThrowable($e);
            return new Success(null);
        }

        if ($reference === null) {
            return new Success(null);
        }

        try {
            $markup = $this->codebase->getMarkupContentForSymbol($reference);
        } catch (UnexpectedValueException $e) {
            $this->server->logThrowable($e);
            return new Success(null);
        }

        if ($markup === null) {
            return new Success(null);
        }
<<<<<<< HEAD
=======
        $contents = new MarkupContent(
            MarkupKind::MARKDOWN,
            $content,
        );
>>>>>>> 62db5d4f

        return new Success(new Hover($markup, $reference->range));
    }

    /**
     * The Completion request is sent from the client to the server to compute completion items at a given cursor
     * position. Completion items are presented in the IntelliSense user interface. If computing full completion items
     * is expensive, servers can additionally provide a handler for the completion item resolve request
     * ('completionItem/resolve'). This request is sent when a completion item is selected in the user interface. A
     * typically use case is for example: the 'textDocument/completion' request doesn't fill in the documentation
     * property for returned completion items since it is expensive to compute. When the item is selected in the user
     * interface then a 'completionItem/resolve' request is sent with the selected completion item as a param. The
     * returned completion item should have the documentation property filled in.
     *
     * @param TextDocumentIdentifier $textDocument The text document
     * @param Position $position The position
<<<<<<< HEAD
     * @psalm-return Promise<array<empty, empty>>|Promise<CompletionList>|Promise<null>
=======
     * @psalm-return Promise<array<never, never>>|Promise<CompletionList>
>>>>>>> 62db5d4f
     */
    public function completion(TextDocumentIdentifier $textDocument, Position $position): Promise
    {
        if (!$this->server->client->clientConfiguration->provideCompletion) {
            return new Success(null);
        }

        $this->server->logDebug(
            'textDocument/completion'
        );

        $file_path = LanguageServer::uriToPath($textDocument->uri);

        //This currently doesnt work right with out of project files
        if (!$this->codebase->config->isInProjectDirs($file_path)) {
            return new Success(null);
        }

        try {
            $completion_data = $this->codebase->getCompletionDataAtPosition($file_path, $position);
            if ($completion_data) {
                [$recent_type, $gap, $offset] = $completion_data;

                if ($gap === '->' || $gap === '::') {
                    $snippetSupport = ($this->server->clientCapabilities &&
                        $this->server->clientCapabilities->textDocument &&
                        $this->server->clientCapabilities->textDocument->completion &&
                        $this->server->clientCapabilities->textDocument->completion->completionItem &&
                        $this->server->clientCapabilities->textDocument->completion->completionItem->snippetSupport)
                        ? true : false;
                    $completion_items =
                        $this->codebase->getCompletionItemsForClassishThing($recent_type, $gap, $snippetSupport);
                } elseif ($gap === '[') {
                    $completion_items = $this->codebase->getCompletionItemsForArrayKeys($recent_type);
                } else {
                    $completion_items = $this->codebase->getCompletionItemsForPartialSymbol(
                        $recent_type,
                        $offset,
                        $file_path
                    );
                }
                return new Success(new CompletionList($completion_items, false));
            }
        } catch (UnanalyzedFileException $e) {
            $this->server->logThrowable($e);
            return new Success(null);
        } catch (TypeParseTreeException $e) {
            $this->server->logThrowable($e);
            return new Success(null);
        }

        try {
            $type_context = $this->codebase->getTypeContextAtPosition($file_path, $position);
<<<<<<< HEAD
            if ($type_context) {
                $completion_items = $this->codebase->getCompletionItemsForType($type_context);
                return new Success(new CompletionList($completion_items, false));
=======
        } catch (UnexpectedValueException $e) {
            error_log('completion errored at ' . $position->line . ':' . $position->character.
                ', Reason: '.$e->getMessage());
            return new Success([]);
        }

        if (!$completion_data && !$type_context) {
            error_log('completion not found at ' . $position->line . ':' . $position->character);
            return new Success([]);
        }

        if ($completion_data) {
            [$recent_type, $gap, $offset] = $completion_data;

            if ($gap === '->' || $gap === '::') {
                $completion_items = $this->codebase->getCompletionItemsForClassishThing($recent_type, $gap);
            } elseif ($gap === '[') {
                $completion_items = $this->codebase->getCompletionItemsForArrayKeys($recent_type);
            } else {
                $completion_items = $this->codebase->getCompletionItemsForPartialSymbol(
                    $recent_type,
                    $offset,
                    $file_path,
                );
>>>>>>> 62db5d4f
            }
        } catch (UnexpectedValueException $e) {
            $this->server->logThrowable($e);
            return new Success(null);
        } catch (TypeParseTreeException $e) {
            $this->server->logThrowable($e);
            return new Success(null);
        }

        $this->server->logError('completion not found at ' . $position->line . ':' . $position->character);
        return new Success(null);
    }

    /**
     * The signature help request is sent from the client to the server to request signature
     * information at a given cursor position.
     */
    public function signatureHelp(TextDocumentIdentifier $textDocument, Position $position): Promise
    {
        if (!$this->server->client->clientConfiguration->provideSignatureHelp) {
            return new Success(null);
        }

        $this->server->logDebug(
            'textDocument/signatureHelp'
        );

        $file_path = LanguageServer::uriToPath($textDocument->uri);

        //This currently doesnt work right with out of project files
        if (!$this->codebase->config->isInProjectDirs($file_path)) {
            return new Success(null);
        }

        try {
            $argument_location = $this->codebase->getFunctionArgumentAtPosition($file_path, $position);
        } catch (UnanalyzedFileException $e) {
            $this->server->logThrowable($e);
            return new Success(null);
        }

        if ($argument_location === null) {
            return new Success(null);
        }

        try {
            $signature_information = $this->codebase->getSignatureInformation($argument_location[0], $file_path);
        } catch (UnexpectedValueException $e) {
            $this->server->logThrowable($e);
            return new Success(null);
        }

        if (!$signature_information) {
            return new Success(null);
        }

        return new Success(
            new SignatureHelp(
                [$signature_information],
                0,
                $argument_location[1]
            )
        );
    }

    /**
     * The code action request is sent from the client to the server to compute commands
     * for a given text document and range. These commands are typically code fixes to
     * either fix problems or to beautify/refactor code.
     */
    public function codeAction(TextDocumentIdentifier $textDocument, Range $range, CodeActionContext $context): Promise
    {
        if (!$this->server->client->clientConfiguration->provideCodeActions) {
            return new Success(null);
        }

        $this->server->logDebug(
            'textDocument/codeAction'
        );

        $file_path = LanguageServer::uriToPath($textDocument->uri);

        //Don't report code actions for files we arent watching
        if (!$this->codebase->config->isInProjectDirs($file_path)) {
            return new Success(null);
        }

        $fixers = [];
        foreach ($context->diagnostics as $diagnostic) {
            if ($diagnostic->source !== 'psalm') {
                continue;
            }

            /** @var array{type: string, snippet: string, line_from: int, line_to: int} */
            $data = (array)$diagnostic->data;

<<<<<<< HEAD
            $snippetRange = new Range(
                new Position($data['line_from']-1),
                new Position($data['line_to'])
            );

            $indentation = '';
            if (preg_match('/^(\s*)/', $data['snippet'], $matches)) {
                $indentation = $matches[1] ?? '';
            }

            //Suppress Ability
            $fixers["suppress.{$data['type']}"] = new CodeAction(
                "Suppress {$data['type']} for this line",
                CodeActionKind::QUICK_FIX,
                null,
                null,
                null,
                new WorkspaceEdit([
=======
        $fixers = [];
        foreach ($issues[$file_path] as $issue) {
            if ($offsetStart === $issue->from && $offsetEnd === $issue->to) {
                $snippetRange = new Range(
                    new Position($issue->line_from-1),
                    new Position($issue->line_to),
                );

                $indentation = '';
                if (preg_match('/^(\s*)/', $issue->snippet, $matches)) {
                    $indentation = $matches[1] ?? '';
                }

                /**
                 * Suppress Psalm because ther are bugs in how
                 * LanguageServer's signature of WorkspaceEdit is declared:
                 *
                 * See:
                 * https://github.com/felixfbecker/php-language-server-protocol
                 * See:
                 * https://microsoft.github.io/language-server-protocol/specifications/specification-3-17/#workspaceEdit
                 */
                $edit = new WorkspaceEdit([
>>>>>>> 62db5d4f
                    $textDocument->uri => [
                        new TextEdit(
                            $snippetRange,
                            "{$indentation}/**\n".
                            "{$indentation} * @psalm-suppress {$data['type']}\n".
                            "{$indentation} */\n".
<<<<<<< HEAD
                            "{$data['snippet']}\n"
                        )
                    ]
                ])
            );

            /*
            $fixers["fixAll.{$diagnostic->data->type}"] = new CodeAction(
                "FixAll {$diagnostic->data->type} for this file",
                CodeActionKind::QUICK_FIX,
                null,
                null,
                null,
                null,
                new Command(
                    "Fix All",
                    "psalm.fixall",
                    [
                        'uri' => $textDocument->uri,
                        'type' => $diagnostic->data->type
                    ]
                )
            );
            */
=======
                            "{$issue->snippet}\n",
                        ),
                    ],
                ]);

                //Suppress Ability
                $fixers["suppress.{$issue->type}"] = [
                    'title' => "Suppress {$issue->type} for this line",
                    'kind' => 'quickfix',
                    'edit' => $edit,
                ];
            }
>>>>>>> 62db5d4f
        }

        if (empty($fixers)) {
            return new Success(null);
        }

        return new Success(
            array_values($fixers),
        );
    }
}<|MERGE_RESOLUTION|>--- conflicted
+++ resolved
@@ -21,10 +21,10 @@
 use LanguageServerProtocol\TextEdit;
 use LanguageServerProtocol\VersionedTextDocumentIdentifier;
 use LanguageServerProtocol\WorkspaceEdit;
+use Psalm\Codebase;
 use Psalm\Exception\TypeParseTreeException;
 use Psalm\Exception\UnanalyzedFileException;
 use Psalm\Internal\Analyzer\ProjectAnalyzer;
-use Psalm\Internal\LanguageServer\Codebase;
 use Psalm\Internal\LanguageServer\LanguageServer;
 use UnexpectedValueException;
 
@@ -71,7 +71,7 @@
     {
         $this->server->logDebug(
             'textDocument/didOpen',
-            ['version' => $textDocument->version, 'uri' => $textDocument->uri]
+            ['version' => $textDocument->version, 'uri' => $textDocument->uri],
         );
 
         $file_path = LanguageServer::uriToPath($textDocument->uri);
@@ -94,7 +94,7 @@
     {
         $this->server->logDebug(
             'textDocument/didSave',
-            ['uri' => (array) $textDocument]
+            ['uri' => (array) $textDocument],
         );
 
         $file_path = LanguageServer::uriToPath($textDocument->uri);
@@ -115,7 +115,7 @@
     {
         $this->server->logDebug(
             'textDocument/didChange',
-            ['version' => $textDocument->version, 'uri' => $textDocument->uri]
+            ['version' => $textDocument->version, 'uri' => $textDocument->uri],
         );
 
         $file_path = LanguageServer::uriToPath($textDocument->uri);
@@ -150,7 +150,7 @@
     {
         $this->server->logDebug(
             'textDocument/didClose',
-            ['uri' => $textDocument->uri]
+            ['uri' => $textDocument->uri],
         );
 
         $file_path = LanguageServer::uriToPath($textDocument->uri);
@@ -174,7 +174,7 @@
         }
 
         $this->server->logDebug(
-            'textDocument/definition'
+            'textDocument/definition',
         );
 
         $file_path = LanguageServer::uriToPath($textDocument->uri);
@@ -228,7 +228,7 @@
         }
 
         $this->server->logDebug(
-            'textDocument/hover'
+            'textDocument/hover',
         );
 
         $file_path = LanguageServer::uriToPath($textDocument->uri);
@@ -259,14 +259,8 @@
         if ($markup === null) {
             return new Success(null);
         }
-<<<<<<< HEAD
-=======
-        $contents = new MarkupContent(
-            MarkupKind::MARKDOWN,
-            $content,
-        );
->>>>>>> 62db5d4f
-
+
+        /** @psalm-suppress InvalidArgument */
         return new Success(new Hover($markup, $reference->range));
     }
 
@@ -282,11 +276,7 @@
      *
      * @param TextDocumentIdentifier $textDocument The text document
      * @param Position $position The position
-<<<<<<< HEAD
      * @psalm-return Promise<array<empty, empty>>|Promise<CompletionList>|Promise<null>
-=======
-     * @psalm-return Promise<array<never, never>>|Promise<CompletionList>
->>>>>>> 62db5d4f
      */
     public function completion(TextDocumentIdentifier $textDocument, Position $position): Promise
     {
@@ -295,7 +285,7 @@
         }
 
         $this->server->logDebug(
-            'textDocument/completion'
+            'textDocument/completion',
         );
 
         $file_path = LanguageServer::uriToPath($textDocument->uri);
@@ -325,7 +315,7 @@
                     $completion_items = $this->codebase->getCompletionItemsForPartialSymbol(
                         $recent_type,
                         $offset,
-                        $file_path
+                        $file_path,
                     );
                 }
                 return new Success(new CompletionList($completion_items, false));
@@ -340,36 +330,9 @@
 
         try {
             $type_context = $this->codebase->getTypeContextAtPosition($file_path, $position);
-<<<<<<< HEAD
             if ($type_context) {
                 $completion_items = $this->codebase->getCompletionItemsForType($type_context);
                 return new Success(new CompletionList($completion_items, false));
-=======
-        } catch (UnexpectedValueException $e) {
-            error_log('completion errored at ' . $position->line . ':' . $position->character.
-                ', Reason: '.$e->getMessage());
-            return new Success([]);
-        }
-
-        if (!$completion_data && !$type_context) {
-            error_log('completion not found at ' . $position->line . ':' . $position->character);
-            return new Success([]);
-        }
-
-        if ($completion_data) {
-            [$recent_type, $gap, $offset] = $completion_data;
-
-            if ($gap === '->' || $gap === '::') {
-                $completion_items = $this->codebase->getCompletionItemsForClassishThing($recent_type, $gap);
-            } elseif ($gap === '[') {
-                $completion_items = $this->codebase->getCompletionItemsForArrayKeys($recent_type);
-            } else {
-                $completion_items = $this->codebase->getCompletionItemsForPartialSymbol(
-                    $recent_type,
-                    $offset,
-                    $file_path,
-                );
->>>>>>> 62db5d4f
             }
         } catch (UnexpectedValueException $e) {
             $this->server->logThrowable($e);
@@ -394,7 +357,7 @@
         }
 
         $this->server->logDebug(
-            'textDocument/signatureHelp'
+            'textDocument/signatureHelp',
         );
 
         $file_path = LanguageServer::uriToPath($textDocument->uri);
@@ -430,8 +393,8 @@
             new SignatureHelp(
                 [$signature_information],
                 0,
-                $argument_location[1]
-            )
+                $argument_location[1],
+            ),
         );
     }
 
@@ -447,7 +410,7 @@
         }
 
         $this->server->logDebug(
-            'textDocument/codeAction'
+            'textDocument/codeAction',
         );
 
         $file_path = LanguageServer::uriToPath($textDocument->uri);
@@ -466,10 +429,9 @@
             /** @var array{type: string, snippet: string, line_from: int, line_to: int} */
             $data = (array)$diagnostic->data;
 
-<<<<<<< HEAD
             $snippetRange = new Range(
                 new Position($data['line_from']-1),
-                new Position($data['line_to'])
+                new Position($data['line_to']),
             );
 
             $indentation = '';
@@ -485,42 +447,16 @@
                 null,
                 null,
                 new WorkspaceEdit([
-=======
-        $fixers = [];
-        foreach ($issues[$file_path] as $issue) {
-            if ($offsetStart === $issue->from && $offsetEnd === $issue->to) {
-                $snippetRange = new Range(
-                    new Position($issue->line_from-1),
-                    new Position($issue->line_to),
-                );
-
-                $indentation = '';
-                if (preg_match('/^(\s*)/', $issue->snippet, $matches)) {
-                    $indentation = $matches[1] ?? '';
-                }
-
-                /**
-                 * Suppress Psalm because ther are bugs in how
-                 * LanguageServer's signature of WorkspaceEdit is declared:
-                 *
-                 * See:
-                 * https://github.com/felixfbecker/php-language-server-protocol
-                 * See:
-                 * https://microsoft.github.io/language-server-protocol/specifications/specification-3-17/#workspaceEdit
-                 */
-                $edit = new WorkspaceEdit([
->>>>>>> 62db5d4f
                     $textDocument->uri => [
                         new TextEdit(
                             $snippetRange,
                             "{$indentation}/**\n".
                             "{$indentation} * @psalm-suppress {$data['type']}\n".
                             "{$indentation} */\n".
-<<<<<<< HEAD
-                            "{$data['snippet']}\n"
-                        )
-                    ]
-                ])
+                            "{$data['snippet']}\n",
+                        ),
+                    ],
+                ]),
             );
 
             /*
@@ -541,20 +477,6 @@
                 )
             );
             */
-=======
-                            "{$issue->snippet}\n",
-                        ),
-                    ],
-                ]);
-
-                //Suppress Ability
-                $fixers["suppress.{$issue->type}"] = [
-                    'title' => "Suppress {$issue->type} for this line",
-                    'kind' => 'quickfix',
-                    'edit' => $edit,
-                ];
-            }
->>>>>>> 62db5d4f
         }
 
         if (empty($fixers)) {
