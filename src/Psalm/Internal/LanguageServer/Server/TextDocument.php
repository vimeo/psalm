<?php

declare(strict_types=1);

namespace Psalm\Internal\LanguageServer\Server;

use Amp\Promise;
use Amp\Success;
use LanguageServerProtocol\CompletionList;
use LanguageServerProtocol\Hover;
use LanguageServerProtocol\Location;
use LanguageServerProtocol\MarkupContent;
use LanguageServerProtocol\MarkupKind;
use LanguageServerProtocol\Position;
use LanguageServerProtocol\Range;
use LanguageServerProtocol\SignatureHelp;
use LanguageServerProtocol\TextDocumentContentChangeEvent;
use LanguageServerProtocol\TextDocumentIdentifier;
use LanguageServerProtocol\TextDocumentItem;
use LanguageServerProtocol\TextEdit;
use LanguageServerProtocol\VersionedTextDocumentIdentifier;
use LanguageServerProtocol\WorkspaceEdit;
use Psalm\Codebase;
use Psalm\Exception\UnanalyzedFileException;
use Psalm\Internal\Analyzer\ProjectAnalyzer;
use Psalm\Internal\LanguageServer\LanguageServer;
use UnexpectedValueException;

use function array_values;
use function count;
use function error_log;
use function preg_match;
use function substr_count;

/**
 * Provides method handlers for all textDocument/* methods
 *
 * @internal
 */
class TextDocument
{
    /**
     * @var LanguageServer
     */
    protected $server;

    /**
     * @var Codebase
     */
    protected $codebase;

    /**
     * @var ProjectAnalyzer
     */
    protected $project_analyzer;

    public function __construct(
        LanguageServer $server,
        Codebase $codebase,
        ProjectAnalyzer $project_analyzer
    ) {
        $this->server = $server;
        $this->codebase = $codebase;
        $this->project_analyzer = $project_analyzer;
    }

    /**
     * The document open notification is sent from the client to the server to signal newly opened text documents. The
     * document’s content is now managed by the client and the server must not try to read the document’s content using
     * the document’s Uri. Open in this sense means it is managed by the client. It doesn’t necessarily mean that its
     * content is presented in an editor. An open notification must not be sent more than once without a corresponding
     * close notification send before. This means open and close notification must be balanced and the max open count
     * for a particular textDocument is one. Note that a server’s ability to fulfill requests is independent of whether
     * a text document is open or closed.
     *
     * @param TextDocumentItem $textDocument the document that was opened
     */
    public function didOpen(TextDocumentItem $textDocument): void
    {
        $file_path = LanguageServer::uriToPath($textDocument->uri);

        if (!$this->codebase->config->isInProjectDirs($file_path)) {
            return;
        }

        $this->codebase->file_provider->openFile($file_path);

        $this->server->queueFileAnalysis($file_path, $textDocument->uri);
    }

    /**
     * The document save notification is sent from the client to the server when the document was saved in the client
     *
     * @param TextDocumentItem $textDocument the document that was opened
     * @param ?string $text the content when saved
     */
    public function didSave(TextDocumentItem $textDocument, ?string $text): void
    {
        $file_path = LanguageServer::uriToPath($textDocument->uri);

        if (!$this->codebase->config->isInProjectDirs($file_path)) {
            return;
        }

        // reopen file
        $this->codebase->removeTemporaryFileChanges($file_path);
        $this->codebase->file_provider->setOpenContents($file_path, (string) $text);

        $this->server->queueFileAnalysis($file_path, $textDocument->uri);
    }

    /**
     * The document change notification is sent from the client to the server to signal changes to a text document.
     *
     * @param VersionedTextDocumentIdentifier $textDocument
     * @param TextDocumentContentChangeEvent[] $contentChanges
     */
    public function didChange(VersionedTextDocumentIdentifier $textDocument, array $contentChanges): void
    {
        $file_path = LanguageServer::uriToPath($textDocument->uri);

        if (!$this->codebase->config->isInProjectDirs($file_path)) {
            return;
        }

        if (count($contentChanges) === 1 && $contentChanges[0]->range === null) {
            $new_content = $contentChanges[0]->text;
        } else {
            throw new UnexpectedValueException('Not expecting partial diff');
        }

        if ($this->project_analyzer->onchange_line_limit !== null) {
            if (substr_count($new_content, "\n") > $this->project_analyzer->onchange_line_limit) {
                return;
            }
        }

        $this->codebase->addTemporaryFileChanges($file_path, $new_content);
        $this->server->queueTemporaryFileAnalysis($file_path, $textDocument->uri);
    }

    /**
     * The document close notification is sent from the client to the server when the document got closed in the client.
     * The document’s master now exists where the document’s Uri points to (e.g. if the document’s Uri is a file Uri the
     * master now exists on disk). As with the open notification the close notification is about managing the document’s
     * content. Receiving a close notification doesn’t mean that the document was open in an editor before. A close
     * notification requires a previous open notification to be sent. Note that a server’s ability to fulfill requests
     * is independent of whether a text document is open or closed.
     *
     * @param TextDocumentIdentifier $textDocument The document that was closed
     *
     */
    public function didClose(TextDocumentIdentifier $textDocument): void
    {
        $file_path = LanguageServer::uriToPath($textDocument->uri);

        $this->codebase->file_provider->closeFile($file_path);
        $this->server->client->textDocument->publishDiagnostics($textDocument->uri, []);
    }

    /**
     * The goto definition request is sent from the client to the server to resolve the definition location of a symbol
     * at a given text document position.
     *
     * @param TextDocumentIdentifier $textDocument The text document
     * @param Position $position The position inside the text document
     * @psalm-return Promise<Location>|Promise<null>
     */
    public function definition(TextDocumentIdentifier $textDocument, Position $position): Promise
    {
        $file_path = LanguageServer::uriToPath($textDocument->uri);

        try {
            $reference_location = $this->codebase->getReferenceAtPosition($file_path, $position);
        } catch (UnanalyzedFileException $e) {
            $this->codebase->file_provider->openFile($file_path);
            $this->server->queueFileAnalysis($file_path, $textDocument->uri);

            return new Success(null);
        }

        if ($reference_location === null) {
            return new Success(null);
        }

        [$reference] = $reference_location;

        $code_location = $this->codebase->getSymbolLocation($file_path, $reference);

        if (!$code_location) {
            return new Success(null);
        }

        return new Success(
            new Location(
                LanguageServer::pathToUri($code_location->file_path),
                new Range(
                    new Position($code_location->getLineNumber() - 1, $code_location->getColumn() - 1),
                    new Position($code_location->getEndLineNumber() - 1, $code_location->getEndColumn() - 1)
                )
            )
        );
    }

    /**
     * The hover request is sent from the client to the server to request
     * hover information at a given text document position.
     *
     * @param TextDocumentIdentifier $textDocument The text document
     * @param Position $position The position inside the text document
     * @psalm-return Promise<Hover>|Promise<null>
     */
    public function hover(TextDocumentIdentifier $textDocument, Position $position): Promise
    {
        $file_path = LanguageServer::uriToPath($textDocument->uri);

        try {
            $reference_location = $this->codebase->getReferenceAtPosition($file_path, $position);
        } catch (UnanalyzedFileException $e) {
            $this->codebase->file_provider->openFile($file_path);
            $this->server->queueFileAnalysis($file_path, $textDocument->uri);

            return new Success(null);
        }

        if ($reference_location === null) {
            return new Success(null);
        }

        [$reference, $range] = $reference_location;

        $symbol_information = $this->codebase->getSymbolInformation($file_path, $reference);

        if ($symbol_information === null) {
            return new Success(null);
        }

        $content = "```php\n" . $symbol_information['type'] . "\n```";
        if (isset($symbol_information['description'])) {
            $content .= "\n---\n" . $symbol_information['description'];
        }
        $contents = new MarkupContent(
            MarkupKind::MARKDOWN,
            $content
        );

        return new Success(new Hover($contents, $range));
    }

    /**
     * The Completion request is sent from the client to the server to compute completion items at a given cursor
     * position. Completion items are presented in the IntelliSense user interface. If computing full completion items
     * is expensive, servers can additionally provide a handler for the completion item resolve request
     * ('completionItem/resolve'). This request is sent when a completion item is selected in the user interface. A
     * typically use case is for example: the 'textDocument/completion' request doesn't fill in the documentation
     * property for returned completion items since it is expensive to compute. When the item is selected in the user
     * interface then a 'completionItem/resolve' request is sent with the selected completion item as a param. The
     * returned completion item should have the documentation property filled in.
     *
     * @param TextDocumentIdentifier $textDocument The text document
     * @param Position $position The position
     * @psalm-return Promise<array<never, never>>|Promise<CompletionList>
     */
    public function completion(TextDocumentIdentifier $textDocument, Position $position): Promise
    {
        $file_path = LanguageServer::uriToPath($textDocument->uri);
        if (!$this->codebase->config->isInProjectDirs($file_path)) {
            return new Success([]);
        }

        try {
            $completion_data = $this->codebase->getCompletionDataAtPosition($file_path, $position);
        } catch (UnanalyzedFileException $e) {
            $this->codebase->file_provider->openFile($file_path);
            $this->server->queueFileAnalysis($file_path, $textDocument->uri);

            return new Success([]);
        }

        try {
            $type_context = $this->codebase->getTypeContextAtPosition($file_path, $position);
        } catch (UnexpectedValueException $e) {
            error_log('completion errored at ' . $position->line . ':' . $position->character.
                ', Reason: '.$e->getMessage());
            return new Success([]);
        }

        if (!$completion_data && !$type_context) {
            error_log('completion not found at ' . $position->line . ':' . $position->character);
            return new Success([]);
        }

        if ($completion_data) {
            [$recent_type, $gap, $offset] = $completion_data;

            if ($gap === '->' || $gap === '::') {
                $completion_items = $this->codebase->getCompletionItemsForClassishThing($recent_type, $gap);
            } elseif ($gap === '[') {
                $completion_items = $this->codebase->getCompletionItemsForArrayKeys($recent_type);
            } else {
                $completion_items = $this->codebase->getCompletionItemsForPartialSymbol(
                    $recent_type,
                    $offset,
                    $file_path
                );
            }
        } else {
            $completion_items = $this->codebase->getCompletionItemsForType($type_context);
        }

        return new Success(new CompletionList($completion_items, false));
    }

    /**
     * The signature help request is sent from the client to the server to request signature
     * information at a given cursor position.
     */
    public function signatureHelp(TextDocumentIdentifier $textDocument, Position $position): Promise
    {
        $file_path = LanguageServer::uriToPath($textDocument->uri);

        try {
            $argument_location = $this->codebase->getFunctionArgumentAtPosition($file_path, $position);
        } catch (UnanalyzedFileException $e) {
            $this->codebase->file_provider->openFile($file_path);
            $this->server->queueFileAnalysis($file_path, $textDocument->uri);

            return new Success(new SignatureHelp());
        }

        if ($argument_location === null) {
            return new Success(new SignatureHelp());
        }

        $signature_information = $this->codebase->getSignatureInformation($argument_location[0], $file_path);

        if (!$signature_information) {
            return new Success(new SignatureHelp());
        }

        return new Success(new SignatureHelp([
            $signature_information,
        ], 0, $argument_location[1]));
    }

    /**
     * The code action request is sent from the client to the server to compute commands
     * for a given text document and range. These commands are typically code fixes to
     * either fix problems or to beautify/refactor code.
     *
     */
    public function codeAction(TextDocumentIdentifier $textDocument, Range $range): Promise
    {
        $file_path = LanguageServer::uriToPath($textDocument->uri);
        if (!$this->codebase->file_provider->isOpen($file_path)) {
            return new Success(null);
        }

        $issues = $this->server->getCurrentIssues();

        if (empty($issues[$file_path])) {
            return new Success(null);
        }

        $file_contents = $this->codebase->getFileContents($file_path);

        $offsetStart = $range->start->toOffset($file_contents);
        $offsetEnd = $range->end->toOffset($file_contents);

        $fixers = [];
        foreach ($issues[$file_path] as $issue) {
            if ($offsetStart === $issue->from && $offsetEnd === $issue->to) {
                $snippetRange = new Range(
                    new Position($issue->line_from-1),
                    new Position($issue->line_to)
                );

                $indentation = '';
                if (preg_match('/^(\s*)/', $issue->snippet, $matches)) {
                    $indentation = $matches[1] ?? '';
                }

<<<<<<< HEAD

                /**
                 * Suppress Psalm because ther are bugs in how
                 * LanguageServer's signature of WorkspaceEdit is declared:
                 *
                 * See:
                 * https://github.com/felixfbecker/php-language-server-protocol
                 * See:
                 * https://microsoft.github.io/language-server-protocol/specifications/specification-3-17/#workspaceEdit
                 */
=======
>>>>>>> 06d8e3e3
                $edit = new WorkspaceEdit([
                    $textDocument->uri => [
                        new TextEdit(
                            $snippetRange,
                            "{$indentation}/**\n".
                            "{$indentation} * @psalm-suppress {$issue->type}\n".
                            "{$indentation} */\n".
                            "{$issue->snippet}\n"
                        )
                    ]
                ]);

                //Suppress Ability
                $fixers["suppress.{$issue->type}"] = [
                    'title' => "Suppress {$issue->type} for this line",
                    'kind' => 'quickfix',
                    'edit' => $edit
                ];
            }
        }

        if (empty($fixers)) {
            return new Success(null);
        }

        return new Success(
            array_values($fixers)
        );
    }
}<|MERGE_RESOLUTION|>--- conflicted
+++ resolved
@@ -380,8 +380,6 @@
                     $indentation = $matches[1] ?? '';
                 }
 
-<<<<<<< HEAD
-
                 /**
                  * Suppress Psalm because ther are bugs in how
                  * LanguageServer's signature of WorkspaceEdit is declared:
@@ -391,8 +389,6 @@
                  * See:
                  * https://microsoft.github.io/language-server-protocol/specifications/specification-3-17/#workspaceEdit
                  */
-=======
->>>>>>> 06d8e3e3
                 $edit = new WorkspaceEdit([
                     $textDocument->uri => [
                         new TextEdit(
