<?php

declare(strict_types=1);

namespace Psalm\Internal\LanguageServer\Server;

use LanguageServerProtocol\CodeAction;
use LanguageServerProtocol\CodeActionContext;
use LanguageServerProtocol\CodeActionKind;
use LanguageServerProtocol\CompletionList;
use LanguageServerProtocol\Hover;
use LanguageServerProtocol\Location;
use LanguageServerProtocol\Position;
use LanguageServerProtocol\Range;
use LanguageServerProtocol\SignatureHelp;
use LanguageServerProtocol\TextDocumentContentChangeEvent;
use LanguageServerProtocol\TextDocumentIdentifier;
use LanguageServerProtocol\TextDocumentItem;
use LanguageServerProtocol\TextEdit;
use LanguageServerProtocol\VersionedTextDocumentIdentifier;
use LanguageServerProtocol\WorkspaceEdit;
use Psalm\Codebase;
use Psalm\Exception\TypeParseTreeException;
use Psalm\Exception\UnanalyzedFileException;
use Psalm\Internal\Analyzer\ProjectAnalyzer;
use Psalm\Internal\LanguageServer\LanguageServer;
use UnexpectedValueException;

use function array_values;
use function count;
use function preg_match;
use function substr_count;

/**
 * Provides method handlers for all textDocument/* methods
 *
 * @internal
 */
class TextDocument
{
    protected LanguageServer $server;

    protected Codebase $codebase;

    protected ProjectAnalyzer $project_analyzer;

    public function __construct(
        LanguageServer $server,
        Codebase $codebase,
        ProjectAnalyzer $project_analyzer
    ) {
        $this->server = $server;
        $this->codebase = $codebase;
        $this->project_analyzer = $project_analyzer;
    }

    /**
     * The document open notification is sent from the client to the server to signal newly opened text documents. The
     * document’s content is now managed by the client and the server must not try to read the document’s content using
     * the document’s Uri. Open in this sense means it is managed by the client. It doesn’t necessarily mean that its
     * content is presented in an editor. An open notification must not be sent more than once without a corresponding
     * close notification send before. This means open and close notification must be balanced and the max open count
     * for a particular textDocument is one. Note that a server’s ability to fulfill requests is independent of whether
     * a text document is open or closed.
     *
     * @param TextDocumentItem $textDocument the document that was opened
     */
    public function didOpen(TextDocumentItem $textDocument): void
    {
        $this->server->logDebug(
            'textDocument/didOpen',
            ['version' => $textDocument->version, 'uri' => $textDocument->uri],
        );

        $file_path = $this->server->uriToPath($textDocument->uri);

        $this->codebase->removeTemporaryFileChanges($file_path);
        $this->codebase->file_provider->openFile($file_path);
        $this->codebase->file_provider->setOpenContents($file_path, $textDocument->text);

        $this->server->queueOpenFileAnalysis($file_path, $textDocument->uri, $textDocument->version);
    }

    /**
     * The document save notification is sent from the client to the server when the document was saved in the client
     *
     * @param TextDocumentIdentifier $textDocument the document that was opened
     * @param string|null $text Optional the content when saved. Depends on the includeText value
     *                          when the save notification was requested.
     */
    public function didSave(TextDocumentIdentifier $textDocument, ?string $text = null): void
    {
        $this->server->logDebug(
            'textDocument/didSave',
            ['uri' => (array) $textDocument],
        );

        $file_path = $this->server->uriToPath($textDocument->uri);

        // reopen file
        $this->codebase->removeTemporaryFileChanges($file_path);
        $this->codebase->file_provider->setOpenContents($file_path, $text);

        $this->server->queueSaveFileAnalysis($file_path, $textDocument->uri);
    }

    /**
     * The document change notification is sent from the client to the server to signal changes to a text document.
     *
     * @param VersionedTextDocumentIdentifier $textDocument the document that was changed
     * @param TextDocumentContentChangeEvent[] $contentChanges
     */
    public function didChange(VersionedTextDocumentIdentifier $textDocument, array $contentChanges): void
    {
        $this->server->logDebug(
            'textDocument/didChange',
            ['version' => $textDocument->version, 'uri' => $textDocument->uri],
        );

        $file_path = $this->server->uriToPath($textDocument->uri);

        if (count($contentChanges) === 1 && isset($contentChanges[0]) && $contentChanges[0]->range === null) {
            $new_content = $contentChanges[0]->text;
        } else {
            throw new UnexpectedValueException('Not expecting partial diff');
        }

        if ($this->project_analyzer->onchange_line_limit !== null) {
            if (substr_count($new_content, "\n") > $this->project_analyzer->onchange_line_limit) {
                return;
            }
        }

        $this->codebase->addTemporaryFileChanges($file_path, $new_content, $textDocument->version);
        $this->server->queueChangeFileAnalysis($file_path, $textDocument->uri, $textDocument->version);
    }

    /**
     * The document close notification is sent from the client to the server when the document got closed in the client.
     * The document’s master now exists where the document’s Uri points to (e.g. if the document’s Uri is a file Uri the
     * master now exists on disk). As with the open notification the close notification is about managing the document’s
     * content. Receiving a close notification doesn’t mean that the document was open in an editor before. A close
     * notification requires a previous open notification to be sent. Note that a server’s ability to fulfill requests
     * is independent of whether a text document is open or closed.
     *
     * @param TextDocumentIdentifier $textDocument The document that was closed
     */
    public function didClose(TextDocumentIdentifier $textDocument): void
    {
        $this->server->logDebug(
            'textDocument/didClose',
            ['uri' => $textDocument->uri],
        );

        $file_path = $this->server->uriToPath($textDocument->uri);

        $this->codebase->file_provider->closeFile($file_path);
        $this->server->client->textDocument->publishDiagnostics($textDocument->uri, []);
    }

    /**
     * The goto definition request is sent from the client to the server to resolve the definition location of a symbol
     * at a given text document position.
     *
     * @param TextDocumentIdentifier $textDocument The text document
     * @param Position $position The position inside the text document
     */
    public function definition(TextDocumentIdentifier $textDocument, Position $position): ?Location
    {
        if (!$this->server->client->clientConfiguration->provideDefinition) {
            return null;
        }

        $this->server->logDebug(
            'textDocument/definition',
        );

        $file_path = $this->server->uriToPath($textDocument->uri);

        //This currently doesnt work right with out of project files
        if (!$this->codebase->config->isInProjectDirs($file_path)) {
            return null;
        }

        try {
            $reference = $this->codebase->getReferenceAtPositionAsReference($file_path, $position);
        } catch (UnanalyzedFileException $e) {
            $this->server->logThrowable($e);
            return null;
        }

        if ($reference === null) {
            return null;
        }


        $code_location = $this->codebase->getSymbolLocationByReference($reference);

        if (!$code_location) {
            return null;
        }

<<<<<<< HEAD
        return new Location(
            LanguageServer::pathToUri($code_location->file_path),
            new Range(
                new Position($code_location->getLineNumber() - 1, $code_location->getColumn() - 1),
                new Position($code_location->getEndLineNumber() - 1, $code_location->getEndColumn() - 1),
=======
        return new Success(
            new Location(
                $this->server->pathToUri($code_location->file_path),
                new Range(
                    new Position($code_location->getLineNumber() - 1, $code_location->getColumn() - 1),
                    new Position($code_location->getEndLineNumber() - 1, $code_location->getEndColumn() - 1),
                ),
>>>>>>> be82c3a9
            ),
        );
    }

    /**
     * The hover request is sent from the client to the server to request
     * hover information at a given text document position.
     *
     * @param TextDocumentIdentifier $textDocument The text document
     * @param Position $position The position inside the text document
     */
    public function hover(TextDocumentIdentifier $textDocument, Position $position): ?Hover
    {
        if (!$this->server->client->clientConfiguration->provideHover) {
            return null;
        }

        $this->server->logDebug(
            'textDocument/hover',
        );

        $file_path = $this->server->uriToPath($textDocument->uri);

        //This currently doesnt work right with out of project files
        if (!$this->codebase->config->isInProjectDirs($file_path)) {
            return null;
        }

        try {
            $reference = $this->codebase->getReferenceAtPositionAsReference($file_path, $position);
        } catch (UnanalyzedFileException $e) {
            $this->server->logThrowable($e);
            return null;
        }

        if ($reference === null) {
            return null;
        }

        try {
            $markup = $this->codebase->getMarkupContentForSymbolByReference($reference);
        } catch (UnexpectedValueException $e) {
            $this->server->logThrowable($e);
            return null;
        }

        if ($markup === null) {
            return null;
        }

        return new Hover($markup, $reference->range);
    }

    /**
     * The Completion request is sent from the client to the server to compute completion items at a given cursor
     * position. Completion items are presented in the IntelliSense user interface. If computing full completion items
     * is expensive, servers can additionally provide a handler for the completion item resolve request
     * ('completionItem/resolve'). This request is sent when a completion item is selected in the user interface. A
     * typically use case is for example: the 'textDocument/completion' request doesn't fill in the documentation
     * property for returned completion items since it is expensive to compute. When the item is selected in the user
     * interface then a 'completionItem/resolve' request is sent with the selected completion item as a param. The
     * returned completion item should have the documentation property filled in.
     *
     * @param TextDocumentIdentifier $textDocument The text document
     * @param Position $position The position
     */
    public function completion(TextDocumentIdentifier $textDocument, Position $position): ?CompletionList
    {
        if (!$this->server->client->clientConfiguration->provideCompletion) {
            return null;
        }

        $this->server->logDebug(
            'textDocument/completion',
        );

        $file_path = $this->server->uriToPath($textDocument->uri);

        //This currently doesnt work right with out of project files
        if (!$this->codebase->config->isInProjectDirs($file_path)) {
            return null;
        }

        try {
            $completion_data = $this->codebase->getCompletionDataAtPosition($file_path, $position);
            if ($completion_data) {
                [$recent_type, $gap, $offset] = $completion_data;

                if ($gap === '->' || $gap === '::') {
                    $snippetSupport = $this->server->clientCapabilities
                        ->textDocument->completion->completionItem->snippetSupport ?? false;
                    $completion_items =
                        $this->codebase->getCompletionItemsForClassishThing($recent_type, $gap, $snippetSupport);
                } elseif ($gap === '[') {
                    $completion_items = $this->codebase->getCompletionItemsForArrayKeys($recent_type);
                } else {
                    $completion_items = $this->codebase->getCompletionItemsForPartialSymbol(
                        $recent_type,
                        $offset,
                        $file_path,
                    );
                }
                return new CompletionList($completion_items, false);
            }
        } catch (UnanalyzedFileException $e) {
            $this->server->logThrowable($e);
            return null;
        } catch (TypeParseTreeException $e) {
            $this->server->logThrowable($e);
            return null;
        }

        try {
            $type_context = $this->codebase->getTypeContextAtPosition($file_path, $position);
            if ($type_context) {
                $completion_items = $this->codebase->getCompletionItemsForType($type_context);
                return new CompletionList($completion_items, false);
            }
        } catch (UnexpectedValueException $e) {
            $this->server->logThrowable($e);
            return null;
        } catch (TypeParseTreeException $e) {
            $this->server->logThrowable($e);
            return null;
        }

        $this->server->logError('completion not found at ' . $position->line . ':' . $position->character);
        return null;
    }

    /**
     * The signature help request is sent from the client to the server to request signature
     * information at a given cursor position.
     */
    public function signatureHelp(TextDocumentIdentifier $textDocument, Position $position): ?SignatureHelp
    {
        if (!$this->server->client->clientConfiguration->provideSignatureHelp) {
            return null;
        }

        $this->server->logDebug(
            'textDocument/signatureHelp',
        );

        $file_path = $this->server->uriToPath($textDocument->uri);

        //This currently doesnt work right with out of project files
        if (!$this->codebase->config->isInProjectDirs($file_path)) {
            return null;
        }

        try {
            $argument_location = $this->codebase->getFunctionArgumentAtPosition($file_path, $position);
        } catch (UnanalyzedFileException $e) {
            $this->server->logThrowable($e);
            return null;
        }

        if ($argument_location === null) {
            return null;
        }

        try {
            $signature_information = $this->codebase->getSignatureInformation($argument_location[0], $file_path);
        } catch (UnexpectedValueException $e) {
            $this->server->logThrowable($e);
            return null;
        }

        if (!$signature_information) {
            return null;
        }

        return new SignatureHelp(
            [$signature_information],
            0,
            $argument_location[1],
        );
    }

    /**
     * The code action request is sent from the client to the server to compute commands
     * for a given text document and range. These commands are typically code fixes to
     * either fix problems or to beautify/refactor code.
     *
     * @psalm-suppress PossiblyUnusedParam
     */
    public function codeAction(TextDocumentIdentifier $textDocument, Range $range, CodeActionContext $context): ?array
    {
        if (!$this->server->client->clientConfiguration->provideCodeActions) {
            return null;
        }

        $this->server->logDebug(
            'textDocument/codeAction',
        );

        $file_path = $this->server->uriToPath($textDocument->uri);

        //Don't report code actions for files we arent watching
        if (!$this->codebase->config->isInProjectDirs($file_path)) {
            return null;
        }

        $fixers = [];
        foreach ($context->diagnostics as $diagnostic) {
            if ($diagnostic->source !== 'psalm') {
                continue;
            }

            /** @var array{type: string, snippet: string, line_from: int, line_to: int} */
            $data = (array)$diagnostic->data;

            //$file_path = $this->server->uriToPath($textDocument->uri);
            //$contents = $this->codebase->file_provider->getContents($file_path);

            $snippetRange = new Range(
                new Position($data['line_from'] - 1, 0),
                new Position($data['line_to'], 0),
            );

            $indentation = '';
            if (preg_match('/^(\s*)/', $data['snippet'], $matches)) {
                $indentation = $matches[1] ?? '';
            }

            //Suppress Ability
            $fixers["suppress.{$data['type']}"] = new CodeAction(
                "Suppress {$data['type']} for this line",
                CodeActionKind::QUICK_FIX,
                null,
                null,
                null,
                new WorkspaceEdit([
                    $textDocument->uri => [
                        new TextEdit(
                            $snippetRange,
                            "{$indentation}/** @psalm-suppress {$data['type']} */\n".
                            "{$data['snippet']}\n",
                        ),
                    ],
                ]),
            );

            /*
            $fixers["fixAll.{$diagnostic->data->type}"] = new CodeAction(
                "FixAll {$diagnostic->data->type} for this file",
                CodeActionKind::QUICK_FIX,
                null,
                null,
                null,
                null,
                new Command(
                    "Fix All",
                    "psalm.fixall",
                    [
                        'uri' => $textDocument->uri,
                        'type' => $diagnostic->data->type
                    ]
                )
            );
            */
        }

        if (empty($fixers)) {
            return null;
        }

        return array_values($fixers);
    }
}<|MERGE_RESOLUTION|>--- conflicted
+++ resolved
@@ -200,21 +200,11 @@
             return null;
         }
 
-<<<<<<< HEAD
         return new Location(
-            LanguageServer::pathToUri($code_location->file_path),
+            $this->server->pathToUri($code_location->file_path),
             new Range(
                 new Position($code_location->getLineNumber() - 1, $code_location->getColumn() - 1),
                 new Position($code_location->getEndLineNumber() - 1, $code_location->getEndColumn() - 1),
-=======
-        return new Success(
-            new Location(
-                $this->server->pathToUri($code_location->file_path),
-                new Range(
-                    new Position($code_location->getLineNumber() - 1, $code_location->getColumn() - 1),
-                    new Position($code_location->getEndLineNumber() - 1, $code_location->getEndColumn() - 1),
-                ),
->>>>>>> be82c3a9
             ),
         );
     }
