--- conflicted
+++ resolved
@@ -24,11 +24,8 @@
 
     /**
      * Parses a message
-<<<<<<< HEAD
-=======
      *
      * @psalm-suppress UnusedMethod
->>>>>>> 62db5d4f
      */
     public static function parse(string $msg): Message
     {
@@ -38,7 +35,9 @@
         foreach ($parts as $line) {
             if ($line) {
                 $pair = explode(': ', $line);
-                $obj->headers[$pair[0]] = $pair[1];
+                if (isset($pair[1])) {
+                    $obj->headers[$pair[0]] = $pair[1];
+                }
             }
         }
 
