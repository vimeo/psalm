<?php

declare(strict_types=1);

namespace Psalm\Internal\LanguageServer;

use AdvancedJsonRpc\Notification;
use AdvancedJsonRpc\Request;
use AdvancedJsonRpc\Response;
use AdvancedJsonRpc\SuccessResponse;
use Amp\Deferred;
use Amp\Promise;
use Generator;

use function Amp\call;

/**
 * @internal
 */
class ClientHandler
{
    public ProtocolReader $protocolReader;

    public ProtocolWriter $protocolWriter;

    public IdGenerator $idGenerator;

    public function __construct(ProtocolReader $protocolReader, ProtocolWriter $protocolWriter)
    {
        $this->protocolReader = $protocolReader;
        $this->protocolWriter = $protocolWriter;
        $this->idGenerator = new IdGenerator;
    }

    /**
     * Sends a request to the client and returns a promise that is resolved with the result or rejected with the error
     *
     * @param string $method The method to call
     * @param array|object $params The method parameters
     * @return Promise<mixed> Resolved with the result of the request or rejected with an error
     */
    public function request(string $method, $params): Promise
    {
        $id = $this->idGenerator->generate();

        return call(
            /**
             * @return Generator<int, Promise, mixed, Promise<mixed>>
             */
            function () use ($id, $method, $params): Generator {
                yield $this->protocolWriter->write(
                    new Message(
                        new Request($id, $method, (object) $params),
                    ),
                );

                $deferred = new Deferred();

                $listener =
<<<<<<< HEAD
                    static function (Message $msg) use ($id, $deferred, &$listener): void {
=======
                    function (Message $msg) use ($id, $deferred, &$listener): void {
                        error_log('request handler');
>>>>>>> e7841289
                        /**
                         * @psalm-suppress UndefinedPropertyFetch
                         * @psalm-suppress MixedArgument
                         */
                        if ($msg->body
                            && Response::isResponse($msg->body)
                            && $msg->body->id === $id
                        ) {
                            // Received a response
                            $this->protocolReader->removeListener('message', $listener);
                            if (SuccessResponse::isSuccessResponse($msg->body)) {
                                $deferred->resolve($msg->body->result);
                            } else {
                                $deferred->fail($msg->body->error);
                            }
                        }
                    };
                $this->protocolReader->on('message', $listener);

                return $deferred->promise();
            },
        );
    }

    /**
     * Sends a notification to the client
     *
     * @param string $method The method to call
     * @param array|object $params The method parameters
     */
    public function notify(string $method, $params): void
    {
        $this->protocolWriter->write(
            new Message(
                new Notification($method, (object)$params),
            ),
        );
    }
}<|MERGE_RESOLUTION|>--- conflicted
+++ resolved
@@ -57,12 +57,7 @@
                 $deferred = new Deferred();
 
                 $listener =
-<<<<<<< HEAD
-                    static function (Message $msg) use ($id, $deferred, &$listener): void {
-=======
                     function (Message $msg) use ($id, $deferred, &$listener): void {
-                        error_log('request handler');
->>>>>>> e7841289
                         /**
                          * @psalm-suppress UndefinedPropertyFetch
                          * @psalm-suppress MixedArgument
