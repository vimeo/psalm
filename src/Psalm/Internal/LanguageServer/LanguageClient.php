<?php

declare(strict_types=1);

namespace Psalm\Internal\LanguageServer;

use JsonMapper;
use LanguageServerProtocol\LogMessage;
use LanguageServerProtocol\LogTrace;
use Psalm\Internal\LanguageServer\Client\TextDocument as ClientTextDocument;
use Psalm\Internal\LanguageServer\Client\Workspace as ClientWorkspace;

use function is_null;

/**
 * @internal
 */
class LanguageClient
{
    /**
     * Handles textDocument/* methods
     */
    public ClientTextDocument $textDocument;

    /**
     * Handles workspace/* methods
     *
     * @var ClientWorkspace
     */
    public $workspace;

    /**
     * The client handler
     */
    private ClientHandler $handler;

    /**
     * The Language Server
     *
     * @var LanguageServer
     */
    private $server;

    /**
     * The Client Configuration
     *
     * @var ClientConfiguration
     */
    public $clientConfiguration;

    public function __construct(
        ProtocolReader $reader,
        ProtocolWriter $writer,
        LanguageServer $server,
        ClientConfiguration $clientConfiguration
    ) {
        $this->handler = new ClientHandler($reader, $writer);
        $this->server = $server;

        $this->textDocument = new ClientTextDocument($this->handler, $this->server);
        $this->workspace = new ClientWorkspace($this->handler, new JsonMapper, $this->server);
        $this->clientConfiguration = $clientConfiguration;
    }

    /**
     * Request Configuration from Client and save it
     */
    public function refreshConfiguration(): void
    {
        $capabilities = $this->server->clientCapabilities;
        if ($capabilities && $capabilities->workspace && $capabilities->workspace->configuration) {
            $this->workspace->requestConfiguration('psalm')->onResolve(function ($error, $value): void {
                if ($error) {
                    $this->server->logError('There was an error getting configuration');
                } else {
                    /** @var array<int, object> $value */
                    [$config] = $value;
                    $this->configurationRefreshed((array) $config);
                }
            });
        }
    }

    /**
     * A notification to log the trace of the server’s execution.
     * The amount and content of these notifications depends on the current trace configuration.
     *
     * @param LogTrace $logTrace
     * @psalm-suppress PossiblyUnusedMethod
     */
    public function logTrace(LogTrace $logTrace): void
    {
        //If trace is 'off', the server should not send any logTrace notification.
        if (is_null($this->server->trace) || $this->server->trace === 'off') {
            return;
        }

        //If trace is 'messages', the server should not add the 'verbose' field in the LogTraceParams.
        if ($this->server->trace === 'messages') {
            $logTrace->verbose = null;
        }

        $this->handler->notify(
<<<<<<< HEAD
            '$/logTrace',
            $logTrace
        );
    }

    /**
     * Send a log message to the client.
     *
     * @param LogMessage $message
     */
    public function logMessage(LogMessage $logMessage): void
    {
        $this->handler->notify(
            'window/logMessage',
            $logMessage
=======
            $method,
            [
                'type' => $type,
                'message' => $message,
            ],
>>>>>>> 62db5d4f
        );
    }

    /**
     * The telemetry notification is sent from the
     * server to the client to ask the client to log
     * a telemetry event.
     *
     * The protocol doesn’t specify the payload since no
     * interpretation of the data happens in the protocol.
     * Most clients even don’t handle the event directly
     * but forward them to the extensions owing the corresponding
     * server issuing the event.
     *
     * @param LogMessage $logMessage
     */
    public function event(LogMessage $logMessage): void
    {
        $this->handler->notify(
            'telemetry/event',
            $logMessage
        );
    }

    /**
     * Configuration Refreshed from Client
     *
     * @param array $config
     */
    private function configurationRefreshed(array $config): void
    {
        //do things when the config is refreshed

        if (empty($config)) {
            return;
        }

        if (!is_null($this->clientConfiguration->provideCompletion)) {
            //$this->server->project_analyzer->provide_completion = $this->clientConfiguration->provideCompletion;
        }
    }
}<|MERGE_RESOLUTION|>--- conflicted
+++ resolved
@@ -24,10 +24,8 @@
 
     /**
      * Handles workspace/* methods
-     *
-     * @var ClientWorkspace
      */
-    public $workspace;
+    public ClientWorkspace $workspace;
 
     /**
      * The client handler
@@ -36,17 +34,13 @@
 
     /**
      * The Language Server
-     *
-     * @var LanguageServer
      */
-    private $server;
+    private LanguageServer $server;
 
     /**
      * The Client Configuration
-     *
-     * @var ClientConfiguration
      */
-    public $clientConfiguration;
+    public ClientConfiguration $clientConfiguration;
 
     public function __construct(
         ProtocolReader $reader,
@@ -85,7 +79,6 @@
      * A notification to log the trace of the server’s execution.
      * The amount and content of these notifications depends on the current trace configuration.
      *
-     * @param LogTrace $logTrace
      * @psalm-suppress PossiblyUnusedMethod
      */
     public function logTrace(LogTrace $logTrace): void
@@ -101,9 +94,8 @@
         }
 
         $this->handler->notify(
-<<<<<<< HEAD
             '$/logTrace',
-            $logTrace
+            $logTrace,
         );
     }
 
@@ -116,14 +108,7 @@
     {
         $this->handler->notify(
             'window/logMessage',
-            $logMessage
-=======
-            $method,
-            [
-                'type' => $type,
-                'message' => $message,
-            ],
->>>>>>> 62db5d4f
+            $logMessage,
         );
     }
 
@@ -137,14 +122,12 @@
      * Most clients even don’t handle the event directly
      * but forward them to the extensions owing the corresponding
      * server issuing the event.
-     *
-     * @param LogMessage $logMessage
      */
     public function event(LogMessage $logMessage): void
     {
         $this->handler->notify(
             'telemetry/event',
-            $logMessage
+            $logMessage,
         );
     }
 
