<?php

namespace Psalm;

use Composer\Autoload\ClassLoader;
use Composer\Semver\Constraint\Constraint;
use Composer\Semver\VersionParser;
use DOMAttr;
use DOMDocument;
use DomElement;
use InvalidArgumentException;
use JsonException;
use LogicException;
use OutOfBoundsException;
use Psalm\CodeLocation\Raw;
use Psalm\Config\IssueHandler;
use Psalm\Config\ProjectFileFilter;
use Psalm\Config\TaintAnalysisFileFilter;
use Psalm\Exception\ConfigException;
use Psalm\Exception\ConfigNotFoundException;
use Psalm\Internal\Analyzer\ClassLikeAnalyzer;
use Psalm\Internal\Analyzer\FileAnalyzer;
use Psalm\Internal\Analyzer\ProjectAnalyzer;
use Psalm\Internal\Composer;
use Psalm\Internal\EventDispatcher;
use Psalm\Internal\IncludeCollector;
use Psalm\Internal\Provider\AddRemoveTaints\HtmlFunctionTainter;
use Psalm\Internal\Scanner\FileScanner;
use Psalm\Issue\ArgumentIssue;
use Psalm\Issue\ClassIssue;
use Psalm\Issue\CodeIssue;
use Psalm\Issue\ConfigIssue;
use Psalm\Issue\FunctionIssue;
use Psalm\Issue\MethodIssue;
use Psalm\Issue\PropertyIssue;
use Psalm\Issue\VariableIssue;
use Psalm\Plugin\PluginEntryPointInterface;
use Psalm\Progress\Progress;
use Psalm\Progress\VoidProgress;
use SimpleXMLElement;
use SimpleXMLIterator;
use Symfony\Component\Filesystem\Path;
use Throwable;
use UnexpectedValueException;
use XdgBaseDir\Xdg;
use stdClass;

use function array_map;
use function array_merge;
use function array_pad;
use function array_pop;
use function array_shift;
use function assert;
use function basename;
use function chdir;
use function class_exists;
use function count;
use function dirname;
use function explode;
use function extension_loaded;
use function file_exists;
use function file_get_contents;
use function filetype;
use function get_class;
use function get_defined_constants;
use function get_defined_functions;
use function getcwd;
use function glob;
use function implode;
use function in_array;
use function is_a;
use function is_dir;
use function is_file;
use function is_string;
use function json_decode;
use function libxml_clear_errors;
use function libxml_get_errors;
use function libxml_use_internal_errors;
use function mkdir;
use function phpversion;
use function preg_match;
use function preg_quote;
use function preg_replace;
use function realpath;
use function reset;
use function rmdir;
use function rtrim;
use function scandir;
use function sha1;
use function simplexml_import_dom;
use function str_replace;
use function strlen;
use function strpos;
use function strrpos;
use function strtolower;
use function substr;
use function substr_count;
use function sys_get_temp_dir;
use function trigger_error;
use function unlink;
use function version_compare;

use const DIRECTORY_SEPARATOR;
use const E_USER_ERROR;
use const GLOB_NOSORT;
use const JSON_THROW_ON_ERROR;
use const LIBXML_ERR_ERROR;
use const LIBXML_ERR_FATAL;
use const LIBXML_NONET;
use const LIBXML_NOWARNING;
use const PHP_EOL;
use const PHP_VERSION_ID;
use const PSALM_VERSION;
use const SCANDIR_SORT_NONE;

/**
 * @psalm-suppress PropertyNotSetInConstructor
 * @psalm-consistent-constructor
 */
class Config
{
    private const DEFAULT_FILE_NAME = 'psalm.xml';
    public const CONFIG_NAMESPACE = 'https://getpsalm.org/schema/config';
    public const REPORT_INFO = 'info';
    public const REPORT_ERROR = 'error';
    public const REPORT_SUPPRESS = 'suppress';

    /**
     * @var array<string>
     */
    public static $ERROR_LEVELS = [
        self::REPORT_INFO,
        self::REPORT_ERROR,
        self::REPORT_SUPPRESS,
    ];

    /**
     * @var array
     */
    private const MIXED_ISSUES = [
        'MixedArgument',
        'MixedArrayAccess',
        'MixedArrayAssignment',
        'MixedArrayOffset',
        'MixedArrayTypeCoercion',
        'MixedAssignment',
        'MixedFunctionCall',
        'MixedInferredReturnType',
        'MixedMethodCall',
        'MixedOperand',
        'MixedPropertyFetch',
        'MixedPropertyAssignment',
        'MixedReturnStatement',
        'MixedStringOffsetAssignment',
        'MixedArgumentTypeCoercion',
        'MixedPropertyTypeCoercion',
        'MixedReturnTypeCoercion',
    ];

    /**
     * These are special object classes that allow any and all properties to be get/set on them
     * @var array<int, class-string>
     */
    protected $universal_object_crates = [
        stdClass::class,
        SimpleXMLElement::class,
        SimpleXMLIterator::class,
    ];

    /**
     * @var static|null
     */
    private static $instance;

    /**
     * Whether or not to use types as defined in docblocks
     *
     * @var bool
     */
    public $use_docblock_types = true;

    /**
     * Whether or not to use types as defined in property docblocks.
     * This is distinct from the above because you may want to use
     * property docblocks, but not function docblocks.
     *
     * @var bool
     */
    public $use_docblock_property_types = false;

    /**
     * Whether or not to throw an exception on first error
     *
     * @var bool
     */
    public $throw_exception = false;

    /**
     * Whether or not to load Xdebug stub
     *
     * @var bool|null
     */
    public $load_xdebug_stub;

    /**
     * The directory to store PHP Parser (and other) caches
     *
     * @var string|null
     */
    public $cache_directory;

    /**
     * The directory to store all Psalm project caches
     *
     * @var string|null
     */
    public $global_cache_directory;

    /**
     * Path to the autoader
     *
     * @var string|null
     */
    public $autoloader;

    /**
     * @var ProjectFileFilter|null
     */
    protected $project_files;

    /**
     * @var ProjectFileFilter|null
     */
    protected $extra_files;

    /**
     * The base directory of this config file
     *
     * @var string
     */
    public $base_dir;

    /**
     * The PHP version to assume as declared in the config file
     *
     * @var string|null
     */
    private $configured_php_version;

    /**
     * @var array<int, string>
     */
    private $file_extensions = ['php'];

    /**
     * @var array<string, class-string<FileScanner>>
     */
    private $filetype_scanners = [];

    /**
     * @var array<string, class-string<FileAnalyzer>>
     */
    private $filetype_analyzers = [];

    /**
     * @var array<string, string>
     */
    private $filetype_scanner_paths = [];

    /**
     * @var array<string, string>
     */
    private $filetype_analyzer_paths = [];

    /**
     * @var array<string, IssueHandler>
     */
    private $issue_handlers = [];

    /**
     * @var array<int, string>
     */
    private $mock_classes = [];

    /**
     * @var array<string, string>
     */
    private $preloaded_stub_files = [];

    /**
     * @var array<string, string>
     */
    private $stub_files = [];

    /**
     * @var bool
     */
    public $hide_external_errors = false;

    /** @var bool */
    public $allow_includes = true;

    /** @var 1|2|3|4|5|6|7|8 */
    public $level = 1;

    /**
     * @var ?bool
     */
    public $show_mixed_issues;

    /** @var bool */
    public $strict_binary_operands = false;

    /**
     * @var bool
     */
    public $remember_property_assignments_after_call = true;

    /** @var bool */
    public $use_igbinary = false;

    /**
     * @var bool
     */
    public $allow_string_standin_for_class = false;

    /**
     * @var bool
     */
    public $use_phpdoc_method_without_magic_or_parent = false;

    /**
     * @var bool
     */
    public $use_phpdoc_property_without_magic_or_parent = false;

    /**
     * @var bool
     */
    public $skip_checks_on_unresolvable_includes = false;

    /**
     * @var bool
     */
    public $seal_all_methods = false;

    /**
     * @var bool
     */
    public $seal_all_properties = false;

    /**
     * @var bool
     */
    public $memoize_method_calls = false;

    /**
     * @var bool
     */
    public $hoist_constants = false;

    /**
     * @var bool
     */
    public $add_param_default_to_docblock_type = false;

    /**
     * @var bool
     */
    public $check_for_throws_docblock = false;

    /**
     * @var bool
     */
    public $check_for_throws_in_global_scope = false;

    /**
     * @var bool
     */
    public $ignore_internal_falsable_issues = true;

    /**
     * @var bool
     */
    public $ignore_internal_nullable_issues = true;

    /**
     * @var array<string, bool>
     */
    public $ignored_exceptions = [];

    /**
     * @var array<string, bool>
     */
    public $ignored_exceptions_in_global_scope = [];

    /**
     * @var array<string, bool>
     */
    public $ignored_exceptions_and_descendants = [];

    /**
     * @var array<string, bool>
     */
    public $ignored_exceptions_and_descendants_in_global_scope = [];

    /**
     * @var bool
     */
    public $infer_property_types_from_constructor = true;

    /**
     * @var bool
     */
    public $ensure_array_string_offsets_exist = false;

    /**
     * @var bool
     */
    public $ensure_array_int_offsets_exist = false;

    /**
     * @var array<lowercase-string, bool>
     */
    public $forbidden_functions = [];

    /**
     * @var bool
     */
    public $forbid_echo = false;

    /**
     * @var bool
     */
    public $find_unused_code = false;

    /**
     * @var bool
     */
    public $find_unused_variables = false;

    /**
     * @var bool
     */
    public $find_unused_psalm_suppress = false;

    /**
     * @var bool
     */
    public $run_taint_analysis = false;

    /** @var bool */
    public $use_phpstorm_meta_path = true;

    /**
     * @var bool
     */
    public $resolve_from_config_file = true;

    /**
     * @var bool
     */
    public $restrict_return_types = false;

    /**
     * @var bool
     */
    public $limit_method_complexity = false;

    /**
     * @var int
     */
    public $max_graph_size = 200;

    /**
     * @var int
     */
    public $max_avg_path_length = 70;

    /**
     * @var string[]
     */
    public $plugin_paths = [];

    /**
     * @var array<array{class:string,config:?SimpleXMLElement}>
     */
    private $plugin_classes = [];

    /**
     * @var bool
     */
    public $allow_internal_named_arg_calls = true;

    /**
     * @var bool
     */
    public $allow_named_arg_calls = true;

    /** @var array<string, mixed> */
    private $predefined_constants = [];

    /** @var array<callable-string, bool> */
    private $predefined_functions = [];

    /** @var ClassLoader|null */
    private $composer_class_loader;

    /**
     * @var string
     */
    public $hash = '';

    /** @var string|null */
    public $error_baseline;

    /**
     * @var bool
     */
    public $include_php_versions_in_error_baseline = false;

    /** @var string */
    public $shepherd_host = 'shepherd.dev';

    /**
     * @var array<string, string>
     */
    public $globals = [];

    /**
     * @var int
     */
    public $max_string_length = 1_000;

    /** @var ?IncludeCollector */
    private $include_collector;

    /**
     * @var TaintAnalysisFileFilter|null
     */
    protected $taint_analysis_ignored_files;

    /**
     * @var bool whether to emit a backtrace of emitted issues to stderr
     */
    public $debug_emitted_issues = false;

    /**
     * @var bool
     */
    private $report_info = true;

    /**
     * @var EventDispatcher
     */
    public $eventDispatcher;

    /** @var list<ConfigIssue> */
    public $config_issues = [];

    /**
     * @var 'default'|'never'|'always'
     */
    public $trigger_error_exits = 'default';

    /**
     * @var string[]
     */
    public $internal_stubs = [];

    protected function __construct()
    {
        self::$instance = $this;
        $this->eventDispatcher = new EventDispatcher();
    }

    /**
     * Gets a Config object from an XML file.
     *
     * Searches up a folder hierarchy for the most immediate config.
     *
     * @throws ConfigException if a config path is not found
     *
     */
    public static function getConfigForPath(string $path, string $current_dir): Config
    {
        $config_path = self::locateConfigFile($path);

        if (!$config_path) {
            throw new ConfigNotFoundException('Config not found for path ' . $path);
        }

        return self::loadFromXMLFile($config_path, $current_dir);
    }

    /**
     * Searches up a folder hierarchy for the most immediate config.
     *
     * @throws ConfigException
     *
     */
    public static function locateConfigFile(string $path): ?string
    {
        $dir_path = realpath($path);

        if ($dir_path === false) {
            throw new ConfigNotFoundException('Config not found for path ' . $path);
        }

        if (!is_dir($dir_path)) {
            $dir_path = dirname($dir_path);
        }

        do {
            $maybe_path = $dir_path . DIRECTORY_SEPARATOR . self::DEFAULT_FILE_NAME;

            if (file_exists($maybe_path) || file_exists($maybe_path .= '.dist')) {
                return $maybe_path;
            }

            $dir_path = dirname($dir_path);
        } while (dirname($dir_path) !== $dir_path);

        return null;
    }

    /**
     * Creates a new config object from the file
     */
    public static function loadFromXMLFile(string $file_path, string $current_dir): Config
    {
        $file_contents = file_get_contents($file_path);

        $base_dir = dirname($file_path) . DIRECTORY_SEPARATOR;

        if ($file_contents === false) {
            throw new InvalidArgumentException('Cannot open ' . $file_path);
        }

        try {
            $config = self::loadFromXML($base_dir, $file_contents, $current_dir, $file_path);
            $config->hash = sha1($file_contents . PSALM_VERSION);
        } catch (ConfigException $e) {
            throw new ConfigException(
                'Problem parsing ' . $file_path . ":\n" . '  ' . $e->getMessage()
            );
        }

        return $config;
    }

    /**
     * Computes the hash to use for a cache folder from CLI flags and from the config file's xml contents
     */
    public function computeHash(): string
    {
        return sha1($this->hash . ':' . $this->level);
    }

    /**
     * Creates a new config object from an XML string
     * @param  string|null      $current_dir Current working directory, if different to $base_dir
     *
     * @throws ConfigException
     */
    public static function loadFromXML(
        string $base_dir,
        string $file_contents,
        ?string $current_dir = null,
        ?string $file_path = null
    ): Config {
        if ($current_dir === null) {
            $current_dir = $base_dir;
        }

        self::validateXmlConfig($base_dir, $file_contents);

        return self::fromXmlAndPaths($base_dir, $file_contents, $current_dir, $file_path);
    }

    private static function loadDomDocument(string $base_dir, string $file_contents): DOMDocument
    {
        $dom_document = new DOMDocument();

        // there's no obvious way to set xml:base for a document when loading it from string
        // so instead we're changing the current directory instead to be able to process XIncludes
        $oldpwd = getcwd();
        chdir($base_dir);

        $dom_document->loadXML($file_contents, LIBXML_NONET);
        $dom_document->xinclude(LIBXML_NOWARNING | LIBXML_NONET);

        chdir($oldpwd);
        return $dom_document;
    }

    /**
     * @throws ConfigException
     */
    private static function validateXmlConfig(string $base_dir, string $file_contents): void
    {
        $schema_path = dirname(__DIR__, 2). '/config.xsd';

        if (!file_exists($schema_path)) {
            throw new ConfigException('Cannot locate config schema');
        }

        $dom_document = self::loadDomDocument($base_dir, $file_contents);

        $psalm_nodes = $dom_document->getElementsByTagName('psalm');

        /** @var DomElement|null */
        $psalm_node = $psalm_nodes->item(0);

        if (!$psalm_node) {
            throw new ConfigException(
                'Missing psalm node'
            );
        }

        if (!$psalm_node->hasAttribute('xmlns')) {
            $psalm_node->setAttribute('xmlns', self::CONFIG_NAMESPACE);

            $old_dom_document = $dom_document;
            $dom_document = self::loadDomDocument($base_dir, $old_dom_document->saveXML());
        }

        // Enable user error handling
        libxml_use_internal_errors(true);

        if (!$dom_document->schemaValidate($schema_path)) {
            $errors = libxml_get_errors();
            foreach ($errors as $error) {
                if ($error->level === LIBXML_ERR_FATAL || $error->level === LIBXML_ERR_ERROR) {
                    throw new ConfigException(
                        'Error on line ' . $error->line . ":\n" . '    ' . $error->message
                    );
                }
            }
            libxml_clear_errors();
        }
    }

    /**
     * @param positive-int $line_number 1-based line number
     * @return int 0-based byte offset
     * @throws OutOfBoundsException
     */
    private static function lineNumberToByteOffset(string $string, int $line_number): int
    {
        if ($line_number === 1) {
            return 0;
        }

        $offset = 0;

        for ($i = 0; $i < $line_number - 1; $i++) {
            $newline_offset = strpos($string, "\n", $offset);
            if (false === $newline_offset) {
                throw new OutOfBoundsException(
                    'Line ' . $line_number . ' is not found in a string with ' . ($i + 1) . ' lines'
                );
            }
            $offset = $newline_offset + 1;
        }

        if ($offset > strlen($string)) {
            throw new OutOfBoundsException('Line ' . $line_number . ' is not found');
        }

        return $offset;
    }

    private static function processDeprecatedAttribute(
        DOMAttr $attribute,
        string $file_contents,
        self $config,
        string $config_path
    ): void {
        $line = $attribute->getLineNo();
        assert($line > 0); // getLineNo() always returns non-zero for nodes loaded from file

        $offset = self::lineNumberToByteOffset($file_contents, $line);
        $attribute_start = strrpos($file_contents, $attribute->name, $offset - strlen($file_contents)) ?: 0;
        $attribute_end = $attribute_start + strlen($attribute->name) - 1;

        $config->config_issues[] = new ConfigIssue(
            'Attribute "' . $attribute->name . '" is deprecated '
            . 'and is going to be removed in the next major version',
            new Raw(
                $file_contents,
                $config_path,
                basename($config_path),
                $attribute_start,
                $attribute_end
            )
        );
    }

    private static function processDeprecatedElement(
        DomElement $deprecated_element_xml,
        string $file_contents,
        self $config,
        string $config_path
    ): void {
        $line = $deprecated_element_xml->getLineNo();
        assert($line > 0);

        $offset = self::lineNumberToByteOffset($file_contents, $line);
        $element_start = strpos($file_contents, $deprecated_element_xml->localName, $offset) ?: 0;
        $element_end = $element_start + strlen($deprecated_element_xml->localName) - 1;

        $config->config_issues[] = new ConfigIssue(
            'Element "' . $deprecated_element_xml->localName . '" is deprecated '
            . 'and is going to be removed in the next major version',
            new Raw(
                $file_contents,
                $config_path,
                basename($config_path),
                $element_start,
                $element_end
            )
        );
    }

    private static function processConfigDeprecations(
        self $config,
        DOMDocument $dom_document,
        string $file_contents,
        string $config_path
    ): void {
        $config->config_issues = [];

<<<<<<< HEAD
        // Attributes to be removed in Psalm 6
        $deprecated_attributes = [];
=======
        // Attributes to be removed in Psalm 5
        $deprecated_attributes = [
            'allowCoercionFromStringToClassConst',
            'allowPhpStormGenerics',
            'forbidEcho'
        ];
>>>>>>> cdbaf0e1

        /** @var list<string> */
        $deprecated_elements = [];

        $psalm_element_item = $dom_document->getElementsByTagName('psalm')->item(0);
        assert($psalm_element_item !== null);
        $attributes = $psalm_element_item->attributes;

        foreach ($attributes as $attribute) {
            if (in_array($attribute->name, $deprecated_attributes, true)) {
                self::processDeprecatedAttribute($attribute, $file_contents, $config, $config_path);
            }
        }

        foreach ($deprecated_elements as $deprecated_element) {
            $deprecated_elements_xml = $dom_document->getElementsByTagNameNS(
                self::CONFIG_NAMESPACE,
                $deprecated_element
            );
            if ($deprecated_elements_xml->length) {
                $deprecated_element_xml = $deprecated_elements_xml->item(0);
                self::processDeprecatedElement($deprecated_element_xml, $file_contents, $config, $config_path);
            }
        }
    }

    /**
     * @psalm-suppress MixedMethodCall
     * @psalm-suppress MixedAssignment
     * @psalm-suppress MixedArgument
     * @psalm-suppress MixedPropertyFetch
     *
     * @throws ConfigException
     */
    private static function fromXmlAndPaths(
        string $base_dir,
        string $file_contents,
        string $current_dir,
        ?string $config_path
    ): self {
        $config = new static();

        $dom_document = self::loadDomDocument($base_dir, $file_contents);

        if (null !== $config_path) {
            self::processConfigDeprecations(
                $config,
                $dom_document,
                $file_contents,
                $config_path
            );
        }

        $config_xml = simplexml_import_dom($dom_document);

        $booleanAttributes = [
            'useDocblockTypes' => 'use_docblock_types',
            'useDocblockPropertyTypes' => 'use_docblock_property_types',
            'throwExceptionOnError' => 'throw_exception',
            'hideExternalErrors' => 'hide_external_errors',
            'resolveFromConfigFile' => 'resolve_from_config_file',
            'allowFileIncludes' => 'allow_includes',
            'strictBinaryOperands' => 'strict_binary_operands',
            'rememberPropertyAssignmentsAfterCall' => 'remember_property_assignments_after_call',
            'allowStringToStandInForClass' => 'allow_string_standin_for_class',
            'usePhpDocMethodsWithoutMagicCall' => 'use_phpdoc_method_without_magic_or_parent',
            'usePhpDocPropertiesWithoutMagicCall' => 'use_phpdoc_property_without_magic_or_parent',
            'memoizeMethodCallResults' => 'memoize_method_calls',
            'hoistConstants' => 'hoist_constants',
            'addParamDefaultToDocblockType' => 'add_param_default_to_docblock_type',
            'checkForThrowsDocblock' => 'check_for_throws_docblock',
            'checkForThrowsInGlobalScope' => 'check_for_throws_in_global_scope',
            'forbidEcho' => 'forbid_echo',
            'ignoreInternalFunctionFalseReturn' => 'ignore_internal_falsable_issues',
            'ignoreInternalFunctionNullReturn' => 'ignore_internal_nullable_issues',
            'includePhpVersionsInErrorBaseline' => 'include_php_versions_in_error_baseline',
            'loadXdebugStub' => 'load_xdebug_stub',
            'ensureArrayStringOffsetsExist' => 'ensure_array_string_offsets_exist',
            'ensureArrayIntOffsetsExist' => 'ensure_array_int_offsets_exist',
            'reportMixedIssues' => 'show_mixed_issues',
            'skipChecksOnUnresolvableIncludes' => 'skip_checks_on_unresolvable_includes',
            'sealAllMethods' => 'seal_all_methods',
            'sealAllProperties' => 'seal_all_properties',
            'runTaintAnalysis' => 'run_taint_analysis',
            'usePhpStormMetaPath' => 'use_phpstorm_meta_path',
            'allowInternalNamedArgumentsCalls' => 'allow_internal_named_arg_calls',
            'allowNamedArgumentCalls' => 'allow_named_arg_calls',
            'findUnusedPsalmSuppress' => 'find_unused_psalm_suppress',
            'reportInfo' => 'report_info',
            'restrictReturnTypes' => 'restrict_return_types',
            'limitMethodComplexity' => 'limit_method_complexity',
            'triggerErrorExits' => 'trigger_error_exits',
        ];

        foreach ($booleanAttributes as $xmlName => $internalName) {
            if (isset($config_xml[$xmlName])) {
                $attribute_text = (string) $config_xml[$xmlName];
                $config->setBooleanAttribute(
                    $internalName,
                    $attribute_text === 'true' || $attribute_text === '1'
                );
            }
        }

        if ($config->resolve_from_config_file) {
            $config->base_dir = $base_dir;
        } else {
            $config->base_dir = $current_dir;
            $base_dir = $current_dir;
        }

        if (isset($config_xml['phpVersion'])) {
            $config->configured_php_version = (string) $config_xml['phpVersion'];
        }

        if (isset($config_xml['autoloader'])) {
            $autoloader_path = $config->base_dir . DIRECTORY_SEPARATOR . $config_xml['autoloader'];

            if (!file_exists($autoloader_path)) {
                throw new ConfigException('Cannot locate autoloader');
            }

            $config->autoloader = realpath($autoloader_path);
        }

        if (isset($config_xml['cacheDirectory'])) {
            $config->cache_directory = (string)$config_xml['cacheDirectory'];
        } elseif ($user_cache_dir = (new Xdg())->getHomeCacheDir()) {
            $config->cache_directory = $user_cache_dir . '/psalm';
        } else {
            $config->cache_directory = sys_get_temp_dir() . '/psalm';
        }

        $config->global_cache_directory = $config->cache_directory;

        $config->cache_directory .= DIRECTORY_SEPARATOR . sha1($base_dir);

        $cwd = null;

        if ($config->resolve_from_config_file) {
            $cwd = getcwd();
            chdir($config->base_dir);
        }

        if (is_dir($config->cache_directory) === false && @mkdir($config->cache_directory, 0777, true) === false) {
            trigger_error('Could not create cache directory: ' . $config->cache_directory, E_USER_ERROR);
        }

        if ($cwd) {
            chdir($cwd);
        }

        if (isset($config_xml['serializer'])) {
            $attribute_text = (string) $config_xml['serializer'];
            $config->use_igbinary = $attribute_text === 'igbinary';
        } elseif ($igbinary_version = phpversion('igbinary')) {
            $config->use_igbinary = version_compare($igbinary_version, '2.0.5') >= 0;
        }


        if (isset($config_xml['findUnusedCode'])) {
            $attribute_text = (string) $config_xml['findUnusedCode'];
            $config->find_unused_code = $attribute_text === 'true' || $attribute_text === '1';
            $config->find_unused_variables = $config->find_unused_code;
        }

        if (isset($config_xml['findUnusedVariablesAndParams'])) {
            $attribute_text = (string) $config_xml['findUnusedVariablesAndParams'];
            $config->find_unused_variables = $attribute_text === 'true' || $attribute_text === '1';
        }

        if (isset($config_xml['errorLevel'])) {
            $attribute_text = (int) $config_xml['errorLevel'];

            if (!in_array($attribute_text, [1, 2, 3, 4, 5, 6, 7, 8], true)) {
                throw new ConfigException(
                    'Invalid error level ' . $config_xml['errorLevel']
                );
            }

            $config->level = $attribute_text;
        } elseif (isset($config_xml['totallyTyped'])) {
            $totally_typed = (string) $config_xml['totallyTyped'];

            if ($totally_typed === 'true' || $totally_typed === '1') {
                $config->level = 1;
            } else {
                $config->level = 2;

                if ($config->show_mixed_issues === null) {
                    $config->show_mixed_issues = false;
                }
            }
        } else {
            $config->level = 2;
        }

        // turn on unused variable detection in level 1
        if (!isset($config_xml['findUnusedCode'])
            && !isset($config_xml['findUnusedVariablesAndParams'])
            && $config->level === 1
            && $config->show_mixed_issues !== false
        ) {
            $config->find_unused_variables = true;
        }

        if (isset($config_xml['errorBaseline'])) {
            $attribute_text = (string) $config_xml['errorBaseline'];
            $config->error_baseline = $attribute_text;
        }

        if (isset($config_xml['maxStringLength'])) {
            $attribute_text = (int)$config_xml['maxStringLength'];
            $config->max_string_length = $attribute_text;
        }

        if (isset($config_xml['inferPropertyTypesFromConstructor'])) {
            $attribute_text = (string) $config_xml['inferPropertyTypesFromConstructor'];
            $config->infer_property_types_from_constructor = $attribute_text === 'true' || $attribute_text === '1';
        }

        if (isset($config_xml->projectFiles)) {
            $config->project_files = ProjectFileFilter::loadFromXMLElement($config_xml->projectFiles, $base_dir, true);
        }

        if (isset($config_xml->extraFiles)) {
            $config->extra_files = ProjectFileFilter::loadFromXMLElement($config_xml->extraFiles, $base_dir, true);
        }

        if (isset($config_xml->taintAnalysis->ignoreFiles)) {
            $config->taint_analysis_ignored_files = TaintAnalysisFileFilter::loadFromXMLElement(
                $config_xml->taintAnalysis->ignoreFiles,
                $base_dir,
                false
            );
        }

        if (isset($config_xml->fileExtensions)) {
            $config->file_extensions = [];

            $config->loadFileExtensions($config_xml->fileExtensions->extension);
        }

        if (isset($config_xml->mockClasses) && isset($config_xml->mockClasses->class)) {
            /** @var SimpleXMLElement $mock_class */
            foreach ($config_xml->mockClasses->class as $mock_class) {
                $config->mock_classes[] = strtolower((string)$mock_class['name']);
            }
        }

        if (isset($config_xml->universalObjectCrates) && isset($config_xml->universalObjectCrates->class)) {
            /** @var SimpleXMLElement $universal_object_crate */
            foreach ($config_xml->universalObjectCrates->class as $universal_object_crate) {
                /** @var string $classString */
                $classString = $universal_object_crate['name'];
                $config->addUniversalObjectCrate($classString);
            }
        }

        if (isset($config_xml->ignoreExceptions)) {
            if (isset($config_xml->ignoreExceptions->class)) {
                /** @var SimpleXMLElement $exception_class */
                foreach ($config_xml->ignoreExceptions->class as $exception_class) {
                    $exception_name = (string) $exception_class['name'];
                    $global_attribute_text = (string) $exception_class['onlyGlobalScope'];
                    if ($global_attribute_text !== 'true' && $global_attribute_text !== '1') {
                        $config->ignored_exceptions[$exception_name] = true;
                    }
                    $config->ignored_exceptions_in_global_scope[$exception_name] = true;
                }
            }
            if (isset($config_xml->ignoreExceptions->classAndDescendants)) {
                /** @var SimpleXMLElement $exception_class */
                foreach ($config_xml->ignoreExceptions->classAndDescendants as $exception_class) {
                    $exception_name = (string) $exception_class['name'];
                    $global_attribute_text = (string) $exception_class['onlyGlobalScope'];
                    if ($global_attribute_text !== 'true' && $global_attribute_text !== '1') {
                        $config->ignored_exceptions_and_descendants[$exception_name] = true;
                    }
                    $config->ignored_exceptions_and_descendants_in_global_scope[$exception_name] = true;
                }
            }
        }

        if (isset($config_xml->forbiddenFunctions) && isset($config_xml->forbiddenFunctions->function)) {
            /** @var SimpleXMLElement $forbidden_function */
            foreach ($config_xml->forbiddenFunctions->function as $forbidden_function) {
                $config->forbidden_functions[strtolower((string) $forbidden_function['name'])] = true;
            }
        }

        if (isset($config_xml->stubs) && isset($config_xml->stubs->file)) {
            /** @var SimpleXMLElement $stub_file */
            foreach ($config_xml->stubs->file as $stub_file) {
                $stub_file_name = (string)$stub_file['name'];
                if (!Path::isAbsolute($stub_file_name)) {
                    $stub_file_name = $config->base_dir . DIRECTORY_SEPARATOR . $stub_file_name;
                }
                $file_path = realpath($stub_file_name);

                if (!$file_path) {
                    throw new ConfigException(
                        'Cannot resolve stubfile path '
                            . rtrim($config->base_dir, DIRECTORY_SEPARATOR)
                            . DIRECTORY_SEPARATOR
                            . $stub_file['name']
                    );
                }

                if (isset($stub_file['preloadClasses'])) {
                    $preload_classes = (string)$stub_file['preloadClasses'];

                    if ($preload_classes === 'true' || $preload_classes === '1') {
                        $config->addPreloadedStubFile($file_path);
                    } else {
                        $config->addStubFile($file_path);
                    }
                } else {
                    $config->addStubFile($file_path);
                }
            }
        }

        // this plugin loading system borrows heavily from etsy/phan
        if (isset($config_xml->plugins)) {
            if (isset($config_xml->plugins->plugin)) {
                /** @var SimpleXMLElement $plugin */
                foreach ($config_xml->plugins->plugin as $plugin) {
                    $plugin_file_name = (string) $plugin['filename'];

                    $path = Path::isAbsolute($plugin_file_name)
                        ? $plugin_file_name
                        : $config->base_dir . $plugin_file_name;

                    $config->addPluginPath($path);
                }
            }
            if (isset($config_xml->plugins->pluginClass)) {
                /** @var SimpleXMLElement $plugin */
                foreach ($config_xml->plugins->pluginClass as $plugin) {
                    $plugin_class_name = $plugin['class'];
                    // any child elements are used as plugin configuration
                    $plugin_config = null;
                    if ($plugin->count()) {
                        $plugin_config = $plugin->children();
                    }

                    $config->addPluginClass((string) $plugin_class_name, $plugin_config);
                }
            }
        }

        if (isset($config_xml->issueHandlers)) {
            foreach ($config_xml->issueHandlers as $issue_handlers) {
                /** @var SimpleXMLElement $issue_handler */
                foreach ($issue_handlers->children() as $key => $issue_handler) {
                    if ($key === 'PluginIssue') {
                        $custom_class_name = (string) $issue_handler['name'];
                        /** @var string $key */
                        $config->issue_handlers[$custom_class_name] = IssueHandler::loadFromXMLElement(
                            $issue_handler,
                            $base_dir
                        );
                    } else {
                        /** @var string $key */
                        $config->issue_handlers[$key] = IssueHandler::loadFromXMLElement(
                            $issue_handler,
                            $base_dir
                        );
                    }
                }
            }
        }

        if (isset($config_xml->globals) && isset($config_xml->globals->var)) {
            /** @var SimpleXMLElement $var */
            foreach ($config_xml->globals->var as $var) {
                $config->globals['$' . (string) $var['name']] = (string) $var['type'];
            }
        }

        return $config;
    }

    public static function getInstance(): Config
    {
        if (self::$instance) {
            return self::$instance;
        }

        throw new UnexpectedValueException('No config initialized');
    }

    public function setComposerClassLoader(?ClassLoader $loader = null): void
    {
        $this->composer_class_loader = $loader;
    }

    public function setAdvancedErrorLevel(string $issue_key, array $config, ?string $default_error_level = null): void
    {
        $this->issue_handlers[$issue_key] = new IssueHandler();
        if ($default_error_level !== null) {
            $this->issue_handlers[$issue_key]->setErrorLevel($default_error_level);
        }
        $this->issue_handlers[$issue_key]->setCustomLevels($config, $this->base_dir);
    }

    public function setCustomErrorLevel(string $issue_key, string $error_level): void
    {
        $this->issue_handlers[$issue_key] = new IssueHandler();
        $this->issue_handlers[$issue_key]->setErrorLevel($error_level);
    }

    /**
     * @throws ConfigException if a Config file could not be found
     *
     */
    private function loadFileExtensions(SimpleXMLElement $extensions): void
    {
        foreach ($extensions as $extension) {
            $extension_name = preg_replace('/^\.?/', '', (string)$extension['name']);
            $this->file_extensions[] = $extension_name;

            if (isset($extension['scanner'])) {
                $path = $this->base_dir . (string)$extension['scanner'];

                if (!file_exists($path)) {
                    throw new ConfigException('Error parsing config: cannot find file ' . $path);
                }

                $this->filetype_scanner_paths[$extension_name] = $path;
            }

            if (isset($extension['checker'])) {
                $path = $this->base_dir . (string)$extension['checker'];

                if (!file_exists($path)) {
                    throw new ConfigException('Error parsing config: cannot find file ' . $path);
                }

                $this->filetype_analyzer_paths[$extension_name] = $path;
            }
        }
    }

    public function addPluginPath(string $path): void
    {
        if (!file_exists($path)) {
            throw new InvalidArgumentException('Cannot find plugin file ' . $path);
        }

        $this->plugin_paths[] = $path;
    }

    public function addPluginClass(string $class_name, ?SimpleXMLElement $plugin_config = null): void
    {
        $this->plugin_classes[] = ['class' => $class_name, 'config' => $plugin_config];
    }

    /** @return array<array{class:string, config:?SimpleXMLElement}> */
    public function getPluginClasses(): array
    {
        return $this->plugin_classes;
    }

    /**
     * Initialises all the plugins (done once the config is fully loaded)
     */
    public function initializePlugins(ProjectAnalyzer $project_analyzer): void
    {
        $codebase = $project_analyzer->getCodebase();

        $project_analyzer->progress->debug('Initializing plugins...' . PHP_EOL);

        $socket = new PluginRegistrationSocket($this, $codebase);
        // initialize plugin classes earlier to let them hook into subsequent load process
        foreach ($this->plugin_classes as $plugin_class_entry) {
            $plugin_class_name = $plugin_class_entry['class'];
            $plugin_config = $plugin_class_entry['config'];

            try {
                // Below will attempt to load plugins from the project directory first.
                // Failing that, it will use registered autoload chain, which will load
                // plugins from Psalm directory or phar file. If that fails as well, it
                // will fall back to project autoloader. It may seem that the last step
                // will always fail, but it's only true if project uses Composer autoloader
                if ($this->composer_class_loader
                    && ($plugin_class_path = $this->composer_class_loader->findFile($plugin_class_name))
                ) {
                    $project_analyzer->progress->debug(
                        'Loading plugin ' . $plugin_class_name . ' via require' . PHP_EOL
                    );

                    self::requirePath($plugin_class_path);
                } else {
                    if (!class_exists($plugin_class_name)) {
                        throw new UnexpectedValueException($plugin_class_name . ' is not a known class');
                    }
                }

                /**
                 * @psalm-suppress InvalidStringClass
                 *
                 * @var PluginEntryPointInterface
                 */
                $plugin_object = new $plugin_class_name;
                $plugin_object($socket, $plugin_config);
            } catch (Throwable $e) {
                throw new ConfigException('Failed to load plugin ' . $plugin_class_name, 0, $e);
            }

            $project_analyzer->progress->debug('Loaded plugin ' . $plugin_class_name . ' successfully' . PHP_EOL);
        }

        foreach ($this->filetype_scanner_paths as $extension => $path) {
            $fq_class_name = $this->getPluginClassForPath(
                $codebase,
                $path,
                FileScanner::class
            );

            self::requirePath($path);

            $this->filetype_scanners[$extension] = $fq_class_name;
        }

        foreach ($this->filetype_analyzer_paths as $extension => $path) {
            $fq_class_name = $this->getPluginClassForPath(
                $codebase,
                $path,
                FileAnalyzer::class
            );

            self::requirePath($path);

            $this->filetype_analyzers[$extension] = $fq_class_name;
        }

        foreach ($this->plugin_paths as $path) {
            try {
                $plugin_object = new FileBasedPluginAdapter($path, $this, $codebase);
                $plugin_object($socket);
            } catch (Throwable $e) {
                throw new ConfigException('Failed to load plugin ' . $path, 0, $e);
            }
        }
        // populate additional aspects after plugins have been initialized
        foreach ($socket->getAdditionalFileExtensions() as $fileExtension) {
            $this->file_extensions[] = $fileExtension;
        }
        foreach ($socket->getAdditionalFileTypeScanners() as $extension => $className) {
            $this->filetype_scanners[$extension] = $className;
        }
        foreach ($socket->getAdditionalFileTypeAnalyzers() as $extension => $className) {
            $this->filetype_analyzers[$extension] = $className;
        }

        new HtmlFunctionTainter();

        $socket->registerHooksFromClass(HtmlFunctionTainter::class);
    }

    private static function requirePath(string $path): void
    {
        /** @psalm-suppress UnresolvableInclude */
        require_once($path);
    }

    /**
     * @template T
     *
     * @param  T::class $must_extend
     *
     * @return class-string<T>
     */
    private function getPluginClassForPath(Codebase $codebase, string $path, string $must_extend): string
    {
        $file_storage = $codebase->createFileStorageForPath($path);
        $file_to_scan = new FileScanner($path, $this->shortenFileName($path), true);
        $file_to_scan->scan(
            $codebase,
            $file_storage
        );

        $declared_classes = ClassLikeAnalyzer::getClassesForFile($codebase, $path);

        if (!count($declared_classes)) {
            throw new InvalidArgumentException(
                'Plugins must have at least one class in the file - ' . $path . ' has ' .
                    count($declared_classes)
            );
        }

        $fq_class_name = reset($declared_classes);

        if (!$codebase->classlikes->classExtends(
            $fq_class_name,
            $must_extend
        )
        ) {
            throw new InvalidArgumentException(
                'This plugin must extend ' . $must_extend . ' - ' . $path . ' does not'
            );
        }

        /**
         * @var class-string<T>
         */
        return $fq_class_name;
    }

    public function shortenFileName(string $to): string
    {
        if (!is_file($to)) {
            return preg_replace('/^' . preg_quote($this->base_dir, '/') . '/', '', $to);
        }

        $from = $this->base_dir;

        // some compatibility fixes for Windows paths
        $from = is_dir($from) ? rtrim($from, '\/') . '/' : $from;
        $to   = is_dir($to)   ? rtrim($to, '\/') . '/'   : $to;
        $from = str_replace('\\', '/', $from);
        $to   = str_replace('\\', '/', $to);

        $from     = explode('/', $from);
        $to       = explode('/', $to);
        $relPath  = $to;

        foreach ($from as $depth => $dir) {
            // find first non-matching dir
            if ($dir === $to[$depth]) {
                // ignore this directory
                array_shift($relPath);
            } else {
                // get number of remaining dirs to $from
                $remaining = count($from) - $depth;
                if ($remaining > 1) {
                    // add traversals up to first matching dir
                    $padLength = (count($relPath) + $remaining - 1) * -1;
                    $relPath = array_pad($relPath, $padLength, '..');
                    break;
                }
            }
        }

        return implode('/', $relPath);
    }

    public function reportIssueInFile(string $issue_type, string $file_path): bool
    {
        if (($this->show_mixed_issues === false || $this->level > 2)
            && in_array($issue_type, self::MIXED_ISSUES, true)
        ) {
            return false;
        }

        if ($this->mustBeIgnored($file_path)) {
            return false;
        }

        $dependent_files = [strtolower($file_path) => $file_path];

        $project_analyzer = ProjectAnalyzer::getInstance();

        $codebase = $project_analyzer->getCodebase();

        if (!$this->hide_external_errors) {
            try {
                $file_storage = $codebase->file_storage_provider->get($file_path);
                $dependent_files += $file_storage->required_by_file_paths;
            } catch (InvalidArgumentException $e) {
                // do nothing
            }
        }

        $any_file_path_matched = false;

        foreach ($dependent_files as $dependent_file_path) {
            if (((!$project_analyzer->full_run && $codebase->analyzer->canReportIssues($dependent_file_path))
                    || $project_analyzer->canReportIssues($dependent_file_path))
                && ($file_path === $dependent_file_path || !$this->mustBeIgnored($dependent_file_path))
            ) {
                $any_file_path_matched = true;
                break;
            }
        }

        if (!$any_file_path_matched) {
            return false;
        }

        if ($this->getReportingLevelForFile($issue_type, $file_path) === self::REPORT_SUPPRESS) {
            return false;
        }

        return true;
    }

    public function isInProjectDirs(string $file_path): bool
    {
        return $this->project_files && $this->project_files->allows($file_path);
    }

    public function isInExtraDirs(string $file_path): bool
    {
        return $this->extra_files && $this->extra_files->allows($file_path);
    }

    public function mustBeIgnored(string $file_path): bool
    {
        return $this->project_files && $this->project_files->forbids($file_path);
    }

    public function trackTaintsInPath(string $file_path): bool
    {
        return !$this->taint_analysis_ignored_files
            || $this->taint_analysis_ignored_files->allows($file_path);
    }

    public function getReportingLevelForIssue(CodeIssue $e): string
    {
        $fqcn_parts = explode('\\', get_class($e));
        $issue_type = array_pop($fqcn_parts);

        $reporting_level = null;

        if ($e instanceof ClassIssue) {
            $reporting_level = $this->getReportingLevelForClass($issue_type, $e->fq_classlike_name);
        } elseif ($e instanceof MethodIssue) {
            $reporting_level = $this->getReportingLevelForMethod($issue_type, $e->method_id);
        } elseif ($e instanceof FunctionIssue) {
            $reporting_level = $this->getReportingLevelForFunction($issue_type, $e->function_id);
        } elseif ($e instanceof PropertyIssue) {
            $reporting_level = $this->getReportingLevelForProperty($issue_type, $e->property_id);
        } elseif ($e instanceof ArgumentIssue && $e->function_id) {
            $reporting_level = $this->getReportingLevelForArgument($issue_type, $e->function_id);
        } elseif ($e instanceof VariableIssue) {
            $reporting_level = $this->getReportingLevelForVariable($issue_type, $e->var_name);
        }

        if ($reporting_level === null) {
            $reporting_level = $this->getReportingLevelForFile($issue_type, $e->getFilePath());
        }

        if (!$this->report_info && $reporting_level === self::REPORT_INFO) {
            $reporting_level = self::REPORT_SUPPRESS;
        }

        $parent_issue_type = self::getParentIssueType($issue_type);

        if ($parent_issue_type && $reporting_level === self::REPORT_ERROR) {
            $parent_reporting_level = $this->getReportingLevelForFile($parent_issue_type, $e->getFilePath());

            if ($parent_reporting_level !== $reporting_level) {
                return $parent_reporting_level;
            }
        }

        return $reporting_level;
    }

    /**
     * @psalm-pure
     */
    public static function getParentIssueType(string $issue_type): ?string
    {
        if ($issue_type === 'PossiblyUndefinedIntArrayOffset'
            || $issue_type === 'PossiblyUndefinedStringArrayOffset'
        ) {
            return 'PossiblyUndefinedArrayOffset';
        }

        if ($issue_type === 'PossiblyNullReference') {
            return 'NullReference';
        }

        if ($issue_type === 'PossiblyFalseReference') {
            return null;
        }

        if ($issue_type === 'PossiblyUndefinedArrayOffset') {
            return null;
        }

        if (strpos($issue_type, 'Possibly') === 0) {
            $stripped_issue_type = preg_replace('/^Possibly(False|Null)?/', '', $issue_type);

            if (strpos($stripped_issue_type, 'Invalid') === false && strpos($stripped_issue_type, 'Un') !== 0) {
                $stripped_issue_type = 'Invalid' . $stripped_issue_type;
            }

            return $stripped_issue_type;
        }

        if (strpos($issue_type, 'Tainted') === 0) {
            return 'TaintedInput';
        }

        if (preg_match('/^(False|Null)[A-Z]/', $issue_type) && !strpos($issue_type, 'Reference')) {
            return preg_replace('/^(False|Null)/', 'Invalid', $issue_type);
        }

        if ($issue_type === 'UndefinedInterfaceMethod') {
            return 'UndefinedMethod';
        }

        if ($issue_type === 'UndefinedMagicPropertyFetch') {
            return 'UndefinedPropertyFetch';
        }

        if ($issue_type === 'UndefinedMagicPropertyAssignment') {
            return 'UndefinedPropertyAssignment';
        }

        if ($issue_type === 'UndefinedMagicMethod') {
            return 'UndefinedMethod';
        }

        if ($issue_type === 'PossibleRawObjectIteration') {
            return 'RawObjectIteration';
        }

        if ($issue_type === 'UninitializedProperty') {
            return 'PropertyNotSetInConstructor';
        }

        if ($issue_type === 'InvalidDocblockParamName') {
            return 'InvalidDocblock';
        }

        if ($issue_type === 'UnusedClosureParam') {
            return 'UnusedParam';
        }

        if ($issue_type === 'UnusedConstructor') {
            return 'UnusedMethod';
        }

        if ($issue_type === 'StringIncrement') {
            return 'InvalidOperand';
        }

        if ($issue_type === 'InvalidLiteralArgument') {
            return 'InvalidArgument';
        }

        if ($issue_type === 'RedundantConditionGivenDocblockType') {
            return 'RedundantCondition';
        }

        if ($issue_type === 'RedundantFunctionCallGivenDocblockType') {
            return 'RedundantFunctionCall';
        }

        if ($issue_type === 'RedundantCastGivenDocblockType') {
            return 'RedundantCast';
        }

        if ($issue_type === 'TraitMethodSignatureMismatch') {
            return 'MethodSignatureMismatch';
        }

        if ($issue_type === 'ImplementedParamTypeMismatch') {
            return 'MoreSpecificImplementedParamType';
        }

        if ($issue_type === 'UndefinedDocblockClass') {
            return 'UndefinedClass';
        }

        if ($issue_type === 'UnusedForeachValue') {
            return 'UnusedVariable';
        }

        return null;
    }

    public function getReportingLevelForFile(string $issue_type, string $file_path): string
    {
        if (isset($this->issue_handlers[$issue_type])) {
            return $this->issue_handlers[$issue_type]->getReportingLevelForFile($file_path);
        }

        // this string is replaced by scoper for Phars, so be careful
        $issue_class = 'Psalm\\Issue\\' . $issue_type;

        if (!class_exists($issue_class) || !is_a($issue_class, CodeIssue::class, true)) {
            return self::REPORT_ERROR;
        }

        /** @var int */
        $issue_level = $issue_class::ERROR_LEVEL;

        if ($issue_level > 0 && $issue_level < $this->level) {
            return self::REPORT_INFO;
        }

        return self::REPORT_ERROR;
    }

    public function getReportingLevelForClass(string $issue_type, string $fq_classlike_name): ?string
    {
        if (isset($this->issue_handlers[$issue_type])) {
            return $this->issue_handlers[$issue_type]->getReportingLevelForClass($fq_classlike_name);
        }

        return null;
    }

    public function getReportingLevelForMethod(string $issue_type, string $method_id): ?string
    {
        if (isset($this->issue_handlers[$issue_type])) {
            return $this->issue_handlers[$issue_type]->getReportingLevelForMethod($method_id);
        }

        return null;
    }

    public function getReportingLevelForFunction(string $issue_type, string $function_id): ?string
    {
        if (isset($this->issue_handlers[$issue_type])) {
            return $this->issue_handlers[$issue_type]->getReportingLevelForFunction($function_id);
        }

        return null;
    }

    public function getReportingLevelForArgument(string $issue_type, string $function_id): ?string
    {
        if (isset($this->issue_handlers[$issue_type])) {
            return $this->issue_handlers[$issue_type]->getReportingLevelForArgument($function_id);
        }

        return null;
    }

    public function getReportingLevelForProperty(string $issue_type, string $property_id): ?string
    {
        if (isset($this->issue_handlers[$issue_type])) {
            return $this->issue_handlers[$issue_type]->getReportingLevelForProperty($property_id);
        }

        return null;
    }

    public function getReportingLevelForVariable(string $issue_type, string $var_name): ?string
    {
        if (isset($this->issue_handlers[$issue_type])) {
            return $this->issue_handlers[$issue_type]->getReportingLevelForVariable($var_name);
        }

        return null;
    }

    /**
     * @return array<string>
     */
    public function getProjectDirectories(): array
    {
        if (!$this->project_files) {
            return [];
        }

        return $this->project_files->getDirectories();
    }

    /**
     * @return array<string>
     */
    public function getProjectFiles(): array
    {
        if (!$this->project_files) {
            return [];
        }

        return $this->project_files->getFiles();
    }

    /**
     * @return array<string>
     */
    public function getExtraDirectories(): array
    {
        if (!$this->extra_files) {
            return [];
        }

        return $this->extra_files->getDirectories();
    }

    public function reportTypeStatsForFile(string $file_path): bool
    {
        return $this->project_files
            && $this->project_files->allows($file_path)
            && $this->project_files->reportTypeStats($file_path);
    }

    public function useStrictTypesForFile(string $file_path): bool
    {
        return $this->project_files && $this->project_files->useStrictTypes($file_path);
    }

    /**
     * @return array<int, string>
     */
    public function getFileExtensions(): array
    {
        return $this->file_extensions;
    }

    /**
     * @return array<string, class-string<FileScanner>>
     */
    public function getFiletypeScanners(): array
    {
        return $this->filetype_scanners;
    }

    /**
     * @return array<string, class-string<FileAnalyzer>>
     */
    public function getFiletypeAnalyzers(): array
    {
        return $this->filetype_analyzers;
    }

    /**
     * @return array<int, string>
     */
    public function getMockClasses(): array
    {
        return $this->mock_classes;
    }

    public function visitPreloadedStubFiles(Codebase $codebase, ?Progress $progress = null): void
    {
        if ($progress === null) {
            $progress = new VoidProgress();
        }

        $core_generic_files = [];

        if (PHP_VERSION_ID < 8_00_00 && $codebase->analysis_php_version_id >= 8_00_00) {
            $stringable_path = dirname(__DIR__, 2) . '/stubs/Php80.phpstub';

            if (!file_exists($stringable_path)) {
                throw new UnexpectedValueException('Cannot locate PHP 8.0 classes');
            }

            $core_generic_files[] = $stringable_path;
        }

        if (PHP_VERSION_ID < 8_01_00 && $codebase->analysis_php_version_id >= 8_01_00) {
            $stringable_path = dirname(__DIR__, 2) . '/stubs/Php81.phpstub';

            if (!file_exists($stringable_path)) {
                throw new UnexpectedValueException('Cannot locate PHP 8.1 classes');
            }

            $core_generic_files[] = $stringable_path;
        }

        $stub_files = array_merge($core_generic_files, $this->preloaded_stub_files);

        if (!$stub_files) {
            return;
        }

        foreach ($stub_files as $file_path) {
            $file_path = str_replace(['/', '\\'], DIRECTORY_SEPARATOR, $file_path);
            $codebase->scanner->addFileToDeepScan($file_path);
        }

        $progress->debug('Registering preloaded stub files' . "\n");

        $codebase->register_stub_files = true;

        $codebase->scanFiles();

        $codebase->register_stub_files = false;

        $progress->debug('Finished registering preloaded stub files' . "\n");
    }

    public function visitStubFiles(Codebase $codebase, ?Progress $progress = null): void
    {
        if ($progress === null) {
            $progress = new VoidProgress();
        }

        $codebase->register_stub_files = true;

        $dir_lvl_2 = dirname(__DIR__, 2);
        $this->internal_stubs = [
            $dir_lvl_2 . DIRECTORY_SEPARATOR . 'stubs' . DIRECTORY_SEPARATOR . 'CoreGenericFunctions.phpstub',
            $dir_lvl_2 . DIRECTORY_SEPARATOR . 'stubs' . DIRECTORY_SEPARATOR . 'CoreGenericClasses.phpstub',
            $dir_lvl_2 . DIRECTORY_SEPARATOR . 'stubs' . DIRECTORY_SEPARATOR . 'CoreGenericIterators.phpstub',
            $dir_lvl_2 . DIRECTORY_SEPARATOR . 'stubs' . DIRECTORY_SEPARATOR . 'CoreImmutableClasses.phpstub',
            $dir_lvl_2 . DIRECTORY_SEPARATOR . 'stubs' . DIRECTORY_SEPARATOR . 'DOM.phpstub',
            $dir_lvl_2 . DIRECTORY_SEPARATOR . 'stubs' . DIRECTORY_SEPARATOR . 'Reflection.phpstub',
            $dir_lvl_2 . DIRECTORY_SEPARATOR . 'stubs' . DIRECTORY_SEPARATOR . 'SPL.phpstub',
        ];

        if (PHP_VERSION_ID >= 8_00_00 && $codebase->analysis_php_version_id >= 8_00_00) {
            $stringable_path = $dir_lvl_2 . DIRECTORY_SEPARATOR . 'stubs' . DIRECTORY_SEPARATOR . 'Php80.phpstub';
            $this->internal_stubs[] = $stringable_path;
        }

        if (PHP_VERSION_ID >= 8_01_00 && $codebase->analysis_php_version_id >= 8_01_00) {
            $stringable_path = $dir_lvl_2 . DIRECTORY_SEPARATOR . 'stubs' . DIRECTORY_SEPARATOR . 'Php81.phpstub';
            $this->internal_stubs[] = $stringable_path;
        }

        if (extension_loaded('PDO')) {
            $ext_pdo_path = $dir_lvl_2 . DIRECTORY_SEPARATOR . 'stubs' . DIRECTORY_SEPARATOR . 'pdo.phpstub';
            $this->internal_stubs[] = $ext_pdo_path;
        }

        if (extension_loaded('soap')) {
            $ext_soap_path = $dir_lvl_2 . DIRECTORY_SEPARATOR . 'stubs' . DIRECTORY_SEPARATOR . 'soap.phpstub';
            $this->internal_stubs[] = $ext_soap_path;
        }

        if (extension_loaded('ds')) {
            $ext_ds_path = $dir_lvl_2 . DIRECTORY_SEPARATOR . 'stubs' . DIRECTORY_SEPARATOR . 'ext-ds.phpstub';
            $this->internal_stubs[] = $ext_ds_path;
        }

        if (extension_loaded('mongodb')) {
            $ext_mongodb_path = $dir_lvl_2 . DIRECTORY_SEPARATOR . 'stubs' . DIRECTORY_SEPARATOR . 'mongodb.phpstub';
            $this->internal_stubs[] = $ext_mongodb_path;
        }

        if ($this->load_xdebug_stub) {
            $xdebug_stub_path = $dir_lvl_2 . DIRECTORY_SEPARATOR . 'stubs' . DIRECTORY_SEPARATOR . 'Xdebug.phpstub';
            $this->internal_stubs[] = $xdebug_stub_path;
        }

        if (extension_loaded('mysqli')) {
            $ext_mysqli_path = $dir_lvl_2 . DIRECTORY_SEPARATOR . 'stubs' . DIRECTORY_SEPARATOR . 'mysqli.phpstub';
            $this->internal_stubs[] = $ext_mysqli_path;
        }

        if (extension_loaded('decimal')) {
            $ext_decimal_path = $dir_lvl_2 . DIRECTORY_SEPARATOR . 'stubs' . DIRECTORY_SEPARATOR . 'decimal.phpstub';
            $this->internal_stubs[] = $ext_decimal_path;
        }

        foreach ($this->internal_stubs as $stub_path) {
            if (!file_exists($stub_path)) {
                throw new UnexpectedValueException('Cannot locate ' . $stub_path);
            }
        }

        $stub_files = array_merge($this->internal_stubs, $this->stub_files);

        $phpstorm_meta_path = $this->base_dir . DIRECTORY_SEPARATOR . '.phpstorm.meta.php';

        if ($this->use_phpstorm_meta_path) {
            if (is_file($phpstorm_meta_path)) {
                $stub_files[] = $phpstorm_meta_path;
            } elseif (is_dir($phpstorm_meta_path)) {
                $phpstorm_meta_path = realpath($phpstorm_meta_path);

                foreach (glob($phpstorm_meta_path . '/*.meta.php', GLOB_NOSORT) as $glob) {
                    if (is_file($glob) && realpath(dirname($glob)) === $phpstorm_meta_path) {
                        $stub_files[] = $glob;
                    }
                }
            }
        }

        foreach ($stub_files as $file_path) {
            $file_path = str_replace(['/', '\\'], DIRECTORY_SEPARATOR, $file_path);
            $codebase->scanner->addFileToDeepScan($file_path);
        }

        $progress->debug('Registering stub files' . "\n");

        $codebase->scanFiles();

        $progress->debug('Finished registering stub files' . "\n");

        $codebase->register_stub_files = false;
    }

    public function getCacheDirectory(): ?string
    {
        return $this->cache_directory;
    }

    public function getGlobalCacheDirectory(): ?string
    {
        return $this->global_cache_directory;
    }

    /**
     * @return array<string, mixed>
     */
    public function getPredefinedConstants(): array
    {
        return $this->predefined_constants;
    }

    public function collectPredefinedConstants(): void
    {
        $this->predefined_constants = get_defined_constants();
    }

    /**
     * @return array<callable-string, bool>
     */
    public function getPredefinedFunctions(): array
    {
        return $this->predefined_functions;
    }

    public function collectPredefinedFunctions(): void
    {
        $defined_functions = get_defined_functions();

        if (isset($defined_functions['user'])) {
            foreach ($defined_functions['user'] as $function_name) {
                $this->predefined_functions[$function_name] = true;
            }
        }

        if (isset($defined_functions['internal'])) {
            foreach ($defined_functions['internal'] as $function_name) {
                $this->predefined_functions[$function_name] = true;
            }
        }
    }

    public function setIncludeCollector(IncludeCollector $include_collector): void
    {
        $this->include_collector = $include_collector;
    }

    public function visitComposerAutoloadFiles(ProjectAnalyzer $project_analyzer, ?Progress $progress = null): void
    {
        if ($progress === null) {
            $progress = new VoidProgress();
        }

        if (!$this->include_collector) {
            throw new LogicException("IncludeCollector should be set at this point");
        }

        $vendor_autoload_files_path
            = $this->base_dir . DIRECTORY_SEPARATOR . 'vendor'
                . DIRECTORY_SEPARATOR . 'composer' . DIRECTORY_SEPARATOR . 'autoload_files.php';

        if (file_exists($vendor_autoload_files_path)) {
            $this->include_collector->runAndCollect(
                fn(): array =>
                    /**
                     * @psalm-suppress UnresolvableInclude
                     * @var string[]
                     */
                    require $vendor_autoload_files_path
            );
        }

        $codebase = $project_analyzer->getCodebase();

        $this->collectPredefinedFunctions();

        if ($this->autoloader) {
            // somee classes that we think are missing may not actually be missing
            // as they might be autoloadable once we require the autoloader below
            $codebase->classlikes->forgetMissingClassLikes();

            $this->include_collector->runAndCollect(
                function (): void {
                    // do this in a separate method so scope does not leak
                    /** @psalm-suppress UnresolvableInclude */
                    require $this->autoloader;
                }
            );
        }

        $this->collectPredefinedConstants();

        $autoload_included_files = $this->include_collector->getFilteredIncludedFiles();

        if ($autoload_included_files) {
            $codebase->register_autoload_files = true;

            $progress->debug('Registering autoloaded files' . "\n");
            foreach ($autoload_included_files as $file_path) {
                $file_path = str_replace(['/', '\\'], DIRECTORY_SEPARATOR, $file_path);
                $progress->debug('   ' . $file_path . "\n");
                $codebase->scanner->addFileToDeepScan($file_path);
            }

            $codebase->scanner->scanFiles($codebase->classlikes);

            $progress->debug('Finished registering autoloaded files' . "\n");

            $codebase->register_autoload_files = false;
        }
    }

    /**
     * @return string|false
     */
    public function getComposerFilePathForClassLike(string $fq_classlike_name)
    {
        if (!$this->composer_class_loader) {
            return false;
        }

        return $this->composer_class_loader->findFile($fq_classlike_name);
    }

    public function getPotentialComposerFilePathForClassLike(string $class): ?string
    {
        if (!$this->composer_class_loader) {
            return null;
        }

        $psr4_prefixes = $this->composer_class_loader->getPrefixesPsr4();

        // PSR-4 lookup
        $logicalPathPsr4 = str_replace('\\', DIRECTORY_SEPARATOR, $class) . '.php';

        $candidate_path = null;

        $maxDepth = 0;

        $subPath = $class;
        while (false !== $lastPos = strrpos($subPath, '\\')) {
            $subPath = substr($subPath, 0, $lastPos);
            $search = $subPath . '\\';
            if (isset($psr4_prefixes[$search])) {
                $depth = substr_count($search, '\\');
                $pathEnd = DIRECTORY_SEPARATOR . substr($logicalPathPsr4, $lastPos + 1);

                foreach ($psr4_prefixes[$search] as $dir) {
                    $dir = realpath($dir);

                    if ($dir
                        && $depth > $maxDepth
                        && $this->isInProjectDirs($dir . DIRECTORY_SEPARATOR . 'testdummy.php')
                    ) {
                        $maxDepth = $depth;
                        $candidate_path = realpath($dir) . $pathEnd;
                    }
                }
            }
        }

        return $candidate_path;
    }

    public static function removeCacheDirectory(string $dir): void
    {
        if (is_dir($dir)) {
            $objects = scandir($dir, SCANDIR_SORT_NONE);

            if ($objects === false) {
                throw new UnexpectedValueException('Not expecting false here');
            }

            foreach ($objects as $object) {
                if ($object !== '.' && $object !== '..') {
                    if (filetype($dir . '/' . $object) === 'dir') {
                        self::removeCacheDirectory($dir . '/' . $object);
                    } else {
                        unlink($dir . '/' . $object);
                    }
                }
            }

            reset($objects);
            rmdir($dir);
        }
    }

    public function setServerMode(): void
    {
        $this->cache_directory .= '-s';
    }

    public function addStubFile(string $stub_file): void
    {
        $this->stub_files[$stub_file] = $stub_file;
    }

    public function hasStubFile(string $stub_file): bool
    {
        return isset($this->stub_files[$stub_file]);
    }

    /**
     * @return array<string, string>
     */
    public function getStubFiles(): array
    {
        return $this->stub_files;
    }

    public function addPreloadedStubFile(string $stub_file): void
    {
        $this->preloaded_stub_files[$stub_file] = $stub_file;
    }

    public function getPhpVersion(): ?string
    {
        return $this->getPhpVersionFromConfig() ?? $this->getPHPVersionFromComposerJson();
    }

    public function getPhpVersionFromConfig(): ?string
    {
        return $this->configured_php_version;
    }

    private function setBooleanAttribute(string $name, bool $value): void
    {
        $this->$name = $value;
    }

    /**
     * @psalm-suppress MixedAssignment
     * @psalm-suppress MixedArrayAccess
     */
    public function getPHPVersionFromComposerJson(): ?string
    {
        $composer_json_path = Composer::getJsonFilePath($this->base_dir);

        if (file_exists($composer_json_path)) {
            try {
                $composer_json = json_decode(file_get_contents($composer_json_path), true, 512, JSON_THROW_ON_ERROR);
            } catch (JsonException $e) {
                $composer_json = null;
            }

            if (!$composer_json) {
                throw new UnexpectedValueException('Invalid composer.json at ' . $composer_json_path);
            }
            $php_version = $composer_json['require']['php'] ?? null;

            if (is_string($php_version)) {
                $version_parser = new VersionParser();

                $constraint = $version_parser->parseConstraints($php_version);

                foreach (['5.4', '5.5', '5.6', '7.0', '7.1', '7.2', '7.3', '7.4', '8.0', '8.1'] as $candidate) {
                    if ($constraint->matches(new Constraint('<=', "$candidate.0.0-dev"))
                        || $constraint->matches(new Constraint('<=', "$candidate.999"))
                    ) {
                        return $candidate;
                    }
                }
            }
        }

        return null;
    }

    public function addUniversalObjectCrate(string $class): void
    {
        if (!class_exists($class)) {
            throw new UnexpectedValueException($class . ' is not a known class');
        }
        $this->universal_object_crates[] = $class;
    }

    /**
     * @return array<int, lowercase-string>
     */
    public function getUniversalObjectCrates(): array
    {
        return array_map('strtolower', $this->universal_object_crates);
    }
}<|MERGE_RESOLUTION|>--- conflicted
+++ resolved
@@ -831,17 +831,8 @@
     ): void {
         $config->config_issues = [];
 
-<<<<<<< HEAD
         // Attributes to be removed in Psalm 6
         $deprecated_attributes = [];
-=======
-        // Attributes to be removed in Psalm 5
-        $deprecated_attributes = [
-            'allowCoercionFromStringToClassConst',
-            'allowPhpStormGenerics',
-            'forbidEcho'
-        ];
->>>>>>> cdbaf0e1
 
         /** @var list<string> */
         $deprecated_elements = [];
