--- conflicted
+++ resolved
@@ -131,24 +131,15 @@
  */
 final class Config
 {
-<<<<<<< HEAD
-    private const DEFAULT_FILE_NAME = 'psalm.xml';
-    final public const DEFAULT_BASELINE_NAME = 'psalm-baseline.xml';
-    final public const CONFIG_NAMESPACE = 'https://getpsalm.org/schema/config';
-    final public const REPORT_INFO = 'info';
-    final public const REPORT_ERROR = 'error';
-    final public const REPORT_SUPPRESS = 'suppress';
-=======
     private const DEFAULT_FILE_NAMES = [
         'psalm.xml',
         'psalm.xml.dist',
         'psalm.dist.xml',
     ];
-    public const CONFIG_NAMESPACE = 'https://getpsalm.org/schema/config';
-    public const REPORT_INFO = 'info';
-    public const REPORT_ERROR = 'error';
-    public const REPORT_SUPPRESS = 'suppress';
->>>>>>> bfbd53c4
+    final public const CONFIG_NAMESPACE = 'https://getpsalm.org/schema/config';
+    final public const REPORT_INFO = 'info';
+    final public const REPORT_ERROR = 'error';
+    final public const REPORT_SUPPRESS = 'suppress';
 
     /**
      * @var array<string>
