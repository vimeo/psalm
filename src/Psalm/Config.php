--- conflicted
+++ resolved
@@ -476,12 +476,9 @@
      * @psalm-readonly-allow-private-mutation
      * @var array<string, bool|null>
      */
-<<<<<<< HEAD
-    public $php_extensions = [
+
+    public array $php_extensions = [
         "amqp" => null,
-=======
-    public array $php_extensions = [
->>>>>>> 79ab7e26
         "apcu" => null,
         "decimal" => null,
         "dom" => null,
