<?php
namespace Psalm;

use Composer\Semver\Semver;
use Psalm\Issue\VariableIssue;
use Webmozart\PathUtil\Path;
use function array_merge;
use function array_pop;
use function class_exists;
use Composer\Autoload\ClassLoader;
use DOMDocument;
use LogicException;

use function count;
use const DIRECTORY_SEPARATOR;
use function dirname;
use const E_USER_ERROR;
use function explode;
use function file_exists;
use function file_get_contents;
use function filetype;
use function get_class;
use function get_defined_constants;
use function get_defined_functions;
use function glob;
use function in_array;
use function intval;
use function is_dir;
use function is_file;
use function json_decode;
use function libxml_clear_errors;
use const GLOB_NOSORT;
use const LIBXML_ERR_ERROR;
use const LIBXML_ERR_FATAL;
use function libxml_get_errors;
use function libxml_use_internal_errors;
use function mkdir;
use const PHP_EOL;
use function phpversion;
use function preg_match;
use function preg_quote;
use function preg_replace;
use Psalm\Config\IssueHandler;
use Psalm\Config\ProjectFileFilter;
use Psalm\Config\TaintAnalysisFileFilter;
use Psalm\Exception\ConfigException;
use Psalm\Internal\Analyzer\ClassLikeAnalyzer;
use Psalm\Internal\Analyzer\FileAnalyzer;
use Psalm\Internal\Analyzer\ProjectAnalyzer;
use Psalm\Internal\IncludeCollector;
use Psalm\Internal\Scanner\FileScanner;
use Psalm\Issue\ArgumentIssue;
use Psalm\Issue\ClassIssue;
use Psalm\Issue\CodeIssue;
use Psalm\Issue\FunctionIssue;
use Psalm\Issue\MethodIssue;
use Psalm\Issue\PropertyIssue;
use Psalm\Plugin\Hook;
use Psalm\Progress\Progress;
use Psalm\Progress\VoidProgress;
use function realpath;
use function reset;
use function rmdir;
use function scandir;
use function sha1;
use SimpleXMLElement;
use function strpos;
use function strrpos;
use function strtolower;
use function strtr;
use function substr;
use function substr_count;
use function sys_get_temp_dir;
use function trigger_error;
use function unlink;
use function version_compare;
use function getcwd;
use function chdir;
use function simplexml_import_dom;
use const LIBXML_NONET;
use function is_a;
use const SCANDIR_SORT_NONE;

/**
 * @psalm-suppress PropertyNotSetInConstructor
 * @psalm-consistent-constructor
 */
class Config
{
    const DEFAULT_FILE_NAME = 'psalm.xml';
    const REPORT_INFO = 'info';
    const REPORT_ERROR = 'error';
    const REPORT_SUPPRESS = 'suppress';

    /**
     * @var array<string>
     */
    public static $ERROR_LEVELS = [
        self::REPORT_INFO,
        self::REPORT_ERROR,
        self::REPORT_SUPPRESS,
    ];

    /**
     * @var array
     */
    const MIXED_ISSUES = [
        'MixedArgument',
        'MixedArrayAccess',
        'MixedArrayAssignment',
        'MixedArrayOffset',
        'MixedArrayTypeCoercion',
        'MixedAssignment',
        'MixedFunctionCall',
        'MixedInferredReturnType',
        'MixedMethodCall',
        'MixedOperand',
        'MixedPropertyFetch',
        'MixedPropertyAssignment',
        'MixedReturnStatement',
        'MixedStringOffsetAssignment',
        'MixedArgumentTypeCoercion',
        'MixedPropertyTypeCoercion',
        'MixedReturnTypeCoercion',
    ];

    /**
     * @var static|null
     */
    private static $instance;

    /**
     * Whether or not to use types as defined in docblocks
     *
     * @var bool
     */
    public $use_docblock_types = true;

    /**
     * Whether or not to use types as defined in property docblocks.
     * This is distinct from the above because you may want to use
     * property docblocks, but not function docblocks.
     *
     * @var bool
     */
    public $use_docblock_property_types = true;

    /**
     * Whether or not to throw an exception on first error
     *
     * @var bool
     */
    public $throw_exception = false;

    /**
     * Whether or not to load Xdebug stub
     *
     * @var bool|null
     */
    public $load_xdebug_stub = null;

    /**
     * The directory to store PHP Parser (and other) caches
     *
     * @var string
     */
    public $cache_directory;

    /**
     * The directory to store all Psalm project caches
     *
     * @var string|null
     */
    public $global_cache_directory;

    /**
     * Path to the autoader
     *
     * @var string|null
     */
    public $autoloader;

    /**
     * @var ProjectFileFilter|null
     */
    protected $project_files;

    /**
     * @var ProjectFileFilter|null
     */
    protected $extra_files;

    /**
     * The base directory of this config file
     *
     * @var string
     */
    public $base_dir;

    /**
     * The PHP version to assume as declared in the config file
     *
     * @var string|null
     */
    private $configured_php_version;

    /**
     * @var array<int, string>
     */
    private $file_extensions = ['php'];

    /**
     * @var array<string, class-string<FileScanner>>
     */
    private $filetype_scanners = [];

    /**
     * @var array<string, class-string<FileAnalyzer>>
     */
    private $filetype_analyzers = [];

    /**
     * @var array<string, string>
     */
    private $filetype_scanner_paths = [];

    /**
     * @var array<string, string>
     */
    private $filetype_analyzer_paths = [];

    /**
     * @var array<string, IssueHandler>
     */
    private $issue_handlers = [];

    /**
     * @var array<int, string>
     */
    private $mock_classes = [];

    /**
     * @var array<string, string>
     */
    private $stub_files = [];

    /**
     * @var bool
     */
    public $hide_external_errors = false;

    /** @var bool */
    public $allow_includes = true;

    /** @var 1|2|3|4|5|6|7|8 */
    public $level = 1;

    /**
     * @var ?bool
     */
    public $show_mixed_issues = null;

    /** @var bool */
    public $strict_binary_operands = false;

    /** @var bool */
    public $add_void_docblocks = true;

    /**
     * If true, assert() calls can be used to check types of variables
     *
     * @var bool
     */
    public $use_assert_for_type = true;

    /**
     * @var bool
     */
    public $remember_property_assignments_after_call = true;

    /** @var bool */
    public $use_igbinary = false;

    /**
     * @var bool
     */
    public $allow_phpstorm_generics = false;

    /**
     * @var bool
     */
    public $allow_string_standin_for_class = false;

    /**
     * @var bool
     */
    public $use_phpdoc_method_without_magic_or_parent = false;

    /**
     * @var bool
     */
    public $use_phpdoc_property_without_magic_or_parent = false;

    /**
     * @var bool
     */
    public $skip_checks_on_unresolvable_includes = true;

    /**
     * @var bool
     */
    public $seal_all_methods = false;

    /**
     * @var bool
     */
    public $memoize_method_calls = false;

    /**
     * @var bool
     */
    public $hoist_constants = false;

    /**
     * @var bool
     */
    public $add_param_default_to_docblock_type = false;

    /**
     * @var bool
     */
    public $check_for_throws_docblock = false;

    /**
     * @var bool
     */
    public $check_for_throws_in_global_scope = false;

    /**
     * @var bool
     */
    public $ignore_internal_falsable_issues = true;

    /**
     * @var bool
     */
    public $ignore_internal_nullable_issues = true;

    /**
     * @var array<string, bool>
     */
    public $ignored_exceptions = [];

    /**
     * @var array<string, bool>
     */
    public $ignored_exceptions_in_global_scope = [];

    /**
     * @var array<string, bool>
     */
    public $ignored_exceptions_and_descendants = [];

    /**
     * @var array<string, bool>
     */
    public $ignored_exceptions_and_descendants_in_global_scope = [];

    /**
     * @var bool
     */
    public $infer_property_types_from_constructor = true;

    /**
     * @var bool
     */
    public $ensure_array_string_offsets_exist = false;

    /**
     * @var bool
     */
    public $ensure_array_int_offsets_exist = false;

    /**
     * @var array<string, bool>
     */
    public $forbidden_functions = [];

    /**
     * @var bool
     */
    public $forbid_echo = false;

    /**
     * @var bool
     */
    public $find_unused_code = false;

    /**
     * @var bool
     */
    public $find_unused_variables = false;

    /**
     * @var bool
     */
    public $find_unused_psalm_suppress = false;

    /**
     * @var bool
     */
    public $run_taint_analysis = false;

    /** @var bool */
    public $use_phpstorm_meta_path = true;

    /**
     * Whether to resolve file and directory paths from the location of the config file,
     * instead of the current working directory.
     *
     * @var bool
     */
    public $resolve_from_config_file = false;

    /**
     * @var string[]
     */
    public $plugin_paths = [];

    /**
     * @var array<array{class:string,config:?SimpleXMLElement}>
     */
    private $plugin_classes = [];

    /**
     * Static methods to be called after method checks have completed
     *
     * @var class-string<Hook\AfterMethodCallAnalysisInterface>[]
     */
    public $after_method_checks = [];

    /**
     * Static methods to be called after project function checks have completed
     *
     * Called after function calls to functions defined in the project.
     *
     * Allows influencing the return type and adding of modifications.
     *
     * @var class-string<Hook\AfterFunctionCallAnalysisInterface>[]
     */
    public $after_function_checks = [];

    /**
     * Static methods to be called after every function call
     *
     * Called after each function call, including php internal functions.
     *
     * Cannot change the call or influence its return type
     *
     * @var class-string<Hook\AfterEveryFunctionCallAnalysisInterface>[]
     */
    public $after_every_function_checks = [];


    /**
     * Static methods to be called after expression checks have completed
     *
     * @var class-string<Hook\AfterExpressionAnalysisInterface>[]
     */
    public $after_expression_checks = [];

    /**
     * Static methods to be called after statement checks have completed
     *
     * @var class-string<Hook\AfterStatementAnalysisInterface>[]
     */
    public $after_statement_checks = [];

    /**
     * Static methods to be called after method checks have completed
     *
     * @var class-string<Hook\StringInterpreterInterface>[]
     */
    public $string_interpreters = [];

    /**
     * Static methods to be called after classlike exists checks have completed
     *
     * @var class-string<Hook\AfterClassLikeExistenceCheckInterface>[]
     */
    public $after_classlike_exists_checks = [];

    /**
     * Static methods to be called after classlike checks have completed
     *
     * @var class-string<Hook\AfterClassLikeAnalysisInterface>[]
     */
    public $after_classlike_checks = [];

    /**
     * Static methods to be called after classlikes have been scanned
     *
     * @var class-string<Hook\AfterClassLikeVisitInterface>[]
     */
    public $after_visit_classlikes = [];

    /**
     * Static methods to be called after codebase has been populated
     *
     * @var class-string<Hook\AfterCodebasePopulatedInterface>[]
     */
    public $after_codebase_populated = [];

    /**
     * Static methods to be called after codebase has been populated
     *
     * @var class-string<Hook\AfterAnalysisInterface>[]
     */
    public $after_analysis = [];

    /**
     * Static methods to be called after a file has been analyzed
     * @var class-string<Hook\AfterFileAnalysisInterface>[]
     */
    public $after_file_checks = [];

    /**
     * Static methods to be called before a file is analyzed
     * @var class-string<Hook\BeforeFileAnalysisInterface>[]
     */
    public $before_file_checks = [];

    /**
     * @var bool
     */
    public $allow_internal_named_arg_calls = true;

    /**
     * @var bool
     */
    public $allow_named_arg_calls = true;

    /**
     * Static methods to be called after functionlike checks have completed
     *
     * @var class-string<Hook\AfterFunctionLikeAnalysisInterface>[]
     */
    public $after_functionlike_checks = [];

    /** @var array<string, mixed> */
    private $predefined_constants;

    /** @var array<callable-string, bool> */
    private $predefined_functions = [];

    /** @var ClassLoader|null */
    private $composer_class_loader;

    /**
     * Custom functions that always exit
     *
     * @var array<string, bool>
     */
    public $exit_functions = [];

    /**
     * @var string
     */
    public $hash = '';

    /** @var string|null */
    public $error_baseline = null;

    /**
     * @var bool
     */
    public $include_php_versions_in_error_baseline = false;

    /** @var string */
    public $shepherd_host = 'shepherd.dev';

    /**
     * @var array<string, string>
     */
    public $globals = [];

    /**
     * @var bool
     */
    public $parse_sql = false;

    /**
     * @var int
     */
    public $max_string_length = 1000;

    /** @var ?IncludeCollector */
    private $include_collector;

    /**
     * @var TaintAnalysisFileFilter|null
     */
    protected $taint_analysis_ignored_files;

    /**
     * @var bool whether to emit a backtrace of emitted issues to stderr
     */
    public $debug_emitted_issues = false;

    /**
<<<<<<< HEAD
     * @var bool
     */
    private $report_info = true;
=======
     * @var self::REPORT_*
     */
    private $default_severity = self::REPORT_ERROR;

    /**
     * @var bool
     */
    private $report_lower_levels_as_info = true;
>>>>>>> fb196bae

    protected function __construct()
    {
        self::$instance = $this;
    }

    /**
     * Gets a Config object from an XML file.
     *
     * Searches up a folder hierarchy for the most immediate config.
     *
     * @param  string $path
     * @param  string $current_dir
     * @param  string $output_format
     *
     * @return Config
     * @throws ConfigException if a config path is not found
     *
     */
    public static function getConfigForPath($path, $current_dir, $output_format)
    {
        $config_path = self::locateConfigFile($path);

        if (!$config_path) {
            if ($output_format === \Psalm\Report::TYPE_CONSOLE) {
                echo 'Could not locate a config XML file in path ' . $path
                    . '. Have you run \'psalm --init\' ?' . PHP_EOL;
                exit(1);
            }
            throw new ConfigException('Config not found for path ' . $path);
        }

        return self::loadFromXMLFile($config_path, $current_dir);
    }

    /**
     * Searches up a folder hierarchy for the most immediate config.
     *
     * @throws ConfigException
     *
     * @return ?string
     */
    public static function locateConfigFile(string $path)
    {
        $dir_path = realpath($path);

        if ($dir_path === false) {
            throw new ConfigException('Config not found for path ' . $path);
        }

        if (!is_dir($dir_path)) {
            $dir_path = dirname($dir_path);
        }

        do {
            $maybe_path = $dir_path . DIRECTORY_SEPARATOR . Config::DEFAULT_FILE_NAME;

            if (file_exists($maybe_path) || file_exists($maybe_path .= '.dist')) {
                return $maybe_path;
            }

            $dir_path = dirname($dir_path);
        } while (dirname($dir_path) !== $dir_path);

        return null;
    }

    /**
     * Creates a new config object from the file
     *
     * @param  string           $file_path
     * @param  string           $current_dir
     *
     * @return self
     */
    public static function loadFromXMLFile($file_path, $current_dir)
    {
        $file_contents = file_get_contents($file_path);

        $base_dir = dirname($file_path) . DIRECTORY_SEPARATOR;

        if ($file_contents === false) {
            throw new \InvalidArgumentException('Cannot open ' . $file_path);
        }

        try {
            $config = self::loadFromXML($base_dir, $file_contents, $current_dir);
            $config->hash = sha1($file_contents . \PSALM_VERSION);
        } catch (ConfigException $e) {
            throw new ConfigException(
                'Problem parsing ' . $file_path . ":\n" . '  ' . $e->getMessage()
            );
        }

        return $config;
    }

    /**
     * Creates a new config object from an XML string
     *
     * @throws ConfigException
     *
     * @param  string           $base_dir
     * @param  string           $file_contents
     * @param  string|null      $current_dir Current working directory, if different to $base_dir
     *
     * @return self
     */
    public static function loadFromXML($base_dir, $file_contents, $current_dir = null)
    {
        if ($current_dir === null) {
            $current_dir = $base_dir;
        }

        self::validateXmlConfig($base_dir, $file_contents);

        return self::fromXmlAndPaths($base_dir, $file_contents, $current_dir);
    }

    private static function loadDomDocument(string $base_dir, string $file_contents): DOMDocument
    {
        $dom_document = new DOMDocument();

        // there's no obvious way to set xml:base for a document when loading it from string
        // so instead we're changing the current directory instead to be able to process XIncludes
        $oldpwd = getcwd();
        chdir($base_dir);

        $dom_document->loadXML($file_contents, LIBXML_NONET);
        $dom_document->xinclude(LIBXML_NONET);

        chdir($oldpwd);
        return $dom_document;
    }

    /**
     * @throws ConfigException
     */
    private static function validateXmlConfig(string $base_dir, string $file_contents): void
    {
        $schema_path = dirname(dirname(__DIR__)) . '/config.xsd';

        if (!file_exists($schema_path)) {
            throw new ConfigException('Cannot locate config schema');
        }

        $dom_document = self::loadDomDocument($base_dir, $file_contents);

        $psalm_nodes = $dom_document->getElementsByTagName('psalm');

        /** @var \DomElement|null */
        $psalm_node = $psalm_nodes->item(0);

        if (!$psalm_node) {
            throw new ConfigException(
                'Missing psalm node'
            );
        }

        if (!$psalm_node->hasAttribute('xmlns')) {
            $psalm_node->setAttribute('xmlns', 'https://getpsalm.org/schema/config');

            $old_dom_document = $dom_document;
            $dom_document = self::loadDomDocument($base_dir, $old_dom_document->saveXML());
        }

        // Enable user error handling
        libxml_use_internal_errors(true);

        if (!$dom_document->schemaValidate($schema_path)) {
            $errors = libxml_get_errors();
            foreach ($errors as $error) {
                if ($error->level === LIBXML_ERR_FATAL || $error->level === LIBXML_ERR_ERROR) {
                    throw new ConfigException(
                        'Error on line ' . $error->line . ":\n" . '    ' . $error->message
                    );
                }
            }
            libxml_clear_errors();
        }
    }


    /**
     * @psalm-suppress MixedMethodCall
     * @psalm-suppress MixedAssignment
     * @psalm-suppress MixedOperand
     * @psalm-suppress MixedArgument
     * @psalm-suppress MixedPropertyFetch
     *
     * @throws ConfigException
     */
    private static function fromXmlAndPaths(string $base_dir, string $file_contents, string $current_dir): self
    {
        $config = new static();

        $dom_document = self::loadDomDocument($base_dir, $file_contents);

        $config_xml = simplexml_import_dom($dom_document);

        $booleanAttributes = [
            'useDocblockTypes' => 'use_docblock_types',
            'useDocblockPropertyTypes' => 'use_docblock_property_types',
            'throwExceptionOnError' => 'throw_exception',
            'hideExternalErrors' => 'hide_external_errors',
            'resolveFromConfigFile' => 'resolve_from_config_file',
            'allowFileIncludes' => 'allow_includes',
            'strictBinaryOperands' => 'strict_binary_operands',
            'requireVoidReturnType' => 'add_void_docblocks',
            'useAssertForType' => 'use_assert_for_type',
            'rememberPropertyAssignmentsAfterCall' => 'remember_property_assignments_after_call',
            'allowPhpStormGenerics' => 'allow_phpstorm_generics',
            'allowStringToStandInForClass' => 'allow_string_standin_for_class',
            'usePhpDocMethodsWithoutMagicCall' => 'use_phpdoc_method_without_magic_or_parent',
            'usePhpDocPropertiesWithoutMagicCall' => 'use_phpdoc_property_without_magic_or_parent',
            'memoizeMethodCallResults' => 'memoize_method_calls',
            'hoistConstants' => 'hoist_constants',
            'addParamDefaultToDocblockType' => 'add_param_default_to_docblock_type',
            'checkForThrowsDocblock' => 'check_for_throws_docblock',
            'checkForThrowsInGlobalScope' => 'check_for_throws_in_global_scope',
            'forbidEcho' => 'forbid_echo',
            'ignoreInternalFunctionFalseReturn' => 'ignore_internal_falsable_issues',
            'ignoreInternalFunctionNullReturn' => 'ignore_internal_nullable_issues',
            'includePhpVersionsInErrorBaseline' => 'include_php_versions_in_error_baseline',
            'loadXdebugStub' => 'load_xdebug_stub',
            'ensureArrayStringOffsetsExist' => 'ensure_array_string_offsets_exist',
            'ensureArrayIntOffsetsExist' => 'ensure_array_int_offsets_exist',
            'reportMixedIssues' => 'show_mixed_issues',
            'skipChecksOnUnresolvableIncludes' => 'skip_checks_on_unresolvable_includes',
            'sealAllMethods' => 'seal_all_methods',
            'runTaintAnalysis' => 'run_taint_analysis',
            'usePhpStormMetaPath' => 'use_phpstorm_meta_path',
            'allowInternalNamedArgumentsCalls' => 'allow_internal_named_arg_calls',
            'allowNamedArgumentCalls' => 'allow_named_arg_calls',
            'findUnusedPsalmSuppress' => 'find_unused_psalm_suppress',
<<<<<<< HEAD
            'reportInfo' => 'report_info',
=======
            'reportLowerLevelsAsInfo' => 'report_lower_levels_as_info',
>>>>>>> fb196bae
        ];

        foreach ($booleanAttributes as $xmlName => $internalName) {
            if (isset($config_xml[$xmlName])) {
                $attribute_text = (string) $config_xml[$xmlName];
                $config->setBooleanAttribute(
                    $internalName,
                    $attribute_text === 'true' || $attribute_text === '1'
                );
            }
        }

        if ($config->resolve_from_config_file) {
            $config->base_dir = $base_dir;
        } else {
            $config->base_dir = $current_dir;
            $base_dir = $current_dir;
        }

        if (isset($config_xml['phpVersion'])) {
            $config->configured_php_version = (string) $config_xml['phpVersion'];
        }

        if (isset($config_xml['autoloader'])) {
            $autoloader_path = $config->base_dir . DIRECTORY_SEPARATOR . $config_xml['autoloader'];

            if (!file_exists($autoloader_path)) {
                throw new ConfigException('Cannot locate autoloader');
            }

            $config->autoloader = realpath($autoloader_path);
        }

        if (isset($config_xml['cacheDirectory'])) {
            $config->cache_directory = (string)$config_xml['cacheDirectory'];
        } else {
            $config->cache_directory = sys_get_temp_dir() . '/psalm';
        }

        $config->global_cache_directory = $config->cache_directory;

        $config->cache_directory .= DIRECTORY_SEPARATOR . sha1($base_dir);

        if (is_dir($config->cache_directory) === false && @mkdir($config->cache_directory, 0777, true) === false) {
            trigger_error('Could not create cache directory: ' . $config->cache_directory, E_USER_ERROR);
        }

        if (isset($config_xml['serializer'])) {
            $attribute_text = (string) $config_xml['serializer'];
            $config->use_igbinary = $attribute_text === 'igbinary';
        } elseif ($igbinary_version = phpversion('igbinary')) {
            $config->use_igbinary = version_compare($igbinary_version, '2.0.5') >= 0;
        }

        if (isset($config_xml['defaultSeverity'])) {
            switch ($config_xml['defaultSeverity']) {
                case self::REPORT_ERROR:
                    $config->default_severity = self::REPORT_ERROR;
                    break;
                case self::REPORT_SUPPRESS:
                    $config->default_severity = self::REPORT_SUPPRESS;
                    break;
                case self::REPORT_INFO:
                    $config->default_severity = self::REPORT_INFO;
                    break;
                default:
                    throw new Exception\ConfigException(
                        'Invalid default severity ' . $config_xml['defaultSeverity']
                    );
            }
        }


        if (isset($config_xml['findUnusedCode'])) {
            $attribute_text = (string) $config_xml['findUnusedCode'];
            $config->find_unused_code = $attribute_text === 'true' || $attribute_text === '1';
            $config->find_unused_variables = $config->find_unused_code;
        }

        if (isset($config_xml['findUnusedVariablesAndParams'])) {
            $attribute_text = (string) $config_xml['findUnusedVariablesAndParams'];
            $config->find_unused_variables = $attribute_text === 'true' || $attribute_text === '1';
        }

        if (isset($config_xml['errorLevel'])) {
            $attribute_text = (int) $config_xml['errorLevel'];

            if (!in_array($attribute_text, [1, 2, 3, 4, 5, 6, 7, 8], true)) {
                throw new Exception\ConfigException(
                    'Invalid error level ' . $config_xml['errorLevel']
                );
            }

            $config->level = $attribute_text;
        } elseif (isset($config_xml['totallyTyped'])) {
            $totally_typed = (string) $config_xml['totallyTyped'];

            if ($totally_typed === 'true' || $totally_typed === '1') {
                $config->level = 1;
            } else {
                $config->level = 2;

                if ($config->show_mixed_issues === null) {
                    $config->show_mixed_issues = false;
                }
            }
        } else {
            $config->level = 2;
        }

        if (isset($config_xml['errorBaseline'])) {
            $attribute_text = (string) $config_xml['errorBaseline'];
            $config->error_baseline = $attribute_text;
        }

        if (isset($config_xml['maxStringLength'])) {
            $attribute_text = intval($config_xml['maxStringLength']);
            $config->max_string_length = $attribute_text;
        }

        if (isset($config_xml['parseSql'])) {
            $attribute_text = (string) $config_xml['parseSql'];
            $config->parse_sql = $attribute_text === 'true' || $attribute_text === '1';
        }

        if (isset($config_xml['inferPropertyTypesFromConstructor'])) {
            $attribute_text = (string) $config_xml['inferPropertyTypesFromConstructor'];
            $config->infer_property_types_from_constructor = $attribute_text === 'true' || $attribute_text === '1';
        }

        if (isset($config_xml->projectFiles)) {
            $config->project_files = ProjectFileFilter::loadFromXMLElement($config_xml->projectFiles, $base_dir, true);
        }

        if (isset($config_xml->extraFiles)) {
            $config->extra_files = ProjectFileFilter::loadFromXMLElement($config_xml->extraFiles, $base_dir, true);
        }

        if (isset($config_xml->taintAnalysis->ignoreFiles)) {
            $config->taint_analysis_ignored_files = TaintAnalysisFileFilter::loadFromXMLElement(
                $config_xml->taintAnalysis->ignoreFiles,
                $base_dir,
                false
            );
        }

        if (isset($config_xml->fileExtensions)) {
            $config->file_extensions = [];

            $config->loadFileExtensions($config_xml->fileExtensions->extension);
        }

        if (isset($config_xml->mockClasses) && isset($config_xml->mockClasses->class)) {
            /** @var \SimpleXMLElement $mock_class */
            foreach ($config_xml->mockClasses->class as $mock_class) {
                $config->mock_classes[] = strtolower((string)$mock_class['name']);
            }
        }

        if (isset($config_xml->ignoreExceptions)) {
            if (isset($config_xml->ignoreExceptions->class)) {
                /** @var \SimpleXMLElement $exception_class */
                foreach ($config_xml->ignoreExceptions->class as $exception_class) {
                    $exception_name = (string) $exception_class['name'];
                    $global_attribute_text = (string) $exception_class['onlyGlobalScope'];
                    if ($global_attribute_text !== 'true' && $global_attribute_text !== '1') {
                        $config->ignored_exceptions[$exception_name] = true;
                    }
                    $config->ignored_exceptions_in_global_scope[$exception_name] = true;
                }
            }
            if (isset($config_xml->ignoreExceptions->classAndDescendants)) {
                /** @var \SimpleXMLElement $exception_class */
                foreach ($config_xml->ignoreExceptions->classAndDescendants as $exception_class) {
                    $exception_name = (string) $exception_class['name'];
                    $global_attribute_text = (string) $exception_class['onlyGlobalScope'];
                    if ($global_attribute_text !== 'true' && $global_attribute_text !== '1') {
                        $config->ignored_exceptions_and_descendants[$exception_name] = true;
                    }
                    $config->ignored_exceptions_and_descendants_in_global_scope[$exception_name] = true;
                }
            }
        }

        if (isset($config_xml->forbiddenFunctions) && isset($config_xml->forbiddenFunctions->function)) {
            /** @var \SimpleXMLElement $forbidden_function */
            foreach ($config_xml->forbiddenFunctions->function as $forbidden_function) {
                $config->forbidden_functions[strtolower((string) $forbidden_function['name'])] = true;
            }
        }

        if (isset($config_xml->exitFunctions) && isset($config_xml->exitFunctions->function)) {
            /** @var \SimpleXMLElement $exit_function */
            foreach ($config_xml->exitFunctions->function as $exit_function) {
                $config->exit_functions[strtolower((string) $exit_function['name'])] = true;
            }
        }

        if (isset($config_xml->stubs) && isset($config_xml->stubs->file)) {
            /** @var \SimpleXMLElement $stub_file */
            foreach ($config_xml->stubs->file as $stub_file) {
                $stub_file_name = (string)$stub_file['name'];
                if (!Path::isAbsolute($stub_file_name)) {
                    $stub_file_name = $config->base_dir . DIRECTORY_SEPARATOR . $stub_file_name;
                }
                $file_path = realpath($stub_file_name);

                if (!$file_path) {
                    throw new Exception\ConfigException(
                        'Cannot resolve stubfile path ' . $config->base_dir . DIRECTORY_SEPARATOR . $stub_file['name']
                    );
                }

                $config->addStubFile($file_path);
            }
        }

        // this plugin loading system borrows heavily from etsy/phan
        if (isset($config_xml->plugins)) {
            if (isset($config_xml->plugins->plugin)) {
                /** @var \SimpleXMLElement $plugin */
                foreach ($config_xml->plugins->plugin as $plugin) {
                    $plugin_file_name = (string) $plugin['filename'];

                    $path = Path::isAbsolute($plugin_file_name)
                        ? $plugin_file_name
                        : $config->base_dir . $plugin_file_name;

                    $config->addPluginPath($path);
                }
            }
            if (isset($config_xml->plugins->pluginClass)) {
                /** @var \SimpleXMLElement $plugin */
                foreach ($config_xml->plugins->pluginClass as $plugin) {
                    $plugin_class_name = $plugin['class'];
                    // any child elements are used as plugin configuration
                    $plugin_config = null;
                    if ($plugin->count()) {
                        $plugin_config = $plugin->children();
                    }

                    $config->addPluginClass((string) $plugin_class_name, $plugin_config);
                }
            }
        }

        if (isset($config_xml->issueHandlers)) {
            /** @var \SimpleXMLElement $issue_handler */
            foreach ($config_xml->issueHandlers->children() as $key => $issue_handler) {
                if ($key === 'PluginIssue') {
                    $custom_class_name = (string) $issue_handler['name'];
                    /** @var string $key */
                    $config->issue_handlers[$custom_class_name] = IssueHandler::loadFromXMLElement(
                        $issue_handler,
                        $base_dir
                    );
                } else {
                    /** @var string $key */
                    $config->issue_handlers[$key] = IssueHandler::loadFromXMLElement(
                        $issue_handler,
                        $base_dir
                    );
                }
            }
        }

        if (isset($config_xml->globals) && isset($config_xml->globals->var)) {
            /** @var \SimpleXMLElement $var */
            foreach ($config_xml->globals->var as $var) {
                $config->globals['$' . (string) $var['name']] = (string) $var['type'];
            }
        }

        return $config;
    }

    /**
     * @return $this
     */
    public static function getInstance()
    {
        if (self::$instance) {
            return self::$instance;
        }

        throw new \UnexpectedValueException('No config initialized');
    }

    /**
     * @return void
     */
    public function setComposerClassLoader(?ClassLoader $loader = null)
    {
        $this->composer_class_loader = $loader;
    }

    /**
     * @param string $issue_key
     * @param string $error_level
     *
     * @return void
     */
    public function setCustomErrorLevel($issue_key, $error_level)
    {
        $this->issue_handlers[$issue_key] = new IssueHandler();
        $this->issue_handlers[$issue_key]->setErrorLevel($error_level);
    }

    /**
     * @param  array<SimpleXMLElement> $extensions
     *
     * @throws ConfigException if a Config file could not be found
     *
     * @return void
     */
    private function loadFileExtensions($extensions)
    {
        foreach ($extensions as $extension) {
            $extension_name = preg_replace('/^\.?/', '', (string)$extension['name']);
            $this->file_extensions[] = $extension_name;

            if (isset($extension['scanner'])) {
                $path = $this->base_dir . (string)$extension['scanner'];

                if (!file_exists($path)) {
                    throw new Exception\ConfigException('Error parsing config: cannot find file ' . $path);
                }

                $this->filetype_scanner_paths[$extension_name] = $path;
            }

            if (isset($extension['checker'])) {
                $path = $this->base_dir . (string)$extension['checker'];

                if (!file_exists($path)) {
                    throw new Exception\ConfigException('Error parsing config: cannot find file ' . $path);
                }

                $this->filetype_analyzer_paths[$extension_name] = $path;
            }
        }
    }

    /**
     * @param string $path
     *
     * @return void
     */
    public function addPluginPath($path)
    {
        if (!file_exists($path)) {
            throw new \InvalidArgumentException('Cannot find plugin file ' . $path);
        }

        $this->plugin_paths[] = $path;
    }

    /** @return void */
    public function addPluginClass(string $class_name, SimpleXMLElement $plugin_config = null)
    {
        $this->plugin_classes[] = ['class' => $class_name, 'config' => $plugin_config];
    }

    /** @return array<array{class:string, config:?SimpleXmlElement}> */
    public function getPluginClasses(): array
    {
        return $this->plugin_classes;
    }

    /**
     * Initialises all the plugins (done once the config is fully loaded)
     *
     * @return void
     * @psalm-suppress MixedAssignment
     */
    public function initializePlugins(ProjectAnalyzer $project_analyzer)
    {
        $codebase = $project_analyzer->getCodebase();

        $project_analyzer->progress->debug('Initializing plugins...' . PHP_EOL);

        $socket = new PluginRegistrationSocket($this, $codebase);
        // initialize plugin classes earlier to let them hook into subsequent load process
        foreach ($this->plugin_classes as $plugin_class_entry) {
            $plugin_class_name = $plugin_class_entry['class'];
            $plugin_config = $plugin_class_entry['config'];

            try {
                // Below will attempt to load plugins from the project directory first.
                // Failing that, it will use registered autoload chain, which will load
                // plugins from Psalm directory or phar file. If that fails as well, it
                // will fall back to project autoloader. It may seem that the last step
                // will always fail, but it's only true if project uses Composer autoloader
                if ($this->composer_class_loader
                    && ($plugin_class_path = $this->composer_class_loader->findFile($plugin_class_name))
                ) {
                    $project_analyzer->progress->debug(
                        'Loading plugin ' . $plugin_class_name . ' via require'. PHP_EOL
                    );

                    self::requirePath($plugin_class_path);
                } else {
                    if (!class_exists($plugin_class_name, true)) {
                        throw new \UnexpectedValueException($plugin_class_name . ' is not a known class');
                    }
                }

                /**
                 * @psalm-suppress InvalidStringClass
                 *
                 * @var Plugin\PluginEntryPointInterface
                 */
                $plugin_object = new $plugin_class_name;
                $plugin_object($socket, $plugin_config);
            } catch (\Throwable $e) {
                throw new ConfigException('Failed to load plugin ' . $plugin_class_name, 0, $e);
            }

            $project_analyzer->progress->debug('Loaded plugin ' . $plugin_class_name . ' successfully'. PHP_EOL);
        }

        foreach ($this->filetype_scanner_paths as $extension => $path) {
            $fq_class_name = $this->getPluginClassForPath(
                $codebase,
                $path,
                FileScanner::class
            );

            self::requirePath($path);

            $this->filetype_scanners[$extension] = $fq_class_name;
        }

        foreach ($this->filetype_analyzer_paths as $extension => $path) {
            $fq_class_name = $this->getPluginClassForPath(
                $codebase,
                $path,
                FileAnalyzer::class
            );

            self::requirePath($path);

            $this->filetype_analyzers[$extension] = $fq_class_name;
        }

        foreach ($this->plugin_paths as $path) {
            try {
                $plugin_object = new FileBasedPluginAdapter($path, $this, $codebase);
                $plugin_object($socket);
            } catch (\Throwable $e) {
                throw new ConfigException('Failed to load plugin ' . $path, 0, $e);
            }
        }
    }

    private static function requirePath(string $path) : void
    {
        /** @psalm-suppress UnresolvableInclude */
        require_once($path);
    }

    /**
     * @template T
     *
     * @param  string $path
     * @param  T::class $must_extend
     *
     * @return class-string<T>
     */
    private function getPluginClassForPath(Codebase $codebase, $path, $must_extend)
    {
        $file_storage = $codebase->createFileStorageForPath($path);
        $file_to_scan = new FileScanner($path, $this->shortenFileName($path), true);
        $file_to_scan->scan(
            $codebase,
            $file_storage
        );

        $declared_classes = ClassLikeAnalyzer::getClassesForFile($codebase, $path);

        if (!count($declared_classes)) {
            throw new \InvalidArgumentException(
                'Plugins must have at least one class in the file - ' . $path . ' has ' .
                    count($declared_classes)
            );
        }

        $fq_class_name = reset($declared_classes);

        if (!$codebase->classlikes->classExtends(
            $fq_class_name,
            $must_extend
        )
        ) {
            throw new \InvalidArgumentException(
                'This plugin must extend ' . $must_extend . ' - ' . $path . ' does not'
            );
        }

        /**
         * @var class-string<T>
         */
        return $fq_class_name;
    }

    /**
     * @param  string $file_name
     *
     * @return string
     */
    public function shortenFileName($file_name)
    {
        return preg_replace('/^' . preg_quote($this->base_dir, '/') . '/', '', $file_name);
    }

    /**
     * @param   string $issue_type
     * @param   string $file_path
     *
     * @return  bool
     */
    public function reportIssueInFile($issue_type, $file_path)
    {
        if (($this->show_mixed_issues === false || $this->level > 2)
            && in_array($issue_type, self::MIXED_ISSUES, true)
        ) {
            return false;
        }

        if ($this->mustBeIgnored($file_path)) {
            return false;
        }

        $dependent_files = [strtolower($file_path) => $file_path];

        $project_analyzer = ProjectAnalyzer::getInstance();

        $codebase = $project_analyzer->getCodebase();

        if (!$this->hide_external_errors) {
            try {
                $file_storage = $codebase->file_storage_provider->get($file_path);
                $dependent_files += $file_storage->required_by_file_paths;
            } catch (\InvalidArgumentException $e) {
                // do nothing
            }
        }

        $any_file_path_matched = false;

        foreach ($dependent_files as $dependent_file_path) {
            if (((!$project_analyzer->full_run && $codebase->analyzer->canReportIssues($dependent_file_path))
                    || $project_analyzer->canReportIssues($dependent_file_path))
                && ($file_path === $dependent_file_path || !$this->mustBeIgnored($dependent_file_path))
            ) {
                $any_file_path_matched = true;
                break;
            }
        }

        if (!$any_file_path_matched) {
            return false;
        }

        if ($this->getReportingLevelForFile($issue_type, $file_path) === self::REPORT_SUPPRESS) {
            return false;
        }

        return true;
    }

    /**
     * @param   string $file_path
     *
     * @return  bool
     */
    public function isInProjectDirs($file_path)
    {
        return $this->project_files && $this->project_files->allows($file_path);
    }

    /**
     * @param   string $file_path
     *
     * @return  bool
     */
    public function isInExtraDirs($file_path)
    {
        return $this->extra_files && $this->extra_files->allows($file_path);
    }

    /**
     * @param   string $file_path
     *
     * @return  bool
     */
    public function mustBeIgnored($file_path)
    {
        return $this->project_files && $this->project_files->forbids($file_path);
    }

    public function trackTaintsInPath(string $file_path) : bool
    {
        return !$this->taint_analysis_ignored_files
            || $this->taint_analysis_ignored_files->allows($file_path);
    }

    public function getReportingLevelForIssue(CodeIssue $e) : string
    {
        $fqcn_parts = explode('\\', get_class($e));
        $issue_type = array_pop($fqcn_parts);

        $reporting_level = null;

        if ($e instanceof ClassIssue) {
            $reporting_level = $this->getReportingLevelForClass($issue_type, $e->fq_classlike_name);
        } elseif ($e instanceof MethodIssue) {
            $reporting_level = $this->getReportingLevelForMethod($issue_type, $e->method_id);
        } elseif ($e instanceof FunctionIssue) {
            $reporting_level = $this->getReportingLevelForFunction($issue_type, $e->function_id);
        } elseif ($e instanceof PropertyIssue) {
            $reporting_level = $this->getReportingLevelForProperty($issue_type, $e->property_id);
        } elseif ($e instanceof ArgumentIssue && $e->function_id) {
            $reporting_level = $this->getReportingLevelForArgument($issue_type, $e->function_id);
        } elseif ($e instanceof VariableIssue) {
            $reporting_level = $this->getReportingLevelForVariable($issue_type, $e->var_name);
        }

        if ($reporting_level === null) {
            $reporting_level = $this->getReportingLevelForFile($issue_type, $e->getFilePath());
        }

        $parent_issue_type = self::getParentIssueType($issue_type);

        if ($parent_issue_type && $reporting_level === Config::REPORT_ERROR) {
            $parent_reporting_level = $this->getReportingLevelForFile($parent_issue_type, $e->getFilePath());

            if ($parent_reporting_level !== $reporting_level) {
                return $parent_reporting_level;
            }
        }

        return $reporting_level;
    }

    /**
     * @param string $issue_type
     *
     * @return string|null
     *
     * @psalm-pure
     */
    public static function getParentIssueType($issue_type)
    {
        if ($issue_type === 'PossiblyUndefinedIntArrayOffset'
            || $issue_type === 'PossiblyUndefinedStringArrayOffset'
        ) {
            return 'PossiblyUndefinedArrayOffset';
        }

        if ($issue_type === 'PossiblyNullReference') {
            return 'NullReference';
        }

        if ($issue_type === 'PossiblyFalseReference') {
            return null;
        }

        if ($issue_type === 'PossiblyUndefinedArrayOffset') {
            return null;
        }

        if (strpos($issue_type, 'Possibly') === 0) {
            $stripped_issue_type = preg_replace('/^Possibly(False|Null)?/', '', $issue_type);

            if (strpos($stripped_issue_type, 'Invalid') === false && strpos($stripped_issue_type, 'Un') !== 0) {
                $stripped_issue_type = 'Invalid' . $stripped_issue_type;
            }

            return $stripped_issue_type;
        }

        if (preg_match('/^(False|Null)[A-Z]/', $issue_type) && !strpos($issue_type, 'Reference')) {
            return preg_replace('/^(False|Null)/', 'Invalid', $issue_type);
        }

        if ($issue_type === 'UndefinedInterfaceMethod') {
            return 'UndefinedMethod';
        }

        if ($issue_type === 'UndefinedMagicPropertyFetch') {
            return 'UndefinedPropertyFetch';
        }

        if ($issue_type === 'UndefinedMagicPropertyAssignment') {
            return 'UndefinedPropertyAssignment';
        }

        if ($issue_type === 'UndefinedMagicMethod') {
            return 'UndefinedMethod';
        }

        if ($issue_type === 'PossibleRawObjectIteration') {
            return 'RawObjectIteration';
        }

        if ($issue_type === 'UninitializedProperty') {
            return 'PropertyNotSetInConstructor';
        }

        if ($issue_type === 'InvalidDocblockParamName') {
            return 'InvalidDocblock';
        }

        if ($issue_type === 'UnusedClosureParam') {
            return 'UnusedParam';
        }

        if ($issue_type === 'StringIncrement') {
            return 'InvalidOperand';
        }

        if ($issue_type === 'TraitMethodSignatureMismatch') {
            return 'MethodSignatureMismatch';
        }

        if ($issue_type === 'ImplementedParamTypeMismatch') {
            return 'MoreSpecificImplementedParamType';
        }

        if ($issue_type === 'UndefinedDocblockClass') {
            return 'UndefinedClass';
        }

        return null;
    }

    /**
     * @param   string $issue_type
     * @param   string $file_path
     *
     * @return  string
     */
    public function getReportingLevelForFile($issue_type, $file_path)
    {
        if (isset($this->issue_handlers[$issue_type])) {
            return $this->issue_handlers[$issue_type]->getReportingLevelForFile($file_path);
        }

        // this string is replaced by scoper for Phars, so be careful
        $issue_class = 'Psalm\\Issue\\' . $issue_type;

        if (!class_exists($issue_class) || !is_a($issue_class, \Psalm\Issue\CodeIssue::class, true)) {
            return self::REPORT_ERROR;
        }

        /** @var int */
        $issue_level = $issue_class::ERROR_LEVEL;

        if ($issue_level > 0 && $issue_level < $this->level) {
<<<<<<< HEAD
            return $this->report_info ? self::REPORT_INFO : self::REPORT_SUPPRESS;
=======
            return $this->report_lower_levels_as_info ? self::REPORT_INFO : self::REPORT_SUPPRESS;
>>>>>>> fb196bae
        }

        return $this->default_severity;
    }

    /**
     * @param   string $issue_type
     * @param   string $fq_classlike_name
     *
     * @return  string|null
     */
    public function getReportingLevelForClass($issue_type, $fq_classlike_name)
    {
        if (isset($this->issue_handlers[$issue_type])) {
            return $this->issue_handlers[$issue_type]->getReportingLevelForClass($fq_classlike_name);
        }
    }

    /**
     * @param   string $issue_type
     * @param   string $method_id
     *
     * @return  string|null
     */
    public function getReportingLevelForMethod($issue_type, $method_id)
    {
        if (isset($this->issue_handlers[$issue_type])) {
            return $this->issue_handlers[$issue_type]->getReportingLevelForMethod($method_id);
        }
    }

    /**
     * @return  string|null
     */
    public function getReportingLevelForFunction(string $issue_type, string $function_id)
    {
        if (isset($this->issue_handlers[$issue_type])) {
            return $this->issue_handlers[$issue_type]->getReportingLevelForFunction($function_id);
        }
    }

    /**
     * @return  string|null
     */
    public function getReportingLevelForArgument(string $issue_type, string $function_id)
    {
        if (isset($this->issue_handlers[$issue_type])) {
            return $this->issue_handlers[$issue_type]->getReportingLevelForArgument($function_id);
        }
    }

    /**
     * @param   string $issue_type
     * @param   string $property_id
     *
     * @return  string|null
     */
    public function getReportingLevelForProperty($issue_type, $property_id)
    {
        if (isset($this->issue_handlers[$issue_type])) {
            return $this->issue_handlers[$issue_type]->getReportingLevelForProperty($property_id);
        }
    }

    /**
     * @param   string $issue_type
     * @param   string $var_name
     *
     * @return  string|null
     */
    public function getReportingLevelForVariable(string $issue_type, string $var_name)
    {
        if (isset($this->issue_handlers[$issue_type])) {
            return $this->issue_handlers[$issue_type]->getReportingLevelForVariable($var_name);
        }
    }

    /**
     * @return array<string>
     */
    public function getProjectDirectories()
    {
        if (!$this->project_files) {
            return [];
        }

        return $this->project_files->getDirectories();
    }

    /**
     * @return array<string>
     */
    public function getProjectFiles()
    {
        if (!$this->project_files) {
            return [];
        }

        return $this->project_files->getFiles();
    }

    /**
     * @return array<string>
     */
    public function getExtraDirectories()
    {
        if (!$this->extra_files) {
            return [];
        }

        return $this->extra_files->getDirectories();
    }

    /**
     * @param   string $file_path
     *
     * @return  bool
     */
    public function reportTypeStatsForFile($file_path)
    {
        return $this->project_files
            && $this->project_files->allows($file_path)
            && $this->project_files->reportTypeStats($file_path);
    }

    /**
     * @param   string $file_path
     *
     * @return  bool
     */
    public function useStrictTypesForFile($file_path)
    {
        return $this->project_files && $this->project_files->useStrictTypes($file_path);
    }

    /**
     * @return array<string>
     */
    public function getFileExtensions()
    {
        return $this->file_extensions;
    }

    /**
     * @return array<string, class-string<FileScanner>>
     */
    public function getFiletypeScanners()
    {
        return $this->filetype_scanners;
    }

    /**
     * @return array<string, class-string<FileAnalyzer>>
     */
    public function getFiletypeAnalyzers()
    {
        return $this->filetype_analyzers;
    }

    /**
     * @return array<int, string>
     */
    public function getMockClasses()
    {
        return $this->mock_classes;
    }

    /**
     * @return void
     */
    public function visitStubFiles(Codebase $codebase, Progress $progress = null)
    {
        if ($progress === null) {
            $progress = new VoidProgress();
        }

        $codebase->register_stub_files = true;

        // note: don't realpath $generic_stubs_path, or phar version will fail
        $generic_stubs_path = __DIR__ . '/Internal/Stubs/CoreGenericFunctions.phpstub';

        if (!file_exists($generic_stubs_path)) {
            throw new \UnexpectedValueException('Cannot locate core generic stubs');
        }

        // note: don't realpath $generic_classes_path, or phar version will fail
        $generic_classes_path = __DIR__ . '/Internal/Stubs/CoreGenericClasses.phpstub';

        if (!file_exists($generic_classes_path)) {
            throw new \UnexpectedValueException('Cannot locate core generic classes');
        }

        // note: don't realpath $generic_classes_path, or phar version will fail
        $immutable_classes_path = __DIR__ . '/Internal/Stubs/CoreImmutableClasses.phpstub';

        if (!file_exists($immutable_classes_path)) {
            throw new \UnexpectedValueException('Cannot locate core immutable classes');
        }

        $core_generic_files = [$generic_stubs_path, $generic_classes_path, $immutable_classes_path];

        if (\extension_loaded('ds')) {
            $ext_ds_path = __DIR__ . '/Internal/Stubs/ext-ds.php';

            if (!file_exists($ext_ds_path)) {
                throw new \UnexpectedValueException('Cannot locate core generic classes');
            }

            $core_generic_files[] = $ext_ds_path;
        }

        $stub_files = array_merge($core_generic_files, $this->stub_files);

        $phpstorm_meta_path = $this->base_dir . DIRECTORY_SEPARATOR . '.phpstorm.meta.php';

        if ($this->use_phpstorm_meta_path) {
            if (is_file($phpstorm_meta_path)) {
                $stub_files[] = $phpstorm_meta_path;
            } elseif (is_dir($phpstorm_meta_path)) {
                $phpstorm_meta_path = realpath($phpstorm_meta_path);

                foreach (glob($phpstorm_meta_path . '/*.meta.php', GLOB_NOSORT) as $glob) {
                    if (is_file($glob) && realpath(dirname($glob)) === $phpstorm_meta_path) {
                        $stub_files[] = $glob;
                    }
                }
            }
        }

        if ($this->load_xdebug_stub) {
            $xdebug_stub_path = __DIR__ . '/Internal/Stubs/Xdebug.php';

            if (!file_exists($xdebug_stub_path)) {
                throw new \UnexpectedValueException('Cannot locate XDebug stub');
            }

            $stub_files[] = $xdebug_stub_path;
        }

        foreach ($stub_files as $file_path) {
            $file_path = \str_replace(['/', '\\'], DIRECTORY_SEPARATOR, $file_path);
            $codebase->scanner->addFileToDeepScan($file_path);
        }

        $progress->debug('Registering stub files' . "\n");

        $codebase->scanFiles();

        $progress->debug('Finished registering stub files' . "\n");

        $codebase->register_stub_files = false;
    }

    /**
     * @return string
     */
    public function getCacheDirectory()
    {
        return $this->cache_directory;
    }

    /**
     * @return ?string
     */
    public function getGlobalCacheDirectory()
    {
        return $this->global_cache_directory;
    }

    /**
     * @return array<string, mixed>
     */
    public function getPredefinedConstants()
    {
        return $this->predefined_constants;
    }

    /**
     * @return void
     */
    public function collectPredefinedConstants()
    {
        $this->predefined_constants = get_defined_constants();
    }

    /**
     * @return array<callable-string, bool>
     */
    public function getPredefinedFunctions()
    {
        return $this->predefined_functions;
    }

    /**
     * @return void
     */
    public function collectPredefinedFunctions()
    {
        $defined_functions = get_defined_functions();

        if (isset($defined_functions['user'])) {
            foreach ($defined_functions['user'] as $function_name) {
                $this->predefined_functions[$function_name] = true;
            }
        }

        if (isset($defined_functions['internal'])) {
            foreach ($defined_functions['internal'] as $function_name) {
                $this->predefined_functions[$function_name] = true;
            }
        }
    }

    public function setIncludeCollector(IncludeCollector $include_collector): void
    {
        $this->include_collector = $include_collector;
    }

    /**
     * @return void
     *
     * @psalm-suppress MixedAssignment
     * @psalm-suppress MixedArrayAccess
     */
    public function visitComposerAutoloadFiles(ProjectAnalyzer $project_analyzer, Progress $progress = null)
    {
        if ($progress === null) {
            $progress = new VoidProgress();
        }

        if (!$this->include_collector) {
            throw new LogicException("IncludeCollector should be set at this point");
        }

        $vendor_autoload_files_path
            = $this->base_dir . DIRECTORY_SEPARATOR . 'vendor'
                . DIRECTORY_SEPARATOR . 'composer' . DIRECTORY_SEPARATOR . 'autoload_files.php';

        if (file_exists($vendor_autoload_files_path)) {
            $this->include_collector->runAndCollect(
                function () use ($vendor_autoload_files_path) {
                    /**
                     * @psalm-suppress UnresolvableInclude
                     * @var string[]
                     */
                    return require $vendor_autoload_files_path;
                }
            );
        }

        $codebase = $project_analyzer->getCodebase();

        $this->collectPredefinedFunctions();

        if ($this->autoloader) {
            // somee classes that we think are missing may not actually be missing
            // as they might be autoloadable once we require the autoloader below
            $codebase->classlikes->forgetMissingClassLikes();

            $this->include_collector->runAndCollect(
                function () {
                    // do this in a separate method so scope does not leak
                    /** @psalm-suppress UnresolvableInclude */
                    require $this->autoloader;
                }
            );
        }

        $this->collectPredefinedConstants();

        $autoload_included_files = $this->include_collector->getFilteredIncludedFiles();

        if ($autoload_included_files) {
            $codebase->register_autoload_files = true;

            $progress->debug('Registering autoloaded files' . "\n");
            foreach ($autoload_included_files as $file_path) {
                $file_path = \str_replace(['/', '\\'], DIRECTORY_SEPARATOR, $file_path);
                $progress->debug('   ' . $file_path . "\n");
                $codebase->scanner->addFileToDeepScan($file_path);
            }

            $codebase->scanner->scanFiles($codebase->classlikes);

            $progress->debug('Finished registering autoloaded files' . "\n");

            $codebase->register_autoload_files = false;
        }
    }

    /**
     * @param  string $fq_classlike_name
     *
     * @return string|false
     */
    public function getComposerFilePathForClassLike($fq_classlike_name)
    {
        if (!$this->composer_class_loader) {
            return false;
        }

        return $this->composer_class_loader->findFile($fq_classlike_name);
    }

    public function getPotentialComposerFilePathForClassLike(string $class) : ?string
    {
        if (!$this->composer_class_loader) {
            return null;
        }

        /** @var array<string, array<int, string>> */
        $psr4_prefixes = $this->composer_class_loader->getPrefixesPsr4();

        // PSR-4 lookup
        $logicalPathPsr4 = strtr($class, '\\', DIRECTORY_SEPARATOR) . '.php';

        $candidate_path = null;

        $maxDepth = 0;

        $subPath = $class;
        while (false !== $lastPos = strrpos($subPath, '\\')) {
            $subPath = substr($subPath, 0, $lastPos);
            $search = $subPath . '\\';
            if (isset($psr4_prefixes[$search])) {
                $depth = substr_count($search, '\\');
                $pathEnd = DIRECTORY_SEPARATOR . substr($logicalPathPsr4, $lastPos + 1);

                foreach ($psr4_prefixes[$search] as $dir) {
                    $dir = realpath($dir);

                    if ($dir
                        && $depth > $maxDepth
                        && $this->isInProjectDirs($dir . DIRECTORY_SEPARATOR . 'testdummy.php')
                    ) {
                        $maxDepth = $depth;
                        $candidate_path = realpath($dir) . $pathEnd;
                    }
                }
            }
        }

        return $candidate_path;
    }

    /**
     * @param string $dir
     *
     * @return void
     */
    public static function removeCacheDirectory($dir)
    {
        if (is_dir($dir)) {
            $objects = scandir($dir, SCANDIR_SORT_NONE);

            if ($objects === false) {
                throw new \UnexpectedValueException('Not expecting false here');
            }

            foreach ($objects as $object) {
                if ($object != '.' && $object != '..') {
                    if (filetype($dir . '/' . $object) == 'dir') {
                        self::removeCacheDirectory($dir . '/' . $object);
                    } else {
                        unlink($dir . '/' . $object);
                    }
                }
            }

            reset($objects);
            rmdir($dir);
        }
    }

    /**
     * @return void
     */
    public function setServerMode()
    {
        $this->cache_directory .= '-s';
    }

    /** @return void */
    public function addStubFile(string $stub_file)
    {
        $this->stub_files[$stub_file] = $stub_file;
    }

    public function hasStubFile(string $stub_file) : bool
    {
        return isset($this->stub_files[$stub_file]);
    }

    /**
     * @return array<string, string>
     */
    public function getStubFiles(): array
    {
        return $this->stub_files;
    }

    public function getPhpVersion(): ?string
    {
        if (isset($this->configured_php_version)) {
            return $this->configured_php_version;
        }

        return $this->getPHPVersionFromComposerJson();
    }

    private function setBooleanAttribute(string $name, bool $value): void
    {
        $this->$name = $value;
    }

    /**
     * @psalm-suppress MixedAssignment
     * @psalm-suppress MixedArrayAccess
     */
    private function getPHPVersionFromComposerJson(): ?string
    {
        $composer_json_path = $this->base_dir . DIRECTORY_SEPARATOR. 'composer.json';

        if (file_exists($composer_json_path)) {
            if (!$composer_json = json_decode(file_get_contents($composer_json_path), true)) {
                throw new \UnexpectedValueException('Invalid composer.json at ' . $composer_json_path);
            }
            $php_version = $composer_json['require']['php'] ?? null;

            if (\is_string($php_version)) {
                foreach (['5.4', '5.5', '5.6', '7.0', '7.1', '7.2', '7.3', '7.4', '8.0'] as $candidate) {
                    if (Semver::satisfies($candidate, $php_version)) {
                        return $candidate;
                    }
                }
            }
        }
        return null;
    }
}<|MERGE_RESOLUTION|>--- conflicted
+++ resolved
@@ -608,20 +608,9 @@
     public $debug_emitted_issues = false;
 
     /**
-<<<<<<< HEAD
      * @var bool
      */
     private $report_info = true;
-=======
-     * @var self::REPORT_*
-     */
-    private $default_severity = self::REPORT_ERROR;
-
-    /**
-     * @var bool
-     */
-    private $report_lower_levels_as_info = true;
->>>>>>> fb196bae
 
     protected function __construct()
     {
@@ -857,11 +846,7 @@
             'allowInternalNamedArgumentsCalls' => 'allow_internal_named_arg_calls',
             'allowNamedArgumentCalls' => 'allow_named_arg_calls',
             'findUnusedPsalmSuppress' => 'find_unused_psalm_suppress',
-<<<<<<< HEAD
             'reportInfo' => 'report_info',
-=======
-            'reportLowerLevelsAsInfo' => 'report_lower_levels_as_info',
->>>>>>> fb196bae
         ];
 
         foreach ($booleanAttributes as $xmlName => $internalName) {
@@ -1622,11 +1607,7 @@
         $issue_level = $issue_class::ERROR_LEVEL;
 
         if ($issue_level > 0 && $issue_level < $this->level) {
-<<<<<<< HEAD
             return $this->report_info ? self::REPORT_INFO : self::REPORT_SUPPRESS;
-=======
-            return $this->report_lower_levels_as_info ? self::REPORT_INFO : self::REPORT_SUPPRESS;
->>>>>>> fb196bae
         }
 
         return $this->default_severity;
