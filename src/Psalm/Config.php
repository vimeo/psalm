--- conflicted
+++ resolved
@@ -568,7 +568,6 @@
     /** @var ?int */
     public $threads;
 
-<<<<<<< HEAD
     /**
      * @psalm-readonly-allow-private-mutation
      * @var array{
@@ -610,8 +609,6 @@
     private $plugins = [];
 
     /** @internal */
-=======
->>>>>>> a3852b8a
     protected function __construct()
     {
         self::$instance = $this;
@@ -889,19 +886,8 @@
     ): void {
         $config->config_issues = [];
 
-<<<<<<< HEAD
         // Attributes to be removed in Psalm 6
         $deprecated_attributes = [];
-=======
-        // Attributes to be removed in Psalm 5
-        $deprecated_attributes = [
-            'allowCoercionFromStringToClassConst',
-            'allowPhpStormGenerics',
-            'forbidEcho',
-            'loadXdebugStub',
-            'totallyTyped'
-        ];
->>>>>>> a3852b8a
 
         /** @var list<string> */
         $deprecated_elements = [];
