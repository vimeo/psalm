--- conflicted
+++ resolved
@@ -466,10 +466,7 @@
 
     /** @var ?int<1, max> */
     public ?int $threads = null;
-<<<<<<< HEAD
-=======
     /** @var ?int<1, max> */
->>>>>>> 16e25593
     public ?int $scan_threads = null;
 
     /**
@@ -1386,32 +1383,20 @@
         }
 
         if (isset($config_xml['threads'])) {
-<<<<<<< HEAD
-            $config->threads = (int)$config_xml['threads'];
-=======
             $config->threads = max(1, (int)$config_xml['threads']);
->>>>>>> 16e25593
             $config->scan_threads = $config->threads;
         }
 
         if (isset($config_xml['scanThreads'])) {
-<<<<<<< HEAD
-            $config->scan_threads = (int)$config_xml['scanThreads'];
-=======
             $config->scan_threads = max(1, (int)$config_xml['scanThreads']);
->>>>>>> 16e25593
         }
 
         return $config;
     }
 
-<<<<<<< HEAD
-    /** @internal */
-=======
     /**
      * @psalm-suppress PossiblyUnusedMethod, PropertyTypeCoercion
      * @internal */
->>>>>>> 16e25593
     public static function setInstance(self $config): void
     {
         self::$instance = $config;
