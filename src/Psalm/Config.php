--- conflicted
+++ resolved
@@ -2137,15 +2137,12 @@
             $this->internal_stubs[] = $stringable_path;
         }
 
-<<<<<<< HEAD
-        $ext_stubs_dir = $dir_lvl_2 . DIRECTORY_SEPARATOR . "stubs" . DIRECTORY_SEPARATOR . "extensions";
-=======
         if ($codebase->analysis_php_version_id >= 8_02_00) {
             $stringable_path = $dir_lvl_2 . DIRECTORY_SEPARATOR . 'stubs' . DIRECTORY_SEPARATOR . 'Php82.phpstub';
             $this->internal_stubs[] = $stringable_path;
         }
 
->>>>>>> 72e7386e
+        $ext_stubs_dir = $dir_lvl_2 . DIRECTORY_SEPARATOR . "stubs" . DIRECTORY_SEPARATOR . "extensions";
         foreach ($this->php_extensions as $ext => $enabled) {
             if ($enabled) {
                 $this->internal_stubs[] = $ext_stubs_dir . DIRECTORY_SEPARATOR . "$ext.phpstub";
