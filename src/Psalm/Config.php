<?php

namespace Psalm;

use Composer\Autoload\ClassLoader;
use Composer\Semver\Constraint\Constraint;
use Composer\Semver\VersionParser;
use DOMAttr;
use DOMDocument;
use DOMElement;
use InvalidArgumentException;
use JsonException;
use LogicException;
use OutOfBoundsException;
use Psalm\CodeLocation\Raw;
use Psalm\Config\IssueHandler;
use Psalm\Config\ProjectFileFilter;
use Psalm\Config\TaintAnalysisFileFilter;
use Psalm\Exception\ConfigException;
use Psalm\Exception\ConfigNotFoundException;
use Psalm\Internal\Analyzer\ClassLikeAnalyzer;
use Psalm\Internal\Analyzer\FileAnalyzer;
use Psalm\Internal\Analyzer\ProjectAnalyzer;
use Psalm\Internal\Composer;
use Psalm\Internal\EventDispatcher;
use Psalm\Internal\IncludeCollector;
use Psalm\Internal\Provider\AddRemoveTaints\HtmlFunctionTainter;
use Psalm\Internal\Scanner\FileScanner;
use Psalm\Issue\ArgumentIssue;
use Psalm\Issue\ClassConstantIssue;
use Psalm\Issue\ClassIssue;
use Psalm\Issue\CodeIssue;
use Psalm\Issue\ConfigIssue;
use Psalm\Issue\FunctionIssue;
use Psalm\Issue\MethodIssue;
use Psalm\Issue\PropertyIssue;
use Psalm\Issue\VariableIssue;
use Psalm\Plugin\PluginEntryPointInterface;
use Psalm\Plugin\PluginFileExtensionsInterface;
use Psalm\Plugin\PluginInterface;
use Psalm\Progress\Progress;
use Psalm\Progress\VoidProgress;
use SimpleXMLElement;
use SimpleXMLIterator;
use Symfony\Component\Filesystem\Path;
use Throwable;
use UnexpectedValueException;
use XdgBaseDir\Xdg;
use stdClass;

use function array_key_exists;
use function array_map;
use function array_merge;
use function array_pad;
use function array_pop;
use function array_shift;
use function assert;
use function basename;
use function chdir;
use function class_exists;
use function count;
use function dirname;
use function explode;
use function extension_loaded;
use function file_exists;
use function file_get_contents;
use function filetype;
use function get_class;
use function get_defined_constants;
use function get_defined_functions;
use function getcwd;
use function glob;
use function implode;
use function in_array;
use function is_a;
use function is_array;
use function is_dir;
use function is_file;
use function is_string;
use function json_decode;
use function libxml_clear_errors;
use function libxml_get_errors;
use function libxml_use_internal_errors;
use function mkdir;
use function phpversion;
use function preg_match;
use function preg_quote;
use function preg_replace;
use function realpath;
use function reset;
use function rmdir;
use function rtrim;
use function scandir;
use function sha1;
use function simplexml_import_dom;
use function str_replace;
use function strlen;
use function strpos;
use function strrpos;
use function strtolower;
use function substr;
use function substr_count;
use function sys_get_temp_dir;
use function trigger_error;
use function unlink;
use function version_compare;

use const DIRECTORY_SEPARATOR;
use const E_USER_ERROR;
use const GLOB_NOSORT;
use const JSON_THROW_ON_ERROR;
use const LIBXML_ERR_ERROR;
use const LIBXML_ERR_FATAL;
use const LIBXML_NONET;
use const LIBXML_NOWARNING;
use const PHP_EOL;
use const PHP_VERSION_ID;
use const PSALM_VERSION;
use const SCANDIR_SORT_NONE;

/**
 * @psalm-suppress PropertyNotSetInConstructor
 * @psalm-consistent-constructor
 */
class Config
{
    private const DEFAULT_FILE_NAME = 'psalm.xml';
    public const CONFIG_NAMESPACE = 'https://getpsalm.org/schema/config';
    public const REPORT_INFO = 'info';
    public const REPORT_ERROR = 'error';
    public const REPORT_SUPPRESS = 'suppress';

    /**
     * @var array<string>
     */
    public static $ERROR_LEVELS = [
        self::REPORT_INFO,
        self::REPORT_ERROR,
        self::REPORT_SUPPRESS,
    ];

    /**
     * @var array
     */
    private const MIXED_ISSUES = [
        'MixedArgument',
        'MixedArrayAccess',
        'MixedArrayAssignment',
        'MixedArrayOffset',
        'MixedArrayTypeCoercion',
        'MixedAssignment',
        'MixedFunctionCall',
        'MixedInferredReturnType',
        'MixedMethodCall',
        'MixedOperand',
        'MixedPropertyFetch',
        'MixedPropertyAssignment',
        'MixedReturnStatement',
        'MixedStringOffsetAssignment',
        'MixedArgumentTypeCoercion',
        'MixedPropertyTypeCoercion',
        'MixedReturnTypeCoercion',
    ];

    /**
     * These are special object classes that allow any and all properties to be get/set on them
     * @var array<int, class-string>
     */
    protected $universal_object_crates = [
        stdClass::class,
        SimpleXMLElement::class,
        SimpleXMLIterator::class,
    ];

    /**
     * @var static|null
     */
    private static $instance;

    /**
     * Whether or not to use types as defined in docblocks
     *
     * @var bool
     */
    public $use_docblock_types = true;

    /**
     * Whether or not to use types as defined in property docblocks.
     * This is distinct from the above because you may want to use
     * property docblocks, but not function docblocks.
     *
     * @var bool
     */
    public $use_docblock_property_types = false;

    /**
     * Whether or not to throw an exception on first error
     *
     * @var bool
     */
    public $throw_exception = false;

    /**
     * The directory to store PHP Parser (and other) caches
     *
     * @var string|null
     */
    public $cache_directory;

    /**
     * The directory to store all Psalm project caches
     *
     * @var string|null
     */
    public $global_cache_directory;

    /**
     * Path to the autoader
     *
     * @var string|null
     */
    public $autoloader;

    /**
     * @var ProjectFileFilter|null
     */
    protected $project_files;

    /**
     * @var ProjectFileFilter|null
     */
    protected $extra_files;

    /**
     * The base directory of this config file
     *
     * @var string
     */
    public $base_dir;

    /**
     * The PHP version to assume as declared in the config file
     *
     * @var string|null
     */
    private $configured_php_version;

    /**
     * @var array<int, string>
     */
    private $file_extensions = ['php'];

    /**
     * @var array<string, class-string<FileScanner>>
     */
    private $filetype_scanners = [];

    /**
     * @var array<string, class-string<FileAnalyzer>>
     */
    private $filetype_analyzers = [];

    /**
     * @var array<string, string>
     */
    private $filetype_scanner_paths = [];

    /**
     * @var array<string, string>
     */
    private $filetype_analyzer_paths = [];

    /**
     * @var array<string, IssueHandler>
     */
    private $issue_handlers = [];

    /**
     * @var array<int, string>
     */
    private $mock_classes = [];

    /**
     * @var array<string, string>
     */
    private $preloaded_stub_files = [];

    /**
     * @var array<string, string>
     */
    private $stub_files = [];

    /**
     * @var bool
     */
    public $hide_external_errors = false;

    /** @var bool */
    public $allow_includes = true;

    /** @var 1|2|3|4|5|6|7|8 */
    public $level = 1;

    /**
     * @var ?bool
     */
    public $show_mixed_issues;

    /** @var bool */
    public $strict_binary_operands = false;

    /**
     * @var bool
     */
    public $remember_property_assignments_after_call = true;

    /** @var bool */
    public $use_igbinary = false;

    /**
     * @var bool
     */
    public $allow_string_standin_for_class = false;

    /**
     * @var bool
     */
    public $disable_suppress_all = false;

    /**
     * @var bool
     */
    public $use_phpdoc_method_without_magic_or_parent = false;

    /**
     * @var bool
     */
    public $use_phpdoc_property_without_magic_or_parent = false;

    /**
     * @var bool
     */
    public $skip_checks_on_unresolvable_includes = false;

    /**
     * @var bool
     */
    public $seal_all_methods = false;

    /**
     * @var bool
     */
    public $seal_all_properties = false;

    /**
     * @var bool
     */
    public $memoize_method_calls = false;

    /**
     * @var bool
     */
    public $hoist_constants = false;

    /**
     * @var bool
     */
    public $add_param_default_to_docblock_type = false;

    /**
     * @var bool
     */
    public $disable_var_parsing = false;

    /**
     * @var bool
     */
    public $check_for_throws_docblock = false;

    /**
     * @var bool
     */
    public $check_for_throws_in_global_scope = false;

    /**
     * @var bool
     */
    public $ignore_internal_falsable_issues = true;

    /**
     * @var bool
     */
    public $ignore_internal_nullable_issues = true;

    /**
     * @var array<string, bool>
     */
    public $ignored_exceptions = [];

    /**
     * @var array<string, bool>
     */
    public $ignored_exceptions_in_global_scope = [];

    /**
     * @var array<string, bool>
     */
    public $ignored_exceptions_and_descendants = [];

    /**
     * @var array<string, bool>
     */
    public $ignored_exceptions_and_descendants_in_global_scope = [];

    /**
     * @var bool
     */
    public $infer_property_types_from_constructor = true;

    /**
     * @var bool
     */
    public $ensure_array_string_offsets_exist = false;

    /**
     * @var bool
     */
    public $ensure_array_int_offsets_exist = false;

    /**
     * @var array<lowercase-string, bool>
     */
    public $forbidden_functions = [];

    /**
     * @var bool
     */
    public $find_unused_code = false;

    /**
     * @var bool
     */
    public $find_unused_variables = false;

    /**
     * @var bool
     */
    public $find_unused_psalm_suppress = false;

    /**
     * @var bool
     */
    public $run_taint_analysis = false;

    /** @var bool */
    public $use_phpstorm_meta_path = true;

    /**
     * @var bool
     */
    public $resolve_from_config_file = true;

    /**
     * @var bool
     */
    public $restrict_return_types = false;

    /**
     * @var bool
     */
    public $limit_method_complexity = false;

    /**
     * @var int
     */
    public $max_graph_size = 200;

    /**
     * @var int
     */
    public $max_avg_path_length = 70;

    /**
     * @var string[]
     */
    public $plugin_paths = [];

    /**
     * @var array<array{class:string,config:?SimpleXMLElement}>
     */
    private $plugin_classes = [];

    /**
     * @var bool
     */
    public $allow_internal_named_arg_calls = true;

    /**
     * @var bool
     */
    public $allow_named_arg_calls = true;

    /** @var array<string, mixed> */
    private $predefined_constants = [];

    /** @var array<callable-string, bool> */
    private $predefined_functions = [];

    /** @var ClassLoader|null */
    private $composer_class_loader;

    /**
     * @var string
     */
    public $hash = '';

    /** @var string|null */
    public $error_baseline;

    /**
     * @var bool
     */
    public $include_php_versions_in_error_baseline = false;

    /** @var string */
    public $shepherd_host = 'shepherd.dev';

    /**
     * @var array<string, string>
     */
    public $globals = [];

    /**
     * @var int
     */
    public $max_string_length = 1_000;

    /** @var ?IncludeCollector */
    private $include_collector;

    /**
     * @var TaintAnalysisFileFilter|null
     */
    protected $taint_analysis_ignored_files;

    /**
     * @var bool whether to emit a backtrace of emitted issues to stderr
     */
    public $debug_emitted_issues = false;

    /**
     * @var bool
     */
    private $report_info = true;

    /**
     * @var EventDispatcher
     */
    public $eventDispatcher;

    /** @var list<ConfigIssue> */
    public $config_issues = [];

    /**
     * @var 'default'|'never'|'always'
     */
    public $trigger_error_exits = 'default';

    /**
     * @var string[]
     */
    public $internal_stubs = [];

    /** @var ?int */
    public $threads;

    /**
     * @psalm-readonly-allow-private-mutation
     * @var array{
     *     decimal: bool,
     *     dom: bool,
     *     ds: bool,
     *     geos: bool,
     *     gmp: bool,
     *     mongodb: bool,
     *     mysqli: bool,
     *     pdo: bool,
     *     soap: bool,
     *     xdebug: bool,
     * }
     */
    public $php_extensions = [
        "decimal" => false,
        "dom" => false,
        "ds" => false,
        "geos" => false,
        "gmp" => false,
        "mongodb" => false,
        "mysqli" => false,
        "pdo" => false,
        "soap" => false,
        "xdebug" => false,
    ];

    /**
     * A list of php extensions required by the project that aren't fully supported by Psalm.
     *
     * @var array<string, true>
     */
    public $php_extensions_not_supported = [];

    /**
     * @var array<class-string, PluginInterface>
     */
    private $plugins = [];

    /** @internal */
    protected function __construct()
    {
        self::$instance = $this;
        $this->eventDispatcher = new EventDispatcher();
    }

    /**
     * Gets a Config object from an XML file.
     *
     * Searches up a folder hierarchy for the most immediate config.
     *
     * @throws ConfigException if a config path is not found
     *
     */
    public static function getConfigForPath(string $path, string $current_dir): Config
    {
        $config_path = self::locateConfigFile($path);

        if (!$config_path) {
            throw new ConfigNotFoundException('Config not found for path ' . $path);
        }

        return self::loadFromXMLFile($config_path, $current_dir);
    }

    /**
     * Searches up a folder hierarchy for the most immediate config.
     *
     * @throws ConfigException
     *
     */
    public static function locateConfigFile(string $path): ?string
    {
        $dir_path = realpath($path);

        if ($dir_path === false) {
            throw new ConfigNotFoundException('Config not found for path ' . $path);
        }

        if (!is_dir($dir_path)) {
            $dir_path = dirname($dir_path);
        }

        do {
            $maybe_path = $dir_path . DIRECTORY_SEPARATOR . self::DEFAULT_FILE_NAME;

            if (file_exists($maybe_path) || file_exists($maybe_path .= '.dist')) {
                return $maybe_path;
            }

            $dir_path = dirname($dir_path);
        } while (dirname($dir_path) !== $dir_path);

        return null;
    }

    /**
     * Creates a new config object from the file
     */
    public static function loadFromXMLFile(string $file_path, string $current_dir): Config
    {
        $file_contents = file_get_contents($file_path);

        $base_dir = dirname($file_path) . DIRECTORY_SEPARATOR;

        if ($file_contents === false) {
            throw new InvalidArgumentException('Cannot open ' . $file_path);
        }

        if ($file_contents === '') {
            throw new InvalidArgumentException('Invalid empty file ' . $file_path);
        }

        try {
            $config = self::loadFromXML($base_dir, $file_contents, $current_dir, $file_path);
            $config->hash = sha1($file_contents . PSALM_VERSION);
        } catch (ConfigException $e) {
            throw new ConfigException(
                'Problem parsing ' . $file_path . ":\n" . '  ' . $e->getMessage()
            );
        }

        return $config;
    }

    /**
     * Computes the hash to use for a cache folder from CLI flags and from the config file's xml contents
     */
    public function computeHash(): string
    {
        return sha1($this->hash . ':' . $this->level);
    }

    /**
     * Creates a new config object from an XML string
     * @param  string|null      $current_dir Current working directory, if different to $base_dir
     * @param  non-empty-string $file_contents
     *
     * @throws ConfigException
     */
    public static function loadFromXML(
        string $base_dir,
        string $file_contents,
        ?string $current_dir = null,
        ?string $file_path = null
    ): Config {
        if ($current_dir === null) {
            $current_dir = $base_dir;
        }

        self::validateXmlConfig($base_dir, $file_contents);

        return self::fromXmlAndPaths($base_dir, $file_contents, $current_dir, $file_path);
    }

    /**
     * @param non-empty-string $file_contents
     */
    private static function loadDomDocument(string $base_dir, string $file_contents): DOMDocument
    {
        $dom_document = new DOMDocument();

        // there's no obvious way to set xml:base for a document when loading it from string
        // so instead we're changing the current directory instead to be able to process XIncludes
        $oldpwd = getcwd();
        chdir($base_dir);

        $dom_document->loadXML($file_contents, LIBXML_NONET);
        $dom_document->xinclude(LIBXML_NOWARNING | LIBXML_NONET);

        chdir($oldpwd);
        return $dom_document;
    }

    /**
     * @param non-empty-string $file_contents
     *
     * @throws ConfigException
     */
    private static function validateXmlConfig(string $base_dir, string $file_contents): void
    {
        $schema_path = dirname(__DIR__, 2). '/config.xsd';

        if (!file_exists($schema_path)) {
            throw new ConfigException('Cannot locate config schema');
        }

        // Enable user error handling
        $prev_xml_internal_errors = libxml_use_internal_errors(true);
        libxml_clear_errors();

        $dom_document = self::loadDomDocument($base_dir, $file_contents);

        $psalm_nodes = $dom_document->getElementsByTagName('psalm');

        $psalm_node = $psalm_nodes->item(0);

        if (!$psalm_node) {
            throw new ConfigException(
                'Missing psalm node'
            );
        }

        if (!$psalm_node->hasAttribute('xmlns')) {
            $psalm_node->setAttribute('xmlns', self::CONFIG_NAMESPACE);

            $old_dom_document = $dom_document;
            $old_file_contents = $old_dom_document->saveXML();
            assert($old_file_contents !== false && $old_file_contents !== '');
            $dom_document = self::loadDomDocument($base_dir, $old_file_contents);
        }

        $dom_document->schemaValidate($schema_path); // If it returns false it will generate errors handled below

        $errors = libxml_get_errors();
        libxml_clear_errors();
        libxml_use_internal_errors($prev_xml_internal_errors);
        foreach ($errors as $error) {
            if ($error->level === LIBXML_ERR_FATAL || $error->level === LIBXML_ERR_ERROR) {
                throw new ConfigException(
                    'Error on line ' . $error->line . ":\n" . '    ' . $error->message
                );
            }
        }
    }

    /**
     * @param positive-int $line_number 1-based line number
     * @return int 0-based byte offset
     * @throws OutOfBoundsException
     */
    private static function lineNumberToByteOffset(string $string, int $line_number): int
    {
        if ($line_number === 1) {
            return 0;
        }

        $offset = 0;

        for ($i = 0; $i < $line_number - 1; $i++) {
            $newline_offset = strpos($string, "\n", $offset);
            if (false === $newline_offset) {
                throw new OutOfBoundsException(
                    'Line ' . $line_number . ' is not found in a string with ' . ($i + 1) . ' lines'
                );
            }
            $offset = $newline_offset + 1;
        }

        if ($offset > strlen($string)) {
            throw new OutOfBoundsException('Line ' . $line_number . ' is not found');
        }

        return $offset;
    }

    private static function processDeprecatedAttribute(
        DOMAttr $attribute,
        string $file_contents,
        self $config,
        string $config_path
    ): void {
        $line = $attribute->getLineNo();
        assert($line > 0); // getLineNo() always returns non-zero for nodes loaded from file

        $offset = self::lineNumberToByteOffset($file_contents, $line);
        $attribute_start = strrpos($file_contents, $attribute->name, $offset - strlen($file_contents)) ?: 0;
        $attribute_end = $attribute_start + strlen($attribute->name) - 1;

        $config->config_issues[] = new ConfigIssue(
            'Attribute "' . $attribute->name . '" is deprecated '
            . 'and is going to be removed in the next major version',
            new Raw(
                $file_contents,
                $config_path,
                basename($config_path),
                $attribute_start,
                $attribute_end
            )
        );
    }

    private static function processDeprecatedElement(
        DOMElement $deprecated_element_xml,
        string $file_contents,
        self $config,
        string $config_path
    ): void {
        $line = $deprecated_element_xml->getLineNo();
        assert($line > 0);

        $offset = self::lineNumberToByteOffset($file_contents, $line);
        $element_start = strpos($file_contents, $deprecated_element_xml->localName, $offset) ?: 0;
        $element_end = $element_start + strlen($deprecated_element_xml->localName) - 1;

        $config->config_issues[] = new ConfigIssue(
            'Element "' . $deprecated_element_xml->localName . '" is deprecated '
            . 'and is going to be removed in the next major version',
            new Raw(
                $file_contents,
                $config_path,
                basename($config_path),
                $element_start,
                $element_end
            )
        );
    }

    private static function processConfigDeprecations(
        self $config,
        DOMDocument $dom_document,
        string $file_contents,
        string $config_path
    ): void {
        $config->config_issues = [];

        // Attributes to be removed in Psalm 6
        $deprecated_attributes = [];

        /** @var list<string> */
        $deprecated_elements = [];

        $psalm_element_item = $dom_document->getElementsByTagName('psalm')->item(0);
        assert($psalm_element_item !== null);
        $attributes = $psalm_element_item->attributes;

        foreach ($attributes as $attribute) {
            if (in_array($attribute->name, $deprecated_attributes, true)) {
                self::processDeprecatedAttribute($attribute, $file_contents, $config, $config_path);
            }
        }

        foreach ($deprecated_elements as $deprecated_element) {
            $deprecated_elements_xml = $dom_document->getElementsByTagNameNS(
                self::CONFIG_NAMESPACE,
                $deprecated_element
            );
            if ($deprecated_elements_xml->length) {
                $deprecated_element_xml = $deprecated_elements_xml->item(0);
                self::processDeprecatedElement($deprecated_element_xml, $file_contents, $config, $config_path);
            }
        }
    }

    /**
     * @param non-empty-string $file_contents
     *
     * @psalm-suppress MixedMethodCall
     * @psalm-suppress MixedAssignment
     * @psalm-suppress MixedArgument
     * @psalm-suppress MixedPropertyFetch
     *
     * @throws ConfigException
     */
    private static function fromXmlAndPaths(
        string $base_dir,
        string $file_contents,
        string $current_dir,
        ?string $config_path
    ): self {
        $config = new static();

        $dom_document = self::loadDomDocument($base_dir, $file_contents);

        if (null !== $config_path) {
            self::processConfigDeprecations(
                $config,
                $dom_document,
                $file_contents,
                $config_path
            );
        }

        $config_xml = simplexml_import_dom($dom_document);

        $booleanAttributes = [
            'useDocblockTypes' => 'use_docblock_types',
            'useDocblockPropertyTypes' => 'use_docblock_property_types',
            'throwExceptionOnError' => 'throw_exception',
            'hideExternalErrors' => 'hide_external_errors',
            'resolveFromConfigFile' => 'resolve_from_config_file',
            'allowFileIncludes' => 'allow_includes',
            'strictBinaryOperands' => 'strict_binary_operands',
            'rememberPropertyAssignmentsAfterCall' => 'remember_property_assignments_after_call',
<<<<<<< HEAD
=======
            'disableVarParsing' => 'disable_var_parsing',
            'allowPhpStormGenerics' => 'allow_phpstorm_generics',
>>>>>>> d8bec4c7
            'allowStringToStandInForClass' => 'allow_string_standin_for_class',
            'disableSuppressAll' => 'disable_suppress_all',
            'usePhpDocMethodsWithoutMagicCall' => 'use_phpdoc_method_without_magic_or_parent',
            'usePhpDocPropertiesWithoutMagicCall' => 'use_phpdoc_property_without_magic_or_parent',
            'memoizeMethodCallResults' => 'memoize_method_calls',
            'hoistConstants' => 'hoist_constants',
            'addParamDefaultToDocblockType' => 'add_param_default_to_docblock_type',
            'checkForThrowsDocblock' => 'check_for_throws_docblock',
            'checkForThrowsInGlobalScope' => 'check_for_throws_in_global_scope',
            'ignoreInternalFunctionFalseReturn' => 'ignore_internal_falsable_issues',
            'ignoreInternalFunctionNullReturn' => 'ignore_internal_nullable_issues',
            'includePhpVersionsInErrorBaseline' => 'include_php_versions_in_error_baseline',
            'ensureArrayStringOffsetsExist' => 'ensure_array_string_offsets_exist',
            'ensureArrayIntOffsetsExist' => 'ensure_array_int_offsets_exist',
            'reportMixedIssues' => 'show_mixed_issues',
            'skipChecksOnUnresolvableIncludes' => 'skip_checks_on_unresolvable_includes',
            'sealAllMethods' => 'seal_all_methods',
            'sealAllProperties' => 'seal_all_properties',
            'runTaintAnalysis' => 'run_taint_analysis',
            'usePhpStormMetaPath' => 'use_phpstorm_meta_path',
            'allowInternalNamedArgumentsCalls' => 'allow_internal_named_arg_calls',
            'allowNamedArgumentCalls' => 'allow_named_arg_calls',
            'findUnusedPsalmSuppress' => 'find_unused_psalm_suppress',
            'reportInfo' => 'report_info',
            'restrictReturnTypes' => 'restrict_return_types',
            'limitMethodComplexity' => 'limit_method_complexity',
            'triggerErrorExits' => 'trigger_error_exits',
        ];

        foreach ($booleanAttributes as $xmlName => $internalName) {
            if (isset($config_xml[$xmlName])) {
                $attribute_text = (string) $config_xml[$xmlName];
                $config->setBooleanAttribute(
                    $internalName,
                    $attribute_text === 'true' || $attribute_text === '1'
                );
            }
        }

        if ($config->resolve_from_config_file) {
            $config->base_dir = $base_dir;
        } else {
            $config->base_dir = $current_dir;
            $base_dir = $current_dir;
        }

        $composer_json_path = Composer::getJsonFilePath($config->base_dir);

        $composer_json = null;
        if (file_exists($composer_json_path)) {
            $composer_json = json_decode(file_get_contents($composer_json_path), true);
            if (!is_array($composer_json)) {
                throw new UnexpectedValueException('Invalid composer.json at ' . $composer_json_path);
            }
        }
        $required_extensions = [];
        foreach (($composer_json["require"] ?? []) as $required => $_) {
            if (strpos($required, "ext-") === 0) {
                $required_extensions[strtolower(substr($required, 4))] = true;
            }
        }
        foreach ($required_extensions as $required_ext => $_) {
            if (isset($config->php_extensions[$required_ext])) {
                /** @psalm-suppress PropertyTypeCoercion isset doesn't narrow $required_ext like it should */
                $config->php_extensions[$required_ext] = true;
            } else {
                $config->php_extensions_not_supported[$required_ext] = true;
            }
        }

        if (isset($config_xml->enableExtensions) && isset($config_xml->enableExtensions->extension)) {
            foreach ($config_xml->enableExtensions->extension as $extension) {
                assert(isset($extension["name"]));
                $extensionName = (string) $extension["name"];
                assert(array_key_exists($extensionName, $config->php_extensions));
                $config->php_extensions[$extensionName] = true;
            }
        }

        if (isset($config_xml->disableExtensions) && isset($config_xml->disableExtensions->extension)) {
            foreach ($config_xml->disableExtensions->extension as $extension) {
                assert(isset($extension["name"]));
                $extensionName = (string) $extension["name"];
                assert(array_key_exists($extensionName, $config->php_extensions));
                $config->php_extensions[$extensionName] = false;
            }
        }

        if (isset($config_xml['phpVersion'])) {
            $config->configured_php_version = (string) $config_xml['phpVersion'];
        }

        if (isset($config_xml['autoloader'])) {
            $autoloader_path = $config->base_dir . DIRECTORY_SEPARATOR . $config_xml['autoloader'];

            if (!file_exists($autoloader_path)) {
                throw new ConfigException('Cannot locate autoloader');
            }

            $config->autoloader = realpath($autoloader_path);
        }

        if (isset($config_xml['cacheDirectory'])) {
            $config->cache_directory = (string)$config_xml['cacheDirectory'];
        } elseif ($user_cache_dir = (new Xdg())->getHomeCacheDir()) {
            $config->cache_directory = $user_cache_dir . '/psalm';
        } else {
            $config->cache_directory = sys_get_temp_dir() . '/psalm';
        }

        $config->global_cache_directory = $config->cache_directory;

        $config->cache_directory .= DIRECTORY_SEPARATOR . sha1($base_dir);

        $cwd = null;

        if ($config->resolve_from_config_file) {
            $cwd = getcwd();
            chdir($config->base_dir);
        }

        if (is_dir($config->cache_directory) === false && @mkdir($config->cache_directory, 0777, true) === false) {
            trigger_error('Could not create cache directory: ' . $config->cache_directory, E_USER_ERROR);
        }

        if ($cwd) {
            chdir($cwd);
        }

        if (isset($config_xml['serializer'])) {
            $attribute_text = (string) $config_xml['serializer'];
            $config->use_igbinary = $attribute_text === 'igbinary';
        } elseif ($igbinary_version = phpversion('igbinary')) {
            $config->use_igbinary = version_compare($igbinary_version, '2.0.5') >= 0;
        }


        if (isset($config_xml['findUnusedCode'])) {
            $attribute_text = (string) $config_xml['findUnusedCode'];
            $config->find_unused_code = $attribute_text === 'true' || $attribute_text === '1';
            $config->find_unused_variables = $config->find_unused_code;
        }

        if (isset($config_xml['findUnusedVariablesAndParams'])) {
            $attribute_text = (string) $config_xml['findUnusedVariablesAndParams'];
            $config->find_unused_variables = $attribute_text === 'true' || $attribute_text === '1';
        }

        if (isset($config_xml['errorLevel'])) {
            $attribute_text = (int) $config_xml['errorLevel'];

            if (!in_array($attribute_text, [1, 2, 3, 4, 5, 6, 7, 8], true)) {
                throw new ConfigException(
                    'Invalid error level ' . $config_xml['errorLevel']
                );
            }

            $config->level = $attribute_text;
        } else {
            $config->level = 2;
        }

        // turn on unused variable detection in level 1
        if (!isset($config_xml['findUnusedCode'])
            && !isset($config_xml['findUnusedVariablesAndParams'])
            && $config->level === 1
            && $config->show_mixed_issues !== false
        ) {
            $config->find_unused_variables = true;
        }

        if (isset($config_xml['errorBaseline'])) {
            $attribute_text = (string) $config_xml['errorBaseline'];
            $config->error_baseline = $attribute_text;
        }

        if (isset($config_xml['maxStringLength'])) {
            $attribute_text = (int)$config_xml['maxStringLength'];
            $config->max_string_length = $attribute_text;
        }

        if (isset($config_xml['inferPropertyTypesFromConstructor'])) {
            $attribute_text = (string) $config_xml['inferPropertyTypesFromConstructor'];
            $config->infer_property_types_from_constructor = $attribute_text === 'true' || $attribute_text === '1';
        }

        if (isset($config_xml->projectFiles)) {
            $config->project_files = ProjectFileFilter::loadFromXMLElement($config_xml->projectFiles, $base_dir, true);
        }

        if (isset($config_xml->extraFiles)) {
            $config->extra_files = ProjectFileFilter::loadFromXMLElement($config_xml->extraFiles, $base_dir, true);
        }

        if (isset($config_xml->taintAnalysis->ignoreFiles)) {
            $config->taint_analysis_ignored_files = TaintAnalysisFileFilter::loadFromXMLElement(
                $config_xml->taintAnalysis->ignoreFiles,
                $base_dir,
                false
            );
        }

        if (isset($config_xml->fileExtensions)) {
            $config->file_extensions = [];

            $config->loadFileExtensions($config_xml->fileExtensions->extension);
        }

        if (isset($config_xml->mockClasses) && isset($config_xml->mockClasses->class)) {
            /** @var SimpleXMLElement $mock_class */
            foreach ($config_xml->mockClasses->class as $mock_class) {
                $config->mock_classes[] = strtolower((string)$mock_class['name']);
            }
        }

        if (isset($config_xml->universalObjectCrates) && isset($config_xml->universalObjectCrates->class)) {
            /** @var SimpleXMLElement $universal_object_crate */
            foreach ($config_xml->universalObjectCrates->class as $universal_object_crate) {
                /** @var string $classString */
                $classString = $universal_object_crate['name'];
                $config->addUniversalObjectCrate($classString);
            }
        }

        if (isset($config_xml->ignoreExceptions)) {
            if (isset($config_xml->ignoreExceptions->class)) {
                /** @var SimpleXMLElement $exception_class */
                foreach ($config_xml->ignoreExceptions->class as $exception_class) {
                    $exception_name = (string) $exception_class['name'];
                    $global_attribute_text = (string) $exception_class['onlyGlobalScope'];
                    if ($global_attribute_text !== 'true' && $global_attribute_text !== '1') {
                        $config->ignored_exceptions[$exception_name] = true;
                    }
                    $config->ignored_exceptions_in_global_scope[$exception_name] = true;
                }
            }
            if (isset($config_xml->ignoreExceptions->classAndDescendants)) {
                /** @var SimpleXMLElement $exception_class */
                foreach ($config_xml->ignoreExceptions->classAndDescendants as $exception_class) {
                    $exception_name = (string) $exception_class['name'];
                    $global_attribute_text = (string) $exception_class['onlyGlobalScope'];
                    if ($global_attribute_text !== 'true' && $global_attribute_text !== '1') {
                        $config->ignored_exceptions_and_descendants[$exception_name] = true;
                    }
                    $config->ignored_exceptions_and_descendants_in_global_scope[$exception_name] = true;
                }
            }
        }

        if (isset($config_xml->forbiddenFunctions) && isset($config_xml->forbiddenFunctions->function)) {
            /** @var SimpleXMLElement $forbidden_function */
            foreach ($config_xml->forbiddenFunctions->function as $forbidden_function) {
                $config->forbidden_functions[strtolower((string) $forbidden_function['name'])] = true;
            }
        }

        if (isset($config_xml->stubs) && isset($config_xml->stubs->file)) {
            /** @var SimpleXMLElement $stub_file */
            foreach ($config_xml->stubs->file as $stub_file) {
                $stub_file_name = (string)$stub_file['name'];
                if (!Path::isAbsolute($stub_file_name)) {
                    $stub_file_name = $config->base_dir . DIRECTORY_SEPARATOR . $stub_file_name;
                }
                $file_path = realpath($stub_file_name);

                if (!$file_path) {
                    throw new ConfigException(
                        'Cannot resolve stubfile path '
                            . rtrim($config->base_dir, DIRECTORY_SEPARATOR)
                            . DIRECTORY_SEPARATOR
                            . $stub_file['name']
                    );
                }

                if (isset($stub_file['preloadClasses'])) {
                    $preload_classes = (string)$stub_file['preloadClasses'];

                    if ($preload_classes === 'true' || $preload_classes === '1') {
                        $config->addPreloadedStubFile($file_path);
                    } else {
                        $config->addStubFile($file_path);
                    }
                } else {
                    $config->addStubFile($file_path);
                }
            }
        }

        // this plugin loading system borrows heavily from etsy/phan
        if (isset($config_xml->plugins)) {
            if (isset($config_xml->plugins->plugin)) {
                /** @var SimpleXMLElement $plugin */
                foreach ($config_xml->plugins->plugin as $plugin) {
                    $plugin_file_name = (string) $plugin['filename'];

                    $path = Path::isAbsolute($plugin_file_name)
                        ? $plugin_file_name
                        : $config->base_dir . $plugin_file_name;

                    $config->addPluginPath($path);
                }
            }
            if (isset($config_xml->plugins->pluginClass)) {
                /** @var SimpleXMLElement $plugin */
                foreach ($config_xml->plugins->pluginClass as $plugin) {
                    $plugin_class_name = $plugin['class'];
                    // any child elements are used as plugin configuration
                    $plugin_config = null;
                    if ($plugin->count()) {
                        $plugin_config = $plugin->children();
                    }

                    $config->addPluginClass((string) $plugin_class_name, $plugin_config);
                }
            }
        }

        if (isset($config_xml->issueHandlers)) {
            foreach ($config_xml->issueHandlers as $issue_handlers) {
                /** @var SimpleXMLElement $issue_handler */
                foreach ($issue_handlers->children() as $key => $issue_handler) {
                    if ($key === 'PluginIssue') {
                        $custom_class_name = (string) $issue_handler['name'];
                        /** @var string $key */
                        $config->issue_handlers[$custom_class_name] = IssueHandler::loadFromXMLElement(
                            $issue_handler,
                            $base_dir
                        );
                    } else {
                        /** @var string $key */
                        $config->issue_handlers[$key] = IssueHandler::loadFromXMLElement(
                            $issue_handler,
                            $base_dir
                        );
                    }
                }
            }
        }

        if (isset($config_xml->globals) && isset($config_xml->globals->var)) {
            /** @var SimpleXMLElement $var */
            foreach ($config_xml->globals->var as $var) {
                $config->globals['$' . (string) $var['name']] = (string) $var['type'];
            }
        }

        if (isset($config_xml->threads)) {
            $config->threads = (int)$config_xml->threads;
        }

        return $config;
    }

    public static function getInstance(): Config
    {
        if (self::$instance) {
            return self::$instance;
        }

        throw new UnexpectedValueException('No config initialized');
    }

    public function setComposerClassLoader(?ClassLoader $loader = null): void
    {
        $this->composer_class_loader = $loader;
    }

    public function setAdvancedErrorLevel(string $issue_key, array $config, ?string $default_error_level = null): void
    {
        $this->issue_handlers[$issue_key] = new IssueHandler();
        if ($default_error_level !== null) {
            $this->issue_handlers[$issue_key]->setErrorLevel($default_error_level);
        }
        $this->issue_handlers[$issue_key]->setCustomLevels($config, $this->base_dir);
    }

    public function setCustomErrorLevel(string $issue_key, string $error_level): void
    {
        $this->issue_handlers[$issue_key] = new IssueHandler();
        $this->issue_handlers[$issue_key]->setErrorLevel($error_level);
    }

    /**
     * @throws ConfigException if a Config file could not be found
     *
     */
    private function loadFileExtensions(SimpleXMLElement $extensions): void
    {
        foreach ($extensions as $extension) {
            $extension_name = preg_replace('/^\.?/', '', (string)$extension['name']);
            $this->file_extensions[] = $extension_name;

            if (isset($extension['scanner'])) {
                $path = $this->base_dir . (string)$extension['scanner'];

                if (!file_exists($path)) {
                    throw new ConfigException('Error parsing config: cannot find file ' . $path);
                }

                $this->filetype_scanner_paths[$extension_name] = $path;
            }

            if (isset($extension['checker'])) {
                $path = $this->base_dir . (string)$extension['checker'];

                if (!file_exists($path)) {
                    throw new ConfigException('Error parsing config: cannot find file ' . $path);
                }

                $this->filetype_analyzer_paths[$extension_name] = $path;
            }
        }
    }

    public function addPluginPath(string $path): void
    {
        if (!file_exists($path)) {
            throw new InvalidArgumentException('Cannot find plugin file ' . $path);
        }

        $this->plugin_paths[] = $path;
    }

    public function addPluginClass(string $class_name, ?SimpleXMLElement $plugin_config = null): void
    {
        $this->plugin_classes[] = ['class' => $class_name, 'config' => $plugin_config];
    }

    /** @return array<array{class:string, config:?SimpleXMLElement}> */
    public function getPluginClasses(): array
    {
        return $this->plugin_classes;
    }

    public function processPluginFileExtensions(ProjectAnalyzer $projectAnalyzer): void
    {
        $projectAnalyzer->progress->debug('Process plugin adjustments...' . PHP_EOL);
        $socket = new PluginFileExtensionsSocket($this);
        foreach ($this->plugin_classes as $pluginClassEntry) {
            $pluginClassName = $pluginClassEntry['class'];
            $pluginConfig = $pluginClassEntry['config'];
            $plugin = $this->loadPlugin($projectAnalyzer, $pluginClassName);
            if (!$plugin instanceof PluginFileExtensionsInterface) {
                continue;
            }
            try {
                $plugin->processFileExtensions($socket, $pluginConfig);
            } catch (Throwable $t) {
                throw new ConfigException(
                    'Failed to process plugin file extensions ' . $pluginClassName,
                    1_635_800_581,
                    $t
                );
            }
            $projectAnalyzer->progress->debug('Initialized plugin ' . $pluginClassName . ' successfully' . PHP_EOL);
        }
        // populate additional aspects after plugins have been initialized
        foreach ($socket->getAdditionalFileExtensions() as $fileExtension) {
            $this->file_extensions[] = $fileExtension;
        }
        foreach ($socket->getAdditionalFileTypeScanners() as $extension => $className) {
            $this->filetype_scanners[$extension] = $className;
        }
        foreach ($socket->getAdditionalFileTypeAnalyzers() as $extension => $className) {
            $this->filetype_analyzers[$extension] = $className;
        }
    }

    /**
     * Initialises all the plugins (done once the config is fully loaded)
     */
    public function initializePlugins(ProjectAnalyzer $project_analyzer): void
    {
        $codebase = $project_analyzer->getCodebase();

        $project_analyzer->progress->debug('Initializing plugins...' . PHP_EOL);

        $socket = new PluginRegistrationSocket($this, $codebase);
        // initialize plugin classes earlier to let them hook into subsequent load process
        foreach ($this->plugin_classes as $plugin_class_entry) {
            $plugin_class_name = $plugin_class_entry['class'];
            $plugin_config = $plugin_class_entry['config'];

            $plugin = $this->loadPlugin($project_analyzer, $plugin_class_name);
            if (!$plugin instanceof PluginEntryPointInterface) {
                continue;
            }

            try {
                $plugin($socket, $plugin_config);
            } catch (Throwable $t) {
                throw new ConfigException(
                    'Failed to invoke plugin ' . $plugin_class_name,
                    1_635_800_582,
                    $t
                );
            }

            $project_analyzer->progress->debug('Initialized plugin ' . $plugin_class_name . ' successfully' . PHP_EOL);
        }

        foreach ($this->filetype_scanner_paths as $extension => $path) {
            $fq_class_name = $this->getPluginClassForPath(
                $codebase,
                $path,
                FileScanner::class
            );

            self::requirePath($path);

            $this->filetype_scanners[$extension] = $fq_class_name;
        }

        foreach ($this->filetype_analyzer_paths as $extension => $path) {
            $fq_class_name = $this->getPluginClassForPath(
                $codebase,
                $path,
                FileAnalyzer::class
            );

            self::requirePath($path);

            $this->filetype_analyzers[$extension] = $fq_class_name;
        }

        foreach ($this->plugin_paths as $path) {
            try {
                $plugin = new FileBasedPluginAdapter($path, $this, $codebase);
                $plugin($socket);
            } catch (Throwable $e) {
                throw new ConfigException('Failed to load plugin ' . $path, 0, $e);
            }
        }

        new HtmlFunctionTainter();

        $socket->registerHooksFromClass(HtmlFunctionTainter::class);
    }

    private function loadPlugin(ProjectAnalyzer $projectAnalyzer, string $pluginClassName): PluginInterface
    {
        if (isset($this->plugins[$pluginClassName])) {
            return $this->plugins[$pluginClassName];
        }
        try {
            // Below will attempt to load plugins from the project directory first.
            // Failing that, it will use registered autoload chain, which will load
            // plugins from Psalm directory or phar file. If that fails as well, it
            // will fall back to project autoloader. It may seem that the last step
            // will always fail, but it's only true if project uses Composer autoloader
            if ($this->composer_class_loader
                && ($pluginclas_class_path = $this->composer_class_loader->findFile($pluginClassName))
            ) {
                $projectAnalyzer->progress->debug(
                    'Loading plugin ' . $pluginClassName . ' via require' . PHP_EOL
                );

                self::requirePath($pluginclas_class_path);
            } else {
                if (!class_exists($pluginClassName)) {
                    throw new UnexpectedValueException($pluginClassName . ' is not a known class');
                }
            }
            if (!is_a($pluginClassName, PluginInterface::class, true)) {
                throw new UnexpectedValueException($pluginClassName . ' is not a PluginInterface implementation');
            }
            $this->plugins[$pluginClassName] = new $pluginClassName;
            $projectAnalyzer->progress->debug('Loaded plugin ' . $pluginClassName . PHP_EOL);
            return $this->plugins[$pluginClassName];
        } catch (Throwable $e) {
            throw new ConfigException('Failed to load plugin ' . $pluginClassName, 0, $e);
        }
    }

    private static function requirePath(string $path): void
    {
        /** @psalm-suppress UnresolvableInclude */
        require_once($path);
    }

    /**
     * @template T
     *
     * @param  T::class $must_extend
     *
     * @return class-string<T>
     */
    private function getPluginClassForPath(Codebase $codebase, string $path, string $must_extend): string
    {
        $file_storage = $codebase->createFileStorageForPath($path);
        $file_to_scan = new FileScanner($path, $this->shortenFileName($path), true);
        $file_to_scan->scan(
            $codebase,
            $file_storage
        );

        $declared_classes = ClassLikeAnalyzer::getClassesForFile($codebase, $path);

        if (!count($declared_classes)) {
            throw new InvalidArgumentException(
                'Plugins must have at least one class in the file - ' . $path . ' has ' .
                    count($declared_classes)
            );
        }

        $fq_class_name = reset($declared_classes);

        if (!$codebase->classlikes->classExtends(
            $fq_class_name,
            $must_extend
        )
        ) {
            throw new InvalidArgumentException(
                'This plugin must extend ' . $must_extend . ' - ' . $path . ' does not'
            );
        }

        /**
         * @var class-string<T>
         */
        return $fq_class_name;
    }

    public function shortenFileName(string $to): string
    {
        if (!is_file($to)) {
            return preg_replace('/^' . preg_quote($this->base_dir, '/') . '/', '', $to);
        }

        $from = $this->base_dir;

        // some compatibility fixes for Windows paths
        $from = is_dir($from) ? rtrim($from, '\/') . '/' : $from;
        $to   = is_dir($to)   ? rtrim($to, '\/') . '/'   : $to;
        $from = str_replace('\\', '/', $from);
        $to   = str_replace('\\', '/', $to);

        $from     = explode('/', $from);
        $to       = explode('/', $to);
        $relPath  = $to;

        foreach ($from as $depth => $dir) {
            // find first non-matching dir
            if ($dir === $to[$depth]) {
                // ignore this directory
                array_shift($relPath);
            } else {
                // get number of remaining dirs to $from
                $remaining = count($from) - $depth;
                if ($remaining > 1) {
                    // add traversals up to first matching dir
                    $padLength = (count($relPath) + $remaining - 1) * -1;
                    $relPath = array_pad($relPath, $padLength, '..');
                    break;
                }
            }
        }

        return implode('/', $relPath);
    }

    public function reportIssueInFile(string $issue_type, string $file_path): bool
    {
        if (($this->show_mixed_issues === false || $this->level > 2)
            && in_array($issue_type, self::MIXED_ISSUES, true)
        ) {
            return false;
        }

        if ($this->mustBeIgnored($file_path)) {
            return false;
        }

        $dependent_files = [strtolower($file_path) => $file_path];

        $project_analyzer = ProjectAnalyzer::getInstance();

        $codebase = $project_analyzer->getCodebase();

        if (!$this->hide_external_errors) {
            try {
                $file_storage = $codebase->file_storage_provider->get($file_path);
                $dependent_files += $file_storage->required_by_file_paths;
            } catch (InvalidArgumentException $e) {
                // do nothing
            }
        }

        $any_file_path_matched = false;

        foreach ($dependent_files as $dependent_file_path) {
            if (((!$project_analyzer->full_run && $codebase->analyzer->canReportIssues($dependent_file_path))
                    || $project_analyzer->canReportIssues($dependent_file_path))
                && ($file_path === $dependent_file_path || !$this->mustBeIgnored($dependent_file_path))
            ) {
                $any_file_path_matched = true;
                break;
            }
        }

        if (!$any_file_path_matched) {
            return false;
        }

        if ($this->getReportingLevelForFile($issue_type, $file_path) === self::REPORT_SUPPRESS) {
            return false;
        }

        return true;
    }

    public function isInProjectDirs(string $file_path): bool
    {
        return $this->project_files && $this->project_files->allows($file_path);
    }

    public function isInExtraDirs(string $file_path): bool
    {
        return $this->extra_files && $this->extra_files->allows($file_path);
    }

    public function mustBeIgnored(string $file_path): bool
    {
        return $this->project_files && $this->project_files->forbids($file_path);
    }

    public function trackTaintsInPath(string $file_path): bool
    {
        return !$this->taint_analysis_ignored_files
            || $this->taint_analysis_ignored_files->allows($file_path);
    }

    public function getReportingLevelForIssue(CodeIssue $e): string
    {
        $fqcn_parts = explode('\\', get_class($e));
        $issue_type = array_pop($fqcn_parts);

        $reporting_level = null;

        if ($e instanceof ClassIssue) {
            $reporting_level = $this->getReportingLevelForClass($issue_type, $e->fq_classlike_name);
        } elseif ($e instanceof MethodIssue) {
            $reporting_level = $this->getReportingLevelForMethod($issue_type, $e->method_id);
        } elseif ($e instanceof FunctionIssue) {
            $reporting_level = $this->getReportingLevelForFunction($issue_type, $e->function_id);
        } elseif ($e instanceof PropertyIssue) {
            $reporting_level = $this->getReportingLevelForProperty($issue_type, $e->property_id);
        } elseif ($e instanceof ClassConstantIssue) {
            $reporting_level = $this->getReportingLevelForClassConstant($issue_type, $e->const_id);
        } elseif ($e instanceof ArgumentIssue && $e->function_id) {
            $reporting_level = $this->getReportingLevelForArgument($issue_type, $e->function_id);
        } elseif ($e instanceof VariableIssue) {
            $reporting_level = $this->getReportingLevelForVariable($issue_type, $e->var_name);
        }

        if ($reporting_level === null) {
            $reporting_level = $this->getReportingLevelForFile($issue_type, $e->getFilePath());
        }

        if (!$this->report_info && $reporting_level === self::REPORT_INFO) {
            $reporting_level = self::REPORT_SUPPRESS;
        }

        $parent_issue_type = self::getParentIssueType($issue_type);

        if ($parent_issue_type && $reporting_level === self::REPORT_ERROR) {
            $parent_reporting_level = $this->getReportingLevelForFile($parent_issue_type, $e->getFilePath());

            if ($parent_reporting_level !== $reporting_level) {
                return $parent_reporting_level;
            }
        }

        return $reporting_level;
    }

    /**
     * @psalm-pure
     */
    public static function getParentIssueType(string $issue_type): ?string
    {
        if ($issue_type === 'PossiblyUndefinedIntArrayOffset'
            || $issue_type === 'PossiblyUndefinedStringArrayOffset'
        ) {
            return 'PossiblyUndefinedArrayOffset';
        }

        if ($issue_type === 'PossiblyNullReference') {
            return 'NullReference';
        }

        if ($issue_type === 'PossiblyFalseReference') {
            return null;
        }

        if ($issue_type === 'PossiblyUndefinedArrayOffset') {
            return null;
        }

        if (strpos($issue_type, 'Possibly') === 0) {
            $stripped_issue_type = preg_replace('/^Possibly(False|Null)?/', '', $issue_type);

            if (strpos($stripped_issue_type, 'Invalid') === false && strpos($stripped_issue_type, 'Un') !== 0) {
                $stripped_issue_type = 'Invalid' . $stripped_issue_type;
            }

            return $stripped_issue_type;
        }

        if (strpos($issue_type, 'Tainted') === 0) {
            return 'TaintedInput';
        }

        if (preg_match('/^(False|Null)[A-Z]/', $issue_type) && !strpos($issue_type, 'Reference')) {
            return preg_replace('/^(False|Null)/', 'Invalid', $issue_type);
        }

        if ($issue_type === 'UndefinedInterfaceMethod') {
            return 'UndefinedMethod';
        }

        if ($issue_type === 'UndefinedMagicPropertyFetch') {
            return 'UndefinedPropertyFetch';
        }

        if ($issue_type === 'UndefinedMagicPropertyAssignment') {
            return 'UndefinedPropertyAssignment';
        }

        if ($issue_type === 'UndefinedMagicMethod') {
            return 'UndefinedMethod';
        }

        if ($issue_type === 'PossibleRawObjectIteration') {
            return 'RawObjectIteration';
        }

        if ($issue_type === 'UninitializedProperty') {
            return 'PropertyNotSetInConstructor';
        }

        if ($issue_type === 'InvalidDocblockParamName') {
            return 'InvalidDocblock';
        }

        if ($issue_type === 'UnusedClosureParam') {
            return 'UnusedParam';
        }

        if ($issue_type === 'UnusedConstructor') {
            return 'UnusedMethod';
        }

        if ($issue_type === 'StringIncrement') {
            return 'InvalidOperand';
        }

        if ($issue_type === 'InvalidLiteralArgument') {
            return 'InvalidArgument';
        }

        if ($issue_type === 'RedundantConditionGivenDocblockType') {
            return 'RedundantCondition';
        }

        if ($issue_type === 'RedundantFunctionCallGivenDocblockType') {
            return 'RedundantFunctionCall';
        }

        if ($issue_type === 'RedundantCastGivenDocblockType') {
            return 'RedundantCast';
        }

        if ($issue_type === 'TraitMethodSignatureMismatch') {
            return 'MethodSignatureMismatch';
        }

        if ($issue_type === 'ImplementedParamTypeMismatch') {
            return 'MoreSpecificImplementedParamType';
        }

        if ($issue_type === 'UndefinedDocblockClass') {
            return 'UndefinedClass';
        }

        if ($issue_type === 'UnusedForeachValue') {
            return 'UnusedVariable';
        }

        return null;
    }

    public function getReportingLevelForFile(string $issue_type, string $file_path): string
    {
        if (isset($this->issue_handlers[$issue_type])) {
            return $this->issue_handlers[$issue_type]->getReportingLevelForFile($file_path);
        }

        // this string is replaced by scoper for Phars, so be careful
        $issue_class = 'Psalm\\Issue\\' . $issue_type;

        if (!class_exists($issue_class) || !is_a($issue_class, CodeIssue::class, true)) {
            return self::REPORT_ERROR;
        }

        /** @var int */
        $issue_level = $issue_class::ERROR_LEVEL;

        if ($issue_level > 0 && $issue_level < $this->level) {
            return self::REPORT_INFO;
        }

        return self::REPORT_ERROR;
    }

    public function getReportingLevelForClass(string $issue_type, string $fq_classlike_name): ?string
    {
        if (isset($this->issue_handlers[$issue_type])) {
            return $this->issue_handlers[$issue_type]->getReportingLevelForClass($fq_classlike_name);
        }

        return null;
    }

    public function getReportingLevelForMethod(string $issue_type, string $method_id): ?string
    {
        if (isset($this->issue_handlers[$issue_type])) {
            return $this->issue_handlers[$issue_type]->getReportingLevelForMethod($method_id);
        }

        return null;
    }

    public function getReportingLevelForFunction(string $issue_type, string $function_id): ?string
    {
        $level = null;
        if (isset($this->issue_handlers[$issue_type])) {
            $level = $this->issue_handlers[$issue_type]->getReportingLevelForFunction($function_id);

            if ($level === null && $issue_type === 'UndefinedFunction') {
                // undefined functions trigger global namespace fallback
                // so we should also check reporting levels for the symbol in global scope
                $root_function_id = preg_replace('/.*\\\/', '', $function_id);
                if ($root_function_id !== $function_id) {
                    /** @psalm-suppress PossiblyUndefinedStringArrayOffset https://github.com/vimeo/psalm/issues/7656 */
                    $level = $this->issue_handlers[$issue_type]->getReportingLevelForFunction($root_function_id);
                }
            }
        }

        return $level;
    }

    public function getReportingLevelForArgument(string $issue_type, string $function_id): ?string
    {
        if (isset($this->issue_handlers[$issue_type])) {
            return $this->issue_handlers[$issue_type]->getReportingLevelForArgument($function_id);
        }

        return null;
    }

    public function getReportingLevelForProperty(string $issue_type, string $property_id): ?string
    {
        if (isset($this->issue_handlers[$issue_type])) {
            return $this->issue_handlers[$issue_type]->getReportingLevelForProperty($property_id);
        }

        return null;
    }

    public function getReportingLevelForClassConstant(string $issue_type, string $constant_id): ?string
    {
        if (isset($this->issue_handlers[$issue_type])) {
            return $this->issue_handlers[$issue_type]->getReportingLevelForClassConstant($constant_id);
        }

        return null;
    }

    public function getReportingLevelForVariable(string $issue_type, string $var_name): ?string
    {
        if (isset($this->issue_handlers[$issue_type])) {
            return $this->issue_handlers[$issue_type]->getReportingLevelForVariable($var_name);
        }

        return null;
    }

    /**
     * @return array<string>
     */
    public function getProjectDirectories(): array
    {
        if (!$this->project_files) {
            return [];
        }

        return $this->project_files->getDirectories();
    }

    /**
     * @return array<string>
     */
    public function getProjectFiles(): array
    {
        if (!$this->project_files) {
            return [];
        }

        return $this->project_files->getFiles();
    }

    /**
     * @return array<string>
     */
    public function getExtraDirectories(): array
    {
        if (!$this->extra_files) {
            return [];
        }

        return $this->extra_files->getDirectories();
    }

    public function reportTypeStatsForFile(string $file_path): bool
    {
        return $this->project_files
            && $this->project_files->allows($file_path)
            && $this->project_files->reportTypeStats($file_path);
    }

    public function useStrictTypesForFile(string $file_path): bool
    {
        return $this->project_files && $this->project_files->useStrictTypes($file_path);
    }

    /**
     * @return array<int, string>
     */
    public function getFileExtensions(): array
    {
        return $this->file_extensions;
    }

    /**
     * @return array<string, class-string<FileScanner>>
     */
    public function getFiletypeScanners(): array
    {
        return $this->filetype_scanners;
    }

    /**
     * @return array<string, class-string<FileAnalyzer>>
     */
    public function getFiletypeAnalyzers(): array
    {
        return $this->filetype_analyzers;
    }

    /**
     * @return array<int, string>
     */
    public function getMockClasses(): array
    {
        return $this->mock_classes;
    }

    public function visitPreloadedStubFiles(Codebase $codebase, ?Progress $progress = null): void
    {
        if ($progress === null) {
            $progress = new VoidProgress();
        }

        $core_generic_files = [];

        if (PHP_VERSION_ID < 8_00_00 && $codebase->analysis_php_version_id >= 8_00_00) {
            $stringable_path = dirname(__DIR__, 2) . '/stubs/Php80.phpstub';

            if (!file_exists($stringable_path)) {
                throw new UnexpectedValueException('Cannot locate PHP 8.0 classes');
            }

            $core_generic_files[] = $stringable_path;
        }

        if (PHP_VERSION_ID < 8_01_00 && $codebase->analysis_php_version_id >= 8_01_00) {
            $stringable_path = dirname(__DIR__, 2) . '/stubs/Php81.phpstub';

            if (!file_exists($stringable_path)) {
                throw new UnexpectedValueException('Cannot locate PHP 8.1 classes');
            }

            $core_generic_files[] = $stringable_path;
        }

        $stub_files = array_merge($core_generic_files, $this->preloaded_stub_files);

        if (!$stub_files) {
            return;
        }

        foreach ($stub_files as $file_path) {
            $file_path = str_replace(['/', '\\'], DIRECTORY_SEPARATOR, $file_path);
            $codebase->scanner->addFileToDeepScan($file_path);
        }

        $progress->debug('Registering preloaded stub files' . "\n");

        $codebase->register_stub_files = true;

        $codebase->scanFiles();

        $codebase->register_stub_files = false;

        $progress->debug('Finished registering preloaded stub files' . "\n");
    }

    public function visitStubFiles(Codebase $codebase, ?Progress $progress = null): void
    {
        if ($progress === null) {
            $progress = new VoidProgress();
        }

        $codebase->register_stub_files = true;

        $dir_lvl_2 = dirname(__DIR__, 2);
        $this->internal_stubs = [
            $dir_lvl_2 . DIRECTORY_SEPARATOR . 'stubs' . DIRECTORY_SEPARATOR . 'CoreGenericFunctions.phpstub',
            $dir_lvl_2 . DIRECTORY_SEPARATOR . 'stubs' . DIRECTORY_SEPARATOR . 'CoreGenericClasses.phpstub',
            $dir_lvl_2 . DIRECTORY_SEPARATOR . 'stubs' . DIRECTORY_SEPARATOR . 'CoreGenericIterators.phpstub',
            $dir_lvl_2 . DIRECTORY_SEPARATOR . 'stubs' . DIRECTORY_SEPARATOR . 'CoreImmutableClasses.phpstub',
            $dir_lvl_2 . DIRECTORY_SEPARATOR . 'stubs' . DIRECTORY_SEPARATOR . 'Reflection.phpstub',
            $dir_lvl_2 . DIRECTORY_SEPARATOR . 'stubs' . DIRECTORY_SEPARATOR . 'SPL.phpstub',
        ];

        if (PHP_VERSION_ID >= 8_00_00 && $codebase->analysis_php_version_id >= 8_00_00) {
            $stringable_path = $dir_lvl_2 . DIRECTORY_SEPARATOR . 'stubs' . DIRECTORY_SEPARATOR . 'Php80.phpstub';
            $this->internal_stubs[] = $stringable_path;
        }

        if (PHP_VERSION_ID >= 8_01_00 && $codebase->analysis_php_version_id >= 8_01_00) {
            $stringable_path = $dir_lvl_2 . DIRECTORY_SEPARATOR . 'stubs' . DIRECTORY_SEPARATOR . 'Php81.phpstub';
            $this->internal_stubs[] = $stringable_path;
        }

        foreach ($this->php_extensions as $ext => $enabled) {
            if ($enabled) {
                $this->internal_stubs[] = $dir_lvl_2 . DIRECTORY_SEPARATOR . "stubs"
                    . DIRECTORY_SEPARATOR . "extensions" . DIRECTORY_SEPARATOR . "$ext.phpstub";
            }
        }

        // phpredis
        if (extension_loaded('redis')) {
            $ext_phpredis_path = $dir_lvl_2 . DIRECTORY_SEPARATOR . 'stubs' . DIRECTORY_SEPARATOR . 'phpredis.phpstub';
            $this->internal_stubs[] = $ext_phpredis_path;
        }

        foreach ($this->internal_stubs as $stub_path) {
            if (!file_exists($stub_path)) {
                throw new UnexpectedValueException('Cannot locate ' . $stub_path);
            }
        }

        $stub_files = array_merge($this->internal_stubs, $this->stub_files);

        $phpstorm_meta_path = $this->base_dir . DIRECTORY_SEPARATOR . '.phpstorm.meta.php';

        if ($this->use_phpstorm_meta_path) {
            if (is_file($phpstorm_meta_path)) {
                $stub_files[] = $phpstorm_meta_path;
            } elseif (is_dir($phpstorm_meta_path)) {
                $phpstorm_meta_path = realpath($phpstorm_meta_path);

                foreach (glob($phpstorm_meta_path . '/*.meta.php', GLOB_NOSORT) as $glob) {
                    if (is_file($glob) && realpath(dirname($glob)) === $phpstorm_meta_path) {
                        $stub_files[] = $glob;
                    }
                }
            }
        }

        foreach ($stub_files as $file_path) {
            $file_path = str_replace(['/', '\\'], DIRECTORY_SEPARATOR, $file_path);
            $codebase->scanner->addFileToDeepScan($file_path);
        }

        $progress->debug('Registering stub files' . "\n");

        $codebase->scanFiles();

        $progress->debug('Finished registering stub files' . "\n");

        $codebase->register_stub_files = false;
    }

    public function getCacheDirectory(): ?string
    {
        return $this->cache_directory;
    }

    public function getGlobalCacheDirectory(): ?string
    {
        return $this->global_cache_directory;
    }

    /**
     * @return array<string, mixed>
     */
    public function getPredefinedConstants(): array
    {
        return $this->predefined_constants;
    }

    public function collectPredefinedConstants(): void
    {
        $this->predefined_constants = get_defined_constants();
    }

    /**
     * @return array<callable-string, bool>
     */
    public function getPredefinedFunctions(): array
    {
        return $this->predefined_functions;
    }

    public function collectPredefinedFunctions(): void
    {
        $defined_functions = get_defined_functions();

        if (isset($defined_functions['user'])) {
            foreach ($defined_functions['user'] as $function_name) {
                $this->predefined_functions[$function_name] = true;
            }
        }

        if (isset($defined_functions['internal'])) {
            foreach ($defined_functions['internal'] as $function_name) {
                $this->predefined_functions[$function_name] = true;
            }
        }
    }

    public function setIncludeCollector(IncludeCollector $include_collector): void
    {
        $this->include_collector = $include_collector;
    }

    public function visitComposerAutoloadFiles(ProjectAnalyzer $project_analyzer, ?Progress $progress = null): void
    {
        if ($progress === null) {
            $progress = new VoidProgress();
        }

        if (!$this->include_collector) {
            throw new LogicException("IncludeCollector should be set at this point");
        }

        $vendor_autoload_files_path
            = $this->base_dir . DIRECTORY_SEPARATOR . 'vendor'
                . DIRECTORY_SEPARATOR . 'composer' . DIRECTORY_SEPARATOR . 'autoload_files.php';

        if (file_exists($vendor_autoload_files_path)) {
            $this->include_collector->runAndCollect(
                fn(): array =>
                    /**
                     * @psalm-suppress UnresolvableInclude
                     * @var string[]
                     */
                    require $vendor_autoload_files_path
            );
        }

        $codebase = $project_analyzer->getCodebase();

        $this->collectPredefinedFunctions();

        if ($this->autoloader) {
            // somee classes that we think are missing may not actually be missing
            // as they might be autoloadable once we require the autoloader below
            $codebase->classlikes->forgetMissingClassLikes();

            $this->include_collector->runAndCollect(
                function (): void {
                    // do this in a separate method so scope does not leak
                    /** @psalm-suppress UnresolvableInclude */
                    require $this->autoloader;
                }
            );
        }

        $this->collectPredefinedConstants();

        $autoload_included_files = $this->include_collector->getFilteredIncludedFiles();

        if ($autoload_included_files) {
            $codebase->register_autoload_files = true;

            $progress->debug('Registering autoloaded files' . "\n");
            foreach ($autoload_included_files as $file_path) {
                $file_path = str_replace(['/', '\\'], DIRECTORY_SEPARATOR, $file_path);
                $progress->debug('   ' . $file_path . "\n");
                $codebase->scanner->addFileToDeepScan($file_path);
            }

            $codebase->scanner->scanFiles($codebase->classlikes);

            $progress->debug('Finished registering autoloaded files' . "\n");

            $codebase->register_autoload_files = false;
        }
    }

    /**
     * @return string|false
     */
    public function getComposerFilePathForClassLike(string $fq_classlike_name)
    {
        if (!$this->composer_class_loader) {
            return false;
        }

        return $this->composer_class_loader->findFile($fq_classlike_name);
    }

    public function getPotentialComposerFilePathForClassLike(string $class): ?string
    {
        if (!$this->composer_class_loader) {
            return null;
        }

        $psr4_prefixes = $this->composer_class_loader->getPrefixesPsr4();

        // PSR-4 lookup
        $logicalPathPsr4 = str_replace('\\', DIRECTORY_SEPARATOR, $class) . '.php';

        $candidate_path = null;

        $maxDepth = 0;

        $subPath = $class;
        while (false !== $lastPos = strrpos($subPath, '\\')) {
            $subPath = substr($subPath, 0, $lastPos);
            $search = $subPath . '\\';
            if (isset($psr4_prefixes[$search])) {
                $depth = substr_count($search, '\\');
                $pathEnd = DIRECTORY_SEPARATOR . substr($logicalPathPsr4, $lastPos + 1);

                foreach ($psr4_prefixes[$search] as $dir) {
                    $dir = realpath($dir);

                    if ($dir
                        && $depth > $maxDepth
                        && $this->isInProjectDirs($dir . DIRECTORY_SEPARATOR . 'testdummy.php')
                    ) {
                        $maxDepth = $depth;
                        $candidate_path = realpath($dir) . $pathEnd;
                    }
                }
            }
        }

        return $candidate_path;
    }

    public static function removeCacheDirectory(string $dir): void
    {
        if (is_dir($dir)) {
            $objects = scandir($dir, SCANDIR_SORT_NONE);

            if ($objects === false) {
                throw new UnexpectedValueException('Not expecting false here');
            }

            foreach ($objects as $object) {
                if ($object !== '.' && $object !== '..') {
                    if (filetype($dir . '/' . $object) === 'dir') {
                        self::removeCacheDirectory($dir . '/' . $object);
                    } else {
                        unlink($dir . '/' . $object);
                    }
                }
            }

            reset($objects);
            rmdir($dir);
        }
    }

    public function setServerMode(): void
    {
        $this->cache_directory .= '-s';
    }

    public function addStubFile(string $stub_file): void
    {
        $this->stub_files[$stub_file] = $stub_file;
    }

    public function hasStubFile(string $stub_file): bool
    {
        return isset($this->stub_files[$stub_file]);
    }

    /**
     * @return array<string, string>
     */
    public function getStubFiles(): array
    {
        return $this->stub_files;
    }

    public function addPreloadedStubFile(string $stub_file): void
    {
        $this->preloaded_stub_files[$stub_file] = $stub_file;
    }

    public function getPhpVersion(): ?string
    {
        return $this->getPhpVersionFromConfig() ?? $this->getPHPVersionFromComposerJson();
    }

    public function getPhpVersionFromConfig(): ?string
    {
        return $this->configured_php_version;
    }

    private function setBooleanAttribute(string $name, bool $value): void
    {
        $this->$name = $value;
    }

    /**
     * @psalm-suppress MixedAssignment
     * @psalm-suppress MixedArrayAccess
     */
    public function getPHPVersionFromComposerJson(): ?string
    {
        $composer_json_path = Composer::getJsonFilePath($this->base_dir);

        if (file_exists($composer_json_path)) {
            try {
                $composer_json = json_decode(file_get_contents($composer_json_path), true, 512, JSON_THROW_ON_ERROR);
            } catch (JsonException $e) {
                $composer_json = null;
            }

            if (!$composer_json) {
                throw new UnexpectedValueException('Invalid composer.json at ' . $composer_json_path);
            }
            $php_version = $composer_json['require']['php'] ?? null;

            if (is_string($php_version)) {
                $version_parser = new VersionParser();

                $constraint = $version_parser->parseConstraints($php_version);

                foreach (['5.4', '5.5', '5.6', '7.0', '7.1', '7.2', '7.3', '7.4', '8.0', '8.1'] as $candidate) {
                    if ($constraint->matches(new Constraint('<=', "$candidate.0.0-dev"))
                        || $constraint->matches(new Constraint('<=', "$candidate.999"))
                    ) {
                        return $candidate;
                    }
                }
            }
        }

        return null;
    }

    public function addUniversalObjectCrate(string $class): void
    {
        if (!class_exists($class)) {
            throw new UnexpectedValueException($class . ' is not a known class');
        }
        $this->universal_object_crates[] = $class;
    }

    /**
     * @return array<int, lowercase-string>
     */
    public function getUniversalObjectCrates(): array
    {
        return array_map('strtolower', $this->universal_object_crates);
    }
}<|MERGE_RESOLUTION|>--- conflicted
+++ resolved
@@ -959,11 +959,7 @@
             'allowFileIncludes' => 'allow_includes',
             'strictBinaryOperands' => 'strict_binary_operands',
             'rememberPropertyAssignmentsAfterCall' => 'remember_property_assignments_after_call',
-<<<<<<< HEAD
-=======
             'disableVarParsing' => 'disable_var_parsing',
-            'allowPhpStormGenerics' => 'allow_phpstorm_generics',
->>>>>>> d8bec4c7
             'allowStringToStandInForClass' => 'allow_string_standin_for_class',
             'disableSuppressAll' => 'disable_suppress_all',
             'usePhpDocMethodsWithoutMagicCall' => 'use_phpdoc_method_without_magic_or_parent',
