<?php

declare(strict_types=1);

namespace Psalm;

use Composer\Autoload\ClassLoader;
use Composer\Semver\Constraint\Constraint;
use Composer\Semver\VersionParser;
use DOMAttr;
use DOMDocument;
use DOMElement;
use InvalidArgumentException;
use JsonException;
use LogicException;
use OutOfBoundsException;
use Psalm\CodeLocation\Raw;
use Psalm\Config\IssueHandler;
use Psalm\Config\ProjectFileFilter;
use Psalm\Config\TaintAnalysisFileFilter;
use Psalm\Exception\ConfigException;
use Psalm\Exception\ConfigNotFoundException;
use Psalm\Internal\Analyzer\ClassLikeAnalyzer;
use Psalm\Internal\Analyzer\FileAnalyzer;
use Psalm\Internal\Analyzer\ProjectAnalyzer;
use Psalm\Internal\Composer;
use Psalm\Internal\EventDispatcher;
use Psalm\Internal\IncludeCollector;
use Psalm\Internal\Provider\AddRemoveTaints\HtmlFunctionTainter;
use Psalm\Internal\Scanner\FileScanner;
use Psalm\Issue\ArgumentIssue;
use Psalm\Issue\ClassConstantIssue;
use Psalm\Issue\ClassIssue;
use Psalm\Issue\CodeIssue;
use Psalm\Issue\ConfigIssue;
use Psalm\Issue\FunctionIssue;
use Psalm\Issue\MethodIssue;
use Psalm\Issue\PropertyIssue;
use Psalm\Issue\VariableIssue;
use Psalm\Plugin\PluginEntryPointInterface;
use Psalm\Plugin\PluginFileExtensionsInterface;
use Psalm\Plugin\PluginInterface;
use Psalm\Progress\Progress;
use Psalm\Progress\VoidProgress;
use RuntimeException;
use SimpleXMLElement;
use Symfony\Component\Filesystem\Path;
use Throwable;
use UnexpectedValueException;
use XdgBaseDir\Xdg;
use stdClass;

use function array_key_exists;
use function array_merge;
use function array_pad;
use function array_pop;
use function array_shift;
use function assert;
use function basename;
use function chdir;
use function class_exists;
use function clearstatcache;
use function count;
use function dirname;
use function explode;
use function fclose;
use function file_exists;
use function file_get_contents;
use function flock;
use function fopen;
use function function_exists;
use function get_defined_constants;
use function get_defined_functions;
use function getcwd;
use function glob;
use function implode;
use function in_array;
use function is_a;
use function is_array;
use function is_dir;
use function is_file;
use function is_resource;
use function is_string;
use function json_decode;
use function libxml_clear_errors;
use function libxml_get_errors;
use function libxml_use_internal_errors;
use function mkdir;
use function phpversion;
use function preg_match;
use function preg_quote;
use function preg_replace;
use function realpath;
use function reset;
use function rmdir;
use function rtrim;
use function scandir;
use function sha1;
use function simplexml_import_dom;
use function str_contains;
use function str_replace;
use function str_starts_with;
use function strlen;
use function strpos;
use function strrpos;
use function strtolower;
use function substr;
use function substr_count;
use function sys_get_temp_dir;
use function unlink;
use function usleep;
use function version_compare;

use const DIRECTORY_SEPARATOR;
use const GLOB_NOSORT;
use const JSON_THROW_ON_ERROR;
use const LIBXML_ERR_ERROR;
use const LIBXML_ERR_FATAL;
use const LIBXML_NONET;
use const LIBXML_NOWARNING;
use const LOCK_EX;
use const PHP_EOL;
use const PHP_VERSION_ID;
use const PSALM_VERSION;
use const SCANDIR_SORT_NONE;

/**
 * @psalm-suppress PropertyNotSetInConstructor
 * @psalm-consistent-constructor
 */
final class Config
{
    private const DEFAULT_FILE_NAME = 'psalm.xml';
    final public const CONFIG_NAMESPACE = 'https://getpsalm.org/schema/config';
    final public const REPORT_INFO = 'info';
    final public const REPORT_ERROR = 'error';
    final public const REPORT_SUPPRESS = 'suppress';

    /**
     * @var array<string>
     */
    public static array $ERROR_LEVELS = [
        self::REPORT_INFO,
        self::REPORT_ERROR,
        self::REPORT_SUPPRESS,
    ];

    /**
     * @var array
     */
    private const MIXED_ISSUES = [
        'MixedArgument',
        'MixedArrayAccess',
        'MixedArrayAssignment',
        'MixedArrayOffset',
        'MixedArrayTypeCoercion',
        'MixedAssignment',
        'MixedFunctionCall',
        'MixedInferredReturnType',
        'MixedMethodCall',
        'MixedOperand',
        'MixedPropertyFetch',
        'MixedPropertyAssignment',
        'MixedReturnStatement',
        'MixedStringOffsetAssignment',
        'MixedArgumentTypeCoercion',
        'MixedPropertyTypeCoercion',
        'MixedReturnTypeCoercion',
    ];

    /**
     * These are special object classes that allow any and all properties to be get/set on them
     *
     * @var array<int, lowercase-string>
     */
    private array $universal_object_crates;

    /**
     * @var static|null
     */
    private static $instance;

    /**
     * Whether or not to use types as defined in docblocks
     */
    public bool $use_docblock_types = true;

    /**
     * Whether or not to use types as defined in property docblocks.
     * This is distinct from the above because you may want to use
     * property docblocks, but not function docblocks.
     */
    public bool $use_docblock_property_types = false;

    /**
     * Whether using property annotations in docblocks should implicitly seal properties
     */
    public bool $docblock_property_types_seal_properties = true;

    /**
     * Whether or not to throw an exception on first error
     */
    public bool $throw_exception = false;

    /**
     * The directory to store PHP Parser (and other) caches
     *
     * @internal
     */
    public ?string $cache_directory = null;

    private bool $cache_directory_initialized = false;

    /**
     * The directory to store all Psalm project caches
     */
    public ?string $global_cache_directory = null;

    /**
     * Path to the autoader
     */
    public ?string $autoloader = null;

    protected ?ProjectFileFilter $project_files = null;

    private ?ProjectFileFilter $extra_files = null;

    /**
     * The base directory of this config file
     */
    public string $base_dir;

    /**
     * The PHP version to assume as declared in the config file
     */
    private ?string $configured_php_version = null;

    /**
     * @var array<int, string>
     */
    private array $file_extensions = ['php'];

    /**
     * @var array<string, class-string<FileScanner>>
     */
    private array $filetype_scanners = [];

    /**
     * @var array<string, class-string<FileAnalyzer>>
     */
    private array $filetype_analyzers = [];

    /**
     * @var array<string, string>
     */
    private array $filetype_scanner_paths = [];

    /**
     * @var array<string, string>
     */
    private array $filetype_analyzer_paths = [];

    /**
     * @var array<string, IssueHandler>
     */
    private array $issue_handlers = [];

    /**
     * @var array<int, string>
     */
    private array $mock_classes = [];

    /**
     * @var array<string, string>
     */
    private array $preloaded_stub_files = [];

    /**
     * @var array<string, string>
     */
    private array $stub_files = [];

    public bool $hide_external_errors = false;

    public bool $hide_all_errors_except_passed_files = false;

    public bool $allow_includes = true;

    /** @var 1|2|3|4|5|6|7|8 */
    public int $level = 1;

    public ?bool $show_mixed_issues = null;

    public bool $strict_binary_operands = false;

    public bool $remember_property_assignments_after_call = true;

    public bool $use_igbinary = false;

    /** @var 'lz4'|'deflate'|'off' */
    public string $compressor = 'off';

    public bool $allow_string_standin_for_class = false;

    public bool $disable_suppress_all = false;

    public bool $use_phpdoc_method_without_magic_or_parent = false;

    public bool $use_phpdoc_property_without_magic_or_parent = false;

    public bool $skip_checks_on_unresolvable_includes = false;

    public bool $seal_all_methods = false;

    public bool $seal_all_properties = false;

    public bool $memoize_method_calls = false;

    public bool $hoist_constants = false;

    public bool $add_param_default_to_docblock_type = false;

    public bool $disable_var_parsing = false;

    public bool $check_for_throws_docblock = false;

    public bool $check_for_throws_in_global_scope = false;

    public bool $ignore_internal_falsable_issues = false;

    public bool $ignore_internal_nullable_issues = false;

    /**
     * @var array<string, bool>
     */
    public array $ignored_exceptions = [];

    /**
     * @var array<string, bool>
     */
    public array $ignored_exceptions_in_global_scope = [];

    /**
     * @var array<string, bool>
     */
    public array $ignored_exceptions_and_descendants = [];

    /**
     * @var array<string, bool>
     */
    public array $ignored_exceptions_and_descendants_in_global_scope = [];

    public bool $infer_property_types_from_constructor = true;

    public bool $ensure_array_string_offsets_exist = false;

    public bool $ensure_array_int_offsets_exist = false;

    /**
     * @var array<lowercase-string, bool>
     */
    public array $forbidden_functions = [];

    public bool $find_unused_code = true;

    public bool $find_unused_variables = false;

    public bool $find_unused_psalm_suppress = false;

    public bool $find_unused_baseline_entry = true;

    public bool $run_taint_analysis = false;

    public bool $use_phpstorm_meta_path = true;

    public bool $resolve_from_config_file = true;

    public bool $restrict_return_types = false;

    public bool $limit_method_complexity = false;

    public int $max_graph_size = 200;

    public int $max_avg_path_length = 70;

    public int $max_shaped_array_size = 100;

    /**
     * @var string[]
     */
    public array $plugin_paths = [];

    /**
     * @var array<array{class:string,config:?SimpleXMLElement}>
     */
    private array $plugin_classes = [];

    public bool $allow_internal_named_arg_calls = true;

    public bool $allow_named_arg_calls = true;

    /** @var array<string, mixed> */
    private array $predefined_constants = [];

    /** @var array<callable-string, bool> */
    private array $predefined_functions = [];

    private ?ClassLoader $composer_class_loader = null;

    public string $hash = '';

    public ?string $error_baseline = null;

    public bool $include_php_versions_in_error_baseline = false;

    /**
     * @internal
     */
    public string $shepherd_endpoint = 'https://shepherd.dev/hooks/psalm';

    /**
     * @var array<string, string>
     */
    public array $globals = [];

    public int $max_string_length = 1_000;

    private ?IncludeCollector $include_collector = null;

    private ?TaintAnalysisFileFilter $taint_analysis_ignored_files = null;

    /**
     * @var bool whether to emit a backtrace of emitted issues to stderr
     */
    public bool $debug_emitted_issues = false;

    private bool $report_info = true;

    public EventDispatcher $eventDispatcher;

    /** @var list<ConfigIssue> */
    public array $config_issues = [];

    /**
     * @var 'default'|'never'|'always'
     */
    public string $trigger_error_exits = 'default';

    /**
     * @var string[]
     */
    public array $internal_stubs = [];

    public ?int $threads = null;

    /**
     * A list of php extensions supported by Psalm.
     * Where key - extension name (without ext- prefix), value - whether to load extension’s stub.
     * Values:
     *  - true: ext enabled explicitly or bundled with PHP (should load stubs)
     *  - false: ext disabled explicitly (should not load stubs)
     *  - null: state is unknown (e.g. config not processed yet) or ext neither explicitly enabled or disabled.
     *
     * @psalm-readonly-allow-private-mutation
     * @var array<string, bool|null>
     */
    public array $php_extensions = [
        "apcu" => null,
        "decimal" => null,
        "dom" => null,
        "ds" => null,
        "ffi" => null,
        "geos" => null,
        "gmp" => null,
        "ibm_db2" => null,
        "mongodb" => null,
        "mysqli" => null,
        "pdo" => null,
        "random" => null,
        "redis" => null,
        "simplexml" => null,
        "soap" => null,
        "xdebug" => null,
    ];

    /**
     * A list of php extensions described in CallMap Psalm files
     * as opposite to stub files loaded by condition (see stubs/extensions dir).
     *
     * @see https://www.php.net/manual/en/extensions.membership.php
     * @var list<non-empty-string>
     * @readonly
     */
    public array $php_extensions_supported_by_psalm_callmaps = [
        'apache',
        'bcmath',
        'bzip2',
        'calendar',
        'ctype',
        'curl',
        'dom',
        'enchant',
        'exif',
        'filter',
        'gd',
        'gettext',
        'gmp',
        'hash',
        'ibm_db2',
        'iconv',
        'imap',
        'intl',
        'json',
        'ldap',
        'libxml',
        'mbstring',
        'mysqli',
        'mysqlnd',
        'mhash',
        'oci8',
        'opcache',
        'openssl',
        'pcntl',
        'PDO',
        'pdo_mysql',
        'pdo-sqlite',
        'pdo-pgsql',
        'pgsql',
        'pspell',
        'phar',
        'phpdbg',
        'posix',
        'redis',
        'readline',
        'session',
        'sockets',
        'sqlite3',
        'snmp',
        'soap',
        'sodium',
        'shmop',
        'sysvsem',
        'tidy',
        'tokenizer',
        'uodbc',
        'xml',
        'xmlreader',
        'xmlwriter',
        'xsl',
        'zip',
        'zlib',
    ];

    /**
     * A list of php extensions required by the project that aren't fully supported by Psalm.
     *
     * @var array<string, true>
     */
    public array $php_extensions_not_supported = [];

    /**
     * @var array<class-string, PluginInterface>
     */
    private array $plugins = [];

    /** @var list<string> */
    public array $config_warnings = [];

    /** @internal */
    protected function __construct()
    {
        self::$instance = $this;
        $this->eventDispatcher = new EventDispatcher();
        $this->universal_object_crates = [
            strtolower(stdClass::class),
        ];
    }

    /**
     * Gets a Config object from an XML file.
     *
     * Searches up a folder hierarchy for the most immediate config.
     *
     * @throws ConfigException if a config path is not found
     */
    public static function getConfigForPath(string $path, string $current_dir): Config
    {
        $config_path = self::locateConfigFile($path);

        if (!$config_path) {
            throw new ConfigNotFoundException('Config not found for path ' . $path);
        }

        return self::loadFromXMLFile($config_path, $current_dir);
    }

    /**
     * Searches up a folder hierarchy for the most immediate config.
     *
     * @throws ConfigException
     */
    public static function locateConfigFile(string $path): ?string
    {
        $dir_path = realpath($path);

        if ($dir_path === false) {
            throw new ConfigNotFoundException('Config not found for path ' . $path);
        }

        if (!is_dir($dir_path)) {
            $dir_path = dirname($dir_path);
        }

        do {
            $maybe_path = $dir_path . DIRECTORY_SEPARATOR . self::DEFAULT_FILE_NAME;

            if (file_exists($maybe_path) || file_exists($maybe_path .= '.dist')) {
                return $maybe_path;
            }

            $dir_path = dirname($dir_path);
        } while (dirname($dir_path) !== $dir_path);

        return null;
    }

    /**
     * Creates a new config object from the file
     */
    public static function loadFromXMLFile(string $file_path, string $current_dir): Config
    {
        $file_contents = file_get_contents($file_path);

        $base_dir = dirname($file_path) . DIRECTORY_SEPARATOR;

        if ($file_contents === false) {
            throw new InvalidArgumentException('Cannot open ' . $file_path);
        }

        if ($file_contents === '') {
            throw new InvalidArgumentException('Invalid empty file ' . $file_path);
        }

        try {
            $config = self::loadFromXML($base_dir, $file_contents, $current_dir, $file_path);
            $config->hash = sha1($file_contents . PSALM_VERSION);
        } catch (ConfigException $e) {
            throw new ConfigException(
                'Problem parsing ' . $file_path . ":\n" . '  ' . $e->getMessage(),
            );
        }

        return $config;
    }

    /**
     * Computes the hash to use for a cache folder from CLI flags and from the config file's xml contents
     */
    public function computeHash(): string
    {
        return sha1($this->hash . ':' . $this->level);
    }

    /**
     * Creates a new config object from an XML string
     *
     * @param  string|null      $current_dir Current working directory, if different to $base_dir
     * @param  non-empty-string $file_contents
     * @throws ConfigException
     */
    public static function loadFromXML(
        string $base_dir,
        string $file_contents,
        ?string $current_dir = null,
        ?string $file_path = null,
    ): Config {
        if ($current_dir === null) {
            $current_dir = $base_dir;
        }

        self::validateXmlConfig($base_dir, $file_contents);

        return self::fromXmlAndPaths($base_dir, $file_contents, $current_dir, $file_path);
    }

    /**
     * @param non-empty-string $file_contents
     */
    private static function loadDomDocument(string $base_dir, string $file_contents): DOMDocument
    {
        $dom_document = new DOMDocument();

        // there's no obvious way to set xml:base for a document when loading it from string
        // so instead we're changing the current directory instead to be able to process XIncludes
        $oldpwd = getcwd();
        chdir($base_dir);

        $dom_document->loadXML($file_contents, LIBXML_NONET);
        $dom_document->xinclude(LIBXML_NOWARNING | LIBXML_NONET);

        /** @psalm-suppress PossiblyFalseArgument */
        chdir($oldpwd);
        return $dom_document;
    }

    /**
     * @param non-empty-string $file_contents
     * @throws ConfigException
     */
    private static function validateXmlConfig(string $base_dir, string $file_contents): void
    {
        $schema_path = dirname(__DIR__, 2). '/config.xsd';

        if (!file_exists($schema_path)) {
            throw new ConfigException('Cannot locate config schema');
        }

        // Enable user error handling
        $prev_xml_internal_errors = libxml_use_internal_errors(true);
        libxml_clear_errors();

        $dom_document = self::loadDomDocument($base_dir, $file_contents);

        $psalm_nodes = $dom_document->getElementsByTagName('psalm');

        $psalm_node = $psalm_nodes->item(0);

        if (!$psalm_node) {
            throw new ConfigException(
                'Missing psalm node',
            );
        }

        if (!$psalm_node->hasAttribute('xmlns')) {
            $psalm_node->setAttribute('xmlns', self::CONFIG_NAMESPACE);

            $old_dom_document = $dom_document;
            $old_file_contents = $old_dom_document->saveXML();
            assert($old_file_contents !== false && $old_file_contents !== '');
            $dom_document = self::loadDomDocument($base_dir, $old_file_contents);
        }

        $dom_document->schemaValidate($schema_path); // If it returns false it will generate errors handled below

        $errors = libxml_get_errors();
        libxml_clear_errors();
        libxml_use_internal_errors($prev_xml_internal_errors);
        foreach ($errors as $error) {
            if ($error->level === LIBXML_ERR_FATAL || $error->level === LIBXML_ERR_ERROR) {
                throw new ConfigException(
                    'Error on line ' . $error->line . ":\n" . '    ' . $error->message,
                );
            }
        }
    }

    /**
     * @param positive-int $line_number 1-based line number
     * @return int 0-based byte offset
     * @throws OutOfBoundsException
     */
    private static function lineNumberToByteOffset(string $string, int $line_number): int
    {
        if ($line_number === 1) {
            return 0;
        }

        $offset = 0;

        for ($i = 0; $i < $line_number - 1; $i++) {
            $newline_offset = strpos($string, "\n", $offset);
            if (false === $newline_offset) {
                throw new OutOfBoundsException(
                    'Line ' . $line_number . ' is not found in a string with ' . ($i + 1) . ' lines',
                );
            }
            $offset = $newline_offset + 1;
        }

        if ($offset > strlen($string)) {
            throw new OutOfBoundsException('Line ' . $line_number . ' is not found');
        }

        return $offset;
    }

    private static function processDeprecatedAttribute(
        DOMAttr $attribute,
        string $file_contents,
        self $config,
        string $config_path,
    ): void {
        $line = $attribute->getLineNo();
        assert($line > 0); // getLineNo() always returns non-zero for nodes loaded from file

        $offset = self::lineNumberToByteOffset($file_contents, $line);
        $attribute_start = strrpos($file_contents, $attribute->name, $offset - strlen($file_contents)) ?: 0;
        $attribute_end = $attribute_start + strlen($attribute->name) - 1;

        $config->config_issues[] = new ConfigIssue(
            'Attribute "' . $attribute->name . '" is deprecated '
            . 'and is going to be removed in the next major version',
            new Raw(
                $file_contents,
                $config_path,
                basename($config_path),
                $attribute_start,
                $attribute_end,
            ),
        );
    }

    private static function processDeprecatedElement(
        DOMElement $deprecated_element_xml,
        string $file_contents,
        self $config,
        string $config_path,
    ): void {
        $line = $deprecated_element_xml->getLineNo();
        assert($line > 0);

        $offset = self::lineNumberToByteOffset($file_contents, $line);
        $element_start = strpos($file_contents, $deprecated_element_xml->localName, $offset) ?: 0;
        $element_end = $element_start + strlen($deprecated_element_xml->localName) - 1;

        $config->config_issues[] = new ConfigIssue(
            'Element "' . $deprecated_element_xml->localName . '" is deprecated '
            . 'and is going to be removed in the next major version',
            new Raw(
                $file_contents,
                $config_path,
                basename($config_path),
                $element_start,
                $element_end,
            ),
        );
    }

    private static function processConfigDeprecations(
        self $config,
        DOMDocument $dom_document,
        string $file_contents,
        string $config_path,
    ): void {
        $config->config_issues = [];

        // Attributes to be removed in Psalm 6
        $deprecated_attributes = [];

        /** @var list<string> */
        $deprecated_elements = [];

        $psalm_element_item = $dom_document->getElementsByTagName('psalm')->item(0);
        assert($psalm_element_item !== null);
        $attributes = $psalm_element_item->attributes;

        foreach ($attributes as $attribute) {
            if (in_array($attribute->name, $deprecated_attributes, true)) {
                self::processDeprecatedAttribute($attribute, $file_contents, $config, $config_path);
            }
        }

        foreach ($deprecated_elements as $deprecated_element) {
            $deprecated_elements_xml = $dom_document->getElementsByTagNameNS(
                self::CONFIG_NAMESPACE,
                $deprecated_element,
            );
            if ($deprecated_elements_xml->length) {
                $deprecated_element_xml = $deprecated_elements_xml->item(0);
                self::processDeprecatedElement($deprecated_element_xml, $file_contents, $config, $config_path);
            }
        }
    }

    /**
     * @param non-empty-string $file_contents
     * @psalm-suppress MixedAssignment
     * @psalm-suppress MixedPropertyFetch
     * @throws ConfigException
     */
    private static function fromXmlAndPaths(
        string $base_dir,
        string $file_contents,
        string $current_dir,
        ?string $config_path,
    ): self {
        $config = new static();

        $dom_document = self::loadDomDocument($base_dir, $file_contents);

        if (null !== $config_path) {
            self::processConfigDeprecations(
                $config,
                $dom_document,
                $file_contents,
                $config_path,
            );
        }

        $config_xml = simplexml_import_dom($dom_document);

        $booleanAttributes = [
            'useDocblockTypes' => 'use_docblock_types',
            'useDocblockPropertyTypes' => 'use_docblock_property_types',
            'docblockPropertyTypesSealProperties' => 'docblock_property_types_seal_properties',
            'throwExceptionOnError' => 'throw_exception',
            'hideExternalErrors' => 'hide_external_errors',
            'hideAllErrorsExceptPassedFiles' => 'hide_all_errors_except_passed_files',
            'resolveFromConfigFile' => 'resolve_from_config_file',
            'allowFileIncludes' => 'allow_includes',
            'strictBinaryOperands' => 'strict_binary_operands',
            'rememberPropertyAssignmentsAfterCall' => 'remember_property_assignments_after_call',
            'disableVarParsing' => 'disable_var_parsing',
            'allowStringToStandInForClass' => 'allow_string_standin_for_class',
            'disableSuppressAll' => 'disable_suppress_all',
            'usePhpDocMethodsWithoutMagicCall' => 'use_phpdoc_method_without_magic_or_parent',
            'usePhpDocPropertiesWithoutMagicCall' => 'use_phpdoc_property_without_magic_or_parent',
            'memoizeMethodCallResults' => 'memoize_method_calls',
            'hoistConstants' => 'hoist_constants',
            'addParamDefaultToDocblockType' => 'add_param_default_to_docblock_type',
            'checkForThrowsDocblock' => 'check_for_throws_docblock',
            'checkForThrowsInGlobalScope' => 'check_for_throws_in_global_scope',
            'ignoreInternalFunctionFalseReturn' => 'ignore_internal_falsable_issues',
            'ignoreInternalFunctionNullReturn' => 'ignore_internal_nullable_issues',
            'includePhpVersionsInErrorBaseline' => 'include_php_versions_in_error_baseline',
            'ensureArrayStringOffsetsExist' => 'ensure_array_string_offsets_exist',
            'ensureArrayIntOffsetsExist' => 'ensure_array_int_offsets_exist',
            'reportMixedIssues' => 'show_mixed_issues',
            'skipChecksOnUnresolvableIncludes' => 'skip_checks_on_unresolvable_includes',
            'sealAllMethods' => 'seal_all_methods',
            'sealAllProperties' => 'seal_all_properties',
            'runTaintAnalysis' => 'run_taint_analysis',
            'usePhpStormMetaPath' => 'use_phpstorm_meta_path',
            'allowInternalNamedArgumentsCalls' => 'allow_internal_named_arg_calls',
            'allowNamedArgumentCalls' => 'allow_named_arg_calls',
            'findUnusedPsalmSuppress' => 'find_unused_psalm_suppress',
            'findUnusedBaselineEntry' => 'find_unused_baseline_entry',
            'reportInfo' => 'report_info',
            'restrictReturnTypes' => 'restrict_return_types',
            'limitMethodComplexity' => 'limit_method_complexity',
        ];

        foreach ($booleanAttributes as $xmlName => $internalName) {
            if (isset($config_xml[$xmlName])) {
                $attribute_text = (string) $config_xml[$xmlName];
                $config->setBooleanAttribute(
                    $internalName,
                    $attribute_text === 'true' || $attribute_text === '1',
                );
            }
        }

        if ($config->resolve_from_config_file) {
            $config->base_dir = $base_dir;
        } else {
            $config->base_dir = $current_dir;
            $base_dir = $current_dir;
        }

        $composer_json_path = Composer::getJsonFilePath($config->base_dir);

        $composer_json = null;
        if (file_exists($composer_json_path)) {
            $composer_json_contents = file_get_contents($composer_json_path);
            assert($composer_json_contents !== false);
            $composer_json = json_decode($composer_json_contents, true, 512, JSON_THROW_ON_ERROR);
            if (!is_array($composer_json)) {
                throw new UnexpectedValueException('Invalid composer.json at ' . $composer_json_path);
            }
        }
        $required_extensions = [];
        foreach (($composer_json["require"] ?? []) as $required => $_) {
            if (str_starts_with((string) $required, "ext-")) {
                $required_extensions[strtolower(substr((string) $required, 4))] = true;
            }
        }
        foreach ($required_extensions as $required_ext => $_) {
            if (array_key_exists($required_ext, $config->php_extensions)) {
                $config->php_extensions[$required_ext] = true;
            } else {
                $config->php_extensions_not_supported[$required_ext] = true;
            }
        }

        if (isset($config_xml->enableExtensions) && isset($config_xml->enableExtensions->extension)) {
            foreach ($config_xml->enableExtensions->extension as $extension) {
                assert(isset($extension["name"]));
                $extensionName = (string) $extension["name"];
                assert(array_key_exists($extensionName, $config->php_extensions));
                $config->php_extensions[$extensionName] = true;
            }
        }

        if (isset($config_xml->disableExtensions) && isset($config_xml->disableExtensions->extension)) {
            foreach ($config_xml->disableExtensions->extension as $extension) {
                assert(isset($extension["name"]));
                $extensionName = (string) $extension["name"];
                assert(array_key_exists($extensionName, $config->php_extensions));
                $config->php_extensions[$extensionName] = false;
            }
        }

        if (isset($config_xml['phpVersion'])) {
            $config->configured_php_version = (string) $config_xml['phpVersion'];
        }

        if (isset($config_xml['autoloader'])) {
            $autoloader = (string) $config_xml['autoloader'];
            $autoloader_path = $config->base_dir . DIRECTORY_SEPARATOR . $autoloader;

            if (!file_exists($autoloader_path)) {
                // in here for legacy reasons where people put absolute paths but psalm resolved it relative
                if ($autoloader[0] === '/') {
                    $autoloader_path = $autoloader;
                }

                if (!file_exists($autoloader_path)) {
                    throw new ConfigException('Cannot locate autoloader');
                }
            }

            $config->autoloader = (string) realpath($autoloader_path);
        }

        if (isset($config_xml['cacheDirectory'])) {
            $config->cache_directory = (string)$config_xml['cacheDirectory'];
        } elseif ($user_cache_dir = (new Xdg())->getHomeCacheDir()) {
            $config->cache_directory = $user_cache_dir . '/psalm';
        } else {
            $config->cache_directory = sys_get_temp_dir() . '/psalm';
        }

        $config->global_cache_directory = $config->cache_directory;

        $config->cache_directory .= DIRECTORY_SEPARATOR . sha1($base_dir);

        if (isset($config_xml['serializer'])) {
            $attribute_text = (string) $config_xml['serializer'];
            $config->use_igbinary = $attribute_text === 'igbinary';
            if ($config->use_igbinary
                && (
                    !function_exists('igbinary_serialize')
                    || !function_exists('igbinary_unserialize')
                )
            ) {
                $config->use_igbinary = false;
                $config->config_warnings[] = '"serializer" set to "igbinary" but ext-igbinary seems to be missing on ' .
                    'the system. Using php\'s build-in serializer.';
            }
        } elseif ($igbinary_version = phpversion('igbinary')) {
            $config->use_igbinary = version_compare($igbinary_version, '2.0.5') >= 0;
        }

        if (isset($config_xml['compressor'])) {
            $compressor = (string) $config_xml['compressor'];
            if ($compressor === 'lz4') {
                if (function_exists('lz4_compress') && function_exists('lz4_uncompress')) {
                    $config->compressor = 'lz4';
                } else {
                    $config->config_warnings[] = '"compressor" set to "lz4" but ext-lz4 seems to be missing on the ' .
                        'system. Disabling cache compressor.';
                }
            } elseif ($compressor === 'deflate') {
                if (function_exists('gzinflate') && function_exists('gzdeflate')) {
                    $config->compressor = 'deflate';
                } else {
                    $config->config_warnings[] = '"compressor" set to "deflate" but zlib seems to be missing on the ' .
                        'system. Disabling cache compressor.';
                }
            }
        } elseif (function_exists('gzinflate') && function_exists('gzdeflate')) {
            $config->compressor = 'deflate';
        }

        if (isset($config_xml['findUnusedCode'])) {
            $attribute_text = (string) $config_xml['findUnusedCode'];
            $config->find_unused_code = $attribute_text === 'true' || $attribute_text === '1';
            $config->find_unused_variables = $config->find_unused_code;
        }

        if (isset($config_xml['findUnusedVariablesAndParams'])) {
            $attribute_text = (string) $config_xml['findUnusedVariablesAndParams'];
            $config->find_unused_variables = $attribute_text === 'true' || $attribute_text === '1';
        }

        if (isset($config_xml['errorLevel'])) {
            $attribute_text = (int) $config_xml['errorLevel'];

            if (!in_array($attribute_text, [1, 2, 3, 4, 5, 6, 7, 8], true)) {
                throw new ConfigException(
                    'Invalid error level ' . $config_xml['errorLevel'],
                );
            }

            $config->level = $attribute_text;
        } else {
            $config->level = 2;
        }

        // turn on unused variable detection in level 1
        if (!isset($config_xml['findUnusedCode'])
            && !isset($config_xml['findUnusedVariablesAndParams'])
            && $config->level === 1
            && $config->show_mixed_issues !== false
        ) {
            $config->find_unused_variables = true;
        }

        if (isset($config_xml['errorBaseline'])) {
            $attribute_text = (string) $config_xml['errorBaseline'];
            $config->error_baseline = $attribute_text;
        }

        if (isset($config_xml['maxStringLength'])) {
            $attribute_text = (int)$config_xml['maxStringLength'];
            $config->max_string_length = $attribute_text;
        }

        if (isset($config_xml['maxShapedArraySize'])) {
            $attribute_text = (int)$config_xml['maxShapedArraySize'];
            $config->max_shaped_array_size = $attribute_text;
        }

        if (isset($config_xml['inferPropertyTypesFromConstructor'])) {
            $attribute_text = (string) $config_xml['inferPropertyTypesFromConstructor'];
            $config->infer_property_types_from_constructor = $attribute_text === 'true' || $attribute_text === '1';
        }

        if (isset($config_xml['triggerErrorExits'])) {
            $attribute_text = (string) $config_xml['triggerErrorExits'];
            if ($attribute_text === 'always' || $attribute_text === 'never') {
                $config->trigger_error_exits = $attribute_text;
            }
        }

        if (isset($config_xml->projectFiles)) {
            $config->project_files = ProjectFileFilter::loadFromXMLElement($config_xml->projectFiles, $base_dir, true);
        }

        if (isset($config_xml->extraFiles)) {
            $config->extra_files = ProjectFileFilter::loadFromXMLElement($config_xml->extraFiles, $base_dir, true);
        }

        if (isset($config_xml->taintAnalysis->ignoreFiles)) {
            $config->taint_analysis_ignored_files = TaintAnalysisFileFilter::loadFromXMLElement(
                $config_xml->taintAnalysis->ignoreFiles,
                $base_dir,
                false,
            );
        }

        if (isset($config_xml->fileExtensions->extension)) {
            $config->file_extensions = [];

            $config->loadFileExtensions($config_xml->fileExtensions->extension);
        }

        if (isset($config_xml->mockClasses) && isset($config_xml->mockClasses->class)) {
            /** @var SimpleXMLElement $mock_class */
            foreach ($config_xml->mockClasses->class as $mock_class) {
                $config->mock_classes[] = strtolower((string)$mock_class['name']);
            }
        }

        if (isset($config_xml->universalObjectCrates) && isset($config_xml->universalObjectCrates->class)) {
            /** @var SimpleXMLElement $universal_object_crate */
            foreach ($config_xml->universalObjectCrates->class as $universal_object_crate) {
                $classString = (string) $universal_object_crate['name'];
                $config->addUniversalObjectCrate($classString);
            }
        }

        if (isset($config_xml->ignoreExceptions)) {
            if (isset($config_xml->ignoreExceptions->class)) {
                foreach ($config_xml->ignoreExceptions->class as $exception_class) {
                    $exception_name = (string) $exception_class['name'];
                    $global_attribute_text = (string) $exception_class['onlyGlobalScope'];
                    if ($global_attribute_text !== 'true' && $global_attribute_text !== '1') {
                        $config->ignored_exceptions[$exception_name] = true;
                    }
                    $config->ignored_exceptions_in_global_scope[$exception_name] = true;
                }
            }
            if (isset($config_xml->ignoreExceptions->classAndDescendants)) {
                foreach ($config_xml->ignoreExceptions->classAndDescendants as $exception_class) {
                    $exception_name = (string) $exception_class['name'];
                    $global_attribute_text = (string) $exception_class['onlyGlobalScope'];
                    if ($global_attribute_text !== 'true' && $global_attribute_text !== '1') {
                        $config->ignored_exceptions_and_descendants[$exception_name] = true;
                    }
                    $config->ignored_exceptions_and_descendants_in_global_scope[$exception_name] = true;
                }
            }
        }

        if (isset($config_xml->forbiddenFunctions) && isset($config_xml->forbiddenFunctions->function)) {
            /** @var SimpleXMLElement $forbidden_function */
            foreach ($config_xml->forbiddenFunctions->function as $forbidden_function) {
                $config->forbidden_functions[strtolower((string) $forbidden_function['name'])] = true;
            }
        }

        if (isset($config_xml->stubs) && isset($config_xml->stubs->file)) {
            /** @var SimpleXMLElement $stub_file */
            foreach ($config_xml->stubs->file as $stub_file) {
                $stub_file_name = (string)$stub_file['name'];
                if (!Path::isAbsolute($stub_file_name)) {
                    $stub_file_name = $config->base_dir . DIRECTORY_SEPARATOR . $stub_file_name;
                }
                $file_path = realpath($stub_file_name);

                if (!$file_path) {
                    throw new ConfigException(
                        'Cannot resolve stubfile path '
                            . rtrim($config->base_dir, DIRECTORY_SEPARATOR)
                            . DIRECTORY_SEPARATOR
                            . $stub_file['name'],
                    );
                }

                if (isset($stub_file['preloadClasses'])) {
                    $preload_classes = (string)$stub_file['preloadClasses'];

                    if ($preload_classes === 'true' || $preload_classes === '1') {
                        $config->addPreloadedStubFile($file_path);
                    } else {
                        $config->addStubFile($file_path);
                    }
                } else {
                    $config->addStubFile($file_path);
                }
            }
        }

        // this plugin loading system borrows heavily from etsy/phan
        if (isset($config_xml->plugins)) {
            if (isset($config_xml->plugins->plugin)) {
                foreach ($config_xml->plugins->plugin as $plugin) {
                    $plugin_file_name = (string) $plugin['filename'];

                    $path = Path::isAbsolute($plugin_file_name)
                        ? $plugin_file_name
                        : $config->base_dir . $plugin_file_name;

                    $config->addPluginPath($path);
                }
            }
            if (isset($config_xml->plugins->pluginClass)) {
                foreach ($config_xml->plugins->pluginClass as $plugin) {
                    $plugin_class_name = $plugin['class'];
                    // any child elements are used as plugin configuration
                    $plugin_config = null;
                    if ($plugin->count()) {
                        $plugin_config = $plugin->children();
                    }

                    $config->addPluginClass((string) $plugin_class_name, $plugin_config);
                }
            }
        }

        if (isset($config_xml->issueHandlers)) {
            foreach ($config_xml->issueHandlers as $issue_handlers) {
                $issue_handler_children = $issue_handlers->children();
                if ($issue_handler_children) {
                    foreach ($issue_handler_children as $key => $issue_handler) {
                        if ($key === 'PluginIssue') {
                            $custom_class_name = (string)$issue_handler['name'];
                            /** @var string $key */
                            $config->issue_handlers[$custom_class_name] = IssueHandler::loadFromXMLElement(
                                $issue_handler,
                                $base_dir,
                            );
                        } else {
                            /** @var string $key */
                            $config->issue_handlers[$key] = IssueHandler::loadFromXMLElement(
                                $issue_handler,
                                $base_dir,
                            );
                        }
                    }
                }
            }
        }

        if (isset($config_xml->globals) && isset($config_xml->globals->var)) {
            /** @var SimpleXMLElement $var */
            foreach ($config_xml->globals->var as $var) {
                $config->globals['$' . (string) $var['name']] = (string) $var['type'];
            }
        }

        if (isset($config_xml['threads'])) {
            $config->threads = (int)$config_xml['threads'];
        }

        return $config;
    }

    /** @internal */
    public static function setInstance(self $config): void
    {
        self::$instance = $config;
    }

    public static function getInstance(): Config
    {
        if (self::$instance) {
            return self::$instance;
        }

        throw new UnexpectedValueException('No config initialized');
    }

    public function setComposerClassLoader(?ClassLoader $loader = null): void
    {
        $this->composer_class_loader = $loader;
    }

    public function setAdvancedErrorLevel(string $issue_key, array $config, ?string $default_error_level = null): void
    {
        $this->issue_handlers[$issue_key] = new IssueHandler();
        if ($default_error_level !== null) {
            $this->issue_handlers[$issue_key]->setErrorLevel($default_error_level);
        }
        $this->issue_handlers[$issue_key]->setCustomLevels($config, $this->base_dir);
    }

    public function safeSetAdvancedErrorLevel(
        string $issue_key,
        array $config,
        ?string $default_error_level = null,
    ): void {
        if (!isset($this->issue_handlers[$issue_key])) {
            $this->setAdvancedErrorLevel($issue_key, $config, $default_error_level);
        }
    }

    public function setCustomErrorLevel(string $issue_key, string $error_level): void
    {
        $this->issue_handlers[$issue_key] = new IssueHandler();
        $this->issue_handlers[$issue_key]->setErrorLevel($error_level);
    }

    public function safeSetCustomErrorLevel(string $issue_key, string $error_level): void
    {
        if (!isset($this->issue_handlers[$issue_key])) {
            $this->setCustomErrorLevel($issue_key, $error_level);
        }
    }

    /**
     * @throws ConfigException if a Config file could not be found
     */
    private function loadFileExtensions(SimpleXMLElement $extensions): void
    {
        foreach ($extensions as $extension) {
            $extension_name = (string) preg_replace('/^\.?/', '', (string)$extension['name'], 1);
            $this->file_extensions[] = $extension_name;

            if (isset($extension['scanner'])) {
                $path = $this->base_dir . (string)$extension['scanner'];

                if (!file_exists($path)) {
                    throw new ConfigException('Error parsing config: cannot find file ' . $path);
                }

                $this->filetype_scanner_paths[$extension_name] = $path;
            }

            if (isset($extension['checker'])) {
                $path = $this->base_dir . (string)$extension['checker'];

                if (!file_exists($path)) {
                    throw new ConfigException('Error parsing config: cannot find file ' . $path);
                }

                $this->filetype_analyzer_paths[$extension_name] = $path;
            }
        }
    }

    public function addPluginPath(string $path): void
    {
        if (!file_exists($path)) {
            throw new InvalidArgumentException('Cannot find plugin file ' . $path);
        }

        $this->plugin_paths[] = $path;
    }

    public function addPluginClass(string $class_name, ?SimpleXMLElement $plugin_config = null): void
    {
        $this->plugin_classes[] = ['class' => $class_name, 'config' => $plugin_config];
    }

    /** @return array<array{class:string, config:?SimpleXMLElement}> */
    public function getPluginClasses(): array
    {
        return $this->plugin_classes;
    }

    public function processPluginFileExtensions(ProjectAnalyzer $projectAnalyzer): void
    {
        $projectAnalyzer->progress->debug('Process plugin adjustments...' . PHP_EOL);
        $socket = new PluginFileExtensionsSocket($this);
        foreach ($this->plugin_classes as $pluginClassEntry) {
            $pluginClassName = $pluginClassEntry['class'];
            $pluginConfig = $pluginClassEntry['config'];
            $plugin = $this->loadPlugin($projectAnalyzer, $pluginClassName);
            if (!$plugin instanceof PluginFileExtensionsInterface) {
                continue;
            }
            try {
                $plugin->processFileExtensions($socket, $pluginConfig);
            } catch (Throwable $t) {
                throw new ConfigException(
                    'Failed to process plugin file extensions ' . $pluginClassName,
                    1_635_800_581,
                    $t,
                );
            }
            $projectAnalyzer->progress->debug('Initialized plugin ' . $pluginClassName . ' successfully' . PHP_EOL);
        }
        // populate additional aspects after plugins have been initialized
        foreach ($socket->getAdditionalFileExtensions() as $fileExtension) {
            $this->file_extensions[] = $fileExtension;
        }
        foreach ($socket->getAdditionalFileTypeScanners() as $extension => $className) {
            $this->filetype_scanners[$extension] = $className;
        }
        foreach ($socket->getAdditionalFileTypeAnalyzers() as $extension => $className) {
            $this->filetype_analyzers[$extension] = $className;
        }
    }

    /**
     * Initialises all the plugins (done once the config is fully loaded)
     */
    public function initializePlugins(ProjectAnalyzer $project_analyzer): void
    {
        $codebase = $project_analyzer->getCodebase();

        $project_analyzer->progress->debug('Initializing plugins...' . PHP_EOL);

        $socket = new PluginRegistrationSocket($this, $codebase);
        // initialize plugin classes earlier to let them hook into subsequent load process
        foreach ($this->plugin_classes as $plugin_class_entry) {
            $plugin_class_name = $plugin_class_entry['class'];
            $plugin_config = $plugin_class_entry['config'];

            $plugin = $this->loadPlugin($project_analyzer, $plugin_class_name);
            if (!$plugin instanceof PluginEntryPointInterface) {
                continue;
            }

            try {
                $plugin($socket, $plugin_config);
            } catch (Throwable $t) {
                throw new ConfigException(
                    'Failed to invoke plugin ' . $plugin_class_name,
                    1_635_800_582,
                    $t,
                );
            }

            $project_analyzer->progress->debug('Initialized plugin ' . $plugin_class_name . ' successfully' . PHP_EOL);
        }

        foreach ($this->filetype_scanner_paths as $extension => $path) {
            $fq_class_name = $this->getPluginClassForPath(
                $codebase,
                $path,
                FileScanner::class,
            );

            self::requirePath($path);

            $this->filetype_scanners[$extension] = $fq_class_name;
        }

        foreach ($this->filetype_analyzer_paths as $extension => $path) {
            $fq_class_name = $this->getPluginClassForPath(
                $codebase,
                $path,
                FileAnalyzer::class,
            );

            self::requirePath($path);

            $this->filetype_analyzers[$extension] = $fq_class_name;
        }

        foreach ($this->plugin_paths as $path) {
            try {
                $plugin = new FileBasedPluginAdapter($path, $this, $codebase);
                $plugin($socket);
            } catch (Throwable $e) {
                throw new ConfigException('Failed to load plugin ' . $path, 0, $e);
            }
        }

        new HtmlFunctionTainter();

        $socket->registerHooksFromClass(HtmlFunctionTainter::class);
    }

    private function loadPlugin(ProjectAnalyzer $projectAnalyzer, string $pluginClassName): PluginInterface
    {
        if (isset($this->plugins[$pluginClassName])) {
            return $this->plugins[$pluginClassName];
        }
        try {
            // Below will attempt to load plugins from the project directory first.
            // Failing that, it will use registered autoload chain, which will load
            // plugins from Psalm directory or phar file. If that fails as well, it
            // will fall back to project autoloader. It may seem that the last step
            // will always fail, but it's only true if project uses Composer autoloader
            if ($this->composer_class_loader
                && ($pluginclas_class_path = $this->composer_class_loader->findFile($pluginClassName))
            ) {
                $projectAnalyzer->progress->debug(
                    'Loading plugin ' . $pluginClassName . ' via require' . PHP_EOL,
                );

                self::requirePath($pluginclas_class_path);
            } else {
                if (!class_exists($pluginClassName)) {
                    throw new UnexpectedValueException($pluginClassName . ' is not a known class');
                }
            }
            if (!is_a($pluginClassName, PluginInterface::class, true)) {
                throw new UnexpectedValueException($pluginClassName . ' is not a PluginInterface implementation');
            }
            $this->plugins[$pluginClassName] = new $pluginClassName;
            $projectAnalyzer->progress->debug('Loaded plugin ' . $pluginClassName . PHP_EOL);
            return $this->plugins[$pluginClassName];
        } catch (Throwable $e) {
            throw new ConfigException('Failed to load plugin ' . $pluginClassName, 0, $e);
        }
    }

    private static function requirePath(string $path): void
    {
        /** @psalm-suppress UnresolvableInclude */
        require_once($path);
    }

    /**
     * @template T
     * @param  T::class $must_extend
     * @return class-string<T>
     */
    private function getPluginClassForPath(Codebase $codebase, string $path, string $must_extend): string
    {
        $file_storage = $codebase->createFileStorageForPath($path);
        $file_to_scan = new FileScanner($path, $this->shortenFileName($path), true);
        $file_to_scan->scan(
            $codebase,
            $file_storage,
        );

        $declared_classes = ClassLikeAnalyzer::getClassesForFile($codebase, $path);

        if (!count($declared_classes)) {
            throw new InvalidArgumentException(
                'Plugins must have at least one class in the file - ' . $path . ' has ' .
                    count($declared_classes),
            );
        }

        $fq_class_name = reset($declared_classes);

        if (!$codebase->classlikes->classExtends(
            $fq_class_name,
            $must_extend,
        )
        ) {
            throw new InvalidArgumentException(
                'This plugin must extend ' . $must_extend . ' - ' . $path . ' does not',
            );
        }

        /**
         * @var class-string<T>
         */
        return $fq_class_name;
    }

    public function shortenFileName(string $to): string
    {
        if (!is_file($to)) {
            return (string) preg_replace('/^' . preg_quote($this->base_dir, '/') . '/', '', $to, 1);
        }

        $from = $this->base_dir;

        // some compatibility fixes for Windows paths
        $from = is_dir($from) ? rtrim($from, '\/') . '/' : $from;
        $to   = is_dir($to)   ? rtrim($to, '\/') . '/'   : $to;
        $from = str_replace('\\', '/', $from);
        $to   = str_replace('\\', '/', $to);

        $from     = explode('/', $from);
        $to       = explode('/', $to);
        $relPath  = $to;

        foreach ($from as $depth => $dir) {
            // find first non-matching dir
            if ($dir === $to[$depth]) {
                // ignore this directory
                array_shift($relPath);
            } else {
                // get number of remaining dirs to $from
                $remaining = count($from) - $depth;
                if ($remaining > 1) {
                    // add traversals up to first matching dir
                    $padLength = (count($relPath) + $remaining - 1) * -1;
                    $relPath = array_pad($relPath, $padLength, '..');
                    break;
                }
            }
        }

        return implode('/', $relPath);
    }

    public function reportIssueInFile(string $issue_type, string $file_path): bool
    {
        if ((($this->level < 3 && $this->show_mixed_issues === false)
            || ($this->level > 2 && $this->show_mixed_issues !== true))
            && in_array($issue_type, self::MIXED_ISSUES, true)
        ) {
            return false;
        }

        if ($this->mustBeIgnored($file_path)) {
            return false;
        }

        $dependent_files = [strtolower($file_path) => $file_path];

        $project_analyzer = ProjectAnalyzer::getInstance();

        // if the option is set and at least one file is passed via CLI
        if ($this->hide_all_errors_except_passed_files
            && $project_analyzer->check_paths_files
            && !in_array($file_path, $project_analyzer->check_paths_files, true)) {
            return false;
        }

        $codebase = $project_analyzer->getCodebase();

        if (!$this->hide_external_errors) {
            try {
                $file_storage = $codebase->file_storage_provider->get($file_path);
                $dependent_files += $file_storage->required_by_file_paths;
            } catch (InvalidArgumentException) {
                // do nothing
            }
        }

        $any_file_path_matched = false;

        foreach ($dependent_files as $dependent_file_path) {
            if (((!$project_analyzer->full_run && $codebase->analyzer->canReportIssues($dependent_file_path))
                    || $project_analyzer->canReportIssues($dependent_file_path))
                && ($file_path === $dependent_file_path || !$this->mustBeIgnored($dependent_file_path))
            ) {
                $any_file_path_matched = true;
                break;
            }
        }

        if (!$any_file_path_matched) {
            return false;
        }

        if ($this->getReportingLevelForFile($issue_type, $file_path) === self::REPORT_SUPPRESS) {
            return false;
        }

        return true;
    }

    public function isInProjectDirs(string $file_path): bool
    {
        return $this->project_files && $this->project_files->allows($file_path);
    }

    public function isInExtraDirs(string $file_path): bool
    {
        return $this->extra_files && $this->extra_files->allows($file_path);
    }

    public function mustBeIgnored(string $file_path): bool
    {
        return $this->project_files && $this->project_files->forbids($file_path);
    }

    public function trackTaintsInPath(string $file_path): bool
    {
        return !$this->taint_analysis_ignored_files
            || $this->taint_analysis_ignored_files->allows($file_path);
    }

    public function getReportingLevelForIssue(CodeIssue $e): string
    {
        $fqcn_parts = explode('\\', $e::class);
        $issue_type = array_pop($fqcn_parts);

        $reporting_level = null;

        if ($e instanceof ClassIssue) {
            $reporting_level = $this->getReportingLevelForClass($issue_type, $e->fq_classlike_name);
        } elseif ($e instanceof MethodIssue) {
            $reporting_level = $this->getReportingLevelForMethod($issue_type, $e->method_id);
        } elseif ($e instanceof FunctionIssue) {
            $reporting_level = $this->getReportingLevelForFunction($issue_type, $e->function_id);
        } elseif ($e instanceof PropertyIssue) {
            $reporting_level = $this->getReportingLevelForProperty($issue_type, $e->property_id);
        } elseif ($e instanceof ClassConstantIssue) {
            $reporting_level = $this->getReportingLevelForClassConstant($issue_type, $e->const_id);
        } elseif ($e instanceof ArgumentIssue && $e->function_id) {
            $reporting_level = $this->getReportingLevelForArgument($issue_type, $e->function_id);
        } elseif ($e instanceof VariableIssue) {
            $reporting_level = $this->getReportingLevelForVariable($issue_type, $e->var_name);
        }

        if ($reporting_level === null) {
            $reporting_level = $this->getReportingLevelForFile($issue_type, $e->getFilePath());
        }

        if (!$this->report_info && $reporting_level === self::REPORT_INFO) {
            $reporting_level = self::REPORT_SUPPRESS;
        }

        $parent_issue_type = self::getParentIssueType($issue_type);

        if ($parent_issue_type && $reporting_level === self::REPORT_ERROR) {
            $parent_reporting_level = $this->getReportingLevelForFile($parent_issue_type, $e->getFilePath());

            if ($parent_reporting_level !== $reporting_level) {
                return $parent_reporting_level;
            }
        }

        return $reporting_level;
    }

    /**
     * @psalm-pure
     */
    public static function getParentIssueType(string $issue_type): ?string
    {
        if ($issue_type === 'PossiblyUndefinedIntArrayOffset'
            || $issue_type === 'PossiblyUndefinedStringArrayOffset'
        ) {
            return 'PossiblyUndefinedArrayOffset';
        }

        if ($issue_type === 'PossiblyNullReference') {
            return 'NullReference';
        }

        if ($issue_type === 'PossiblyFalseReference') {
            return null;
        }

        if ($issue_type === 'PossiblyUndefinedArrayOffset') {
            return null;
        }

        if (str_starts_with($issue_type, 'Possibly')) {
            $stripped_issue_type = (string) preg_replace('/^Possibly(False|Null)?/', '', $issue_type, 1);

            if (!str_contains($stripped_issue_type, 'Invalid') && !str_starts_with($stripped_issue_type, 'Un')) {
                $stripped_issue_type = 'Invalid' . $stripped_issue_type;
            }

            return $stripped_issue_type;
        }

        if (str_starts_with($issue_type, 'Tainted')) {
            return 'TaintedInput';
        }

        if (preg_match('/^(False|Null)[A-Z]/', $issue_type) && !strpos($issue_type, 'Reference')) {
            return preg_replace('/^(False|Null)/', 'Invalid', $issue_type, 1);
        }

        if ($issue_type === 'UndefinedInterfaceMethod') {
            return 'UndefinedMethod';
        }

        if ($issue_type === 'UndefinedMagicPropertyFetch') {
            return 'UndefinedPropertyFetch';
        }

        if ($issue_type === 'UndefinedMagicPropertyAssignment') {
            return 'UndefinedPropertyAssignment';
        }

        if ($issue_type === 'UndefinedMagicMethod') {
            return 'UndefinedMethod';
        }

        if ($issue_type === 'PossibleRawObjectIteration') {
            return 'RawObjectIteration';
        }

        if ($issue_type === 'UninitializedProperty') {
            return 'PropertyNotSetInConstructor';
        }

        if ($issue_type === 'InvalidDocblockParamName') {
            return 'InvalidDocblock';
        }

        if ($issue_type === 'UnusedClosureParam') {
            return 'UnusedParam';
        }

        if ($issue_type === 'UnusedConstructor') {
            return 'UnusedMethod';
        }

        if ($issue_type === 'StringIncrement') {
            return 'InvalidOperand';
        }

        if ($issue_type === 'InvalidLiteralArgument') {
            return 'InvalidArgument';
        }

        if ($issue_type === 'RedundantConditionGivenDocblockType') {
            return 'RedundantCondition';
        }

        if ($issue_type === 'RedundantFunctionCallGivenDocblockType') {
            return 'RedundantFunctionCall';
        }

        if ($issue_type === 'RedundantCastGivenDocblockType') {
            return 'RedundantCast';
        }

        if ($issue_type === 'TraitMethodSignatureMismatch') {
            return 'MethodSignatureMismatch';
        }

        if ($issue_type === 'ImplementedParamTypeMismatch') {
            return 'MoreSpecificImplementedParamType';
        }

        if ($issue_type === 'UndefinedDocblockClass') {
            return 'UndefinedClass';
        }

        if ($issue_type === 'UnusedForeachValue') {
            return 'UnusedVariable';
        }

        return null;
    }

    public function getReportingLevelForFile(string $issue_type, string $file_path): string
    {
        if (isset($this->issue_handlers[$issue_type])) {
            return $this->issue_handlers[$issue_type]->getReportingLevelForFile($file_path);
        }

        // this string is replaced by scoper for Phars, so be careful
        $issue_class = 'Psalm\\Issue\\' . $issue_type;

        if (!class_exists($issue_class) || !is_a($issue_class, CodeIssue::class, true)) {
            return self::REPORT_ERROR;
        }

        /** @var int */
        $issue_level = $issue_class::ERROR_LEVEL;

        if ($issue_level > 0 && $issue_level < $this->level) {
            return self::REPORT_INFO;
        }

        return self::REPORT_ERROR;
    }

    public function getReportingLevelForClass(string $issue_type, string $fq_classlike_name): ?string
    {
        if (isset($this->issue_handlers[$issue_type])) {
            return $this->issue_handlers[$issue_type]->getReportingLevelForClass($fq_classlike_name);
        }

        return null;
    }

    public function getReportingLevelForMethod(string $issue_type, string $method_id): ?string
    {
        if (isset($this->issue_handlers[$issue_type])) {
            return $this->issue_handlers[$issue_type]->getReportingLevelForMethod($method_id);
        }

        return null;
    }

    public function getReportingLevelForFunction(string $issue_type, string $function_id): ?string
    {
        $level = null;
        if (isset($this->issue_handlers[$issue_type])) {
            $level = $this->issue_handlers[$issue_type]->getReportingLevelForFunction($function_id);

            if ($level === null && $issue_type === 'UndefinedFunction') {
                // undefined functions trigger global namespace fallback
                // so we should also check reporting levels for the symbol in global scope
                $root_function_id = (string) preg_replace('/.*\\\/', '', $function_id);
                if ($root_function_id !== $function_id) {
                    /** @psalm-suppress PossiblyUndefinedStringArrayOffset https://github.com/vimeo/psalm/issues/7656 */
                    $level = $this->issue_handlers[$issue_type]->getReportingLevelForFunction($root_function_id);
                }
            }
        }

        return $level;
    }

    public function getReportingLevelForArgument(string $issue_type, string $function_id): ?string
    {
        if (isset($this->issue_handlers[$issue_type])) {
            return $this->issue_handlers[$issue_type]->getReportingLevelForArgument($function_id);
        }

        return null;
    }

    public function getReportingLevelForProperty(string $issue_type, string $property_id): ?string
    {
        if (isset($this->issue_handlers[$issue_type])) {
            return $this->issue_handlers[$issue_type]->getReportingLevelForProperty($property_id);
        }

        return null;
    }

    public function getReportingLevelForClassConstant(string $issue_type, string $constant_id): ?string
    {
        if (isset($this->issue_handlers[$issue_type])) {
            return $this->issue_handlers[$issue_type]->getReportingLevelForClassConstant($constant_id);
        }

        return null;
    }

    public function getReportingLevelForVariable(string $issue_type, string $var_name): ?string
    {
        if (isset($this->issue_handlers[$issue_type])) {
            return $this->issue_handlers[$issue_type]->getReportingLevelForVariable($var_name);
        }

        return null;
    }

    /**
     * @return array<string>
     */
    public function getProjectDirectories(): array
    {
        if (!$this->project_files) {
            return [];
        }

        return $this->project_files->getDirectories();
    }

    /**
     * @return array<string>
     */
    public function getProjectFiles(): array
    {
        if (!$this->project_files) {
            return [];
        }

        return $this->project_files->getFiles();
    }

    /**
     * @return array<string>
     */
    public function getExtraDirectories(): array
    {
        if (!$this->extra_files) {
            return [];
        }

        return $this->extra_files->getDirectories();
    }

    public function reportTypeStatsForFile(string $file_path): bool
    {
        return $this->project_files
            && $this->project_files->allows($file_path)
            && $this->project_files->reportTypeStats($file_path);
    }

    public function useStrictTypesForFile(string $file_path): bool
    {
        return $this->project_files && $this->project_files->useStrictTypes($file_path);
    }

    /**
     * @return array<int, string>
     */
    public function getFileExtensions(): array
    {
        return $this->file_extensions;
    }

    /**
     * @return array<string, class-string<FileScanner>>
     */
    public function getFiletypeScanners(): array
    {
        return $this->filetype_scanners;
    }

    /**
     * @return array<string, class-string<FileAnalyzer>>
     */
    public function getFiletypeAnalyzers(): array
    {
        return $this->filetype_analyzers;
    }

    /**
     * @return array<int, string>
     */
    public function getMockClasses(): array
    {
        return $this->mock_classes;
    }

    public function visitPreloadedStubFiles(Codebase $codebase, ?Progress $progress = null): void
    {
        if ($progress === null) {
            $progress = new VoidProgress();
        }

        $core_generic_files = [];

        if (PHP_VERSION_ID < 8_00_00 && $codebase->analysis_php_version_id >= 8_00_00) {
            $stringable_path = dirname(__DIR__, 2) . '/stubs/Php80.phpstub';

            if (!file_exists($stringable_path)) {
                throw new UnexpectedValueException('Cannot locate PHP 8.0 classes');
            }

            $core_generic_files[] = $stringable_path;
        }

        if (PHP_VERSION_ID < 8_01_00 && $codebase->analysis_php_version_id >= 8_01_00) {
            $stringable_path = dirname(__DIR__, 2) . '/stubs/Php81.phpstub';

            if (!file_exists($stringable_path)) {
                throw new UnexpectedValueException('Cannot locate PHP 8.1 classes');
            }

            $core_generic_files[] = $stringable_path;
        }

        if (PHP_VERSION_ID < 8_02_00 && $codebase->analysis_php_version_id >= 8_02_00) {
            $stringable_path = dirname(__DIR__, 2) . '/stubs/Php82.phpstub';

            if (!file_exists($stringable_path)) {
                throw new UnexpectedValueException('Cannot locate PHP 8.2 classes');
            }

            $core_generic_files[] = $stringable_path;
        }

        $stub_files = array_merge($core_generic_files, $this->preloaded_stub_files);

        if (!$stub_files) {
            return;
        }

        foreach ($stub_files as $file_path) {
            $file_path = str_replace(['/', '\\'], DIRECTORY_SEPARATOR, $file_path);
            $codebase->scanner->addFileToDeepScan($file_path);
        }

        $progress->debug('Registering preloaded stub files' . "\n");

        $codebase->register_stub_files = true;

        $codebase->scanFiles();

        $codebase->register_stub_files = false;

        $progress->debug('Finished registering preloaded stub files' . "\n");
    }

    public function visitStubFiles(Codebase $codebase, ?Progress $progress = null): void
    {
        if ($progress === null) {
            $progress = new VoidProgress();
        }

        $codebase->register_stub_files = true;

        $dir_lvl_2 = dirname(__DIR__, 2);
        $stubsDir = $dir_lvl_2 . DIRECTORY_SEPARATOR . 'stubs' . DIRECTORY_SEPARATOR;
        $this->internal_stubs = [
            $stubsDir . 'CoreGenericFunctions.phpstub',
            $stubsDir . 'CoreGenericClasses.phpstub',
            $stubsDir . 'CoreGenericIterators.phpstub',
            $stubsDir . 'CoreImmutableClasses.phpstub',
            $stubsDir . 'Reflection.phpstub',
            $stubsDir . 'SPL.phpstub',
        ];

        if ($codebase->analysis_php_version_id >= 7_04_00) {
            $this->internal_stubs[] = $stubsDir . 'Php74.phpstub';
        }

        if ($codebase->analysis_php_version_id >= 8_00_00) {
            $this->internal_stubs[] = $stubsDir . 'CoreGenericAttributes.phpstub';
            $this->internal_stubs[] = $stubsDir . 'Php80.phpstub';
        }

        if ($codebase->analysis_php_version_id >= 8_01_00) {
            $this->internal_stubs[] = $stubsDir . 'Php81.phpstub';
        }

        if ($codebase->analysis_php_version_id >= 8_02_00) {
            $this->internal_stubs[] = $stubsDir . 'Php82.phpstub';
            $this->php_extensions['random'] = true; // random is a part of the PHP core starting from PHP 8.2
        }

        $ext_stubs_dir = $dir_lvl_2 . DIRECTORY_SEPARATOR . "stubs" . DIRECTORY_SEPARATOR . "extensions";
        foreach ($this->php_extensions as $ext => $enabled) {
            if ($enabled) {
                $this->internal_stubs[] = $ext_stubs_dir . DIRECTORY_SEPARATOR . "$ext.phpstub";
            }
        }

        foreach ($this->internal_stubs as $stub_path) {
            if (!file_exists($stub_path)) {
                throw new UnexpectedValueException('Cannot locate ' . $stub_path);
            }
        }

        $stub_files = array_merge($this->internal_stubs, $this->stub_files);

        $phpstorm_meta_path = $this->base_dir . DIRECTORY_SEPARATOR . '.phpstorm.meta.php';

        if ($this->use_phpstorm_meta_path) {
            if (is_file($phpstorm_meta_path)) {
                $stub_files[] = $phpstorm_meta_path;
            } elseif (is_dir($phpstorm_meta_path)) {
                $phpstorm_meta_path = (string) realpath($phpstorm_meta_path);
                $phpstorm_meta_files = glob($phpstorm_meta_path . '/*.meta.php', GLOB_NOSORT);

                foreach ($phpstorm_meta_files ?: [] as $glob) {
                    if (is_file($glob) && realpath(dirname($glob)) === $phpstorm_meta_path) {
                        $stub_files[] = $glob;
                    }
                }
            }
        }

        foreach ($stub_files as $file_path) {
            $file_path = str_replace(['/', '\\'], DIRECTORY_SEPARATOR, $file_path);
            $codebase->scanner->addFileToDeepScan($file_path);
        }

        $progress->debug('Registering stub files' . "\n");

        $codebase->scanFiles();

        $progress->debug('Finished registering stub files' . "\n");

        $codebase->register_stub_files = false;
    }

    public function getCacheDirectory(): ?string
    {
        if ($this->cache_directory === null) {
            return null;
        }

        if ($this->cache_directory_initialized) {
            return $this->cache_directory;
        }

        $cwd = null;

        if ($this->resolve_from_config_file) {
            $cwd = getcwd();
            chdir($this->base_dir);
        }

        try {
            if (!is_dir($this->cache_directory)) {
                try {
                    if (mkdir($this->cache_directory, 0777, true) === false) {
                        // any other error than directory already exists/permissions issue
                        throw new RuntimeException('Failed to create Psalm cache directory for unknown reasons');
                    }
                } catch (RuntimeException $e) {
                    if (!is_dir($this->cache_directory)) {
                        // rethrow the error with default message
                        // it contains the reason why creation failed
                        throw $e;
                    }
                }
            }
        } finally {
            if ($cwd) {
                chdir($cwd);
            }
        }

        $this->cache_directory_initialized = true;

        return $this->cache_directory;
    }

    public function getGlobalCacheDirectory(): ?string
    {
        return $this->global_cache_directory;
    }

    /**
     * @return array<string, mixed>
     */
    public function getPredefinedConstants(): array
    {
        return $this->predefined_constants;
    }

    public function collectPredefinedConstants(): void
    {
        $this->predefined_constants = get_defined_constants();
    }

    /**
     * @return array<callable-string, bool>
     */
    public function getPredefinedFunctions(): array
    {
        return $this->predefined_functions;
    }

    public function collectPredefinedFunctions(): void
    {
        $defined_functions = get_defined_functions();
        foreach ($defined_functions['user'] as $function_name) {
            $this->predefined_functions[$function_name] = true;
        }
        foreach ($defined_functions['internal'] as $function_name) {
            $this->predefined_functions[$function_name] = true;
        }
    }

    public function setIncludeCollector(IncludeCollector $include_collector): void
    {
        $this->include_collector = $include_collector;
    }

    public function visitComposerAutoloadFiles(ProjectAnalyzer $project_analyzer, ?Progress $progress = null): void
    {
        if ($progress === null) {
            $progress = new VoidProgress();
        }

        if (!$this->include_collector) {
            throw new LogicException("IncludeCollector should be set at this point");
        }

        $vendor_autoload_files_path
            = $this->base_dir . DIRECTORY_SEPARATOR . 'vendor'
                . DIRECTORY_SEPARATOR . 'composer' . DIRECTORY_SEPARATOR . 'autoload_files.php';

        if (file_exists($vendor_autoload_files_path)) {
            $this->include_collector->runAndCollect(
                static fn(): array =>
                    /**
                     * @psalm-suppress UnresolvableInclude
                     * @var string[]
                     */
                    require $vendor_autoload_files_path,
            );
        }

        $codebase = $project_analyzer->getCodebase();

        $this->collectPredefinedFunctions();

        if ($this->autoloader) {
            // somee classes that we think are missing may not actually be missing
            // as they might be autoloadable once we require the autoloader below
            $codebase->classlikes->forgetMissingClassLikes();

<<<<<<< HEAD
            $this->include_collector->runAndCollect($this->requireAutoloader(...));
=======
            $this->include_collector->runAndCollect(
                $this->requireAutoloader(...),
            );
>>>>>>> 147505c8
        }

        $this->collectPredefinedConstants();

        $autoload_included_files = $this->include_collector->getFilteredIncludedFiles();

        if ($autoload_included_files) {
            $codebase->register_autoload_files = true;

            $progress->debug('Registering autoloaded files' . "\n");
            foreach ($autoload_included_files as $file_path) {
                $file_path = str_replace(['/', '\\'], DIRECTORY_SEPARATOR, $file_path);
                $progress->debug('   ' . $file_path . "\n");
                $codebase->scanner->addFileToDeepScan($file_path);
            }

            $codebase->scanner->scanFiles($codebase->classlikes);

            $progress->debug('Finished registering autoloaded files' . "\n");

            $codebase->register_autoload_files = false;
        }
    }

    /** @return string|false */
    public function getComposerFilePathForClassLike(string $fq_classlike_name): string|bool
    {
        if (!$this->composer_class_loader) {
            return false;
        }

        return $this->composer_class_loader->findFile($fq_classlike_name);
    }

    public function getPotentialComposerFilePathForClassLike(string $class): ?string
    {
        if (!$this->composer_class_loader) {
            return null;
        }

        $psr4_prefixes = $this->composer_class_loader->getPrefixesPsr4();

        // PSR-4 lookup
        $logicalPathPsr4 = str_replace('\\', DIRECTORY_SEPARATOR, $class) . '.php';

        $candidate_path = null;

        $maxDepth = 0;

        $subPath = $class;
        while (false !== $lastPos = strrpos($subPath, '\\')) {
            $subPath = substr($subPath, 0, $lastPos);
            $search = $subPath . '\\';
            if (isset($psr4_prefixes[$search])) {
                $depth = substr_count($search, '\\');
                $pathEnd = DIRECTORY_SEPARATOR . substr($logicalPathPsr4, $lastPos + 1);

                foreach ($psr4_prefixes[$search] as $dir) {
                    $dir = realpath($dir);

                    if ($dir
                        && $depth > $maxDepth
                        && $this->isInProjectDirs($dir . DIRECTORY_SEPARATOR . 'testdummy.php')
                    ) {
                        $maxDepth = $depth;
                        $candidate_path = (string) realpath($dir) . $pathEnd;
                    }
                }
            }
        }

        return $candidate_path;
    }

    public static function removeCacheDirectory(string $dir): void
    {
        clearstatcache(true, $dir);
        if (is_dir($dir)) {
            $objects = scandir($dir, SCANDIR_SORT_NONE);

            if ($objects === false) {
                throw new UnexpectedValueException('Not expecting false here');
            }

            foreach ($objects as $object) {
                if ($object === '.' || $object === '..') {
                    continue;
                }

                $full_path = $dir . '/' . $object;

                // if it was deleted in the meantime/race condition with other psalm process
                clearstatcache(true, $full_path);
                if (!file_exists($full_path)) {
                    continue;
                }

                if (is_dir($full_path)) {
                    self::removeCacheDirectory($full_path);
                } else {
                    $fp = fopen($full_path, 'c');
                    if ($fp === false) {
                        continue;
                    }

                    $max_wait_cycles = 5;
                    $has_lock = false;
                    while ($max_wait_cycles > 0) {
                        if (flock($fp, LOCK_EX)) {
                            $has_lock = true;
                            break;
                        }
                        $max_wait_cycles--;
                        usleep(50_000);
                    }

                    try {
                        if (!$has_lock) {
                            throw new RuntimeException('Could not acquire lock for deletion of ' . $full_path);
                        }

                        unlink($full_path);
                        fclose($fp);
                    } catch (RuntimeException $e) {
                        if (is_resource($fp)) {
                            fclose($fp);
                        }
                        clearstatcache(true, $full_path);
                        if (file_exists($full_path)) {
                            // rethrow the error with default message
                            // it contains the reason why deletion failed
                            throw $e;
                        }
                    }
                }
            }

            // may have been removed in the meantime
            clearstatcache(true, $dir);
            if (is_dir($dir)) {
                rmdir($dir);
            }
        }
    }

    public function setServerMode(): void
    {
        if ($this->cache_directory !== null) {
            $this->cache_directory .= '-s';
        }
    }

    public function addStubFile(string $stub_file): void
    {
        $this->stub_files[$stub_file] = $stub_file;
    }

    public function hasStubFile(string $stub_file): bool
    {
        return isset($this->stub_files[$stub_file]);
    }

    /**
     * @return array<string, string>
     */
    public function getStubFiles(): array
    {
        return $this->stub_files;
    }

    public function addPreloadedStubFile(string $stub_file): void
    {
        $this->preloaded_stub_files[$stub_file] = $stub_file;
    }

    public function getPhpVersion(): ?string
    {
        return $this->getPhpVersionFromConfig() ?? $this->getPHPVersionFromComposerJson();
    }

    public function getPhpVersionFromConfig(): ?string
    {
        return $this->configured_php_version;
    }

    private function setBooleanAttribute(string $name, bool $value): void
    {
        $this->$name = $value;
    }

    /**
     * @psalm-suppress MixedAssignment
     * @psalm-suppress MixedArrayAccess
     */
    public function getPHPVersionFromComposerJson(): ?string
    {
        $composer_json_path = Composer::getJsonFilePath($this->base_dir);

        if (file_exists($composer_json_path)) {
            try {
                $composer_json_contents = file_get_contents($composer_json_path);
                assert($composer_json_contents !== false);
                $composer_json = json_decode($composer_json_contents, true, 512, JSON_THROW_ON_ERROR);
            } catch (JsonException) {
                $composer_json = null;
            }

            if (!$composer_json) {
                throw new UnexpectedValueException('Invalid composer.json at ' . $composer_json_path);
            }
            $php_version = $composer_json['require']['php'] ?? null;

            if (is_string($php_version)) {
                $version_parser = new VersionParser();

                $constraint = $version_parser->parseConstraints($php_version);

                foreach (['5.4', '5.5', '5.6', '7.0', '7.1', '7.2', '7.3', '7.4', '8.0', '8.1'] as $candidate) {
                    if ($constraint->matches(new Constraint('<=', "$candidate.0.0-dev"))
                        || $constraint->matches(new Constraint('<=', "$candidate.999"))
                    ) {
                        return $candidate;
                    }
                }
            }
        }

        return null;
    }

    public function addUniversalObjectCrate(string $class): void
    {
        if (!class_exists($class)) {
            throw new UnexpectedValueException($class . ' is not a known class');
        }
        $this->universal_object_crates[] = strtolower($class);
    }

    /**
     * @return array<int, lowercase-string>
     */
    public function getUniversalObjectCrates(): array
    {
        return $this->universal_object_crates;
    }

    /** @internal */
    public function requireAutoloader(): void
    {
        /** @psalm-suppress UnresolvableInclude */
        require $this->autoloader;
    }
}<|MERGE_RESOLUTION|>--- conflicted
+++ resolved
@@ -2303,13 +2303,7 @@
             // as they might be autoloadable once we require the autoloader below
             $codebase->classlikes->forgetMissingClassLikes();
 
-<<<<<<< HEAD
             $this->include_collector->runAndCollect($this->requireAutoloader(...));
-=======
-            $this->include_collector->runAndCollect(
-                $this->requireAutoloader(...),
-            );
->>>>>>> 147505c8
         }
 
         $this->collectPredefinedConstants();
