--- conflicted
+++ resolved
@@ -605,7 +605,6 @@
      * @var array<string, bool|null>
      */
     public $php_extensions = [
-<<<<<<< HEAD
         "apcu" => null,
         "decimal" => null,
         "dom" => null,
@@ -613,6 +612,7 @@
         "ffi" => null,
         "geos" => null,
         "gmp" => null,
+        "ibm_db2" => false,
         "mongodb" => null,
         "mysqli" => null,
         "pdo" => null,
@@ -621,24 +621,6 @@
         "simplexml" => null,
         "soap" => null,
         "xdebug" => null,
-=======
-        "apcu" => false,
-        "decimal" => false,
-        "dom" => false,
-        "ds" => false,
-        "ffi" => false,
-        "geos" => false,
-        "gmp" => false,
-        "ibm_db2" => false,
-        "mongodb" => false,
-        "mysqli" => false,
-        "pdo" => false,
-        "random" => false,
-        "redis" => false,
-        "simplexml" => false,
-        "soap" => false,
-        "xdebug" => false,
->>>>>>> 381a23bd
     ];
 
     /**
