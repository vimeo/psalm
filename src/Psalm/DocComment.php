--- conflicted
+++ resolved
@@ -35,11 +35,7 @@
         'mutation-free', 'external-mutation-free', 'immutable', 'readonly',
         'allow-private-mutation', 'readonly-allow-private-mutation',
         'yield', 'trace', 'import-type', 'flow', 'taint-specialize', 'taint-escape',
-<<<<<<< HEAD
-        'taint-unescape', 'self-out', 'if-this-is'
-=======
-        'taint-unescape', 'self-out', 'consistent-constructor'
->>>>>>> ebe37392
+        'taint-unescape', 'self-out', 'if-this-is', 'consistent-constructor'
     ];
 
     /**
