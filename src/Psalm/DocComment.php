<?php
namespace Psalm;

use function array_filter;
use function explode;
use function implode;
use function in_array;
use function min;
use function preg_match;
use function preg_match_all;
use const PREG_OFFSET_CAPTURE;
use function preg_replace;
use const PREG_SET_ORDER;
use Psalm\Internal\Scanner\ParsedDocblock;
use Psalm\Exception\DocblockParseException;
use function rtrim;
use function str_repeat;
use function str_replace;
use function strlen;
use function strpos;
use function substr;
use function trim;

class DocComment
{
    private const PSALM_ANNOTATIONS = [
        'return', 'param', 'template', 'var', 'type',
        'template-covariant', 'property', 'property-read', 'property-write', 'method',
        'assert', 'assert-if-true', 'assert-if-false', 'suppress',
        'ignore-nullable-return', 'override-property-visibility',
        'override-method-visibility', 'seal-properties', 'seal-methods',
        'generator-return', 'ignore-falsable-return', 'variadic', 'pure',
        'ignore-variable-method', 'ignore-variable-property', 'internal',
        'taint-sink', 'taint-source', 'assert-untainted', 'scope-this',
        'mutation-free', 'external-mutation-free', 'immutable', 'readonly',
        'allow-private-mutation', 'readonly-allow-private-mutation',
<<<<<<< HEAD
        'yield', 'trace', 'import-type', 'flow', 'taint-specialize', 'taint-add',
        'taint-remove', 'self-out'
=======
        'yield', 'trace', 'import-type', 'flow', 'taint-specialize', 'taint-escape',
        'taint-unescape'
>>>>>>> 9b860214
    ];

    /**
     * Parse a docblock comment into its parts.
     *
     * Taken from advanced api docmaker, which was taken from
     * https://github.com/facebook/libphutil/blob/master/src/parser/docblock/PhutilDocblockParser.php
     *
     * @param  string  $docblock
     * @param  int     $line_number
     * @param  bool    $preserve_format
     *
     * @return array Array of the main comment and specials
     * @psalm-return array{description:string, specials:array<string, array<int, string>>}
     * @psalm-suppress PossiblyUnusedMethod
     *
     * @deprecated use parsePreservingLength instead
     */
    public static function parse($docblock, $line_number = null, $preserve_format = false)
    {
        // Strip off comments.
        $docblock = trim($docblock);
        $docblock = preg_replace('@^/\*\*@', '', $docblock);
        $docblock = preg_replace('@\*/$@', '', $docblock);
        $docblock = preg_replace('@^[ \t]*\*@m', '', $docblock);

        // Normalize multi-line @specials.
        $lines = explode("\n", $docblock);

        $line_map = [];

        $last = false;
        foreach ($lines as $k => $line) {
            if (preg_match('/^\s?@\w/i', $line)) {
                $last = $k;
            } elseif (preg_match('/^\s*$/', $line)) {
                $last = false;
            } elseif ($last !== false) {
                $old_last_line = $lines[$last];
                $lines[$last] = rtrim($old_last_line)
                    . ($preserve_format || trim($old_last_line) === '@return' ? "\n" . $line : ' ' . trim($line));

                if ($line_number) {
                    $old_line_number = $line_map[$old_last_line];
                    unset($line_map[$old_last_line]);
                    $line_map[$lines[$last]] = $old_line_number;
                }

                unset($lines[$k]);
            }

            if ($line_number) {
                $line_map[$line] = $line_number++;
            }
        }

        $special = [];

        if ($preserve_format) {
            foreach ($lines as $m => $line) {
                if (preg_match('/^\s?@([\w\-:]+)[\t ]*(.*)$/sm', $line, $matches)) {
                    list($full_match, $type, $data) = $matches;

                    $docblock = str_replace($full_match, '', $docblock);

                    if (empty($special[$type])) {
                        $special[$type] = [];
                    }

                    $line_number = $line_map && isset($line_map[$full_match]) ? $line_map[$full_match] : (int)$m;

                    $special[$type][$line_number] = rtrim($data);
                }
            }
        } else {
            $docblock = implode("\n", $lines);

            // Parse @specials.
            if (preg_match_all('/^\s?@([\w\-:]+)[\t ]*([^\n]*)/m', $docblock, $matches, PREG_SET_ORDER)) {
                $docblock = preg_replace('/^\s?@([\w\-:]+)\s*([^\n]*)/m', '', $docblock);
                /** @var string[] $match */
                foreach ($matches as $m => $match) {
                    list($_, $type, $data) = $match;

                    if (empty($special[$type])) {
                        $special[$type] = [];
                    }

                    $line_number = $line_map && isset($line_map[$_]) ? $line_map[$_] : (int)$m;

                    $special[$type][$line_number] = $data;
                }
            }
        }

        $docblock = str_replace("\t", '  ', $docblock);

        // Smush the whole docblock to the left edge.
        $min_indent = 80;
        $indent = 0;
        foreach (array_filter(explode("\n", $docblock)) as $line) {
            for ($ii = 0; $ii < strlen($line); ++$ii) {
                if ($line[$ii] != ' ') {
                    break;
                }
                ++$indent;
            }

            $min_indent = min($indent, $min_indent);
        }

        $docblock = preg_replace('/^' . str_repeat(' ', $min_indent) . '/m', '', $docblock);
        $docblock = rtrim($docblock);

        // Trim any empty lines off the front, but leave the indent level if there
        // is one.
        $docblock = preg_replace('/^\s*\n/', '', $docblock);

        foreach ($special as $special_key => $_) {
            if (substr($special_key, 0, 6) === 'psalm-') {
                $special_key = substr($special_key, 6);

                if (!in_array(
                    $special_key,
                    self::PSALM_ANNOTATIONS,
                    true
                )) {
                    throw new DocblockParseException('Unrecognised annotation @psalm-' . $special_key);
                }
            }
        }

        return [
            'description' => $docblock,
            'specials' => $special,
        ];
    }

    /**
     * Parse a docblock comment into its parts.
     *
     * @param  \PhpParser\Comment\Doc  $docblock
     * @param  bool    $preserve_format
     */
    public static function parsePreservingLength(\PhpParser\Comment\Doc $docblock) : ParsedDocblock
    {
        $parsed_docblock = \Psalm\Internal\Scanner\DocblockParser::parse($docblock->getText());

        foreach ($parsed_docblock->tags as $special_key => $_) {
            if (substr($special_key, 0, 6) === 'psalm-') {
                $special_key = substr($special_key, 6);

                if (!in_array(
                    $special_key,
                    self::PSALM_ANNOTATIONS,
                    true
                )) {
                    throw new DocblockParseException('Unrecognised annotation @psalm-' . $special_key);
                }
            }
        }

        return $parsed_docblock;
    }
}<|MERGE_RESOLUTION|>--- conflicted
+++ resolved
@@ -34,13 +34,8 @@
         'taint-sink', 'taint-source', 'assert-untainted', 'scope-this',
         'mutation-free', 'external-mutation-free', 'immutable', 'readonly',
         'allow-private-mutation', 'readonly-allow-private-mutation',
-<<<<<<< HEAD
-        'yield', 'trace', 'import-type', 'flow', 'taint-specialize', 'taint-add',
-        'taint-remove', 'self-out'
-=======
         'yield', 'trace', 'import-type', 'flow', 'taint-specialize', 'taint-escape',
-        'taint-unescape'
->>>>>>> 9b860214
+        'taint-unescape', 'self-out'
     ];
 
     /**
