<?php

namespace Psalm;

use InvalidArgumentException;
use PhpParser;
use PhpParser\Node\Arg;
use Psalm\CodeLocation;
use Psalm\Exception\UnpopulatedClasslikeException;
use Psalm\Internal\Analyzer\FunctionLikeAnalyzer;
use Psalm\Internal\Analyzer\ProjectAnalyzer;
use Psalm\Internal\Analyzer\Statements\Block\ForeachAnalyzer;
use Psalm\Internal\Analyzer\StatementsAnalyzer;
use Psalm\Internal\Codebase\Analyzer;
use Psalm\Internal\Codebase\ClassLikes;
use Psalm\Internal\Codebase\Functions;
use Psalm\Internal\Codebase\Methods;
use Psalm\Internal\Codebase\Populator;
use Psalm\Internal\Codebase\Properties;
use Psalm\Internal\Codebase\Reflection;
use Psalm\Internal\Codebase\Scanner;
use Psalm\Internal\Codebase\TaintFlowGraph;
use Psalm\Internal\DataFlow\TaintSink;
use Psalm\Internal\DataFlow\TaintSource;
use Psalm\Internal\MethodIdentifier;
use Psalm\Internal\Provider\ClassLikeStorageProvider;
use Psalm\Internal\Provider\FileProvider;
use Psalm\Internal\Provider\FileReferenceProvider;
use Psalm\Internal\Provider\FileStorageProvider;
use Psalm\Internal\Provider\Providers;
use Psalm\Internal\Provider\StatementsProvider;
use Psalm\Internal\Type\Comparator\UnionTypeComparator;
use Psalm\Progress\Progress;
use Psalm\Progress\VoidProgress;
use Psalm\Storage\ClassLikeStorage;
use Psalm\Storage\FileStorage;
use Psalm\Storage\FunctionLikeParameter;
use Psalm\Storage\FunctionLikeStorage;
use Psalm\Storage\FunctionStorage;
use Psalm\Storage\MethodStorage;
use Psalm\Type\Atomic;
use Psalm\Type\TaintKindGroup;
use Psalm\Type\Union;
use ReflectionType;
use UnexpectedValueException;

use function array_combine;
use function array_merge;
use function explode;
use function in_array;
use function is_string;
use function strpos;
use function strtolower;
use function substr;

use const PHP_MAJOR_VERSION;
use const PHP_MINOR_VERSION;
use const PHP_VERSION_ID;

class Codebase
{
    /**
     * @var Config
     */
    public $config;

    /**
     * A map of fully-qualified use declarations to the files
     * that reference them (keyed by filename)
     *
     * @var array<lowercase-string, array<int, CodeLocation>>
     */
    public $use_referencing_locations = [];

    /**
     * @var FileStorageProvider
     */
    public $file_storage_provider;

    /**
     * @var ClassLikeStorageProvider
     */
    public $classlike_storage_provider;

    /**
     * @var bool
     */
    public $collect_references = false;

    /**
     * @var bool
     */
    public $collect_locations = false;

    /**
     * @var null|'always'|'auto'
     */
    public $find_unused_code;

    /**
     * @var FileProvider
     */
    public $file_provider;

    /**
     * @var FileReferenceProvider
     */
    public $file_reference_provider;

    /**
     * @var StatementsProvider
     */
    public $statements_provider;

    /**
     * @var Progress
     */
    private $progress;

    /**
     * @var array<string, Union>
     */
    private static $stubbed_constants = [];

    /**
     * Whether to register autoloaded information
     *
     * @var bool
     */
    public $register_autoload_files = false;

    /**
     * Whether to log functions just at the file level or globally (for stubs)
     *
     * @var bool
     */
    public $register_stub_files = false;

    /**
     * @var bool
     */
    public $find_unused_variables = false;

    /**
     * @var Scanner
     */
    public $scanner;

    /**
     * @var Analyzer
     * @psalm-suppress PropertyNotSetInConstructor
     */
    public $analyzer;

    /**
     * @var Functions
     */
    public $functions;

    /**
     * @var ClassLikes
     */
    public $classlikes;

    /**
     * @var Methods
     */
    public $methods;

    /**
     * @var Properties
     */
    public $properties;

    /**
     * @var Populator
     */
    public $populator;

    /**
     * @var ?TaintFlowGraph
     */
    public $taint_flow_graph;

    /**
     * @var bool
     */
    public $server_mode = false;

    /**
     * @var bool
     */
    public $store_node_types = false;

    /**
     * Whether or not to infer types from usage. Computationally expensive, so turned off by default
     *
     * @var bool
     */
    public $infer_types_from_usage = false;

    /**
     * @var bool
     */
    public $alter_code = false;

    /**
     * @var bool
     */
    public $diff_methods = false;

    /**
     * @var array<lowercase-string, string>
     */
    public $methods_to_move = [];

    /**
     * @var array<lowercase-string, string>
     */
    public $methods_to_rename = [];

    /**
     * @var array<string, string>
     */
    public $properties_to_move = [];

    /**
     * @var array<string, string>
     */
    public $properties_to_rename = [];

    /**
     * @var array<string, string>
     */
    public $class_constants_to_move = [];

    /**
     * @var array<string, string>
     */
    public $class_constants_to_rename = [];

    /**
     * @var array<lowercase-string, string>
     */
    public $classes_to_move = [];

    /**
     * @var array<lowercase-string, string>
     */
    public $call_transforms = [];

    /**
     * @var array<string, string>
     */
    public $property_transforms = [];

    /**
     * @var array<string, string>
     */
    public $class_constant_transforms = [];

    /**
     * @var array<lowercase-string, string>
     */
    public $class_transforms = [];

    /**
     * @var bool
     */
    public $allow_backwards_incompatible_changes = true;

    /**
     * @var int
     * @deprecated Removed in Psalm 5, use Codebase::$analysis_php_version_id
     */
    public $php_major_version = PHP_MAJOR_VERSION;

    /**
     * @var int
     * @deprecated Removed in Psalm 5, use Codebase::$analysis_php_version_id
     */
    public $php_minor_version = PHP_MINOR_VERSION;

    /** @var int */
    public $analysis_php_version_id = PHP_VERSION_ID;

    /** @var 'cli'|'config'|'composer'|'tests'|'runtime' */
    public $php_version_source = 'runtime';

    /**
     * @var bool
     */
    public $track_unused_suppressions = false;

    public function __construct(
        Config $config,
        Providers $providers,
        ?Progress $progress = null
    ) {
        if ($progress === null) {
            $progress = new VoidProgress();
        }

        $this->config = $config;
        $this->file_storage_provider = $providers->file_storage_provider;
        $this->classlike_storage_provider = $providers->classlike_storage_provider;
        $this->progress = $progress;
        $this->file_provider = $providers->file_provider;
        $this->file_reference_provider = $providers->file_reference_provider;
        $this->statements_provider = $providers->statements_provider;

        self::$stubbed_constants = [];

        $reflection = new Reflection($providers->classlike_storage_provider, $this);

        $this->scanner = new Scanner(
            $this,
            $config,
            $providers->file_storage_provider,
            $providers->file_provider,
            $reflection,
            $providers->file_reference_provider,
            $progress
        );

        $this->loadAnalyzer();

        $this->functions = new Functions($providers->file_storage_provider, $reflection);

        $this->classlikes = new ClassLikes(
            $this->config,
            $providers->classlike_storage_provider,
            $providers->file_reference_provider,
            $providers->statements_provider,
            $this->scanner
        );

        $this->properties = new Properties(
            $providers->classlike_storage_provider,
            $providers->file_reference_provider,
            $this->classlikes
        );

        $this->methods = new Methods(
            $providers->classlike_storage_provider,
            $providers->file_reference_provider,
            $this->classlikes
        );

        $this->populator = new Populator(
            $config,
            $providers->classlike_storage_provider,
            $providers->file_storage_provider,
            $this->classlikes,
            $providers->file_reference_provider,
            $progress
        );

        $this->loadAnalyzer();
    }

    protected function loadAnalyzer(): void
    {
        $this->analyzer = new Analyzer(
            $this->config,
            $this->file_provider,
            $this->file_storage_provider,
            $this->progress
        );
    }

    public function enterServerMode(): void
    {
        $this->server_mode = true;
        $this->store_node_types = true;
    }

    public function collectLocations(): void
    {
        $this->collect_locations = true;
        $this->classlikes->collect_locations = true;
        $this->methods->collect_locations = true;
        $this->properties->collect_locations = true;
    }

    /**
     * @param 'always'|'auto' $find_unused_code
     *
     */
    public function reportUnusedCode(string $find_unused_code = 'auto'): void
    {
        $this->collect_references = true;
        $this->classlikes->collect_references = true;
        $this->find_unused_code = $find_unused_code;
        $this->find_unused_variables = true;
    }

    public function reportUnusedVariables(): void
    {
        $this->collect_references = true;
        $this->find_unused_variables = true;
    }

    /**
     * @param array<string, string> $files_to_analyze
     *
     */
    public function addFilesToAnalyze(array $files_to_analyze): void
    {
        $this->scanner->addFilesToDeepScan($files_to_analyze);
        $this->analyzer->addFilesToAnalyze($files_to_analyze);
    }

    /**
     * Scans all files their related files
     *
     */
    public function scanFiles(int $threads = 1): void
    {
        $has_changes = $this->scanner->scanFiles($this->classlikes, $threads);

        if ($has_changes) {
            $this->populator->populateCodebase();
        }
    }

    public function getFileContents(string $file_path): string
    {
        return $this->file_provider->getContents($file_path);
    }

    /**
     * @return list<PhpParser\Node\Stmt>
     */
    public function getStatementsForFile(string $file_path): array
    {
        return $this->statements_provider->getStatementsForFile(
            $file_path,
            $this->php_major_version . '.' . $this->php_minor_version,
            $this->progress
        );
    }

    public function createClassLikeStorage(string $fq_classlike_name): ClassLikeStorage
    {
        return $this->classlike_storage_provider->create($fq_classlike_name);
    }

    public function cacheClassLikeStorage(ClassLikeStorage $classlike_storage, string $file_path): void
    {
        $file_contents = $this->file_provider->getContents($file_path);

        if ($this->classlike_storage_provider->cache) {
            $this->classlike_storage_provider->cache->writeToCache($classlike_storage, $file_path, $file_contents);
        }
    }

    public function exhumeClassLikeStorage(string $fq_classlike_name, string $file_path): void
    {
        $file_contents = $this->file_provider->getContents($file_path);
        $storage = $this->classlike_storage_provider->exhume(
            $fq_classlike_name,
            $file_path,
            $file_contents
        );

        if ($storage->is_trait) {
            $this->classlikes->addFullyQualifiedTraitName($storage->name, $file_path);
        } elseif ($storage->is_interface) {
            $this->classlikes->addFullyQualifiedInterfaceName($storage->name, $file_path);
        } else {
            $this->classlikes->addFullyQualifiedClassName($storage->name, $file_path);
        }
    }

    public static function getPsalmTypeFromReflection(?ReflectionType $type): Union
    {
        return Reflection::getPsalmTypeFromReflectionType($type);
    }

    public function createFileStorageForPath(string $file_path): FileStorage
    {
        return $this->file_storage_provider->create($file_path);
    }

    /**
     * @return array<int, CodeLocation>
     */
    public function findReferencesToSymbol(string $symbol): array
    {
        if (!$this->collect_locations) {
            throw new UnexpectedValueException('Should not be checking references');
        }

        if (strpos($symbol, '::$') !== false) {
            return $this->findReferencesToProperty($symbol);
        }

        if (strpos($symbol, '::') !== false) {
            return $this->findReferencesToMethod($symbol);
        }

        return $this->findReferencesToClassLike($symbol);
    }

    /**
     * @return array<int, CodeLocation>
     */
    public function findReferencesToMethod(string $method_id): array
    {
        return $this->file_reference_provider->getClassMethodLocations(strtolower($method_id));
    }

    /**
     * @return array<int, CodeLocation>
     */
    public function findReferencesToProperty(string $property_id): array
    {
        [$fq_class_name, $property_name] = explode('::', $property_id);

        return $this->file_reference_provider->getClassPropertyLocations(
            strtolower($fq_class_name) . '::' . $property_name
        );
    }

    /**
     * @return CodeLocation[]
     *
     * @psalm-return array<int, CodeLocation>
     */
    public function findReferencesToClassLike(string $fq_class_name): array
    {
        $fq_class_name_lc = strtolower($fq_class_name);
        $locations = $this->file_reference_provider->getClassLocations($fq_class_name_lc);

        if (isset($this->use_referencing_locations[$fq_class_name_lc])) {
            $locations = array_merge($locations, $this->use_referencing_locations[$fq_class_name_lc]);
        }

        return $locations;
    }

    public function getClosureStorage(string $file_path, string $closure_id): FunctionStorage
    {
        $file_storage = $this->file_storage_provider->get($file_path);

        // closures can be returned here
        if (isset($file_storage->functions[$closure_id])) {
            return $file_storage->functions[$closure_id];
        }

        throw new UnexpectedValueException(
            'Expecting ' . $closure_id . ' to have storage in ' . $file_path
        );
    }

    public function addGlobalConstantType(string $const_id, Union $type): void
    {
        self::$stubbed_constants[$const_id] = $type;
    }

    public function getStubbedConstantType(string $const_id): ?Union
    {
        return self::$stubbed_constants[$const_id] ?? null;
    }

    /**
     * @return array<string, Union>
     */
    public function getAllStubbedConstants(): array
    {
        return self::$stubbed_constants;
    }

    public function fileExists(string $file_path): bool
    {
        return $this->file_provider->fileExists($file_path);
    }

    /**
     * Check whether a class/interface exists
     */
    public function classOrInterfaceExists(
        string $fq_class_name,
        ?CodeLocation $code_location = null,
        ?string $calling_fq_class_name = null,
        ?string $calling_method_id = null
    ): bool {
        return $this->classlikes->classOrInterfaceExists(
            $fq_class_name,
            $code_location,
            $calling_fq_class_name,
            $calling_method_id
        );
    }

    /**
     * Check whether a class/interface exists
     */
    public function classOrInterfaceOrEnumExists(
        string $fq_class_name,
        ?CodeLocation $code_location = null,
        ?string $calling_fq_class_name = null,
        ?string $calling_method_id = null
    ): bool {
        return $this->classlikes->classOrInterfaceOrEnumExists(
            $fq_class_name,
            $code_location,
            $calling_fq_class_name,
            $calling_method_id
        );
    }

    public function classExtendsOrImplements(string $fq_class_name, string $possible_parent): bool
    {
        return $this->classlikes->classExtends($fq_class_name, $possible_parent)
            || $this->classlikes->classImplements($fq_class_name, $possible_parent);
    }

    /**
     * Determine whether or not a given class exists
     */
    public function classExists(
        string $fq_class_name,
        ?CodeLocation $code_location = null,
        ?string $calling_fq_class_name = null,
        ?string $calling_method_id = null
    ): bool {
        return $this->classlikes->classExists(
            $fq_class_name,
            $code_location,
            $calling_fq_class_name,
            $calling_method_id
        );
    }

    /**
     * Determine whether or not a class extends a parent
     *
     * @throws UnpopulatedClasslikeException when called on unpopulated class
     * @throws InvalidArgumentException when class does not exist
     */
    public function classExtends(string $fq_class_name, string $possible_parent): bool
    {
        return $this->classlikes->classExtends($fq_class_name, $possible_parent, true);
    }

    /**
     * Check whether a class implements an interface
     */
    public function classImplements(string $fq_class_name, string $interface): bool
    {
        return $this->classlikes->classImplements($fq_class_name, $interface);
    }

    public function interfaceExists(
        string $fq_interface_name,
        ?CodeLocation $code_location = null,
        ?string $calling_fq_class_name = null,
        ?string $calling_method_id = null
    ): bool {
        return $this->classlikes->interfaceExists(
            $fq_interface_name,
            $code_location,
            $calling_fq_class_name,
            $calling_method_id
        );
    }

    public function interfaceExtends(string $interface_name, string $possible_parent): bool
    {
        return $this->classlikes->interfaceExtends($interface_name, $possible_parent);
    }

    /**
     * @return array<string, string> all interfaces extended by $interface_name
     */
    public function getParentInterfaces(string $fq_interface_name): array
    {
        return $this->classlikes->getParentInterfaces(
            $this->classlikes->getUnAliasedName($fq_interface_name)
        );
    }

    /**
     * Determine whether or not a class has the correct casing
     */
    public function classHasCorrectCasing(string $fq_class_name): bool
    {
        return $this->classlikes->classHasCorrectCasing($fq_class_name);
    }

    public function interfaceHasCorrectCasing(string $fq_interface_name): bool
    {
        return $this->classlikes->interfaceHasCorrectCasing($fq_interface_name);
    }

    public function traitHasCorrectCasing(string $fq_trait_name): bool
    {
        return $this->classlikes->traitHasCorrectCasing($fq_trait_name);
    }

    /**
     * Given a function id, return the function like storage for
     * a method, closure, or function.
     *
     * @param non-empty-string $function_id
     *
     * @return FunctionStorage|MethodStorage
     */
    public function getFunctionLikeStorage(
        StatementsAnalyzer $statements_analyzer,
        string $function_id
    ): FunctionLikeStorage {
        $doesMethodExist =
            MethodIdentifier::isValidMethodIdReference($function_id)
            && $this->methodExists($function_id);

        if ($doesMethodExist) {
            $method_id = MethodIdentifier::wrap($function_id);

            $declaring_method_id = $this->methods->getDeclaringMethodId($method_id);

            if (!$declaring_method_id) {
                throw new UnexpectedValueException('Declaring method for ' . $method_id . ' cannot be found');
            }

            return $this->methods->getStorage($declaring_method_id);
        }

        return $this->functions->getStorage($statements_analyzer, strtolower($function_id));
    }

    /**
     * Whether or not a given method exists
     *
     * @param  string|MethodIdentifier      $method_id
     * @param  string|MethodIdentifier|null $calling_method_id
     */
    public function methodExists(
        $method_id,
        ?CodeLocation $code_location = null,
        $calling_method_id = null,
        ?string $file_path = null,
        bool $is_used = true
    ): bool {
        return $this->methods->methodExists(
            MethodIdentifier::wrap($method_id),
            is_string($calling_method_id) ? strtolower($calling_method_id) : strtolower((string) $calling_method_id),
            $code_location,
            null,
            $file_path,
            true,
            $is_used
        );
    }

    /**
     * @param  string|MethodIdentifier $method_id
     *
     * @return array<int, FunctionLikeParameter>
     */
    public function getMethodParams($method_id): array
    {
        return $this->methods->getMethodParams(MethodIdentifier::wrap($method_id));
    }

    /**
     * @param  string|MethodIdentifier $method_id
     *
     */
    public function isVariadic($method_id): bool
    {
        return $this->methods->isVariadic(MethodIdentifier::wrap($method_id));
    }

    /**
     * @param  string|MethodIdentifier $method_id
     * @param  list<Arg> $call_args
     *
     */
    public function getMethodReturnType($method_id, ?string &$self_class, array $call_args = []): ?Union
    {
        return $this->methods->getMethodReturnType(
            MethodIdentifier::wrap($method_id),
            $self_class,
            null,
            $call_args
        );
    }

    /**
     * @param  string|MethodIdentifier $method_id
     *
     */
    public function getMethodReturnsByRef($method_id): bool
    {
        return $this->methods->getMethodReturnsByRef(MethodIdentifier::wrap($method_id));
    }

    /**
     * @param  string|MethodIdentifier $method_id
     * @param  CodeLocation|null       $defined_location
     *
     */
    public function getMethodReturnTypeLocation(
        $method_id,
        CodeLocation &$defined_location = null
    ): ?CodeLocation {
        return $this->methods->getMethodReturnTypeLocation(
            MethodIdentifier::wrap($method_id),
            $defined_location
        );
    }

    /**
     * @param  string|MethodIdentifier $method_id
     *
     */
    public function getDeclaringMethodId($method_id): ?string
    {
        $new_method_id = $this->methods->getDeclaringMethodId(MethodIdentifier::wrap($method_id));

        return $new_method_id ? (string) $new_method_id : null;
    }

    /**
     * Get the class this method appears in (vs is declared in, which could give a trait)
     *
     * @param  string|MethodIdentifier $method_id
     *
     */
    public function getAppearingMethodId($method_id): ?string
    {
        $new_method_id = $this->methods->getAppearingMethodId(MethodIdentifier::wrap($method_id));

        return $new_method_id ? (string) $new_method_id : null;
    }

    /**
     * @param  string|MethodIdentifier $method_id
     *
     * @return array<string, MethodIdentifier>
     */
    public function getOverriddenMethodIds($method_id): array
    {
        return $this->methods->getOverriddenMethodIds(MethodIdentifier::wrap($method_id));
    }

    /**
     * @param  string|MethodIdentifier $method_id
     *
     */
    public function getCasedMethodId($method_id): string
    {
        return $this->methods->getCasedMethodId(MethodIdentifier::wrap($method_id));
    }

    public function invalidateInformationForFile(string $file_path): void
    {
        $this->scanner->removeFile($file_path);

        try {
            $file_storage = $this->file_storage_provider->get($file_path);
        } catch (InvalidArgumentException $e) {
            return;
        }

        foreach ($file_storage->classlikes_in_file as $fq_classlike_name) {
            $this->classlike_storage_provider->remove($fq_classlike_name);
            $this->classlikes->removeClassLike($fq_classlike_name);
        }

        $this->file_storage_provider->remove($file_path);
    }

    public function getFunctionStorageForSymbol(string $file_path, string $symbol): ?FunctionLikeStorage
    {
        if (strpos($symbol, '::')) {
            $symbol = substr($symbol, 0, -2);
            /** @psalm-suppress ArgumentTypeCoercion */
            $method_id = new MethodIdentifier(...explode('::', $symbol));

            $declaring_method_id = $this->methods->getDeclaringMethodId($method_id);

            if (!$declaring_method_id) {
                return null;
            }

            return $this->methods->getStorage($declaring_method_id);
        }

        $function_id = strtolower(substr($symbol, 0, -2));
        $file_storage = $this->file_storage_provider->get($file_path);

        if (isset($file_storage->functions[$function_id])) {
            return $file_storage->functions[$function_id];
        }

        if (!$function_id) {
            return null;
        }

        return $this->functions->getStorage(null, $function_id);
    }

    /**
<<<<<<< HEAD
=======
     * @param string $file_path
     * @param string $symbol
     * @return array{ type: string, description?: string|null}|null
     */
    public function getSymbolInformation(string $file_path, string $symbol): ?array
    {
        if (is_numeric($symbol[0])) {
            return ['type' => preg_replace('/^[^:]*:/', '', $symbol)];
        }

        try {
            if (strpos($symbol, '::')) {
                if (strpos($symbol, '()')) {
                    $symbol = substr($symbol, 0, -2);

                    /** @psalm-suppress ArgumentTypeCoercion */
                    $method_id = new MethodIdentifier(...explode('::', $symbol));

                    $declaring_method_id = $this->methods->getDeclaringMethodId($method_id);

                    if (!$declaring_method_id) {
                        return null;
                    }

                    $storage = $this->methods->getStorage($declaring_method_id);

                    return [
                        'type' => '<?php ' . $storage->getSignature(true),
                        'description' => $storage->description,
                    ];
                }

                [, $symbol_name] = explode('::', $symbol);

                if (strpos($symbol, '$') !== false) {
                    $storage = $this->properties->getStorage($symbol);

                    return [
                        'type' => '<?php ' . $storage->getInfo() . ' ' . $symbol_name,
                        'description' => $storage->description,
                    ];
                }

                [$fq_classlike_name, $const_name] = explode('::', $symbol);

                $class_constants = $this->classlikes->getConstantsForClass(
                    $fq_classlike_name,
                    ReflectionProperty::IS_PRIVATE
                );

                if (!isset($class_constants[$const_name])) {
                    return null;
                }

                return [
                    'type' => '<?php ' . $const_name,
                    'description' => $class_constants[$const_name]->description,
                ];
            }

            if (strpos($symbol, '()')) {
                $function_id = strtolower(substr($symbol, 0, -2));
                $file_storage = $this->file_storage_provider->get($file_path);

                if (isset($file_storage->functions[$function_id])) {
                    $function_storage = $file_storage->functions[$function_id];

                    return [
                        'type' => '<?php ' . $function_storage->getSignature(true),
                        'description' => $function_storage->description,
                    ];
                }

                if (!$function_id) {
                    return null;
                }

                $function = $this->functions->getStorage(null, $function_id);
                return [
                    'type' => '<?php ' . $function->getSignature(true),
                    'description' => $function->description,
                ];
            }

            if (strpos($symbol, '$') === 0) {
                $type = VariableFetchAnalyzer::getGlobalType($symbol, $this->analysis_php_version_id);
                if (!$type->isMixed()) {
                    return ['type' => '<?php ' . $type];
                }
            }

            try {
                $storage = $this->classlike_storage_provider->get($symbol);
                return [
                    'type' => '<?php ' . ($storage->abstract ? 'abstract ' : '') . 'class ' . $storage->name,
                    'description' => $storage->description,
                ];
            } catch (InvalidArgumentException $e) {
            }

            if (strpos($symbol, '\\')) {
                $const_name_parts = explode('\\', $symbol);
                $const_name = array_pop($const_name_parts);
                $namespace_name = implode('\\', $const_name_parts);

                $namespace_constants = NamespaceAnalyzer::getConstantsForNamespace(
                    $namespace_name,
                    ReflectionProperty::IS_PUBLIC
                );
                if (isset($namespace_constants[$const_name])) {
                    $type = $namespace_constants[$const_name];
                    return ['type' => '<?php const ' . $symbol . ' ' . $type];
                }
            } else {
                $file_storage = $this->file_storage_provider->get($file_path);
                if (isset($file_storage->constants[$symbol])) {
                    return ['type' => '<?php const ' . $symbol . ' ' . $file_storage->constants[$symbol]];
                }
                $constant = ConstFetchAnalyzer::getGlobalConstType($this, $symbol, $symbol);

                if ($constant) {
                    return ['type' => '<?php const ' . $symbol . ' ' . $constant];
                }
            }
            return null;
        } catch (Exception $e) {
            error_log($e->getMessage());

            return null;
        }
    }

    public function getSymbolLocation(string $file_path, string $symbol): ?CodeLocation
    {
        if (is_numeric($symbol[0])) {
            $symbol = preg_replace('/:.*/', '', $symbol);
            $symbol_parts = explode('-', $symbol);

            $file_contents = $this->getFileContents($file_path);

            return new Raw(
                $file_contents,
                $file_path,
                $this->config->shortenFileName($file_path),
                (int) $symbol_parts[0],
                (int) $symbol_parts[1]
            );
        }

        try {
            if (strpos($symbol, '::')) {
                if (strpos($symbol, '()')) {
                    $symbol = substr($symbol, 0, -2);

                    /** @psalm-suppress ArgumentTypeCoercion */
                    $method_id = new MethodIdentifier(...explode('::', $symbol));

                    $declaring_method_id = $this->methods->getDeclaringMethodId($method_id);

                    if (!$declaring_method_id) {
                        return null;
                    }

                    $storage = $this->methods->getStorage($declaring_method_id);

                    return $storage->location;
                }

                if (strpos($symbol, '$') !== false) {
                    $storage = $this->properties->getStorage($symbol);

                    return $storage->location;
                }

                [$fq_classlike_name, $const_name] = explode('::', $symbol);

                $class_constants = $this->classlikes->getConstantsForClass(
                    $fq_classlike_name,
                    ReflectionProperty::IS_PRIVATE
                );

                if (!isset($class_constants[$const_name])) {
                    return null;
                }

                return $class_constants[$const_name]->location;
            }

            if (strpos($symbol, '()')) {
                $file_storage = $this->file_storage_provider->get($file_path);

                $function_id = strtolower(substr($symbol, 0, -2));

                if (isset($file_storage->functions[$function_id])) {
                    return $file_storage->functions[$function_id]->location;
                }

                if (!$function_id) {
                    return null;
                }

                return $this->functions->getStorage(null, $function_id)->location;
            }

            return $this->classlike_storage_provider->get($symbol)->location;
        } catch (UnexpectedValueException $e) {
            error_log($e->getMessage());

            return null;
        } catch (InvalidArgumentException $e) {
            return null;
        }
    }

    /**
     * @return array{0: string, 1: Range}|null
     */
    public function getReferenceAtPosition(string $file_path, Position $position): ?array
    {
        $is_open = $this->file_provider->isOpen($file_path);

        if (!$is_open) {
            throw new UnanalyzedFileException($file_path . ' is not open');
        }

        $file_contents = $this->getFileContents($file_path);

        $offset = $position->toOffset($file_contents);

        [$reference_map, $type_map] = $this->analyzer->getMapsForFile($file_path);

        $reference = null;

        if (!$reference_map && !$type_map) {
            return null;
        }

        $reference_start_pos = null;
        $reference_end_pos = null;

        ksort($reference_map);

        foreach ($reference_map as $start_pos => [$end_pos, $possible_reference]) {
            if ($offset < $start_pos) {
                break;
            }

            if ($offset > $end_pos) {
                continue;
            }
            $reference_start_pos = $start_pos;
            $reference_end_pos = $end_pos;
            $reference = $possible_reference;
        }

        if ($reference === null || $reference_start_pos === null || $reference_end_pos === null) {
            return null;
        }

        $range = new Range(
            self::getPositionFromOffset($reference_start_pos, $file_contents),
            self::getPositionFromOffset($reference_end_pos, $file_contents)
        );

        return [$reference, $range];
    }

    /**
     * @return array{0: non-empty-string, 1: int, 2: Range}|null
     */
    public function getFunctionArgumentAtPosition(string $file_path, Position $position): ?array
    {
        $is_open = $this->file_provider->isOpen($file_path);

        if (!$is_open) {
            throw new UnanalyzedFileException($file_path . ' is not open');
        }

        $file_contents = $this->getFileContents($file_path);

        $offset = $position->toOffset($file_contents);

        [, , $argument_map] = $this->analyzer->getMapsForFile($file_path);

        $reference = null;
        $argument_number = null;

        if (!$argument_map) {
            return null;
        }

        $start_pos = null;
        $end_pos = null;

        ksort($argument_map);

        foreach ($argument_map as $start_pos => [$end_pos, $possible_reference, $possible_argument_number]) {
            if ($offset < $start_pos) {
                break;
            }

            if ($offset > $end_pos) {
                continue;
            }

            $reference = $possible_reference;
            $argument_number = $possible_argument_number;
        }

        if ($reference === null || $start_pos === null || $end_pos === null || $argument_number === null) {
            return null;
        }

        $range = new Range(
            self::getPositionFromOffset($start_pos, $file_contents),
            self::getPositionFromOffset($end_pos, $file_contents)
        );

        return [$reference, $argument_number, $range];
    }

    /**
     * @param  non-empty-string $function_symbol
     */
    public function getSignatureInformation(
        string $function_symbol,
        string $file_path = null
    ): ?SignatureInformation {
        $signature_label = '';
        $signature_documentation = null;
        if (strpos($function_symbol, '::') !== false) {
            /** @psalm-suppress ArgumentTypeCoercion */
            $method_id = new MethodIdentifier(...explode('::', $function_symbol));

            $declaring_method_id = $this->methods->getDeclaringMethodId($method_id);

            if ($declaring_method_id === null) {
                return null;
            }

            $method_storage = $this->methods->getStorage($declaring_method_id);
            $params = $method_storage->params;
            $signature_label = $method_storage->cased_name;
            $signature_documentation = $method_storage->description;
        } else {
            try {
                if ($file_path) {
                    $function_storage = $this->functions->getStorage(
                        null,
                        strtolower($function_symbol),
                        dirname($file_path),
                        $file_path
                    );
                } else {
                    $function_storage = $this->functions->getStorage(null, strtolower($function_symbol));
                }
                $params = $function_storage->params;
                $signature_label = $function_storage->cased_name;
                $signature_documentation = $function_storage->description;
            } catch (Exception $exception) {
                if (InternalCallMapHandler::inCallMap($function_symbol)) {
                    $callables = InternalCallMapHandler::getCallablesFromCallMap($function_symbol);

                    if (!$callables || !$callables[0]->params) {
                        return null;
                    }

                    $params = $callables[0]->params;
                } else {
                    return null;
                }
            }
        }

        $signature_label .= '(';
        $parameters = [];

        foreach ($params as $i => $param) {
            $parameter_label = ($param->type ?: 'mixed') . ' $' . $param->name;
            $parameters[] = new ParameterInformation(
                [
                    strlen($signature_label),
                    strlen($signature_label) + strlen($parameter_label),
                ],
                $param->description ?? null
            );

            $signature_label .= $parameter_label;

            if ($i < (count($params) - 1)) {
                $signature_label .= ', ';
            }
        }

        $signature_label .= ')';

        return new SignatureInformation(
            $signature_label,
            $parameters,
            $signature_documentation
        );
    }

    /**
     * @return array{0: string, 1: '->'|'::'|'['|'symbol', 2: int}|null
     */
    public function getCompletionDataAtPosition(string $file_path, Position $position): ?array
    {
        $is_open = $this->file_provider->isOpen($file_path);

        if (!$is_open) {
            throw new UnanalyzedFileException($file_path . ' is not open');
        }

        $file_contents = $this->getFileContents($file_path);

        $offset = $position->toOffset($file_contents);

        [$reference_map, $type_map] = $this->analyzer->getMapsForFile($file_path);

        if (!$reference_map && !$type_map) {
            return null;
        }

        krsort($type_map);

        foreach ($type_map as $start_pos => [$end_pos_excluding_whitespace, $possible_type]) {
            if ($offset < $start_pos) {
                continue;
            }

            $num_whitespace_bytes = preg_match('/\G\s+/', $file_contents, $matches, 0, $end_pos_excluding_whitespace)
                ? strlen($matches[0])
                : 0;
            $end_pos = $end_pos_excluding_whitespace + $num_whitespace_bytes;

            if ($offset - $end_pos === 1) {
                $candidate_gap = substr($file_contents, $end_pos, 1);

                if ($candidate_gap === '[') {
                    $gap = $candidate_gap;
                    $recent_type = $possible_type;

                    if ($recent_type === 'mixed') {
                        return null;
                    }

                    return [$recent_type, $gap, $offset];
                }
            }

            if ($offset - $end_pos === 2 || $offset - $end_pos === 3) {
                $candidate_gap = substr($file_contents, $end_pos, 2);

                if ($candidate_gap === '->' || $candidate_gap === '::') {
                    $gap = $candidate_gap;
                    $recent_type = $possible_type;

                    if ($recent_type === 'mixed') {
                        return null;
                    }

                    return [$recent_type, $gap, $offset];
                }
            }
        }

        foreach ($reference_map as $start_pos => [$end_pos, $possible_reference]) {
            if ($offset < $start_pos) {
                continue;
            }
            // If the reference precedes a "::" then treat it as a class reference.
            if ($offset - $end_pos === 2 && substr($file_contents, $end_pos, 2) === '::') {
                return [$possible_reference, '::', $offset];
            }

            // Only continue for references that are partial / don't exist.
            if ($possible_reference[0] !== '*') {
                continue;
            }

            if ($offset - $end_pos === 0) {
                $recent_type = $possible_reference;

                return [$recent_type, 'symbol', $offset];
            }
        }

        return null;
    }

    public function getTypeContextAtPosition(string $file_path, Position $position): ?Union
    {
        $file_contents = $this->getFileContents($file_path);
        $offset = $position->toOffset($file_contents);

        [$reference_map, $type_map, $argument_map] = $this->analyzer->getMapsForFile($file_path);
        if (!$reference_map && !$type_map && !$argument_map) {
            return null;
        }
        foreach ($argument_map as $start_pos => [$end_pos, $function, $argument_num]) {
            if ($offset < $start_pos || $offset > $end_pos) {
                continue;
            }
            // First parameter to a function-like
            $function_storage = $this->getFunctionStorageForSymbol($file_path, $function . '()');
            if (!$function_storage || !$function_storage->params || !isset($function_storage->params[$argument_num])) {
                return null;
            }

            return $function_storage->params[$argument_num]->type;
        }

        return null;
    }

    /**
     * @return list<CompletionItem>
     */
    public function getCompletionItemsForClassishThing(string $type_string, string $gap): array
    {
        $completion_items = [];

        $type = Type::parseString($type_string);

        foreach ($type->getAtomicTypes() as $atomic_type) {
            if ($atomic_type instanceof TNamedObject) {
                try {
                    $class_storage = $this->classlike_storage_provider->get($atomic_type->value);

                    foreach ($class_storage->appearing_method_ids as $declaring_method_id) {
                        $method_storage = $this->methods->getStorage($declaring_method_id);

                        if ($method_storage->is_static || $gap === '->') {
                            $completion_item = new CompletionItem(
                                $method_storage->cased_name,
                                CompletionItemKind::METHOD,
                                (string)$method_storage,
                                $method_storage->description,
                                (string)$method_storage->visibility,
                                $method_storage->cased_name,
                                $method_storage->cased_name . (count($method_storage->params) !== 0 ? '($0)' : '()'),
                                null,
                                null,
                                new Command('Trigger parameter hints', 'editor.action.triggerParameterHints'),
                                null,
                                2
                            );

                            $completion_item->insertTextFormat = InsertTextFormat::SNIPPET;

                            $completion_items[] = $completion_item;
                        }
                    }

                    foreach ($class_storage->declaring_property_ids as $property_name => $declaring_class) {
                        $property_storage = $this->properties->getStorage(
                            $declaring_class . '::$' . $property_name
                        );

                        if ($property_storage->is_static || $gap === '->') {
                            $completion_items[] = new CompletionItem(
                                '$' . $property_name,
                                CompletionItemKind::PROPERTY,
                                $property_storage->getInfo(),
                                $property_storage->description,
                                (string)$property_storage->visibility,
                                $property_name,
                                ($gap === '::' ? '$' : '') . $property_name
                            );
                        }
                    }

                    foreach ($class_storage->constants as $const_name => $const) {
                        $completion_items[] = new CompletionItem(
                            $const_name,
                            CompletionItemKind::VARIABLE,
                            'const ' . $const_name,
                            $const->description,
                            null,
                            $const_name,
                            $const_name
                        );
                    }
                } catch (Exception $e) {
                    error_log($e->getMessage());
                    continue;
                }
            }
        }

        return $completion_items;
    }

    /**
     * @return list<CompletionItem>
     */
    public function getCompletionItemsForPartialSymbol(
        string $type_string,
        int $offset,
        string $file_path
    ): array {
        $fq_suggestion = false;

        if (($type_string[1] ?? '') === '\\') {
            $fq_suggestion = true;
        }

        $matching_classlike_names = $this->classlikes->getMatchingClassLikeNames($type_string);

        $completion_items = [];

        $file_storage = $this->file_storage_provider->get($file_path);

        $aliases = null;

        foreach ($file_storage->classlikes_in_file as $fq_class_name => $_) {
            try {
                $class_storage = $this->classlike_storage_provider->get($fq_class_name);
            } catch (Exception $e) {
                continue;
            }

            if (!$class_storage->stmt_location) {
                continue;
            }

            if ($offset > $class_storage->stmt_location->raw_file_start
                && $offset < $class_storage->stmt_location->raw_file_end
            ) {
                $aliases = $class_storage->aliases;
                break;
            }
        }

        if (!$aliases) {
            foreach ($file_storage->namespace_aliases as $namespace_start => $namespace_aliases) {
                if ($namespace_start < $offset) {
                    $aliases = $namespace_aliases;
                    break;
                }
            }

            if (!$aliases) {
                $aliases = $file_storage->aliases;
            }
        }

        foreach ($matching_classlike_names as $fq_class_name) {
            $extra_edits = [];

            $insertion_text = Type::getStringFromFQCLN(
                $fq_class_name,
                $aliases && $aliases->namespace ? $aliases->namespace : null,
                $aliases->uses_flipped ?? [],
                null
            );

            if ($aliases
                && !$fq_suggestion
                && $aliases->namespace
                && $insertion_text === '\\' . $fq_class_name
                && $aliases->namespace_first_stmt_start
            ) {
                $file_contents = $this->getFileContents($file_path);

                $class_name = preg_replace('/^.*\\\/', '', $fq_class_name, 1);

                if ($aliases->uses_end) {
                    $position = self::getPositionFromOffset($aliases->uses_end, $file_contents);
                    $extra_edits[] = new TextEdit(
                        new Range(
                            $position,
                            $position
                        ),
                        "\n" . 'use ' . $fq_class_name . ';'
                    );
                } else {
                    $position = self::getPositionFromOffset($aliases->namespace_first_stmt_start, $file_contents);
                    $extra_edits[] = new TextEdit(
                        new Range(
                            $position,
                            $position
                        ),
                        'use ' . $fq_class_name . ';' . "\n" . "\n"
                    );
                }

                $insertion_text = $class_name;
            }

            try {
                $class_storage = $this->classlike_storage_provider->get($fq_class_name);
                $description = $class_storage->description;
            } catch (Exception $e) {
                $description = null;
            }

            $completion_items[] = new CompletionItem(
                $fq_class_name,
                CompletionItemKind::CLASS_,
                null,
                $description,
                null,
                $fq_class_name,
                $insertion_text,
                null,
                $extra_edits
            );
        }

        $functions = $this->functions->getMatchingFunctionNames($type_string, $offset, $file_path, $this);

        $namespace_map = [];
        if ($aliases) {
            $namespace_map += $aliases->uses_flipped;
            if ($aliases->namespace) {
                $namespace_map[$aliases->namespace] = '';
            }
        }

        // Sort the map by longest first, so we replace most specific
        // used namespaces first.
        ksort($namespace_map);
        $namespace_map = array_reverse($namespace_map);

        foreach ($functions as $function_lowercase => $function) {
            // Transform FQFN relative to all uses namespaces
            $function_name = $function->cased_name;
            if (!$function_name) {
                continue;
            }
            $in_namespace_map = false;
            foreach ($namespace_map as $namespace_name => $namespace_alias) {
                if (strpos($function_lowercase, $namespace_name . '\\') === 0) {
                    $function_name = $namespace_alias . '\\' . substr($function_name, strlen($namespace_name) + 1);
                    $in_namespace_map = true;
                }
            }
            // If the function is not use'd, and it's not a global function
            // prepend it with a backslash.
            if (!$in_namespace_map && strpos($function_name, '\\') !== false) {
                $function_name = '\\' . $function_name;
            }
            $completion_items[] = new CompletionItem(
                $function_name,
                CompletionItemKind::FUNCTION,
                $function->getSignature(false),
                $function->description,
                null,
                $function_name,
                $function_name . (count($function->params) !== 0 ? '($0)' : '()'),
                null,
                null,
                new Command('Trigger parameter hints', 'editor.action.triggerParameterHints'),
                null,
                2
            );
        }

        return $completion_items;
    }

    /**
     * @return list<CompletionItem>
     */
    public function getCompletionItemsForType(Union $type): array
    {
        $completion_items = [];
        foreach ($type->getAtomicTypes() as $atomic_type) {
            if ($atomic_type instanceof TBool) {
                $bools = (string) $atomic_type === 'bool' ? ['true', 'false'] : [(string) $atomic_type];
                foreach ($bools as $property_name) {
                    $completion_items[] = new CompletionItem(
                        $property_name,
                        CompletionItemKind::VALUE,
                        'bool',
                        null,
                        null,
                        null,
                        $property_name
                    );
                }
            } elseif ($atomic_type instanceof TLiteralString) {
                $completion_items[] = new CompletionItem(
                    $atomic_type->value,
                    CompletionItemKind::VALUE,
                    $atomic_type->getId(),
                    null,
                    null,
                    null,
                    "'$atomic_type->value'"
                );
            } elseif ($atomic_type instanceof TLiteralInt) {
                $completion_items[] = new CompletionItem(
                    (string) $atomic_type->value,
                    CompletionItemKind::VALUE,
                    $atomic_type->getId(),
                    null,
                    null,
                    null,
                    (string) $atomic_type->value
                );
            } elseif ($atomic_type instanceof TClassConstant) {
                $const = $atomic_type->fq_classlike_name . '::' . $atomic_type->const_name;
                $completion_items[] = new CompletionItem(
                    $const,
                    CompletionItemKind::VALUE,
                    $atomic_type->getId(),
                    null,
                    null,
                    null,
                    $const
                );
            }
        }
        return $completion_items;
    }

    /**
     * @return list<CompletionItem>
     */
    public function getCompletionItemsForArrayKeys(
        string $type_string
    ): array {
        $completion_items = [];
        $type = Type::parseString($type_string);
        foreach ($type->getAtomicTypes() as $atomic_type) {
            if ($atomic_type instanceof TKeyedArray) {
                foreach ($atomic_type->properties as $property_name => $property) {
                    $completion_items[] = new CompletionItem(
                        (string) $property_name,
                        CompletionItemKind::PROPERTY,
                        (string) $property,
                        null,
                        null,
                        null,
                        "'$property_name'"
                    );
                }
            }
        }
        return $completion_items;
    }

    private static function getPositionFromOffset(int $offset, string $file_contents): Position
    {
        $file_contents = substr($file_contents, 0, $offset);

        $offsetLength = $offset - strlen($file_contents);

        //PHP 8.0: Argument #3 ($offset) must be contained in argument #1 ($haystack)
        if (($textlen = strlen($file_contents)) < $offsetLength) {
            $offsetLength = $textlen;
        }

        $before_newline_count = strrpos($file_contents, "\n", $offsetLength);

        return new Position(
            substr_count($file_contents, "\n"),
            $offset - (int)$before_newline_count - 1
        );
    }

    public function addTemporaryFileChanges(string $file_path, string $new_content): void
    {
        $this->file_provider->addTemporaryFileChanges($file_path, $new_content);
    }

    public function removeTemporaryFileChanges(string $file_path): void
    {
        $this->file_provider->removeTemporaryFileChanges($file_path);
    }

    /**
>>>>>>> f630a0dc
     * Checks if type is a subtype of other
     *
     * Given two types, checks if `$input_type` is a subtype of `$container_type`.
     * If you consider `Union` as a set of types, this will tell you
     * if `$input_type` is fully contained in `$container_type`,
     *
     * $input_type ⊆ $container_type
     *
     * Useful for emitting issues like InvalidArgument, where argument at the call site
     * should be a subset of the function parameter type.
     */
    public function isTypeContainedByType(
        Union $input_type,
        Union $container_type
    ): bool {
        return UnionTypeComparator::isContainedBy($this, $input_type, $container_type);
    }

    /**
     * Checks if type has any part that is a subtype of other
     *
     * Given two types, checks if *any part* of `$input_type` is a subtype of `$container_type`.
     * If you consider `Union` as a set of types, this will tell you if intersection
     * of `$input_type` with `$container_type` is not empty.
     *
     * $input_type ∩ $container_type ≠ ∅ , e.g. they are not disjoint.
     *
     * Useful for emitting issues like PossiblyInvalidArgument, where argument at the call
     * site should be a subtype of the function parameter type, but it's has some types that are
     * not a subtype of the required type.
     */
    public function canTypeBeContainedByType(
        Union $input_type,
        Union $container_type
    ): bool {
        return UnionTypeComparator::canBeContainedBy($this, $input_type, $container_type);
    }

    /**
     * Extracts key and value types from a traversable object (or iterable)
     *
     * Given an iterable type (*but not TArray*) returns a tuple of it's key/value types.
     * First element of the tuple holds key type, second has the value type.
     *
     * Example:
     * ```php
     * $codebase->getKeyValueParamsForTraversableObject(Type::parseString('iterable<int,string>'))
     * //  returns [Union(TInt), Union(TString)]
     * ```
     *
     * @return array{Union, Union}
     */
    public function getKeyValueParamsForTraversableObject(Atomic $type): array
    {
        $key_type = null;
        $value_type = null;

        ForeachAnalyzer::getKeyValueParamsForTraversableObject($type, $this, $key_type, $value_type);

        return [
            $key_type ?? Type::getMixed(),
            $value_type ?? Type::getMixed(),
        ];
    }

    /**
     * @param array<string, mixed> $phantom_classes
     * @psalm-suppress PossiblyUnusedMethod part of the public API
     */
    public function queueClassLikeForScanning(
        string $fq_classlike_name,
        bool $analyze_too = false,
        bool $store_failure = true,
        array $phantom_classes = []
    ): void {
        $this->scanner->queueClassLikeForScanning($fq_classlike_name, $analyze_too, $store_failure, $phantom_classes);
    }

    /**
     * @param array<string> $taints
     *
     * @psalm-suppress PossiblyUnusedMethod
     */
    public function addTaintSource(
        Union $expr_type,
        string $taint_id,
        array $taints = TaintKindGroup::ALL_INPUT,
        ?CodeLocation $code_location = null
    ): void {
        if (!$this->taint_flow_graph) {
            return;
        }

        $source = new TaintSource(
            $taint_id,
            $taint_id,
            $code_location,
            null,
            $taints
        );

        $this->taint_flow_graph->addSource($source);

        $expr_type->parent_nodes = [
            $source->id => $source,
        ];
    }

    /**
     * @param array<string> $taints
     *
     * @psalm-suppress PossiblyUnusedMethod
     */
    public function addTaintSink(
        string $taint_id,
        array $taints = TaintKindGroup::ALL_INPUT,
        ?CodeLocation $code_location = null
    ): void {
        if (!$this->taint_flow_graph) {
            return;
        }

        $sink = new TaintSink(
            $taint_id,
            $taint_id,
            $code_location,
            null,
            $taints
        );

        $this->taint_flow_graph->addSink($sink);
    }

        /**
     * @param array<string> $candidate_files
     *
     */
    public function reloadFiles(ProjectAnalyzer $project_analyzer, array $candidate_files, bool $force = false): void
    {
        $this->loadAnalyzer();

        if ($force) {
            FileReferenceProvider::clearCache();
        }

        $this->file_reference_provider->loadReferenceCache($force);

        FunctionLikeAnalyzer::clearCache();

        if ($force || !$this->statements_provider->parser_cache_provider) {
            $diff_files = $candidate_files;
        } else {
            $diff_files = [];

            $parser_cache_provider = $this->statements_provider->parser_cache_provider;

            foreach ($candidate_files as $candidate_file_path) {
                if ($parser_cache_provider->loadExistingFileContentsFromCache($candidate_file_path)
                    !== $this->file_provider->getContents($candidate_file_path)
                ) {
                    $diff_files[] = $candidate_file_path;
                }
            }
        }

        $referenced_files = $project_analyzer->getReferencedFilesFromDiff($diff_files, false);

        foreach ($diff_files as $diff_file_path) {
            $this->invalidateInformationForFile($diff_file_path);
        }

        foreach ($referenced_files as $referenced_file_path) {
            if (in_array($referenced_file_path, $diff_files, true)) {
                continue;
            }

            $file_storage = $this->file_storage_provider->get($referenced_file_path);

            foreach ($file_storage->classlikes_in_file as $fq_classlike_name) {
                $this->classlike_storage_provider->remove($fq_classlike_name);
                $this->classlikes->removeClassLike($fq_classlike_name);
            }

            $this->file_storage_provider->remove($referenced_file_path);
            $this->scanner->removeFile($referenced_file_path);
        }

        $referenced_files = array_combine($referenced_files, $referenced_files);

        $this->scanner->addFilesToDeepScan($referenced_files);
        $this->addFilesToAnalyze(array_combine($candidate_files, $candidate_files));

        $this->scanner->scanFiles($this->classlikes);

        $this->file_reference_provider->updateReferenceCache($this, $referenced_files);

        $this->populator->populateCodebase();
    }
}<|MERGE_RESOLUTION|>--- conflicted
+++ resolved
@@ -905,884 +905,6 @@
     }
 
     /**
-<<<<<<< HEAD
-=======
-     * @param string $file_path
-     * @param string $symbol
-     * @return array{ type: string, description?: string|null}|null
-     */
-    public function getSymbolInformation(string $file_path, string $symbol): ?array
-    {
-        if (is_numeric($symbol[0])) {
-            return ['type' => preg_replace('/^[^:]*:/', '', $symbol)];
-        }
-
-        try {
-            if (strpos($symbol, '::')) {
-                if (strpos($symbol, '()')) {
-                    $symbol = substr($symbol, 0, -2);
-
-                    /** @psalm-suppress ArgumentTypeCoercion */
-                    $method_id = new MethodIdentifier(...explode('::', $symbol));
-
-                    $declaring_method_id = $this->methods->getDeclaringMethodId($method_id);
-
-                    if (!$declaring_method_id) {
-                        return null;
-                    }
-
-                    $storage = $this->methods->getStorage($declaring_method_id);
-
-                    return [
-                        'type' => '<?php ' . $storage->getSignature(true),
-                        'description' => $storage->description,
-                    ];
-                }
-
-                [, $symbol_name] = explode('::', $symbol);
-
-                if (strpos($symbol, '$') !== false) {
-                    $storage = $this->properties->getStorage($symbol);
-
-                    return [
-                        'type' => '<?php ' . $storage->getInfo() . ' ' . $symbol_name,
-                        'description' => $storage->description,
-                    ];
-                }
-
-                [$fq_classlike_name, $const_name] = explode('::', $symbol);
-
-                $class_constants = $this->classlikes->getConstantsForClass(
-                    $fq_classlike_name,
-                    ReflectionProperty::IS_PRIVATE
-                );
-
-                if (!isset($class_constants[$const_name])) {
-                    return null;
-                }
-
-                return [
-                    'type' => '<?php ' . $const_name,
-                    'description' => $class_constants[$const_name]->description,
-                ];
-            }
-
-            if (strpos($symbol, '()')) {
-                $function_id = strtolower(substr($symbol, 0, -2));
-                $file_storage = $this->file_storage_provider->get($file_path);
-
-                if (isset($file_storage->functions[$function_id])) {
-                    $function_storage = $file_storage->functions[$function_id];
-
-                    return [
-                        'type' => '<?php ' . $function_storage->getSignature(true),
-                        'description' => $function_storage->description,
-                    ];
-                }
-
-                if (!$function_id) {
-                    return null;
-                }
-
-                $function = $this->functions->getStorage(null, $function_id);
-                return [
-                    'type' => '<?php ' . $function->getSignature(true),
-                    'description' => $function->description,
-                ];
-            }
-
-            if (strpos($symbol, '$') === 0) {
-                $type = VariableFetchAnalyzer::getGlobalType($symbol, $this->analysis_php_version_id);
-                if (!$type->isMixed()) {
-                    return ['type' => '<?php ' . $type];
-                }
-            }
-
-            try {
-                $storage = $this->classlike_storage_provider->get($symbol);
-                return [
-                    'type' => '<?php ' . ($storage->abstract ? 'abstract ' : '') . 'class ' . $storage->name,
-                    'description' => $storage->description,
-                ];
-            } catch (InvalidArgumentException $e) {
-            }
-
-            if (strpos($symbol, '\\')) {
-                $const_name_parts = explode('\\', $symbol);
-                $const_name = array_pop($const_name_parts);
-                $namespace_name = implode('\\', $const_name_parts);
-
-                $namespace_constants = NamespaceAnalyzer::getConstantsForNamespace(
-                    $namespace_name,
-                    ReflectionProperty::IS_PUBLIC
-                );
-                if (isset($namespace_constants[$const_name])) {
-                    $type = $namespace_constants[$const_name];
-                    return ['type' => '<?php const ' . $symbol . ' ' . $type];
-                }
-            } else {
-                $file_storage = $this->file_storage_provider->get($file_path);
-                if (isset($file_storage->constants[$symbol])) {
-                    return ['type' => '<?php const ' . $symbol . ' ' . $file_storage->constants[$symbol]];
-                }
-                $constant = ConstFetchAnalyzer::getGlobalConstType($this, $symbol, $symbol);
-
-                if ($constant) {
-                    return ['type' => '<?php const ' . $symbol . ' ' . $constant];
-                }
-            }
-            return null;
-        } catch (Exception $e) {
-            error_log($e->getMessage());
-
-            return null;
-        }
-    }
-
-    public function getSymbolLocation(string $file_path, string $symbol): ?CodeLocation
-    {
-        if (is_numeric($symbol[0])) {
-            $symbol = preg_replace('/:.*/', '', $symbol);
-            $symbol_parts = explode('-', $symbol);
-
-            $file_contents = $this->getFileContents($file_path);
-
-            return new Raw(
-                $file_contents,
-                $file_path,
-                $this->config->shortenFileName($file_path),
-                (int) $symbol_parts[0],
-                (int) $symbol_parts[1]
-            );
-        }
-
-        try {
-            if (strpos($symbol, '::')) {
-                if (strpos($symbol, '()')) {
-                    $symbol = substr($symbol, 0, -2);
-
-                    /** @psalm-suppress ArgumentTypeCoercion */
-                    $method_id = new MethodIdentifier(...explode('::', $symbol));
-
-                    $declaring_method_id = $this->methods->getDeclaringMethodId($method_id);
-
-                    if (!$declaring_method_id) {
-                        return null;
-                    }
-
-                    $storage = $this->methods->getStorage($declaring_method_id);
-
-                    return $storage->location;
-                }
-
-                if (strpos($symbol, '$') !== false) {
-                    $storage = $this->properties->getStorage($symbol);
-
-                    return $storage->location;
-                }
-
-                [$fq_classlike_name, $const_name] = explode('::', $symbol);
-
-                $class_constants = $this->classlikes->getConstantsForClass(
-                    $fq_classlike_name,
-                    ReflectionProperty::IS_PRIVATE
-                );
-
-                if (!isset($class_constants[$const_name])) {
-                    return null;
-                }
-
-                return $class_constants[$const_name]->location;
-            }
-
-            if (strpos($symbol, '()')) {
-                $file_storage = $this->file_storage_provider->get($file_path);
-
-                $function_id = strtolower(substr($symbol, 0, -2));
-
-                if (isset($file_storage->functions[$function_id])) {
-                    return $file_storage->functions[$function_id]->location;
-                }
-
-                if (!$function_id) {
-                    return null;
-                }
-
-                return $this->functions->getStorage(null, $function_id)->location;
-            }
-
-            return $this->classlike_storage_provider->get($symbol)->location;
-        } catch (UnexpectedValueException $e) {
-            error_log($e->getMessage());
-
-            return null;
-        } catch (InvalidArgumentException $e) {
-            return null;
-        }
-    }
-
-    /**
-     * @return array{0: string, 1: Range}|null
-     */
-    public function getReferenceAtPosition(string $file_path, Position $position): ?array
-    {
-        $is_open = $this->file_provider->isOpen($file_path);
-
-        if (!$is_open) {
-            throw new UnanalyzedFileException($file_path . ' is not open');
-        }
-
-        $file_contents = $this->getFileContents($file_path);
-
-        $offset = $position->toOffset($file_contents);
-
-        [$reference_map, $type_map] = $this->analyzer->getMapsForFile($file_path);
-
-        $reference = null;
-
-        if (!$reference_map && !$type_map) {
-            return null;
-        }
-
-        $reference_start_pos = null;
-        $reference_end_pos = null;
-
-        ksort($reference_map);
-
-        foreach ($reference_map as $start_pos => [$end_pos, $possible_reference]) {
-            if ($offset < $start_pos) {
-                break;
-            }
-
-            if ($offset > $end_pos) {
-                continue;
-            }
-            $reference_start_pos = $start_pos;
-            $reference_end_pos = $end_pos;
-            $reference = $possible_reference;
-        }
-
-        if ($reference === null || $reference_start_pos === null || $reference_end_pos === null) {
-            return null;
-        }
-
-        $range = new Range(
-            self::getPositionFromOffset($reference_start_pos, $file_contents),
-            self::getPositionFromOffset($reference_end_pos, $file_contents)
-        );
-
-        return [$reference, $range];
-    }
-
-    /**
-     * @return array{0: non-empty-string, 1: int, 2: Range}|null
-     */
-    public function getFunctionArgumentAtPosition(string $file_path, Position $position): ?array
-    {
-        $is_open = $this->file_provider->isOpen($file_path);
-
-        if (!$is_open) {
-            throw new UnanalyzedFileException($file_path . ' is not open');
-        }
-
-        $file_contents = $this->getFileContents($file_path);
-
-        $offset = $position->toOffset($file_contents);
-
-        [, , $argument_map] = $this->analyzer->getMapsForFile($file_path);
-
-        $reference = null;
-        $argument_number = null;
-
-        if (!$argument_map) {
-            return null;
-        }
-
-        $start_pos = null;
-        $end_pos = null;
-
-        ksort($argument_map);
-
-        foreach ($argument_map as $start_pos => [$end_pos, $possible_reference, $possible_argument_number]) {
-            if ($offset < $start_pos) {
-                break;
-            }
-
-            if ($offset > $end_pos) {
-                continue;
-            }
-
-            $reference = $possible_reference;
-            $argument_number = $possible_argument_number;
-        }
-
-        if ($reference === null || $start_pos === null || $end_pos === null || $argument_number === null) {
-            return null;
-        }
-
-        $range = new Range(
-            self::getPositionFromOffset($start_pos, $file_contents),
-            self::getPositionFromOffset($end_pos, $file_contents)
-        );
-
-        return [$reference, $argument_number, $range];
-    }
-
-    /**
-     * @param  non-empty-string $function_symbol
-     */
-    public function getSignatureInformation(
-        string $function_symbol,
-        string $file_path = null
-    ): ?SignatureInformation {
-        $signature_label = '';
-        $signature_documentation = null;
-        if (strpos($function_symbol, '::') !== false) {
-            /** @psalm-suppress ArgumentTypeCoercion */
-            $method_id = new MethodIdentifier(...explode('::', $function_symbol));
-
-            $declaring_method_id = $this->methods->getDeclaringMethodId($method_id);
-
-            if ($declaring_method_id === null) {
-                return null;
-            }
-
-            $method_storage = $this->methods->getStorage($declaring_method_id);
-            $params = $method_storage->params;
-            $signature_label = $method_storage->cased_name;
-            $signature_documentation = $method_storage->description;
-        } else {
-            try {
-                if ($file_path) {
-                    $function_storage = $this->functions->getStorage(
-                        null,
-                        strtolower($function_symbol),
-                        dirname($file_path),
-                        $file_path
-                    );
-                } else {
-                    $function_storage = $this->functions->getStorage(null, strtolower($function_symbol));
-                }
-                $params = $function_storage->params;
-                $signature_label = $function_storage->cased_name;
-                $signature_documentation = $function_storage->description;
-            } catch (Exception $exception) {
-                if (InternalCallMapHandler::inCallMap($function_symbol)) {
-                    $callables = InternalCallMapHandler::getCallablesFromCallMap($function_symbol);
-
-                    if (!$callables || !$callables[0]->params) {
-                        return null;
-                    }
-
-                    $params = $callables[0]->params;
-                } else {
-                    return null;
-                }
-            }
-        }
-
-        $signature_label .= '(';
-        $parameters = [];
-
-        foreach ($params as $i => $param) {
-            $parameter_label = ($param->type ?: 'mixed') . ' $' . $param->name;
-            $parameters[] = new ParameterInformation(
-                [
-                    strlen($signature_label),
-                    strlen($signature_label) + strlen($parameter_label),
-                ],
-                $param->description ?? null
-            );
-
-            $signature_label .= $parameter_label;
-
-            if ($i < (count($params) - 1)) {
-                $signature_label .= ', ';
-            }
-        }
-
-        $signature_label .= ')';
-
-        return new SignatureInformation(
-            $signature_label,
-            $parameters,
-            $signature_documentation
-        );
-    }
-
-    /**
-     * @return array{0: string, 1: '->'|'::'|'['|'symbol', 2: int}|null
-     */
-    public function getCompletionDataAtPosition(string $file_path, Position $position): ?array
-    {
-        $is_open = $this->file_provider->isOpen($file_path);
-
-        if (!$is_open) {
-            throw new UnanalyzedFileException($file_path . ' is not open');
-        }
-
-        $file_contents = $this->getFileContents($file_path);
-
-        $offset = $position->toOffset($file_contents);
-
-        [$reference_map, $type_map] = $this->analyzer->getMapsForFile($file_path);
-
-        if (!$reference_map && !$type_map) {
-            return null;
-        }
-
-        krsort($type_map);
-
-        foreach ($type_map as $start_pos => [$end_pos_excluding_whitespace, $possible_type]) {
-            if ($offset < $start_pos) {
-                continue;
-            }
-
-            $num_whitespace_bytes = preg_match('/\G\s+/', $file_contents, $matches, 0, $end_pos_excluding_whitespace)
-                ? strlen($matches[0])
-                : 0;
-            $end_pos = $end_pos_excluding_whitespace + $num_whitespace_bytes;
-
-            if ($offset - $end_pos === 1) {
-                $candidate_gap = substr($file_contents, $end_pos, 1);
-
-                if ($candidate_gap === '[') {
-                    $gap = $candidate_gap;
-                    $recent_type = $possible_type;
-
-                    if ($recent_type === 'mixed') {
-                        return null;
-                    }
-
-                    return [$recent_type, $gap, $offset];
-                }
-            }
-
-            if ($offset - $end_pos === 2 || $offset - $end_pos === 3) {
-                $candidate_gap = substr($file_contents, $end_pos, 2);
-
-                if ($candidate_gap === '->' || $candidate_gap === '::') {
-                    $gap = $candidate_gap;
-                    $recent_type = $possible_type;
-
-                    if ($recent_type === 'mixed') {
-                        return null;
-                    }
-
-                    return [$recent_type, $gap, $offset];
-                }
-            }
-        }
-
-        foreach ($reference_map as $start_pos => [$end_pos, $possible_reference]) {
-            if ($offset < $start_pos) {
-                continue;
-            }
-            // If the reference precedes a "::" then treat it as a class reference.
-            if ($offset - $end_pos === 2 && substr($file_contents, $end_pos, 2) === '::') {
-                return [$possible_reference, '::', $offset];
-            }
-
-            // Only continue for references that are partial / don't exist.
-            if ($possible_reference[0] !== '*') {
-                continue;
-            }
-
-            if ($offset - $end_pos === 0) {
-                $recent_type = $possible_reference;
-
-                return [$recent_type, 'symbol', $offset];
-            }
-        }
-
-        return null;
-    }
-
-    public function getTypeContextAtPosition(string $file_path, Position $position): ?Union
-    {
-        $file_contents = $this->getFileContents($file_path);
-        $offset = $position->toOffset($file_contents);
-
-        [$reference_map, $type_map, $argument_map] = $this->analyzer->getMapsForFile($file_path);
-        if (!$reference_map && !$type_map && !$argument_map) {
-            return null;
-        }
-        foreach ($argument_map as $start_pos => [$end_pos, $function, $argument_num]) {
-            if ($offset < $start_pos || $offset > $end_pos) {
-                continue;
-            }
-            // First parameter to a function-like
-            $function_storage = $this->getFunctionStorageForSymbol($file_path, $function . '()');
-            if (!$function_storage || !$function_storage->params || !isset($function_storage->params[$argument_num])) {
-                return null;
-            }
-
-            return $function_storage->params[$argument_num]->type;
-        }
-
-        return null;
-    }
-
-    /**
-     * @return list<CompletionItem>
-     */
-    public function getCompletionItemsForClassishThing(string $type_string, string $gap): array
-    {
-        $completion_items = [];
-
-        $type = Type::parseString($type_string);
-
-        foreach ($type->getAtomicTypes() as $atomic_type) {
-            if ($atomic_type instanceof TNamedObject) {
-                try {
-                    $class_storage = $this->classlike_storage_provider->get($atomic_type->value);
-
-                    foreach ($class_storage->appearing_method_ids as $declaring_method_id) {
-                        $method_storage = $this->methods->getStorage($declaring_method_id);
-
-                        if ($method_storage->is_static || $gap === '->') {
-                            $completion_item = new CompletionItem(
-                                $method_storage->cased_name,
-                                CompletionItemKind::METHOD,
-                                (string)$method_storage,
-                                $method_storage->description,
-                                (string)$method_storage->visibility,
-                                $method_storage->cased_name,
-                                $method_storage->cased_name . (count($method_storage->params) !== 0 ? '($0)' : '()'),
-                                null,
-                                null,
-                                new Command('Trigger parameter hints', 'editor.action.triggerParameterHints'),
-                                null,
-                                2
-                            );
-
-                            $completion_item->insertTextFormat = InsertTextFormat::SNIPPET;
-
-                            $completion_items[] = $completion_item;
-                        }
-                    }
-
-                    foreach ($class_storage->declaring_property_ids as $property_name => $declaring_class) {
-                        $property_storage = $this->properties->getStorage(
-                            $declaring_class . '::$' . $property_name
-                        );
-
-                        if ($property_storage->is_static || $gap === '->') {
-                            $completion_items[] = new CompletionItem(
-                                '$' . $property_name,
-                                CompletionItemKind::PROPERTY,
-                                $property_storage->getInfo(),
-                                $property_storage->description,
-                                (string)$property_storage->visibility,
-                                $property_name,
-                                ($gap === '::' ? '$' : '') . $property_name
-                            );
-                        }
-                    }
-
-                    foreach ($class_storage->constants as $const_name => $const) {
-                        $completion_items[] = new CompletionItem(
-                            $const_name,
-                            CompletionItemKind::VARIABLE,
-                            'const ' . $const_name,
-                            $const->description,
-                            null,
-                            $const_name,
-                            $const_name
-                        );
-                    }
-                } catch (Exception $e) {
-                    error_log($e->getMessage());
-                    continue;
-                }
-            }
-        }
-
-        return $completion_items;
-    }
-
-    /**
-     * @return list<CompletionItem>
-     */
-    public function getCompletionItemsForPartialSymbol(
-        string $type_string,
-        int $offset,
-        string $file_path
-    ): array {
-        $fq_suggestion = false;
-
-        if (($type_string[1] ?? '') === '\\') {
-            $fq_suggestion = true;
-        }
-
-        $matching_classlike_names = $this->classlikes->getMatchingClassLikeNames($type_string);
-
-        $completion_items = [];
-
-        $file_storage = $this->file_storage_provider->get($file_path);
-
-        $aliases = null;
-
-        foreach ($file_storage->classlikes_in_file as $fq_class_name => $_) {
-            try {
-                $class_storage = $this->classlike_storage_provider->get($fq_class_name);
-            } catch (Exception $e) {
-                continue;
-            }
-
-            if (!$class_storage->stmt_location) {
-                continue;
-            }
-
-            if ($offset > $class_storage->stmt_location->raw_file_start
-                && $offset < $class_storage->stmt_location->raw_file_end
-            ) {
-                $aliases = $class_storage->aliases;
-                break;
-            }
-        }
-
-        if (!$aliases) {
-            foreach ($file_storage->namespace_aliases as $namespace_start => $namespace_aliases) {
-                if ($namespace_start < $offset) {
-                    $aliases = $namespace_aliases;
-                    break;
-                }
-            }
-
-            if (!$aliases) {
-                $aliases = $file_storage->aliases;
-            }
-        }
-
-        foreach ($matching_classlike_names as $fq_class_name) {
-            $extra_edits = [];
-
-            $insertion_text = Type::getStringFromFQCLN(
-                $fq_class_name,
-                $aliases && $aliases->namespace ? $aliases->namespace : null,
-                $aliases->uses_flipped ?? [],
-                null
-            );
-
-            if ($aliases
-                && !$fq_suggestion
-                && $aliases->namespace
-                && $insertion_text === '\\' . $fq_class_name
-                && $aliases->namespace_first_stmt_start
-            ) {
-                $file_contents = $this->getFileContents($file_path);
-
-                $class_name = preg_replace('/^.*\\\/', '', $fq_class_name, 1);
-
-                if ($aliases->uses_end) {
-                    $position = self::getPositionFromOffset($aliases->uses_end, $file_contents);
-                    $extra_edits[] = new TextEdit(
-                        new Range(
-                            $position,
-                            $position
-                        ),
-                        "\n" . 'use ' . $fq_class_name . ';'
-                    );
-                } else {
-                    $position = self::getPositionFromOffset($aliases->namespace_first_stmt_start, $file_contents);
-                    $extra_edits[] = new TextEdit(
-                        new Range(
-                            $position,
-                            $position
-                        ),
-                        'use ' . $fq_class_name . ';' . "\n" . "\n"
-                    );
-                }
-
-                $insertion_text = $class_name;
-            }
-
-            try {
-                $class_storage = $this->classlike_storage_provider->get($fq_class_name);
-                $description = $class_storage->description;
-            } catch (Exception $e) {
-                $description = null;
-            }
-
-            $completion_items[] = new CompletionItem(
-                $fq_class_name,
-                CompletionItemKind::CLASS_,
-                null,
-                $description,
-                null,
-                $fq_class_name,
-                $insertion_text,
-                null,
-                $extra_edits
-            );
-        }
-
-        $functions = $this->functions->getMatchingFunctionNames($type_string, $offset, $file_path, $this);
-
-        $namespace_map = [];
-        if ($aliases) {
-            $namespace_map += $aliases->uses_flipped;
-            if ($aliases->namespace) {
-                $namespace_map[$aliases->namespace] = '';
-            }
-        }
-
-        // Sort the map by longest first, so we replace most specific
-        // used namespaces first.
-        ksort($namespace_map);
-        $namespace_map = array_reverse($namespace_map);
-
-        foreach ($functions as $function_lowercase => $function) {
-            // Transform FQFN relative to all uses namespaces
-            $function_name = $function->cased_name;
-            if (!$function_name) {
-                continue;
-            }
-            $in_namespace_map = false;
-            foreach ($namespace_map as $namespace_name => $namespace_alias) {
-                if (strpos($function_lowercase, $namespace_name . '\\') === 0) {
-                    $function_name = $namespace_alias . '\\' . substr($function_name, strlen($namespace_name) + 1);
-                    $in_namespace_map = true;
-                }
-            }
-            // If the function is not use'd, and it's not a global function
-            // prepend it with a backslash.
-            if (!$in_namespace_map && strpos($function_name, '\\') !== false) {
-                $function_name = '\\' . $function_name;
-            }
-            $completion_items[] = new CompletionItem(
-                $function_name,
-                CompletionItemKind::FUNCTION,
-                $function->getSignature(false),
-                $function->description,
-                null,
-                $function_name,
-                $function_name . (count($function->params) !== 0 ? '($0)' : '()'),
-                null,
-                null,
-                new Command('Trigger parameter hints', 'editor.action.triggerParameterHints'),
-                null,
-                2
-            );
-        }
-
-        return $completion_items;
-    }
-
-    /**
-     * @return list<CompletionItem>
-     */
-    public function getCompletionItemsForType(Union $type): array
-    {
-        $completion_items = [];
-        foreach ($type->getAtomicTypes() as $atomic_type) {
-            if ($atomic_type instanceof TBool) {
-                $bools = (string) $atomic_type === 'bool' ? ['true', 'false'] : [(string) $atomic_type];
-                foreach ($bools as $property_name) {
-                    $completion_items[] = new CompletionItem(
-                        $property_name,
-                        CompletionItemKind::VALUE,
-                        'bool',
-                        null,
-                        null,
-                        null,
-                        $property_name
-                    );
-                }
-            } elseif ($atomic_type instanceof TLiteralString) {
-                $completion_items[] = new CompletionItem(
-                    $atomic_type->value,
-                    CompletionItemKind::VALUE,
-                    $atomic_type->getId(),
-                    null,
-                    null,
-                    null,
-                    "'$atomic_type->value'"
-                );
-            } elseif ($atomic_type instanceof TLiteralInt) {
-                $completion_items[] = new CompletionItem(
-                    (string) $atomic_type->value,
-                    CompletionItemKind::VALUE,
-                    $atomic_type->getId(),
-                    null,
-                    null,
-                    null,
-                    (string) $atomic_type->value
-                );
-            } elseif ($atomic_type instanceof TClassConstant) {
-                $const = $atomic_type->fq_classlike_name . '::' . $atomic_type->const_name;
-                $completion_items[] = new CompletionItem(
-                    $const,
-                    CompletionItemKind::VALUE,
-                    $atomic_type->getId(),
-                    null,
-                    null,
-                    null,
-                    $const
-                );
-            }
-        }
-        return $completion_items;
-    }
-
-    /**
-     * @return list<CompletionItem>
-     */
-    public function getCompletionItemsForArrayKeys(
-        string $type_string
-    ): array {
-        $completion_items = [];
-        $type = Type::parseString($type_string);
-        foreach ($type->getAtomicTypes() as $atomic_type) {
-            if ($atomic_type instanceof TKeyedArray) {
-                foreach ($atomic_type->properties as $property_name => $property) {
-                    $completion_items[] = new CompletionItem(
-                        (string) $property_name,
-                        CompletionItemKind::PROPERTY,
-                        (string) $property,
-                        null,
-                        null,
-                        null,
-                        "'$property_name'"
-                    );
-                }
-            }
-        }
-        return $completion_items;
-    }
-
-    private static function getPositionFromOffset(int $offset, string $file_contents): Position
-    {
-        $file_contents = substr($file_contents, 0, $offset);
-
-        $offsetLength = $offset - strlen($file_contents);
-
-        //PHP 8.0: Argument #3 ($offset) must be contained in argument #1 ($haystack)
-        if (($textlen = strlen($file_contents)) < $offsetLength) {
-            $offsetLength = $textlen;
-        }
-
-        $before_newline_count = strrpos($file_contents, "\n", $offsetLength);
-
-        return new Position(
-            substr_count($file_contents, "\n"),
-            $offset - (int)$before_newline_count - 1
-        );
-    }
-
-    public function addTemporaryFileChanges(string $file_path, string $new_content): void
-    {
-        $this->file_provider->addTemporaryFileChanges($file_path, $new_content);
-    }
-
-    public function removeTemporaryFileChanges(string $file_path): void
-    {
-        $this->file_provider->removeTemporaryFileChanges($file_path);
-    }
-
-    /**
->>>>>>> f630a0dc
      * Checks if type is a subtype of other
      *
      * Given two types, checks if `$input_type` is a subtype of `$container_type`.
