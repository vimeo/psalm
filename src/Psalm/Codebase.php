<?php

declare(strict_types=1);

namespace Psalm;

use AssertionError;
use Exception;
use InvalidArgumentException;
use LanguageServerProtocol\Command;
use LanguageServerProtocol\CompletionItem;
use LanguageServerProtocol\CompletionItemKind;
use LanguageServerProtocol\InsertTextFormat;
use LanguageServerProtocol\ParameterInformation;
use LanguageServerProtocol\Position;
use LanguageServerProtocol\Range;
use LanguageServerProtocol\SignatureInformation;
use LanguageServerProtocol\TextEdit;
use PhpParser;
use PhpParser\Node\Arg;
use Psalm\CodeLocation\Raw;
use Psalm\Exception\UnanalyzedFileException;
use Psalm\Exception\UnpopulatedClasslikeException;
use Psalm\Internal\Analyzer\ClassLikeAnalyzer;
use Psalm\Internal\Analyzer\FunctionLikeAnalyzer;
use Psalm\Internal\Analyzer\NamespaceAnalyzer;
use Psalm\Internal\Analyzer\ProjectAnalyzer;
use Psalm\Internal\Analyzer\Statements\Block\ForeachAnalyzer;
use Psalm\Internal\Analyzer\Statements\Expression\Fetch\ConstFetchAnalyzer;
use Psalm\Internal\Analyzer\Statements\Expression\Fetch\VariableFetchAnalyzer;
use Psalm\Internal\Analyzer\StatementsAnalyzer;
use Psalm\Internal\Codebase\Analyzer;
use Psalm\Internal\Codebase\ClassLikes;
use Psalm\Internal\Codebase\Functions;
use Psalm\Internal\Codebase\InternalCallMapHandler;
use Psalm\Internal\Codebase\Methods;
use Psalm\Internal\Codebase\Populator;
use Psalm\Internal\Codebase\Properties;
use Psalm\Internal\Codebase\Reflection;
use Psalm\Internal\Codebase\Scanner;
use Psalm\Internal\Codebase\TaintFlowGraph;
use Psalm\Internal\DataFlow\DataFlowNode;
use Psalm\Internal\LanguageServer\PHPMarkdownContent;
use Psalm\Internal\LanguageServer\Reference;
use Psalm\Internal\MethodIdentifier;
use Psalm\Internal\Provider\ClassLikeStorageProvider;
use Psalm\Internal\Provider\FileProvider;
use Psalm\Internal\Provider\FileReferenceProvider;
use Psalm\Internal\Provider\FileStorageProvider;
use Psalm\Internal\Provider\Providers;
use Psalm\Internal\Provider\StatementsProvider;
use Psalm\Internal\Type\Comparator\UnionTypeComparator;
use Psalm\Issue\InvalidDocblock;
use Psalm\Progress\Progress;
use Psalm\Progress\VoidProgress;
use Psalm\Storage\ClassLikeStorage;
use Psalm\Storage\FileStorage;
use Psalm\Storage\FunctionLikeParameter;
use Psalm\Storage\FunctionLikeStorage;
use Psalm\Storage\FunctionStorage;
use Psalm\Storage\MethodStorage;
use Psalm\Type\Atomic;
use Psalm\Type\Atomic\TBool;
use Psalm\Type\Atomic\TClassConstant;
use Psalm\Type\Atomic\TKeyedArray;
use Psalm\Type\Atomic\TLiteralInt;
use Psalm\Type\Atomic\TLiteralString;
use Psalm\Type\Atomic\TNamedObject;
use Psalm\Type\TaintKind;
use Psalm\Type\Union;
use ReflectionProperty;
use ReflectionType;
use RuntimeException;
use UnexpectedValueException;

use function array_combine;
use function array_key_exists;
use function array_pop;
use function array_reverse;
use function array_values;
use function count;
use function dirname;
use function error_log;
use function explode;
use function implode;
use function in_array;
use function intdiv;
use function is_numeric;
use function is_string;
use function krsort;
use function ksort;
use function preg_match;
use function preg_replace;
use function str_contains;
use function str_replace;
use function str_starts_with;
use function strlen;
use function strpos;
use function strrpos;
use function strtolower;
use function substr;
use function substr_count;

use const PHP_INT_SIZE;
use const PHP_VERSION_ID;

/**
 * @api
 */
final class Codebase
{
    /**
     * A map of fully-qualified use declarations to the files
     * that reference them (keyed by filename)
     *
     * @var array<lowercase-string, array<int, CodeLocation>>
     */
    public array $use_referencing_locations = [];

    public FileStorageProvider $file_storage_provider;

    public ClassLikeStorageProvider $classlike_storage_provider;

    public bool $collect_references = false;

    public bool $collect_locations = false;

    /**
     * @var null|'always'|'auto'
     */
    public ?string $find_unused_code = null;

    public FileProvider $file_provider;

    public FileReferenceProvider $file_reference_provider;

    public StatementsProvider $statements_provider;

    public readonly Progress $progress;

    /**
     * @var array<string, Union>
     */
    private static array $stubbed_constants = [];

    /**
     * Whether to register autoloaded information
     */
    public bool $register_autoload_files = false;

    /**
     * Whether to log functions just at the file level or globally (for stubs)
     */
    public bool $register_stub_files = false;

    public bool $all_functions_global = false;

    public bool $all_constants_global = false;

    public bool $find_unused_variables = false;

    public Scanner $scanner;

    public Analyzer $analyzer;

    public Functions $functions;

    public ClassLikes $classlikes;

    public Methods $methods;

    public Properties $properties;

    public Populator $populator;

    public ?TaintFlowGraph $taint_flow_graph = null;

    public bool $server_mode = false;

    public bool $store_node_types = false;

    /**
     * Whether or not to infer types from usage. Computationally expensive, so turned off by default
     */
    public bool $infer_types_from_usage = false;

    public bool $alter_code = false;

    public bool $diff_methods = false;

    /** whether or not we only checked a part of the codebase */
    public bool $diff_run = false;

    public bool $language_server = false;

    /**
     * @var array<lowercase-string, string>
     */
    public array $methods_to_move = [];

    /**
     * @var array<lowercase-string, string>
     */
    public array $methods_to_rename = [];

    /**
     * @var array<string, string>
     */
    public array $properties_to_move = [];

    /**
     * @var array<string, string>
     */
    public array $properties_to_rename = [];

    /**
     * @var array<string, string>
     */
    public array $class_constants_to_move = [];

    /**
     * @var array<string, string>
     */
    public array $class_constants_to_rename = [];

    /**
     * @var array<lowercase-string, string>
     */
    public array $classes_to_move = [];

    /**
     * @var array<lowercase-string, string>
     */
    public array $call_transforms = [];

    /**
     * @var array<string, string>
     */
    public array $property_transforms = [];

    /**
     * @var array<string, string>
     */
    public array $class_constant_transforms = [];

    /**
     * @var array<lowercase-string, string>
     */
    public array $class_transforms = [];

    public bool $allow_backwards_incompatible_changes = true;

    public int $analysis_php_version_id = PHP_VERSION_ID;

    /** @var 'cli'|'config'|'composer'|'tests'|'runtime' */
    public string $php_version_source = 'runtime';

    public bool $track_unused_suppressions = false;

    public bool $literal_array_key_check = false;

    /** @internal */
    public int $taint_count = TaintKind::BUILTIN_TAINT_COUNT;

    /**
     * @var array<string, int>
     */
    private array $taint_map = TaintKind::TAINT_NAMES;

    /**
     * @internal
     * @var array<int, string>
     */
    public array $custom_taints = [];

    /** @internal */
    public function __construct(
        public Config $config,
        Providers $providers,
        ?Progress $progress = null,
    ) {
        if ($progress === null) {
            $progress = new VoidProgress();
        }
        $this->file_storage_provider = $providers->file_storage_provider;
        $this->classlike_storage_provider = $providers->classlike_storage_provider;
        $this->progress = $progress;
        $this->file_provider = $providers->file_provider;
        $this->file_reference_provider = $providers->file_reference_provider;
        $this->statements_provider = $providers->statements_provider;

        self::$stubbed_constants = [];

        $reflection = new Reflection($providers->classlike_storage_provider, $this);

        $this->scanner = new Scanner(
            $this,
            $config,
            $providers->file_storage_provider,
            $providers->file_provider,
            $reflection,
            $providers->file_reference_provider,
            $progress,
        );

        $this->loadAnalyzer();

        $this->functions = new Functions($providers->file_storage_provider, $reflection);

        $this->classlikes = new ClassLikes(
            $this->config,
            $providers->classlike_storage_provider,
            $providers->file_reference_provider,
            $this->scanner,
        );

        $this->properties = new Properties(
            $providers->classlike_storage_provider,
            $providers->file_reference_provider,
            $this->classlikes,
        );

        $this->methods = new Methods(
            $providers->classlike_storage_provider,
            $providers->file_reference_provider,
            $this->classlikes,
        );

        $this->populator = new Populator(
            $providers->classlike_storage_provider,
            $providers->file_storage_provider,
            $this->classlikes,
            $providers->file_reference_provider,
            $progress,
        );

        $this->loadAnalyzer();
    }

    /**
     * Used to register a taint, or to fetch the ID of an already registered taint by its alias.
     *
     * Returns null and emits an issue if a code location is passed and there are no more taint slots.
     *
     * @throws RuntimeException if no code location is passed and there are no more taint slots.
     * @return ($location is null ? int : int|null)
     */
    public function getOrRegisterTaint(string $taint_type, ?CodeLocation $location = null): ?int
    {
        if (isset($this->taint_map[$taint_type])) {
            return $this->taint_map[$taint_type];
        }
        if ($this->taint_count+1 === (PHP_INT_SIZE * 8)) {
            $taints = implode(',', $this->custom_taints);
            $err = "No more taint slots left (using $taints), ";
            if (PHP_INT_SIZE === 8) {
                $err .= "please use fewer custom taints and use some of the built-in taints!";
            } else {
                $err .= "please switch to a 64-bit build of PHP to get 32 more taint slots,".
                    " or use fewer custom taints and use some of the built-in taints!";
            }
            if ($location !== null) {
                IssueBuffer::maybeAdd(new InvalidDocblock($err, $location));
                return null;
            }
            throw new RuntimeException($err);
        }
<<<<<<< HEAD
=======
        if ($taint_type[0] === '(') {
            $err = "Conditional taints cannot be used in this context";
            if ($location !== null) {
                IssueBuffer::maybeAdd(new InvalidDocblock($err, $location));
                return null;
            }
            throw new RuntimeException($err);
        }
>>>>>>> f69d1a8d
        $id = 1 << ($this->taint_count++);
        $this->custom_taints[$id] = $taint_type;
        $this->taint_map[$taint_type] = $id;
        return $id;
    }

    /**
     * Register an alias taint name based on one or more pre-existing taints.
     *
     * @throws AssertionError if the passed taint is already registered or if the alias uses some unregistered taints.
     */
    public function registerTaintAlias(string $taint_type, int $alias): int
    {
        if (isset($this->taint_map[$taint_type])) {
            throw new AssertionError("A taint called $taint_type is already registered!");
        }

        if ($this->taint_count+1 !== (PHP_INT_SIZE * 8)) {
            $mask = (1 << $this->taint_count) - 1;
            if ($alias & ~$mask) {
                throw new AssertionError("The passed alias $alias uses some not yet registered taint slots!");
            }
        }

        $this->taint_map[$taint_type] = $alias;

        return $alias;
    }

    private function loadAnalyzer(): void
    {
        $this->analyzer = new Analyzer(
            $this->config,
            $this->file_provider,
            $this->file_storage_provider,
            $this->progress,
        );
    }

    /**
     * @param array<string> $candidate_files
     */
    public function reloadFiles(ProjectAnalyzer $project_analyzer, array $candidate_files, bool $force = false): void
    {
        $this->loadAnalyzer();

        if ($force) {
            FileReferenceProvider::clearCache();
        }

        $this->file_reference_provider->loadReferenceCache(false);

        FunctionLikeAnalyzer::clearCache();

        if ($force || !$this->statements_provider->parser_cache_provider) {
            $diff_files = $candidate_files;
        } else {
            $diff_files = [];

            $parser_cache_provider = $this->statements_provider->parser_cache_provider;

            foreach ($candidate_files as $candidate_file_path) {
                $hash = $parser_cache_provider->getHash($candidate_file_path);
                if ($hash !== null &&
                    $hash !== $this->file_provider->getContents($candidate_file_path)
                ) {
                    $diff_files[] = $candidate_file_path;
                }
            }
        }

        $referenced_files = $project_analyzer->getReferencedFilesFromDiff($diff_files, false);

        foreach ($diff_files as $diff_file_path) {
            $this->invalidateInformationForFile($diff_file_path);
        }

        foreach ($referenced_files as $referenced_file_path) {
            if (in_array($referenced_file_path, $diff_files, true)) {
                continue;
            }

            $file_storage = $this->file_storage_provider->get($referenced_file_path);

            foreach ($file_storage->classlikes_in_file as $fq_classlike_name) {
                $this->classlike_storage_provider->remove($fq_classlike_name);
                $this->classlikes->removeClassLike($fq_classlike_name);
            }

            $this->file_storage_provider->remove($referenced_file_path);
            $this->scanner->removeFile($referenced_file_path);
        }

        $referenced_files = array_combine($referenced_files, $referenced_files);

        $this->scanner->addFilesToDeepScan($referenced_files);
        $this->addFilesToAnalyze(array_combine($candidate_files, $candidate_files));

        $this->scanner->scanFiles($this->classlikes);

        $this->file_reference_provider->updateReferenceCache($this, $referenced_files);

        $this->populator->populateCodebase();
    }

    public function enterServerMode(): void
    {
        $this->server_mode = true;
        $this->store_node_types = true;
    }

    public function collectLocations(): void
    {
        $this->collect_locations = true;
        $this->classlikes->collect_locations = true;
        $this->methods->collect_locations = true;
        $this->properties->collect_locations = true;
    }

    /**
     * @param 'always'|'auto' $find_unused_code
     */
    public function reportUnusedCode(string $find_unused_code = 'auto'): void
    {
        $this->collect_references = true;
        $this->classlikes->collect_references = true;
        $this->find_unused_code = $find_unused_code;
        $this->find_unused_variables = true;
    }

    public function reportUnusedVariables(): void
    {
        $this->collect_references = true;
        $this->find_unused_variables = true;
    }

    /**
     * @param array<string, string> $files_to_analyze
     */
    public function addFilesToAnalyze(array $files_to_analyze): void
    {
        $this->scanner->addFilesToDeepScan($files_to_analyze);
        $this->analyzer->addFilesToAnalyze($files_to_analyze);
    }

    /**
     * Scans all files their related files
     */
    public function scanFiles(int $threads = 1): void
    {
        $has_changes = $this->scanner->scanFiles($this->classlikes, $threads);

        if ($has_changes) {
            $this->populator->populateCodebase();
        }
    }

    public function getFileContents(string $file_path): string
    {
        return $this->file_provider->getContents($file_path);
    }

    /**
     * @return list<PhpParser\Node\Stmt>
     */
    public function getStatementsForFile(string $file_path, ?Progress $progress = null): array
    {
        return $this->statements_provider->getStatementsForFile(
            $file_path,
            $this->analysis_php_version_id,
            $this->diff_methods
                || $this->diff_run
                || $this->language_server
                || $this->file_reference_provider->cache?->persistent,
            $progress ?? $this->progress,
        );
    }

    public function createClassLikeStorage(string $fq_classlike_name): ClassLikeStorage
    {
        return $this->classlike_storage_provider->create($fq_classlike_name);
    }

    public function cacheClassLikeStorage(ClassLikeStorage $classlike_storage, string $file_path): void
    {
        if (!$this->classlike_storage_provider->cache) {
            return;
        }

        $file_contents = $this->file_provider->getContents($file_path);
        $this->classlike_storage_provider->cache->writeToCache($classlike_storage, $file_path, $file_contents);
    }

    public function exhumeClassLikeStorage(string $fq_classlike_name, string $file_path): void
    {
        $file_contents = $this->file_provider->getContents($file_path);
        $storage = $this->classlike_storage_provider->exhume(
            $fq_classlike_name,
            $file_path,
            $file_contents,
        );

        if ($storage->is_trait) {
            $this->classlikes->addFullyQualifiedTraitName($storage->name, $file_path);
        } elseif ($storage->is_interface) {
            $this->classlikes->addFullyQualifiedInterfaceName($storage->name, $file_path);
        } elseif ($storage->is_enum) {
            $this->classlikes->addFullyQualifiedEnumName($storage->name, $file_path);
        } else {
            $this->classlikes->addFullyQualifiedClassName($storage->name, $file_path);
        }
    }

    public static function getPsalmTypeFromReflection(?ReflectionType $type): Union
    {
        return Reflection::getPsalmTypeFromReflectionType($type);
    }

    public function createFileStorageForPath(string $file_path): FileStorage
    {
        return $this->file_storage_provider->create($file_path);
    }

    /**
     * @return array<int, CodeLocation>
     */
    public function findReferencesToSymbol(string $symbol): array
    {
        if (!$this->collect_locations) {
            throw new UnexpectedValueException('Should not be checking references');
        }

        if (str_contains($symbol, '::$')) {
            return $this->findReferencesToProperty($symbol);
        }

        if (str_contains($symbol, '::')) {
            return $this->findReferencesToMethod($symbol);
        }

        return $this->findReferencesToClassLike($symbol);
    }

    /**
     * @return array<int, CodeLocation>
     */
    public function findReferencesToMethod(string $method_id): array
    {
        return $this->file_reference_provider->getClassMethodLocations(strtolower($method_id));
    }

    /**
     * @return array<int, CodeLocation>
     */
    public function findReferencesToProperty(string $property_id): array
    {
        /** @psalm-suppress PossiblyUndefinedIntArrayOffset */
        [$fq_class_name, $property_name] = explode('::', $property_id);

        return $this->file_reference_provider->getClassPropertyLocations(
            strtolower($fq_class_name) . '::' . $property_name,
        );
    }

    /**
     * @return CodeLocation[]
     * @psalm-return array<int, CodeLocation>
     */
    public function findReferencesToClassLike(string $fq_class_name): array
    {
        $fq_class_name_lc = strtolower($fq_class_name);
        $locations = $this->file_reference_provider->getClassLocations($fq_class_name_lc);

        if (isset($this->use_referencing_locations[$fq_class_name_lc])) {
            $locations = [...$locations, ...$this->use_referencing_locations[$fq_class_name_lc]];
        }

        return $locations;
    }

    public function getClosureStorage(string $file_path, string $closure_id): FunctionStorage
    {
        $file_storage = $this->file_storage_provider->get($file_path);

        // closures can be returned here
        if (isset($file_storage->functions[$closure_id])) {
            return $file_storage->functions[$closure_id];
        }

        throw new UnexpectedValueException(
            'Expecting ' . $closure_id . ' to have storage in ' . $file_path,
        );
    }

    public function addGlobalConstantType(string $const_id, Union $type): void
    {
        self::$stubbed_constants[$const_id] = $type;
    }

    public function getStubbedConstantType(string $const_id): ?Union
    {
        return self::$stubbed_constants[$const_id] ?? null;
    }

    /**
     * @param array<string, Union> $stubs
     */
    public function addGlobalConstantTypes(array $stubs): void
    {
        self::$stubbed_constants += $stubs;
    }

    /**
     * @return array<string, Union>
     */
    public function getAllStubbedConstants(): array
    {
        return self::$stubbed_constants;
    }

    public function fileExists(string $file_path): bool
    {
        return $this->file_provider->fileExists($file_path);
    }

    /**
     * Check whether a class/interface exists
     */
    public function classOrInterfaceExists(
        string $fq_class_name,
        ?CodeLocation $code_location = null,
        ?string $calling_fq_class_name = null,
        ?string $calling_method_id = null,
    ): bool {
        return $this->classlikes->classOrInterfaceExists(
            $fq_class_name,
            $code_location,
            $calling_fq_class_name,
            $calling_method_id,
        );
    }

    /**
     * Check whether a class/interface exists
     *
     * @psalm-assert-if-true class-string|interface-string|enum-string $fq_class_name
     */
    public function classOrInterfaceOrEnumExists(
        string $fq_class_name,
        ?CodeLocation $code_location = null,
        ?string $calling_fq_class_name = null,
        ?string $calling_method_id = null,
    ): bool {
        return $this->classlikes->classOrInterfaceOrEnumExists(
            $fq_class_name,
            $code_location,
            $calling_fq_class_name,
            $calling_method_id,
        );
    }

    /** @psalm-mutation-free */
    public function classExtendsOrImplements(string $fq_class_name, string $possible_parent): bool
    {
        return $this->classlikes->classExtends($fq_class_name, $possible_parent)
            || $this->classlikes->classImplements($fq_class_name, $possible_parent);
    }

    /**
     * Determine whether or not a given class exists
     */
    public function classExists(
        string $fq_class_name,
        ?CodeLocation $code_location = null,
        ?string $calling_fq_class_name = null,
        ?string $calling_method_id = null,
    ): bool {
        return $this->classlikes->classExists(
            $fq_class_name,
            $code_location,
            $calling_fq_class_name,
            $calling_method_id,
        );
    }

    /**
     * Determine whether or not a class extends a parent
     *
     * @throws UnpopulatedClasslikeException when called on unpopulated class
     * @throws InvalidArgumentException when class does not exist
     */
    public function classExtends(string $fq_class_name, string $possible_parent): bool
    {
        return $this->classlikes->classExtends($fq_class_name, $possible_parent, true);
    }

    /**
     * Check whether a class implements an interface
     */
    public function classImplements(string $fq_class_name, string $interface): bool
    {
        return $this->classlikes->classImplements($fq_class_name, $interface);
    }

    public function interfaceExists(
        string $fq_interface_name,
        ?CodeLocation $code_location = null,
        ?string $calling_fq_class_name = null,
        ?string $calling_method_id = null,
    ): bool {
        return $this->classlikes->interfaceExists(
            $fq_interface_name,
            $code_location,
            $calling_fq_class_name,
            $calling_method_id,
        );
    }

    public function interfaceExtends(string $interface_name, string $possible_parent): bool
    {
        return $this->classlikes->interfaceExtends($interface_name, $possible_parent);
    }

    /**
     * @return array<string, string> all interfaces extended by $interface_name
     */
    public function getParentInterfaces(string $fq_interface_name): array
    {
        return $this->classlikes->getParentInterfaces(
            $this->classlikes->getUnAliasedName($fq_interface_name),
        );
    }

    /**
     * Determine whether or not a class has the correct casing
     */
    public function classHasCorrectCasing(string $fq_class_name): bool
    {
        return $this->classlikes->classHasCorrectCasing($fq_class_name);
    }

    public function interfaceHasCorrectCasing(string $fq_interface_name): bool
    {
        return $this->classlikes->interfaceHasCorrectCasing($fq_interface_name);
    }

    public function traitHasCorrectCasing(string $fq_trait_name): bool
    {
        return $this->classlikes->traitHasCorrectCasing($fq_trait_name);
    }

    /**
     * Given a function id, return the function like storage for
     * a method, closure, or function.
     *
     * @param non-empty-string $function_id
     * @return FunctionStorage|MethodStorage
     */
    public function getFunctionLikeStorage(
        StatementsAnalyzer $statements_analyzer,
        string $function_id,
    ): FunctionLikeStorage {
        $doesMethodExist =
            MethodIdentifier::isValidMethodIdReference($function_id)
            && $this->methodExists($function_id);

        if ($doesMethodExist) {
            $method_id = MethodIdentifier::wrap($function_id);

            $declaring_method_id = $this->methods->getDeclaringMethodId($method_id);

            if (!$declaring_method_id) {
                throw new UnexpectedValueException('Declaring method for ' . $method_id . ' cannot be found');
            }

            return $this->methods->getStorage($declaring_method_id);
        }

        return $this->functions->getStorage($statements_analyzer, strtolower($function_id));
    }

    /**
     * Whether or not a given method exists
     */
    public function methodExists(
        string|MethodIdentifier $method_id,
        ?CodeLocation $code_location = null,
        string|MethodIdentifier|null $calling_method_id = null,
        ?string $file_path = null,
        bool $is_used = true,
    ): bool {
        return $this->methods->methodExists(
            MethodIdentifier::wrap($method_id),
            is_string($calling_method_id) ? strtolower($calling_method_id) : strtolower((string) $calling_method_id),
            $code_location,
            null,
            $file_path,
            true,
            $is_used,
        );
    }

    /**
     * @return array<int, FunctionLikeParameter>
     */
    public function getMethodParams(string|MethodIdentifier $method_id): array
    {
        return $this->methods->getMethodParams(MethodIdentifier::wrap($method_id));
    }

    public function isVariadic(string|MethodIdentifier $method_id): bool
    {
        return $this->methods->isVariadic(MethodIdentifier::wrap($method_id));
    }

    /**
     * @param  list<Arg> $call_args
     */
    public function getMethodReturnType(
        string|MethodIdentifier $method_id,
        ?string &$self_class,
        array $call_args = [],
    ): ?Union {
        return $this->methods->getMethodReturnType(
            MethodIdentifier::wrap($method_id),
            $self_class,
            null,
            $call_args,
        );
    }

    public function getMethodReturnsByRef(string|MethodIdentifier $method_id): bool
    {
        return $this->methods->getMethodReturnsByRef(MethodIdentifier::wrap($method_id));
    }

    public function getMethodReturnTypeLocation(
        string|MethodIdentifier $method_id,
        ?CodeLocation &$defined_location = null,
    ): ?CodeLocation {
        return $this->methods->getMethodReturnTypeLocation(
            MethodIdentifier::wrap($method_id),
            $defined_location,
        );
    }

    public function getDeclaringMethodId(string|MethodIdentifier $method_id): ?string
    {
        $new_method_id = $this->methods->getDeclaringMethodId(MethodIdentifier::wrap($method_id));

        return $new_method_id ? (string) $new_method_id : null;
    }

    /**
     * Get the class this method appears in (vs is declared in, which could give a trait)
     */
    public function getAppearingMethodId(string|MethodIdentifier $method_id): ?string
    {
        $new_method_id = $this->methods->getAppearingMethodId(MethodIdentifier::wrap($method_id));

        return $new_method_id ? (string) $new_method_id : null;
    }

    /**
     * @return array<string, MethodIdentifier>
     */
    public function getOverriddenMethodIds(string|MethodIdentifier $method_id): array
    {
        return $this->methods->getOverriddenMethodIds(MethodIdentifier::wrap($method_id));
    }

    public function getCasedMethodId(string|MethodIdentifier $method_id): string
    {
        return $this->methods->getCasedMethodId(MethodIdentifier::wrap($method_id));
    }

    public function invalidateInformationForFile(string $file_path): void
    {
        $this->scanner->removeFile($file_path);

        try {
            $file_storage = $this->file_storage_provider->get($file_path);
        } catch (InvalidArgumentException) {
            return;
        }

        foreach ($file_storage->classlikes_in_file as $fq_classlike_name) {
            $this->classlike_storage_provider->remove($fq_classlike_name);
            $this->classlikes->removeClassLike($fq_classlike_name);
        }

        $this->file_storage_provider->remove($file_path);
    }

    public function getFunctionStorageForSymbol(string $file_path, string $symbol): ?FunctionLikeStorage
    {
        if (strpos($symbol, '::')) {
            $symbol = substr($symbol, 0, -2);
            /** @psalm-suppress ArgumentTypeCoercion */
            $method_id = new MethodIdentifier(...explode('::', $symbol));

            $declaring_method_id = $this->methods->getDeclaringMethodId($method_id);

            if (!$declaring_method_id) {
                return null;
            }

            return $this->methods->getStorage($declaring_method_id);
        }

        $function_id = strtolower(substr($symbol, 0, -2));
        $file_storage = $this->file_storage_provider->get($file_path);

        if (isset($file_storage->functions[$function_id])) {
            return $file_storage->functions[$function_id];
        }

        if (!$function_id) {
            return null;
        }

        return $this->functions->getStorage(null, $function_id);
    }

    /**
     * Get Markup content from Reference
     */
    public function getMarkupContentForSymbolByReference(
        Reference $reference,
    ): ?PHPMarkdownContent {
        //Direct Assignment
        if (is_numeric($reference->symbol[0])) {
            return new PHPMarkdownContent(
                (string) preg_replace(
                    '/^[^:]*:/',
                    '',
                    $reference->symbol,
                ),
            );
        }

        //Class
        if (strpos($reference->symbol, '::')) {
            //Class Method
            if (strpos($reference->symbol, '()')) {
                $symbol = substr($reference->symbol, 0, -2);

                /** @psalm-suppress ArgumentTypeCoercion */
                $method_id = new MethodIdentifier(...explode('::', $symbol));

                $declaring_method_id = $this->methods->getDeclaringMethodId(
                    $method_id,
                );

                if (!$declaring_method_id) {
                    return null;
                }

                $storage = $this->methods->getStorage($declaring_method_id);

                return new PHPMarkdownContent(
                    $storage->getHoverMarkdown(),
                    "{$storage->defining_fqcln}::{$storage->cased_name}",
                    $storage->description,
                );
            }

            /** @psalm-suppress PossiblyUndefinedIntArrayOffset */
            [, $symbol_name] = explode('::', $reference->symbol);

            //Class Property
            if (str_contains($reference->symbol, '$')) {
                $property_id = (string) preg_replace('/^\\\\/', '', $reference->symbol);
                /** @psalm-suppress PossiblyUndefinedIntArrayOffset */
                [$fq_class_name, $property_name] = explode('::$', $property_id);
                $class_storage = $this->classlikes->getStorageFor($fq_class_name);

                //Get Real Properties
                if (isset($class_storage->declaring_property_ids[$property_name])) {
                    $declaring_property_class = $class_storage->declaring_property_ids[$property_name];
                    $declaring_class_storage = $this->classlike_storage_provider->get($declaring_property_class);

                    if (isset($declaring_class_storage->properties[$property_name])) {
                        $storage = $declaring_class_storage->properties[$property_name];
                        return new PHPMarkdownContent(
                            "{$storage->getInfo()} {$symbol_name}",
                            $reference->symbol,
                            $storage->description,
                        );
                    }
                }

                //Get Docblock properties
                if (isset($class_storage->pseudo_property_set_types['$'.$property_name])) {
                    return new PHPMarkdownContent(
                        'public '.
                        (string) $class_storage->pseudo_property_set_types['$'.$property_name].' $'.$property_name,
                        $reference->symbol,
                    );
                }

                //Get Docblock properties
                if (isset($class_storage->pseudo_property_get_types['$'.$property_name])) {
                    return new PHPMarkdownContent(
                        'public '.
                        (string) $class_storage->pseudo_property_get_types['$'.$property_name].' $'.$property_name,
                        $reference->symbol,
                    );
                }

                return null;
            }

            /** @psalm-suppress PossiblyUndefinedIntArrayOffset */
            [$fq_classlike_name, $const_name] = explode(
                '::',
                $reference->symbol,
            );

            $class_constants = $this->classlikes->getConstantsForClass(
                $fq_classlike_name,
                ReflectionProperty::IS_PRIVATE,
            );

            if (!isset($class_constants[$const_name])) {
                return null;
            }

            //Class Constant
            return new PHPMarkdownContent(
                $class_constants[$const_name]->getHoverMarkdown($const_name),
                $fq_classlike_name . '::' . $const_name,
                $class_constants[$const_name]->description,
            );
        }

        //Procedural Function
        if (strpos($reference->symbol, '()')) {
            $function_id = strtolower(substr($reference->symbol, 0, -2));
            $file_storage = $this->file_storage_provider->get(
                $reference->file_path,
            );

            if (isset($file_storage->functions[$function_id])) {
                $function_storage = $file_storage->functions[$function_id];

                return new PHPMarkdownContent(
                    $function_storage->getHoverMarkdown(),
                    $function_id,
                    $function_storage->description,
                );
            }

            if (!$function_id) {
                return null;
            }

            $function = $this->functions->getStorage(null, $function_id);

            return new PHPMarkdownContent(
                $function->getHoverMarkdown(),
                $function_id,
                $function->description,
            );
        }

        //Procedural Variable
        if (str_starts_with($reference->symbol, '$')) {
            $type = VariableFetchAnalyzer::getGlobalType($reference->symbol, $this->analysis_php_version_id);
            if (!$type->isMixed()) {
                return new PHPMarkdownContent(
                    (string) $type,
                    $reference->symbol,
                );
            }
        }

        try {
            $storage = $this->classlike_storage_provider->get(
                $reference->symbol,
            );
            return new PHPMarkdownContent(
                ($storage->abstract ? 'abstract ' : '') .
                    'class ' .
                    $storage->name,
                $storage->name,
                $storage->description,
            );
        } catch (InvalidArgumentException) {
            //continue on as normal
        }

        if (strpos($reference->symbol, '\\')) {
            $const_name_parts = explode('\\', $reference->symbol);
            $const_name = array_pop($const_name_parts);
            $namespace_name = implode('\\', $const_name_parts);

            $namespace_constants = NamespaceAnalyzer::getConstantsForNamespace(
                $namespace_name,
                ReflectionProperty::IS_PUBLIC,
            );
            //Namespace Constant
            if (isset($namespace_constants[$const_name])) {
                $type = $namespace_constants[$const_name];
                return new PHPMarkdownContent(
                    $reference->symbol . ' ' . $type,
                    $reference->symbol,
                );
            }
        } else {
            $file_storage = $this->file_storage_provider->get(
                $reference->file_path,
            );
            // ?
            if (isset($file_storage->constants[$reference->symbol])) {
                return new PHPMarkdownContent(
                    'const ' .
                        $reference->symbol .
                        ' ' .
                        $file_storage->constants[$reference->symbol],
                    $reference->symbol,
                );
            }
            $type = ConstFetchAnalyzer::getGlobalConstType(
                $this,
                $reference->symbol,
                $reference->symbol,
            );

            //Global Constant
            if ($type) {
                return new PHPMarkdownContent(
                    'const ' . $reference->symbol . ' ' . $type,
                    $reference->symbol,
                );
            }
        }

        return new PHPMarkdownContent($reference->symbol);
    }

    public function getSymbolLocationByReference(Reference $reference): ?CodeLocation
    {
        if (is_numeric($reference->symbol[0])) {
            $symbol = (string) preg_replace('/:.*/', '', $reference->symbol);
            $symbol_parts = explode('-', $symbol);

            if (!isset($symbol_parts[0]) || !isset($symbol_parts[1])) {
                return null;
            }

            $file_contents = $this->getFileContents($reference->file_path);

            return new Raw(
                $file_contents,
                $reference->file_path,
                $this->config->shortenFileName($reference->file_path),
                (int) $symbol_parts[0],
                (int) $symbol_parts[1],
            );
        }

        try {
            if (strpos($reference->symbol, '::')) {
                if (strpos($reference->symbol, '()')) {
                    $symbol = substr($reference->symbol, 0, -2);

                    /** @psalm-suppress ArgumentTypeCoercion */
                    $method_id = new MethodIdentifier(
                        ...explode('::', $symbol),
                    );

                    $declaring_method_id = $this->methods->getDeclaringMethodId(
                        $method_id,
                    );

                    if (!$declaring_method_id) {
                        return null;
                    }

                    $storage = $this->methods->getStorage($declaring_method_id);

                    return $storage->location;
                }

                if (str_contains($reference->symbol, '$')) {
                    $storage = $this->properties->getStorage(
                        $reference->symbol,
                    );

                    return $storage->location;
                }

                /** @psalm-suppress PossiblyUndefinedIntArrayOffset */
                [$fq_classlike_name, $const_name] = explode(
                    '::',
                    $reference->symbol,
                );

                $class_constants = $this->classlikes->getConstantsForClass(
                    $fq_classlike_name,
                    ReflectionProperty::IS_PRIVATE,
                );

                if (!isset($class_constants[$const_name])) {
                    return null;
                }

                return $class_constants[$const_name]->location;
            }

            if (strpos($reference->symbol, '()')) {
                $file_storage = $this->file_storage_provider->get(
                    $reference->file_path,
                );

                $function_id = strtolower(substr($reference->symbol, 0, -2));

                if (isset($file_storage->functions[$function_id])) {
                    return $file_storage->functions[$function_id]->location;
                }

                if (!$function_id) {
                    return null;
                }

                return $this->functions->getStorage(null, $function_id)
                    ->location;
            }

            return $this->classlike_storage_provider->get(
                $reference->symbol,
            )->location;
        } catch (UnexpectedValueException $e) {
            error_log($e->getMessage());

            return null;
        } catch (InvalidArgumentException) {
            return null;
        }
    }

    /**
     * @return array{0: string, 1: Range}|null
     */
    public function getReferenceAtPosition(string $file_path, Position $position): ?array
    {
        $ref = $this->getReferenceAtPositionAsReference($file_path, $position);
        if ($ref === null) {
            return null;
        }
        return [$ref->symbol, $ref->range];
    }

    /**
     * Get Reference from Position
     */
    public function getReferenceAtPositionAsReference(
        string $file_path,
        Position $position,
    ): ?Reference {
        $is_open = $this->file_provider->isOpen($file_path);

        if (!$is_open) {
            throw new UnanalyzedFileException($file_path . ' is not open');
        }

        $file_contents = $this->getFileContents($file_path);

        $offset = $position->toOffset($file_contents);

        $reference_maps = $this->analyzer->getMapsForFile($file_path);

        $reference_start_pos = null;
        $reference_end_pos = null;
        $symbol = null;

        foreach ($reference_maps as $reference_map) {
            ksort($reference_map);

            foreach ($reference_map as $start_pos => [$end_pos, $possible_reference]) {
                if ($offset < $start_pos) {
                    break;
                }

                if ($offset > $end_pos) {
                    continue;
                }
                $reference_start_pos = $start_pos;
                $reference_end_pos = $end_pos;
                $symbol = $possible_reference;
            }

            if ($symbol !== null &&
                $reference_start_pos !== null &&
                $reference_end_pos !== null
            ) {
                break;
            }
        }

        if ($symbol === null || $reference_start_pos === null || $reference_end_pos === null) {
            return null;
        }

        $range = new Range(
            self::getPositionFromOffset($reference_start_pos, $file_contents),
            self::getPositionFromOffset($reference_end_pos, $file_contents),
        );

        return new Reference($file_path, $symbol, $range);
    }

    /**
     * @return array{0: non-empty-string, 1: int, 2: Range}|null
     */
    public function getFunctionArgumentAtPosition(string $file_path, Position $position): ?array
    {
        $is_open = $this->file_provider->isOpen($file_path);

        if (!$is_open) {
            throw new UnanalyzedFileException($file_path . ' is not open');
        }

        $file_contents = $this->getFileContents($file_path);

        $offset = $position->toOffset($file_contents);

        [, , $argument_map] = $this->analyzer->getMapsForFile($file_path);

        $reference = null;
        $argument_number = null;

        if (!$argument_map) {
            return null;
        }

        $start_pos = null;
        $end_pos = null;

        ksort($argument_map);

        foreach ($argument_map as $start_pos => [$end_pos, $possible_reference, $possible_argument_number]) {
            if ($offset < $start_pos) {
                break;
            }

            if ($offset > $end_pos) {
                continue;
            }

            $reference = $possible_reference;
            $argument_number = $possible_argument_number;
        }

        if ($reference === null || $start_pos === null || $end_pos === null || $argument_number === null) {
            return null;
        }

        $range = new Range(
            self::getPositionFromOffset($start_pos, $file_contents),
            self::getPositionFromOffset($end_pos, $file_contents),
        );

        return [$reference, $argument_number, $range];
    }

    /**
     * @param  non-empty-string $function_symbol
     */
    public function getSignatureInformation(
        string $function_symbol,
        ?string $file_path = null,
    ): ?SignatureInformation {
        $signature_label = '';
        $signature_documentation = null;
        if (str_contains($function_symbol, '::')) {
            /** @psalm-suppress ArgumentTypeCoercion */
            $method_id = new MethodIdentifier(...explode('::', $function_symbol));

            $declaring_method_id = $this->methods->getDeclaringMethodId($method_id);

            if ($declaring_method_id === null) {
                return null;
            }

            $method_storage = $this->methods->getStorage($declaring_method_id);
            $params = $method_storage->params;
            $signature_label = $method_storage->cased_name;
            $signature_documentation = $method_storage->description;
        } else {
            try {
                if ($file_path) {
                    $function_storage = $this->functions->getStorage(
                        null,
                        strtolower($function_symbol),
                        dirname($file_path),
                        $file_path,
                    );
                } else {
                    $function_storage = $this->functions->getStorage(null, strtolower($function_symbol));
                }
                $params = $function_storage->params;
                $signature_label = $function_storage->cased_name;
                $signature_documentation = $function_storage->description;
            } catch (Exception) {
                if (InternalCallMapHandler::inCallMap($function_symbol)) {
                    $callables = InternalCallMapHandler::getCallablesFromCallMap($function_symbol);

                    if (!$callables || !isset($callables[0]->params)) {
                        return null;
                    }

                    $params = $callables[0]->params;
                } else {
                    return null;
                }
            }
        }

        $signature_label .= '(';
        $parameters = [];

        foreach ($params as $i => $param) {
            $parameter_label = ($param->type ?: 'mixed') . ' $' . $param->name;
            $parameters[] = new ParameterInformation(
                [
                    strlen($signature_label),
                    strlen($signature_label) + strlen($parameter_label),
                ],
                $param->description ?? null,
            );

            $signature_label .= $parameter_label;

            if ($i < (count($params) - 1)) {
                $signature_label .= ', ';
            }
        }

        $signature_label .= ')';

        return new SignatureInformation(
            $signature_label,
            $parameters,
            $signature_documentation,
        );
    }

    /**
     * @return array{0: string, 1: '->'|'::'|'['|'symbol', 2: int}|null
     */
    public function getCompletionDataAtPosition(string $file_path, Position $position): ?array
    {
        $is_open = $this->file_provider->isOpen($file_path);

        if (!$is_open) {
            throw new UnanalyzedFileException($file_path . ' is not open');
        }

        $file_contents = $this->getFileContents($file_path);

        $offset = $position->toOffset($file_contents);

        $literal_part = $this->getBeginedLiteralPart($file_path, $position);
        $begin_literal_offset = $offset - strlen($literal_part);

        [$reference_map, $type_map] = $this->analyzer->getMapsForFile($file_path);

        if (!$reference_map && !$type_map) {
            return null;
        }

        krsort($type_map);

        foreach ($type_map as $start_pos => [$end_pos_excluding_whitespace, $possible_type]) {
            if ($offset < $start_pos) {
                continue;
            }

            /** @psalm-suppress PossiblyUndefinedIntArrayOffset */
            $num_whitespace_bytes = preg_match('/\G\s+/', $file_contents, $matches, 0, $end_pos_excluding_whitespace)
                ? strlen($matches[0])
                : 0;
            $end_pos = $end_pos_excluding_whitespace + $num_whitespace_bytes;

            if ($offset - $end_pos === 1) {
                $candidate_gap = substr($file_contents, $end_pos, 1);

                if ($candidate_gap === '[') {
                    $gap = $candidate_gap;
                    $recent_type = $possible_type;

                    if ($recent_type === 'mixed') {
                        return null;
                    }

                    return [$recent_type, $gap, $offset];
                }
            }

            if ($begin_literal_offset - $end_pos === 2) {
                $candidate_gap = substr($file_contents, $end_pos, 2);

                if ($candidate_gap === '->' || $candidate_gap === '::') {
                    $gap = $candidate_gap;
                    $recent_type = $possible_type;

                    if ($recent_type === 'mixed') {
                        return null;
                    }

                    return [$recent_type, $gap, $offset];
                }
            }
        }

        foreach ($reference_map as $start_pos => [$end_pos, $possible_reference]) {
            if ($offset < $start_pos) {
                continue;
            }
            // If the reference precedes a "::" then treat it as a class reference.
            if ($offset - $end_pos === 2 && substr($file_contents, $end_pos, 2) === '::') {
                return [$possible_reference, '::', $offset];
            }

            if ($offset <= $end_pos && substr($file_contents, $begin_literal_offset - 2, 2) === '::') {
                $class_name = explode('::', $possible_reference)[0];
                return [$class_name, '::', $offset];
            }

            // Only continue for references that are partial / don't exist.
            if ($possible_reference[0] !== '*') {
                continue;
            }

            if ($offset - $end_pos === 0) {
                $recent_type = $possible_reference;

                return [$recent_type, 'symbol', $offset];
            }
        }

        return null;
    }

    public function getBeginedLiteralPart(string $file_path, Position $position): string
    {
        $is_open = $this->file_provider->isOpen($file_path);

        if (!$is_open) {
            throw new UnanalyzedFileException($file_path . ' is not open');
        }

        $file_contents = $this->getFileContents($file_path);

        $offset = $position->toOffset($file_contents);

        preg_match('/\$?\w+$/', substr($file_contents, 0, $offset), $matches);

        return $matches[0] ?? '';
    }

    public function getTypeContextAtPosition(string $file_path, Position $position): ?Union
    {
        $file_contents = $this->getFileContents($file_path);
        $offset = $position->toOffset($file_contents);

        [$reference_map, $type_map, $argument_map] = $this->analyzer->getMapsForFile($file_path);
        if (!$reference_map && !$type_map && !$argument_map) {
            return null;
        }
        foreach ($argument_map as $start_pos => [$end_pos, $function, $argument_num]) {
            if ($offset < $start_pos || $offset > $end_pos) {
                continue;
            }
            // First parameter to a function-like
            $function_storage = $this->getFunctionStorageForSymbol($file_path, $function . '()');
            if (!$function_storage || !$function_storage->params || !isset($function_storage->params[$argument_num])) {
                return null;
            }

            return $function_storage->params[$argument_num]->type;
        }

        return null;
    }

    /**
     * @param list<int> $allow_visibilities
     * @param list<string> $ignore_fq_class_names
     * @return list<CompletionItem>
     */
    public function getCompletionItemsForClassishThing(
        string $type_string,
        string $gap,
        bool $snippets_supported = false,
        ?array $allow_visibilities = null,
        array $ignore_fq_class_names = [],
    ): array {
        if ($allow_visibilities === null) {
            $allow_visibilities = [
                ClassLikeAnalyzer::VISIBILITY_PUBLIC,
                ClassLikeAnalyzer::VISIBILITY_PROTECTED,
                ClassLikeAnalyzer::VISIBILITY_PRIVATE,
            ];
        }
        $allow_visibilities[] = null;

        $completion_items = [];

        $type = Type::parseString($type_string);

        foreach ($type->getAtomicTypes() as $atomic_type) {
            if ($atomic_type instanceof TNamedObject) {
                try {
                    $class_storage = $this->classlike_storage_provider->get($atomic_type->value);

                    $method_storages = [];
                    foreach ($class_storage->declaring_method_ids as $declaring_method_id) {
                        try {
                            $method_storages[] = $this->methods->getStorage($declaring_method_id);
                        } catch (UnexpectedValueException $e) {
                            error_log($e->getMessage());
                        }
                    }
                    if ($gap === '->') {
                        $method_storages += $class_storage->pseudo_methods;
                    }
                    if ($gap === '::') {
                        $method_storages += $class_storage->pseudo_static_methods;
                    }

                    $had = [];
                    foreach ($method_storages as $method_storage) {
                        if (!in_array($method_storage->visibility, $allow_visibilities)) {
                            continue;
                        }
                        if ($method_storage->cased_name !== null) {
                            if (array_key_exists($method_storage->cased_name, $had)) {
                                continue;
                            }
                            $had[$method_storage->cased_name] = true;
                        }
                        if ($method_storage->is_static || $gap === '->') {
                            $completion_item = new CompletionItem(
                                $method_storage->cased_name,
                                CompletionItemKind::METHOD,
                                $method_storage->getCompletionSignature(),
                                $method_storage->description,
                                (string)$method_storage->visibility,
                                $method_storage->cased_name,
                                $method_storage->cased_name,
                                null,
                                null,
                                new Command('Trigger parameter hints', 'editor.action.triggerParameterHints'),
                                null,
                                2,
                            );

                            if ($snippets_supported && count($method_storage->params) > 0) {
                                $completion_item->insertText .= '($0)';
                                $completion_item->insertTextFormat =
                                    InsertTextFormat::SNIPPET;
                            } else {
                                $completion_item->insertText .= '()';
                            }

                            $completion_items[] = $completion_item;
                        }
                    }

                    if ($gap === '->') {
                        $pseudo_property_types = [];
                        foreach ($class_storage->pseudo_property_get_types as $property_name => $type) {
                            $pseudo_property_types[$property_name] = new CompletionItem(
                                str_replace('$', '', $property_name),
                                CompletionItemKind::PROPERTY,
                                $type->__toString(),
                                null,
                                '1', //sort text
                                str_replace('$', '', $property_name),
                                str_replace('$', '', $property_name),
                            );
                        }

                        foreach ($class_storage->pseudo_property_set_types as $property_name => $type) {
                            $pseudo_property_types[$property_name] = new CompletionItem(
                                str_replace('$', '', $property_name),
                                CompletionItemKind::PROPERTY,
                                $type->__toString(),
                                null,
                                '1',
                                str_replace('$', '', $property_name),
                                str_replace('$', '', $property_name),
                            );
                        }

                        $completion_items = [...$completion_items, ...array_values($pseudo_property_types)];
                    }

                    foreach ($class_storage->declaring_property_ids as $property_name => $declaring_class) {
                        try {
                            $property_storage = $this->properties->getStorage(
                                $declaring_class . '::$' . $property_name,
                            );
                        } catch (UnexpectedValueException $e) {
                            error_log($e->getMessage());
                            continue;
                        }

                        if (!in_array($property_storage->visibility, $allow_visibilities)) {
                            continue;
                        }
                        if ($property_storage->is_static === ($gap === '::')) {
                            $completion_items[] = new CompletionItem(
                                $property_name,
                                CompletionItemKind::PROPERTY,
                                $property_storage->getInfo(),
                                $property_storage->description,
                                (string)$property_storage->visibility,
                                $property_name,
                                ($gap === '::' ? '$' : '') . $property_name,
                            );
                        }
                    }

                    foreach ($class_storage->constants as $const_name => $const) {
                        $completion_items[] = new CompletionItem(
                            $const_name,
                            CompletionItemKind::VARIABLE,
                            'const ' . $const_name,
                            $const->description,
                            null,
                            $const_name,
                            $const_name,
                        );
                    }

                    if ($gap === '->') {
                        foreach ($class_storage->namedMixins as $mixin) {
                            if (in_array($mixin->value, $ignore_fq_class_names)) {
                                continue;
                            }
                            $mixin_completion_items = $this->getCompletionItemsForClassishThing(
                                $mixin->value,
                                $gap,
                                $snippets_supported,
                                [ClassLikeAnalyzer::VISIBILITY_PUBLIC],
                                [$type_string, ...$ignore_fq_class_names],
                            );
                            $completion_items = [...$completion_items, ...$mixin_completion_items];
                        }
                    }
                } catch (Exception $e) {
                    error_log($e->getMessage());
                    continue;
                }
            }
        }

        return $completion_items;
    }

    /**
     * @param list<CompletionItem> $items
     * @return list<CompletionItem>
     * @deprecated to be removed in Psalm 6
     * @api fix deprecation problem "PossiblyUnusedMethod: Cannot find any calls to method"
     */
    public function filterCompletionItemsByBeginLiteralPart(array $items, string $literal_part): array
    {
        if (!$literal_part) {
            return $items;
        }

        $res = [];
        foreach ($items as $item) {
            if ($item->insertText && str_starts_with($item->insertText, $literal_part)) {
                $res[] = $item;
            }
        }

        return $res;
    }

    /**
     * @return list<CompletionItem>
     */
    public function getCompletionItemsForPartialSymbol(
        string $type_string,
        int $offset,
        string $file_path,
    ): array {
        $fq_suggestion = false;

        if (($type_string[1] ?? '') === '\\') {
            $fq_suggestion = true;
        }

        $matching_classlike_names = $this->classlikes->getMatchingClassLikeNames($type_string);

        $completion_items = [];

        $file_storage = $this->file_storage_provider->get($file_path);

        $aliases = null;

        foreach ($file_storage->classlikes_in_file as $fq_class_name => $_) {
            try {
                $class_storage = $this->classlike_storage_provider->get($fq_class_name);
            } catch (Exception) {
                continue;
            }

            if (!$class_storage->stmt_location) {
                continue;
            }

            if ($offset > $class_storage->stmt_location->raw_file_start
                && $offset < $class_storage->stmt_location->raw_file_end
            ) {
                $aliases = $class_storage->aliases;
                break;
            }
        }

        if (!$aliases) {
            foreach ($file_storage->namespace_aliases as $namespace_start => $namespace_aliases) {
                if ($namespace_start < $offset) {
                    $aliases = $namespace_aliases;
                    break;
                }
            }

            if (!$aliases) {
                $aliases = $file_storage->aliases;
            }
        }

        foreach ($matching_classlike_names as $fq_class_name) {
            $extra_edits = [];

            $insertion_text = Type::getStringFromFQCLN(
                $fq_class_name,
                $aliases && $aliases->namespace ? $aliases->namespace : null,
                $aliases->uses_flipped ?? [],
                null,
            );

            if ($aliases
                && !$fq_suggestion
                && $aliases->namespace
                && $insertion_text === '\\' . $fq_class_name
                && $aliases->namespace_first_stmt_start
            ) {
                $file_contents = $this->getFileContents($file_path);

                $class_name = (string) preg_replace('/^.*\\\/', '', $fq_class_name, 1);

                if ($aliases->uses_end) {
                    $position = self::getPositionFromOffset($aliases->uses_end, $file_contents);
                    $extra_edits[] = new TextEdit(
                        new Range(
                            $position,
                            $position,
                        ),
                        "\n" . 'use ' . $fq_class_name . ';',
                    );
                } else {
                    $position = self::getPositionFromOffset($aliases->namespace_first_stmt_start, $file_contents);
                    $extra_edits[] = new TextEdit(
                        new Range(
                            $position,
                            $position,
                        ),
                        'use ' . $fq_class_name . ';' . "\n" . "\n",
                    );
                }

                $insertion_text = $class_name;
            }

            try {
                $class_storage = $this->classlike_storage_provider->get($fq_class_name);
                $description = $class_storage->description;
            } catch (Exception) {
                $description = null;
            }

            $completion_items[] = new CompletionItem(
                $fq_class_name,
                CompletionItemKind::CLASS_,
                null,
                $description,
                null,
                $fq_class_name,
                $insertion_text,
                null,
                $extra_edits,
            );
        }

        $functions = $this->functions->getMatchingFunctionNames($type_string, $offset, $file_path, $this);

        $namespace_map = [];
        if ($aliases) {
            $namespace_map += $aliases->uses_flipped;
            if ($aliases->namespace) {
                $namespace_map[$aliases->namespace] = '';
            }
        }

        // Sort the map by longest first, so we replace most specific
        // used namespaces first.
        ksort($namespace_map);
        $namespace_map = array_reverse($namespace_map);

        foreach ($functions as $function_lowercase => $function) {
            // Transform FQFN relative to all uses namespaces
            $function_name = $function->cased_name;
            if (!$function_name) {
                continue;
            }
            $in_namespace_map = false;
            foreach ($namespace_map as $namespace_name => $namespace_alias) {
                if (str_starts_with($function_lowercase, $namespace_name . '\\')) {
                    $function_name = $namespace_alias . '\\' . substr($function_name, strlen($namespace_name) + 1);
                    $in_namespace_map = true;
                }
            }
            // If the function is not use'd, and it's not a global function
            // prepend it with a backslash.
            if (!$in_namespace_map && str_contains($function_name, '\\')) {
                $function_name = '\\' . $function_name;
            }
            $completion_items[] = new CompletionItem(
                $function_name,
                CompletionItemKind::FUNCTION,
                $function->getCompletionSignature(),
                $function->description,
                null,
                $function_name,
                $function_name . (count($function->params) !== 0 ? '($0)' : '()'),
                null,
                null,
                new Command('Trigger parameter hints', 'editor.action.triggerParameterHints'),
                null,
                2,
            );
        }

        return $completion_items;
    }

    /**
     * @return list<CompletionItem>
     */
    public function getCompletionItemsForType(Union $type): array
    {
        $completion_items = [];
        foreach ($type->getAtomicTypes() as $atomic_type) {
            if ($atomic_type instanceof TBool) {
                $bools = (string) $atomic_type === 'bool' ? ['true', 'false'] : [(string) $atomic_type];
                foreach ($bools as $property_name) {
                    $completion_items[] = new CompletionItem(
                        $property_name,
                        CompletionItemKind::VALUE,
                        'bool',
                        null,
                        null,
                        null,
                        $property_name,
                    );
                }
            } elseif ($atomic_type instanceof TLiteralString) {
                $completion_items[] = new CompletionItem(
                    $atomic_type->value,
                    CompletionItemKind::VALUE,
                    $atomic_type->getId(),
                    null,
                    null,
                    null,
                    "'$atomic_type->value'",
                );
            } elseif ($atomic_type instanceof TLiteralInt) {
                $completion_items[] = new CompletionItem(
                    (string) $atomic_type->value,
                    CompletionItemKind::VALUE,
                    $atomic_type->getId(),
                    null,
                    null,
                    null,
                    (string) $atomic_type->value,
                );
            } elseif ($atomic_type instanceof TClassConstant) {
                $const = $atomic_type->fq_classlike_name . '::' . $atomic_type->const_name;
                $completion_items[] = new CompletionItem(
                    $const,
                    CompletionItemKind::VALUE,
                    $atomic_type->getId(),
                    null,
                    null,
                    null,
                    $const,
                );
            }
        }
        return $completion_items;
    }

    /**
     * @return list<CompletionItem>
     */
    public function getCompletionItemsForArrayKeys(
        string $type_string,
    ): array {
        $completion_items = [];
        $type = Type::parseString($type_string);
        foreach ($type->getAtomicTypes() as $atomic_type) {
            if ($atomic_type instanceof TKeyedArray) {
                foreach ($atomic_type->properties as $property_name => $property) {
                    $completion_items[] = new CompletionItem(
                        (string) $property_name,
                        CompletionItemKind::PROPERTY,
                        (string) $property,
                        null,
                        null,
                        null,
                        "'$property_name'",
                    );
                }
            }
        }
        return $completion_items;
    }

    private static function getPositionFromOffset(int $offset, string $file_contents): Position
    {
        $file_contents = substr($file_contents, 0, $offset);

        $offsetLength = $offset - strlen($file_contents);

        //PHP 8.0: Argument #3 ($offset) must be contained in argument #1 ($haystack)
        if (($textlen = strlen($file_contents)) < $offsetLength) {
            $offsetLength = $textlen;
        }

        $before_newline_count = strrpos($file_contents, "\n", $offsetLength);

        return new Position(
            substr_count($file_contents, "\n"),
            $offset - (int)$before_newline_count - 1,
        );
    }

    public function addTemporaryFileChanges(string $file_path, string $new_content, ?int $version = null): void
    {
        $this->file_provider->addTemporaryFileChanges($file_path, $new_content, $version);
    }

    public function removeTemporaryFileChanges(string $file_path): void
    {
        $this->file_provider->removeTemporaryFileChanges($file_path);
    }

    /**
     * Checks if type is a subtype of other
     *
     * Given two types, checks if `$input_type` is a subtype of `$container_type`.
     * If you consider `Union` as a set of types, this will tell you
     * if `$input_type` is fully contained in `$container_type`,
     *
     * $input_type ⊆ $container_type
     *
     * Useful for emitting issues like InvalidArgument, where argument at the call site
     * should be a subset of the function parameter type.
     */
    public function isTypeContainedByType(
        Union $input_type,
        Union $container_type,
        bool $ignore_null = false,
        bool $ignore_false = false,
        bool $allow_interface_equality = false,
        bool $allow_float_int_equality = true,
    ): bool {
        return UnionTypeComparator::isContainedBy(
            $this,
            $input_type,
            $container_type,
            $ignore_null,
            $ignore_false,
            null,
            $allow_interface_equality,
            $allow_float_int_equality,
        );
    }

    /**
     * Checks if type has any part that is a subtype of other
     *
     * Given two types, checks if *any part* of `$input_type` is a subtype of `$container_type`.
     * If you consider `Union` as a set of types, this will tell you if intersection
     * of `$input_type` with `$container_type` is not empty.
     *
     * $input_type ∩ $container_type ≠ ∅ , e.g. they are not disjoint.
     *
     * Useful for emitting issues like PossiblyInvalidArgument, where argument at the call
     * site should be a subtype of the function parameter type, but it's has some types that are
     * not a subtype of the required type.
     */
    public function canTypeBeContainedByType(
        Union $input_type,
        Union $container_type,
    ): bool {
        return UnionTypeComparator::canBeContainedBy($this, $input_type, $container_type);
    }

    /**
     * Extracts key and value types from a traversable object (or iterable)
     *
     * Given an iterable type (*but not TArray*) returns a tuple of it's key/value types.
     * First element of the tuple holds key type, second has the value type.
     *
     * Example:
     * ```php
     * $codebase->getKeyValueParamsForTraversableObject(Type::parseString('iterable<int,string>'))
     * //  returns [Union(TInt), Union(TString)]
     * ```
     *
     * @return array{Union, Union}
     */
    public function getKeyValueParamsForTraversableObject(Atomic $type): array
    {
        $key_type = null;
        $value_type = null;

        ForeachAnalyzer::getKeyValueParamsForTraversableObject($type, $this, $key_type, $value_type);

        return [
            $key_type ?? Type::getMixed(),
            $value_type ?? Type::getMixed(),
        ];
    }

    /**
     * @param array<string, mixed> $phantom_classes
     */
    public function queueClassLikeForScanning(
        string $fq_classlike_name,
        bool $analyze_too = false,
        bool $store_failure = true,
        array $phantom_classes = [],
    ): void {
        $this->scanner->queueClassLikeForScanning($fq_classlike_name, $analyze_too, $store_failure, $phantom_classes);
    }

    public function addTaintSource(
        Union $expr_type,
        string $taint_id,
        int $taints = TaintKind::ALL_INPUT,
        ?CodeLocation $code_location = null,
    ): Union {
        if (!$this->taint_flow_graph) {
            return $expr_type;
        }

        $source = DataFlowNode::make(
            $taint_id,
            $taint_id,
            $code_location,
            null,
            $taints,
        );

        $this->taint_flow_graph->addSource($source);

        return $expr_type->addParentNodes([$source->id => $source]);
    }

    public function addTaintSink(
        string $taint_id,
        int $taints = TaintKind::ALL_INPUT,
        ?CodeLocation $code_location = null,
    ): void {
        if (!$this->taint_flow_graph) {
            return;
        }

        $sink = DataFlowNode::make(
            $taint_id,
            $taint_id,
            $code_location,
            null,
            $taints,
        );

        $this->taint_flow_graph->addSink($sink);
    }

    public function getMinorAnalysisPhpVersion(): int
    {
        return self::transformPhpVersionId($this->analysis_php_version_id % 10_000, 100);
    }

    public function getMajorAnalysisPhpVersion(): int
    {
        return self::transformPhpVersionId($this->analysis_php_version_id, 10_000);
    }

    public static function transformPhpVersionId(int $php_version_id, int $div): int
    {
        return intdiv($php_version_id, $div);
    }
}<|MERGE_RESOLUTION|>--- conflicted
+++ resolved
@@ -365,8 +365,6 @@
             }
             throw new RuntimeException($err);
         }
-<<<<<<< HEAD
-=======
         if ($taint_type[0] === '(') {
             $err = "Conditional taints cannot be used in this context";
             if ($location !== null) {
@@ -375,7 +373,6 @@
             }
             throw new RuntimeException($err);
         }
->>>>>>> f69d1a8d
         $id = 1 << ($this->taint_count++);
         $this->custom_taints[$id] = $taint_type;
         $this->taint_map[$taint_type] = $id;
