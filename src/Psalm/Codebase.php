--- conflicted
+++ resolved
@@ -101,13 +101,10 @@
 
 use const PHP_VERSION_ID;
 
-<<<<<<< HEAD
-/** @psalm-import-type PoolData from Scanner */
-=======
-/**
+/** 
+ * @psalm-import-type PoolData from Scanner
  * @api
  */
->>>>>>> 08d9da0b
 final class Codebase
 {
     /**
