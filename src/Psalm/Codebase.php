--- conflicted
+++ resolved
@@ -2,23 +2,33 @@
 
 namespace Psalm;
 
+use Exception;
 use InvalidArgumentException;
+use LanguageServerProtocol\Command;
+use LanguageServerProtocol\CompletionItem;
+use LanguageServerProtocol\CompletionItemKind;
+use LanguageServerProtocol\InsertTextFormat;
+use LanguageServerProtocol\ParameterInformation;
+use LanguageServerProtocol\Position;
+use LanguageServerProtocol\Range;
+use LanguageServerProtocol\SignatureInformation;
+use LanguageServerProtocol\TextEdit;
 use PhpParser;
 use PhpParser\Node\Arg;
-<<<<<<< HEAD
-use Psalm\CodeLocation;
-=======
 use Psalm\CodeLocation\Raw;
 use Psalm\Exception\UnanalyzedFileException;
->>>>>>> 62db5d4f
 use Psalm\Exception\UnpopulatedClasslikeException;
 use Psalm\Internal\Analyzer\FunctionLikeAnalyzer;
+use Psalm\Internal\Analyzer\NamespaceAnalyzer;
 use Psalm\Internal\Analyzer\ProjectAnalyzer;
 use Psalm\Internal\Analyzer\Statements\Block\ForeachAnalyzer;
+use Psalm\Internal\Analyzer\Statements\Expression\Fetch\ConstFetchAnalyzer;
+use Psalm\Internal\Analyzer\Statements\Expression\Fetch\VariableFetchAnalyzer;
 use Psalm\Internal\Analyzer\StatementsAnalyzer;
 use Psalm\Internal\Codebase\Analyzer;
 use Psalm\Internal\Codebase\ClassLikes;
 use Psalm\Internal\Codebase\Functions;
+use Psalm\Internal\Codebase\InternalCallMapHandler;
 use Psalm\Internal\Codebase\Methods;
 use Psalm\Internal\Codebase\Populator;
 use Psalm\Internal\Codebase\Properties;
@@ -27,6 +37,8 @@
 use Psalm\Internal\Codebase\TaintFlowGraph;
 use Psalm\Internal\DataFlow\TaintSink;
 use Psalm\Internal\DataFlow\TaintSource;
+use Psalm\Internal\LanguageServer\PHPMarkdownContent;
+use Psalm\Internal\LanguageServer\Reference;
 use Psalm\Internal\MethodIdentifier;
 use Psalm\Internal\Provider\ClassLikeStorageProvider;
 use Psalm\Internal\Provider\FileProvider;
@@ -44,32 +56,43 @@
 use Psalm\Storage\FunctionStorage;
 use Psalm\Storage\MethodStorage;
 use Psalm\Type\Atomic;
+use Psalm\Type\Atomic\TBool;
+use Psalm\Type\Atomic\TClassConstant;
+use Psalm\Type\Atomic\TKeyedArray;
+use Psalm\Type\Atomic\TLiteralInt;
+use Psalm\Type\Atomic\TLiteralString;
+use Psalm\Type\Atomic\TNamedObject;
 use Psalm\Type\TaintKindGroup;
 use Psalm\Type\Union;
+use ReflectionProperty;
 use ReflectionType;
 use UnexpectedValueException;
 
 use function array_combine;
-<<<<<<< HEAD
 use function array_merge;
-=======
 use function array_pop;
 use function array_reverse;
+use function array_values;
 use function count;
 use function dirname;
 use function error_log;
->>>>>>> 62db5d4f
 use function explode;
+use function implode;
 use function in_array;
-<<<<<<< HEAD
-=======
 use function intdiv;
 use function is_numeric;
->>>>>>> 62db5d4f
 use function is_string;
+use function krsort;
+use function ksort;
+use function preg_match;
+use function preg_replace;
+use function str_replace;
+use function strlen;
 use function strpos;
+use function strrpos;
 use function strtolower;
 use function substr;
+use function substr_count;
 
 use const PHP_VERSION_ID;
 
@@ -161,7 +184,6 @@
 
     /**
      * @var Analyzer
-     * @psalm-suppress PropertyNotSetInConstructor
      */
     public $analyzer;
 
@@ -360,7 +382,7 @@
         $this->loadAnalyzer();
     }
 
-    protected function loadAnalyzer(): void
+    private function loadAnalyzer(): void
     {
         $this->analyzer = new Analyzer(
             $this->config,
@@ -370,20 +392,22 @@
         );
     }
 
-<<<<<<< HEAD
-=======
     /**
      * @param array<string> $candidate_files
      */
-    public function reloadFiles(ProjectAnalyzer $project_analyzer, array $candidate_files): void
+    public function reloadFiles(ProjectAnalyzer $project_analyzer, array $candidate_files, bool $force = false): void
     {
         $this->loadAnalyzer();
 
+        if ($force) {
+            FileReferenceProvider::clearCache();
+        }
+
         $this->file_reference_provider->loadReferenceCache(false);
 
         FunctionLikeAnalyzer::clearCache();
 
-        if (!$this->statements_provider->parser_cache_provider) {
+        if ($force || !$this->statements_provider->parser_cache_provider) {
             $diff_files = $candidate_files;
         } else {
             $diff_files = [];
@@ -433,7 +457,6 @@
         $this->populator->populateCodebase();
     }
 
->>>>>>> 62db5d4f
     public function enterServerMode(): void
     {
         $this->server_mode = true;
@@ -486,7 +509,6 @@
         }
     }
 
-    /** @psalm-mutation-free */
     public function getFileContents(string $file_path): string
     {
         return $this->file_provider->getContents($file_path);
@@ -579,6 +601,7 @@
      */
     public function findReferencesToProperty(string $property_id): array
     {
+        /** @psalm-suppress PossiblyUndefinedIntArrayOffset */
         [$fq_class_name, $property_name] = explode('::', $property_id);
 
         return $this->file_reference_provider->getClassPropertyLocations(
@@ -956,25 +979,256 @@
     }
 
     /**
-<<<<<<< HEAD
-=======
-     * @return array{ type: string, description?: string|null}|null
-     */
-    public function getSymbolInformation(string $file_path, string $symbol): ?array
-    {
-        if (is_numeric($symbol[0])) {
-            return ['type' => preg_replace('/^[^:]*:/', '', $symbol)];
+     * Get Markup content from Reference
+     */
+    public function getMarkupContentForSymbol(
+        Reference $reference
+    ): ?PHPMarkdownContent {
+        //Direct Assignment
+        if (is_numeric($reference->symbol[0])) {
+            return new PHPMarkdownContent(
+                preg_replace(
+                    '/^[^:]*:/',
+                    '',
+                    $reference->symbol,
+                ),
+            );
+        }
+
+        //Class
+        if (strpos($reference->symbol, '::')) {
+            //Class Method
+            if (strpos($reference->symbol, '()')) {
+                $symbol = substr($reference->symbol, 0, -2);
+
+                /** @psalm-suppress ArgumentTypeCoercion */
+                $method_id = new MethodIdentifier(...explode('::', $symbol));
+
+                $declaring_method_id = $this->methods->getDeclaringMethodId(
+                    $method_id,
+                );
+
+                if (!$declaring_method_id) {
+                    return null;
+                }
+
+                $storage = $this->methods->getStorage($declaring_method_id);
+
+                return new PHPMarkdownContent(
+                    $storage->getHoverMarkdown(),
+                    "{$storage->defining_fqcln}::{$storage->cased_name}",
+                    $storage->description,
+                );
+            }
+
+            /** @psalm-suppress PossiblyUndefinedIntArrayOffset */
+            [, $symbol_name] = explode('::', $reference->symbol);
+
+            //Class Property
+            if (strpos($reference->symbol, '$') !== false) {
+                $property_id = preg_replace('/^\\\\/', '', $reference->symbol);
+                /** @psalm-suppress PossiblyUndefinedIntArrayOffset */
+                [$fq_class_name, $property_name] = explode('::$', $property_id);
+                $class_storage = $this->classlikes->getStorageFor($fq_class_name);
+
+                //Get Real Properties
+                if (isset($class_storage->declaring_property_ids[$property_name])) {
+                    $declaring_property_class = $class_storage->declaring_property_ids[$property_name];
+                    $declaring_class_storage = $this->classlike_storage_provider->get($declaring_property_class);
+
+                    if (isset($declaring_class_storage->properties[$property_name])) {
+                        $storage = $declaring_class_storage->properties[$property_name];
+                        return new PHPMarkdownContent(
+                            "{$storage->getInfo()} {$symbol_name}",
+                            $reference->symbol,
+                            $storage->description,
+                        );
+                    }
+                }
+
+                //Get Docblock properties
+                if (isset($class_storage->pseudo_property_set_types['$'.$property_name])) {
+                    return new PHPMarkdownContent(
+                        'public '.
+                        (string) $class_storage->pseudo_property_set_types['$'.$property_name].' $'.$property_name,
+                        $reference->symbol,
+                    );
+                }
+
+                //Get Docblock properties
+                if (isset($class_storage->pseudo_property_get_types['$'.$property_name])) {
+                    return new PHPMarkdownContent(
+                        'public '.
+                        (string) $class_storage->pseudo_property_get_types['$'.$property_name].' $'.$property_name,
+                        $reference->symbol,
+                    );
+                }
+
+                return null;
+            }
+
+            /** @psalm-suppress PossiblyUndefinedIntArrayOffset */
+            [$fq_classlike_name, $const_name] = explode(
+                '::',
+                $reference->symbol,
+            );
+
+            $class_constants = $this->classlikes->getConstantsForClass(
+                $fq_classlike_name,
+                ReflectionProperty::IS_PRIVATE,
+            );
+
+            if (!isset($class_constants[$const_name])) {
+                return null;
+            }
+
+            //Class Constant
+            return new PHPMarkdownContent(
+                $class_constants[$const_name]->getHoverMarkdown($const_name),
+                $fq_classlike_name . '::' . $const_name,
+                $class_constants[$const_name]->description,
+            );
+        }
+
+        //Procedural Function
+        if (strpos($reference->symbol, '()')) {
+            $function_id = strtolower(substr($reference->symbol, 0, -2));
+            $file_storage = $this->file_storage_provider->get(
+                $reference->file_path,
+            );
+
+            if (isset($file_storage->functions[$function_id])) {
+                $function_storage = $file_storage->functions[$function_id];
+
+                return new PHPMarkdownContent(
+                    $function_storage->getHoverMarkdown(),
+                    $function_id,
+                    $function_storage->description,
+                );
+            }
+
+            if (!$function_id) {
+                return null;
+            }
+
+            $function = $this->functions->getStorage(null, $function_id);
+
+            return new PHPMarkdownContent(
+                $function->getHoverMarkdown(),
+                $function_id,
+                $function->description,
+            );
+        }
+
+        //Procedural Variable
+        if (strpos($reference->symbol, '$') === 0) {
+            $type = VariableFetchAnalyzer::getGlobalType($reference->symbol, $this->analysis_php_version_id);
+            if (!$type->isMixed()) {
+                return new PHPMarkdownContent(
+                    (string) $type,
+                    $reference->symbol,
+                );
+            }
         }
 
         try {
-            if (strpos($symbol, '::')) {
-                if (strpos($symbol, '()')) {
-                    $symbol = substr($symbol, 0, -2);
+            $storage = $this->classlike_storage_provider->get(
+                $reference->symbol,
+            );
+            return new PHPMarkdownContent(
+                ($storage->abstract ? 'abstract ' : '') .
+                    'class ' .
+                    $storage->name,
+                $storage->name,
+                $storage->description,
+            );
+        } catch (InvalidArgumentException $e) {
+            //continue on as normal
+        }
+
+        if (strpos($reference->symbol, '\\')) {
+            $const_name_parts = explode('\\', $reference->symbol);
+            $const_name = array_pop($const_name_parts);
+            $namespace_name = implode('\\', $const_name_parts);
+
+            $namespace_constants = NamespaceAnalyzer::getConstantsForNamespace(
+                $namespace_name,
+                ReflectionProperty::IS_PUBLIC,
+            );
+            //Namespace Constant
+            if (isset($namespace_constants[$const_name])) {
+                $type = $namespace_constants[$const_name];
+                return new PHPMarkdownContent(
+                    $reference->symbol . ' ' . $type,
+                    $reference->symbol,
+                );
+            }
+        } else {
+            $file_storage = $this->file_storage_provider->get(
+                $reference->file_path,
+            );
+            // ?
+            if (isset($file_storage->constants[$reference->symbol])) {
+                return new PHPMarkdownContent(
+                    'const ' .
+                        $reference->symbol .
+                        ' ' .
+                        $file_storage->constants[$reference->symbol],
+                    $reference->symbol,
+                );
+            }
+            $type = ConstFetchAnalyzer::getGlobalConstType(
+                $this,
+                $reference->symbol,
+                $reference->symbol,
+            );
+
+            //Global Constant
+            if ($type) {
+                return new PHPMarkdownContent(
+                    'const ' . $reference->symbol . ' ' . $type,
+                    $reference->symbol,
+                );
+            }
+        }
+
+        return new PHPMarkdownContent($reference->symbol);
+    }
+
+    public function getSymbolLocation(Reference $reference): ?CodeLocation
+    {
+        if (is_numeric($reference->symbol[0])) {
+            $symbol = preg_replace('/:.*/', '', $reference->symbol);
+            $symbol_parts = explode('-', $symbol);
+
+            if (!isset($symbol_parts[0]) || !isset($symbol_parts[1])) {
+                return null;
+            }
+
+            $file_contents = $this->getFileContents($reference->file_path);
+
+            return new Raw(
+                $file_contents,
+                $reference->file_path,
+                $this->config->shortenFileName($reference->file_path),
+                (int) $symbol_parts[0],
+                (int) $symbol_parts[1],
+            );
+        }
+
+        try {
+            if (strpos($reference->symbol, '::')) {
+                if (strpos($reference->symbol, '()')) {
+                    $symbol = substr($reference->symbol, 0, -2);
 
                     /** @psalm-suppress ArgumentTypeCoercion */
-                    $method_id = new MethodIdentifier(...explode('::', $symbol));
-
-                    $declaring_method_id = $this->methods->getDeclaringMethodId($method_id);
+                    $method_id = new MethodIdentifier(
+                        ...explode('::', $symbol),
+                    );
+
+                    $declaring_method_id = $this->methods->getDeclaringMethodId(
+                        $method_id,
+                    );
 
                     if (!$declaring_method_id) {
                         return null;
@@ -982,24 +1236,22 @@
 
                     $storage = $this->methods->getStorage($declaring_method_id);
 
-                    return [
-                        'type' => '<?php ' . $storage->getSignature(true),
-                        'description' => $storage->description,
-                    ];
+                    return $storage->location;
                 }
 
-                [, $symbol_name] = explode('::', $symbol);
-
-                if (strpos($symbol, '$') !== false) {
-                    $storage = $this->properties->getStorage($symbol);
-
-                    return [
-                        'type' => '<?php ' . $storage->getInfo() . ' ' . $symbol_name,
-                        'description' => $storage->description,
-                    ];
+                if (strpos($reference->symbol, '$') !== false) {
+                    $storage = $this->properties->getStorage(
+                        $reference->symbol,
+                    );
+
+                    return $storage->location;
                 }
 
-                [$fq_classlike_name, $const_name] = explode('::', $symbol);
+                /** @psalm-suppress PossiblyUndefinedIntArrayOffset */
+                [$fq_classlike_name, $const_name] = explode(
+                    '::',
+                    $reference->symbol,
+                );
 
                 $class_constants = $this->classlikes->getConstantsForClass(
                     $fq_classlike_name,
@@ -1010,157 +1262,31 @@
                     return null;
                 }
 
-                return [
-                    'type' => '<?php ' . $const_name,
-                    'description' => $class_constants[$const_name]->description,
-                ];
-            }
-
-            if (strpos($symbol, '()')) {
-                $function_id = strtolower(substr($symbol, 0, -2));
-                $file_storage = $this->file_storage_provider->get($file_path);
+                return $class_constants[$const_name]->location;
+            }
+
+            if (strpos($reference->symbol, '()')) {
+                $file_storage = $this->file_storage_provider->get(
+                    $reference->file_path,
+                );
+
+                $function_id = strtolower(substr($reference->symbol, 0, -2));
 
                 if (isset($file_storage->functions[$function_id])) {
-                    $function_storage = $file_storage->functions[$function_id];
-
-                    return [
-                        'type' => '<?php ' . $function_storage->getSignature(true),
-                        'description' => $function_storage->description,
-                    ];
+                    return $file_storage->functions[$function_id]->location;
                 }
 
                 if (!$function_id) {
                     return null;
                 }
 
-                $function = $this->functions->getStorage(null, $function_id);
-                return [
-                    'type' => '<?php ' . $function->getSignature(true),
-                    'description' => $function->description,
-                ];
-            }
-
-            if (strpos($symbol, '$') === 0) {
-                $type = VariableFetchAnalyzer::getGlobalType($symbol, $this->analysis_php_version_id);
-                if (!$type->isMixed()) {
-                    return ['type' => '<?php ' . $type];
-                }
-            }
-
-            try {
-                $storage = $this->classlike_storage_provider->get($symbol);
-                return [
-                    'type' => '<?php ' . ($storage->abstract ? 'abstract ' : '') . 'class ' . $storage->name,
-                    'description' => $storage->description,
-                ];
-            } catch (InvalidArgumentException $e) {
-            }
-
-            if (strpos($symbol, '\\')) {
-                $const_name_parts = explode('\\', $symbol);
-                $const_name = array_pop($const_name_parts);
-                $namespace_name = implode('\\', $const_name_parts);
-
-                $namespace_constants = NamespaceAnalyzer::getConstantsForNamespace(
-                    $namespace_name,
-                    ReflectionProperty::IS_PUBLIC,
-                );
-                if (isset($namespace_constants[$const_name])) {
-                    $type = $namespace_constants[$const_name];
-                    return ['type' => '<?php const ' . $symbol . ' ' . $type];
-                }
-            } else {
-                $file_storage = $this->file_storage_provider->get($file_path);
-                if (isset($file_storage->constants[$symbol])) {
-                    return ['type' => '<?php const ' . $symbol . ' ' . $file_storage->constants[$symbol]];
-                }
-                $constant = ConstFetchAnalyzer::getGlobalConstType($this, $symbol, $symbol);
-
-                if ($constant) {
-                    return ['type' => '<?php const ' . $symbol . ' ' . $constant];
-                }
-            }
-            return null;
-        } catch (Exception $e) {
-            error_log($e->getMessage());
-
-            return null;
-        }
-    }
-
-    public function getSymbolLocation(string $file_path, string $symbol): ?CodeLocation
-    {
-        if (is_numeric($symbol[0])) {
-            $symbol = preg_replace('/:.*/', '', $symbol);
-            $symbol_parts = explode('-', $symbol);
-
-            $file_contents = $this->getFileContents($file_path);
-
-            return new Raw(
-                $file_contents,
-                $file_path,
-                $this->config->shortenFileName($file_path),
-                (int) $symbol_parts[0],
-                (int) $symbol_parts[1],
-            );
-        }
-
-        try {
-            if (strpos($symbol, '::')) {
-                if (strpos($symbol, '()')) {
-                    $symbol = substr($symbol, 0, -2);
-
-                    /** @psalm-suppress ArgumentTypeCoercion */
-                    $method_id = new MethodIdentifier(...explode('::', $symbol));
-
-                    $declaring_method_id = $this->methods->getDeclaringMethodId($method_id);
-
-                    if (!$declaring_method_id) {
-                        return null;
-                    }
-
-                    $storage = $this->methods->getStorage($declaring_method_id);
-
-                    return $storage->location;
-                }
-
-                if (strpos($symbol, '$') !== false) {
-                    $storage = $this->properties->getStorage($symbol);
-
-                    return $storage->location;
-                }
-
-                [$fq_classlike_name, $const_name] = explode('::', $symbol);
-
-                $class_constants = $this->classlikes->getConstantsForClass(
-                    $fq_classlike_name,
-                    ReflectionProperty::IS_PRIVATE,
-                );
-
-                if (!isset($class_constants[$const_name])) {
-                    return null;
-                }
-
-                return $class_constants[$const_name]->location;
-            }
-
-            if (strpos($symbol, '()')) {
-                $file_storage = $this->file_storage_provider->get($file_path);
-
-                $function_id = strtolower(substr($symbol, 0, -2));
-
-                if (isset($file_storage->functions[$function_id])) {
-                    return $file_storage->functions[$function_id]->location;
-                }
-
-                if (!$function_id) {
-                    return null;
-                }
-
-                return $this->functions->getStorage(null, $function_id)->location;
-            }
-
-            return $this->classlike_storage_provider->get($symbol)->location;
+                return $this->functions->getStorage(null, $function_id)
+                    ->location;
+            }
+
+            return $this->classlike_storage_provider->get(
+                $reference->symbol,
+            )->location;
         } catch (UnexpectedValueException $e) {
             error_log($e->getMessage());
 
@@ -1171,10 +1297,12 @@
     }
 
     /**
-     * @return array{0: string, 1: Range}|null
-     */
-    public function getReferenceAtPosition(string $file_path, Position $position): ?array
-    {
+     * Get Reference from Position
+     */
+    public function getReferenceAtPosition(
+        string $file_path,
+        Position $position
+    ): ?Reference {
         $is_open = $this->file_provider->isOpen($file_path);
 
         if (!$is_open) {
@@ -1185,33 +1313,37 @@
 
         $offset = $position->toOffset($file_contents);
 
-        [$reference_map, $type_map] = $this->analyzer->getMapsForFile($file_path);
-
-        $reference = null;
-
-        if (!$reference_map && !$type_map) {
-            return null;
-        }
+        $reference_maps = $this->analyzer->getMapsForFile($file_path);
 
         $reference_start_pos = null;
         $reference_end_pos = null;
-
-        ksort($reference_map);
-
-        foreach ($reference_map as $start_pos => [$end_pos, $possible_reference]) {
-            if ($offset < $start_pos) {
+        $symbol = null;
+
+        foreach ($reference_maps as $reference_map) {
+            ksort($reference_map);
+
+            foreach ($reference_map as $start_pos => [$end_pos, $possible_reference]) {
+                if ($offset < $start_pos) {
+                    break;
+                }
+
+                if ($offset > $end_pos) {
+                    continue;
+                }
+                $reference_start_pos = $start_pos;
+                $reference_end_pos = $end_pos;
+                $symbol = $possible_reference;
+            }
+
+            if ($symbol !== null &&
+                $reference_start_pos !== null &&
+                $reference_end_pos !== null
+            ) {
                 break;
             }
-
-            if ($offset > $end_pos) {
-                continue;
-            }
-            $reference_start_pos = $start_pos;
-            $reference_end_pos = $end_pos;
-            $reference = $possible_reference;
-        }
-
-        if ($reference === null || $reference_start_pos === null || $reference_end_pos === null) {
+        }
+
+        if ($symbol === null || $reference_start_pos === null || $reference_end_pos === null) {
             return null;
         }
 
@@ -1220,7 +1352,7 @@
             self::getPositionFromOffset($reference_end_pos, $file_contents),
         );
 
-        return [$reference, $range];
+        return new Reference($file_path, $symbol, $range);
     }
 
     /**
@@ -1387,6 +1519,7 @@
                 continue;
             }
 
+            /** @psalm-suppress PossiblyUndefinedIntArrayOffset */
             $num_whitespace_bytes = preg_match('/\G\s+/', $file_contents, $matches, 0, $end_pos_excluding_whitespace)
                 ? strlen($matches[0])
                 : 0;
@@ -1475,7 +1608,7 @@
     /**
      * @return list<CompletionItem>
      */
-    public function getCompletionItemsForClassishThing(string $type_string, string $gap): array
+    public function getCompletionItemsForClassishThing(string $type_string, string $gap, bool $snippets_supported = false): array
     {
         $completion_items = [];
 
@@ -1493,7 +1626,7 @@
                             $completion_item = new CompletionItem(
                                 $method_storage->cased_name,
                                 CompletionItemKind::METHOD,
-                                (string)$method_storage,
+                                $method_storage->getCompletionSignature(),
                                 $method_storage->description,
                                 (string)$method_storage->visibility,
                                 $method_storage->cased_name,
@@ -1505,11 +1638,46 @@
                                 2,
                             );
 
-                            $completion_item->insertTextFormat = InsertTextFormat::SNIPPET;
+                            if ($snippets_supported && count($method_storage->params) > 0) {
+                                $completion_item->insertText .= '($0)';
+                                $completion_item->insertTextFormat =
+                                    InsertTextFormat::SNIPPET;
+                            } else {
+                                $completion_item->insertText .= '()';
+                            }
 
                             $completion_items[] = $completion_item;
                         }
                     }
+
+                    $pseudo_property_types = [];
+                    foreach ($class_storage->pseudo_property_get_types as $property_name => $type) {
+                        $pseudo_property_types[$property_name] = new CompletionItem(
+                            str_replace('$', '', $property_name),
+                            CompletionItemKind::PROPERTY,
+                            $type->__toString(),
+                            null,
+                            '1', //sort text
+                            str_replace('$', '', $property_name),
+                            ($gap === '::' ? '$' : '') .
+                                str_replace('$', '', $property_name),
+                        );
+                    }
+
+                    foreach ($class_storage->pseudo_property_set_types as $property_name => $type) {
+                        $pseudo_property_types[$property_name] = new CompletionItem(
+                            str_replace('$', '', $property_name),
+                            CompletionItemKind::PROPERTY,
+                            $type->__toString(),
+                            null,
+                            '1',
+                            str_replace('$', '', $property_name),
+                            ($gap === '::' ? '$' : '') .
+                                str_replace('$', '', $property_name),
+                        );
+                    }
+
+                    $completion_items = array_merge($completion_items, array_values($pseudo_property_types));
 
                     foreach ($class_storage->declaring_property_ids as $property_name => $declaring_class) {
                         $property_storage = $this->properties->getStorage(
@@ -1703,7 +1871,7 @@
             $completion_items[] = new CompletionItem(
                 $function_name,
                 CompletionItemKind::FUNCTION,
-                $function->getSignature(false),
+                $function->getCompletionSignature(),
                 $function->description,
                 null,
                 $function_name,
@@ -1820,9 +1988,9 @@
         );
     }
 
-    public function addTemporaryFileChanges(string $file_path, string $new_content): void
-    {
-        $this->file_provider->addTemporaryFileChanges($file_path, $new_content);
+    public function addTemporaryFileChanges(string $file_path, string $new_content, ?int $version = null): void
+    {
+        $this->file_provider->addTemporaryFileChanges($file_path, $new_content, $version);
     }
 
     public function removeTemporaryFileChanges(string $file_path): void
@@ -1831,7 +1999,6 @@
     }
 
     /**
->>>>>>> 62db5d4f
      * Checks if type is a subtype of other
      *
      * Given two types, checks if `$input_type` is a subtype of `$container_type`.
@@ -1961,72 +2128,6 @@
         $this->taint_flow_graph->addSink($sink);
     }
 
-<<<<<<< HEAD
-        /**
-     * @param array<string> $candidate_files
-     *
-     */
-    public function reloadFiles(ProjectAnalyzer $project_analyzer, array $candidate_files, bool $force = false): void
-    {
-        $this->loadAnalyzer();
-
-        if ($force) {
-            FileReferenceProvider::clearCache();
-        }
-
-        $this->file_reference_provider->loadReferenceCache($force);
-
-        FunctionLikeAnalyzer::clearCache();
-
-        if ($force || !$this->statements_provider->parser_cache_provider) {
-            $diff_files = $candidate_files;
-        } else {
-            $diff_files = [];
-
-            $parser_cache_provider = $this->statements_provider->parser_cache_provider;
-
-            foreach ($candidate_files as $candidate_file_path) {
-                if ($parser_cache_provider->loadExistingFileContentsFromCache($candidate_file_path)
-                    !== $this->file_provider->getContents($candidate_file_path)
-                ) {
-                    $diff_files[] = $candidate_file_path;
-                }
-            }
-        }
-
-        $referenced_files = $project_analyzer->getReferencedFilesFromDiff($diff_files, false);
-
-        foreach ($diff_files as $diff_file_path) {
-            $this->invalidateInformationForFile($diff_file_path);
-        }
-
-        foreach ($referenced_files as $referenced_file_path) {
-            if (in_array($referenced_file_path, $diff_files, true)) {
-                continue;
-            }
-
-            $file_storage = $this->file_storage_provider->get($referenced_file_path);
-
-            foreach ($file_storage->classlikes_in_file as $fq_classlike_name) {
-                $this->classlike_storage_provider->remove($fq_classlike_name);
-                $this->classlikes->removeClassLike($fq_classlike_name);
-            }
-
-            $this->file_storage_provider->remove($referenced_file_path);
-            $this->scanner->removeFile($referenced_file_path);
-        }
-
-        $referenced_files = array_combine($referenced_files, $referenced_files);
-
-        $this->scanner->addFilesToDeepScan($referenced_files);
-        $this->addFilesToAnalyze(array_combine($candidate_files, $candidate_files));
-
-        $this->scanner->scanFiles($this->classlikes);
-
-        $this->file_reference_provider->updateReferenceCache($this, $referenced_files);
-
-        $this->populator->populateCodebase();
-=======
     public function getMinorAnalysisPhpVersion(): int
     {
         return self::transformPhpVersionId($this->analysis_php_version_id % 10_000, 100);
@@ -2040,6 +2141,5 @@
     public static function transformPhpVersionId(int $php_version_id, int $div): int
     {
         return intdiv($php_version_id, $div);
->>>>>>> 62db5d4f
     }
 }