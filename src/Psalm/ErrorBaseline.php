<?php

declare(strict_types=1);

namespace Psalm;

use DOMDocument;
use DOMElement;
use Psalm\Exception\ConfigException;
use Psalm\Internal\Analyzer\IssueData;
use Psalm\Internal\Provider\FileProvider;
use RuntimeException;

use function array_filter;
use function array_intersect;
use function array_map;
use function array_merge;
use function array_reduce;
use function array_values;
use function get_loaded_extensions;
use function implode;
use function ksort;
use function min;
use function phpversion;
use function preg_replace_callback;
use function sort;
use function sprintf;
use function str_replace;
use function trim;
use function usort;

use const LIBXML_NOBLANKS;
use const PHP_VERSION;

final class ErrorBaseline
{
    /**
     * @param array<string,array<string,array{o:int, s:array<int, string>}>> $existingIssues
     * @psalm-pure
     */
    public static function countTotalIssues(array $existingIssues): int
    {
        $totalIssues = 0;

        foreach ($existingIssues as $existingIssue) {
            $totalIssues += array_reduce(
                $existingIssue,
                /**
                 * @param array{o:int, s:array<int, string>} $existingIssue
                 */
                static fn(int $carry, array $existingIssue): int => $carry + $existingIssue['o'],
                0,
            );
        }

        return $totalIssues;
    }

    /**
     * @param array<string, list<IssueData>> $issues
     */
    public static function create(
        FileProvider $fileProvider,
        string $baselineFile,
        array $issues,
        bool $include_php_versions,
    ): void {
        $groupedIssues = self::countIssueTypesByFile($issues);

        self::writeToFile($fileProvider, $baselineFile, $groupedIssues, $include_php_versions);
    }

    /**
     * @return array<string,array<string,array{o:int, s: list<string>}>>
     * @throws ConfigException
     */
    public static function read(FileProvider $fileProvider, string $baselineFile): array
    {
        if (!$fileProvider->fileExists($baselineFile)) {
            throw new ConfigException("{$baselineFile} does not exist or is not readable");
        }

        $xmlSource = $fileProvider->getContents($baselineFile);

        if ($xmlSource === '') {
            throw new ConfigException('Baseline file is empty');
        }

        $baselineDoc = new DOMDocument();
        $baselineDoc->loadXML($xmlSource, LIBXML_NOBLANKS);

        $filesElement = $baselineDoc->getElementsByTagName('files');

        if ($filesElement->length === 0) {
            throw new ConfigException('Baseline file does not contain <files>');
        }

        $files = [];

        /** @var DOMElement $filesElement */
        $filesElement = $filesElement[0];

        foreach ($filesElement->getElementsByTagName('file') as $file) {
            $fileName = $file->getAttribute('src');

            $fileName = str_replace('\\', '/', $fileName);

            $files[$fileName] = [];

            foreach ($file->childNodes as $issue) {
                if (!$issue instanceof DOMElement) {
                    continue;
                }

                $issueType = $issue->tagName;

                $files[$fileName][$issueType] = ['o' => 0, 's' => []];
                $codeSamples = $issue->getElementsByTagName('code');

                foreach ($codeSamples as $codeSample) {
                    $files[$fileName][$issueType]['o'] += 1;
                    $files[$fileName][$issueType]['s'][] = str_replace("\r\n", "\n", trim($codeSample->textContent));
                }
            }
        }

        return $files;
    }

    /**
     * @param array<string, list<IssueData>> $issues
     * @return array<string, array<string, array{o: int, s: list<string>}>>
     * @throws ConfigException
     */
    public static function update(
        FileProvider $fileProvider,
        string $baselineFile,
        array $issues,
        bool $include_php_versions,
    ): array {
        $existingIssues = self::read($fileProvider, $baselineFile);
        $newIssues = self::countIssueTypesByFile($issues);

        foreach ($existingIssues as $file => &$existingIssuesCount) {
            if (!isset($newIssues[$file])) {
                unset($existingIssues[$file]);

                continue;
            }

            foreach ($existingIssuesCount as $issueType => $existingIssueType) {
                if (!isset($newIssues[$file][$issueType])) {
                    unset($existingIssuesCount[$issueType]);

                    continue;
                }

                $existingIssuesCount[$issueType]['o'] = min(
                    $existingIssueType['o'],
                    $newIssues[$file][$issueType]['o'],
                );
                $existingIssuesCount[$issueType]['s'] = array_intersect(
                    $existingIssueType['s'],
                    $newIssues[$file][$issueType]['s'],
                );
            }
        }

        $groupedIssues = array_filter($existingIssues);

        self::writeToFile($fileProvider, $baselineFile, $groupedIssues, $include_php_versions);

        return $groupedIssues;
    }

    /**
     * @param array<string, list<IssueData>> $issues
     * @return array<string,array<string,array{o:int, s:array<int, string>}>>
     */
    private static function countIssueTypesByFile(array $issues): array
    {
        if ($issues === []) {
            return [];
        }
        $groupedIssues = array_reduce(
            array_merge(...array_values($issues)),
            /**
             * @param array<string,array<string,array{o:int, s:array<int, string>}>> $carry
             * @return array<string,array<string,array{o:int, s:array<int, string>}>>
             */
            static function (array $carry, IssueData $issue): array {
                if ($issue->severity !== Config::REPORT_ERROR) {
                    return $carry;
                }

                $fileName = $issue->file_name;
                $fileName = str_replace('\\', '/', $fileName);
                $issueType = $issue->type;

                if (!isset($carry[$fileName])) {
                    $carry[$fileName] = [];
                }

                if (!isset($carry[$fileName][$issueType])) {
                    $carry[$fileName][$issueType] = ['o' => 0, 's' => []];
                }

                ++$carry[$fileName][$issueType]['o'];
                $carry[$fileName][$issueType]['s'][] = $issue->selected_text;

                return $carry;
            },
            [],
        );

        // Sort files first
        ksort($groupedIssues);

        foreach ($groupedIssues as &$issues) {
            ksort($issues);
        }
        unset($issues);

        return $groupedIssues;
    }

    /**
     * @param array<string,array<string,array{o:int, s:array<int, string>}>> $groupedIssues
     */
    private static function writeToFile(
        FileProvider $fileProvider,
        string $baselineFile,
        array $groupedIssues,
        bool $include_php_versions,
    ): void {
        $baselineDoc = new DOMDocument('1.0', 'UTF-8');
        $filesNode = $baselineDoc->createElement('files');
        $filesNode->setAttribute('psalm-version', PSALM_VERSION);

        if ($include_php_versions) {
            $extensions = [...get_loaded_extensions(), ...get_loaded_extensions(true)];

            usort($extensions, 'strnatcasecmp');

<<<<<<< HEAD
            $filesNode->setAttribute('php-version', implode(';' . "\n\t", [...[
                ('php:' . PHP_VERSION),
            ], ...array_map(
                static fn(string $extension): string => $extension . ':' . (string) phpversion($extension),
                $extensions,
            )]));
=======
            $filesNode->setAttribute('php-version', implode(';' . "\n\t", [
                'php:' . PHP_VERSION,
                ...array_map(
                    static fn(string $extension): string => $extension . ':' . phpversion($extension),
                    $extensions,
                ),
            ]));
>>>>>>> 620a1537
        }

        foreach ($groupedIssues as $file => $issueTypes) {
            $fileNode = $baselineDoc->createElement('file');

            $fileNode->setAttribute('src', $file);

            foreach ($issueTypes as $issueType => $existingIssueType) {
                $issueNode = $baselineDoc->createElement($issueType);

                sort($existingIssueType['s']);

                foreach ($existingIssueType['s'] as $selection) {
                    $codeNode = $baselineDoc->createElement('code');
                    $textContent = trim($selection);
                    $codeNode->appendChild($baselineDoc->createCDATASection($textContent));
                    $issueNode->appendChild($codeNode);
                }
                $fileNode->appendChild($issueNode);
            }

            $filesNode->appendChild($fileNode);
        }

        $baselineDoc->appendChild($filesNode);
        $baselineDoc->formatOutput = true;

        $xml = preg_replace_callback(
            '/<files (psalm-version="[^"]+") php-version="(.+)"(\/?>)\n/',
            /**
             * @param string[] $matches
             */
            static fn(array $matches): string => sprintf(
                "<files\n  %s\n  php-version=\"\n    %s\n  \"\n%s\n",
                $matches[1],
                str_replace('&#10;&#9;', "\n    ", $matches[2]),
                $matches[3],
            ),
            $baselineDoc->saveXML(),
        );

        if ($xml === null) {
            throw new RuntimeException('Failed to reformat opening attributes!');
        }

        $fileProvider->setContents($baselineFile, $xml);
    }
}<|MERGE_RESOLUTION|>--- conflicted
+++ resolved
@@ -242,14 +242,6 @@
 
             usort($extensions, 'strnatcasecmp');
 
-<<<<<<< HEAD
-            $filesNode->setAttribute('php-version', implode(';' . "\n\t", [...[
-                ('php:' . PHP_VERSION),
-            ], ...array_map(
-                static fn(string $extension): string => $extension . ':' . (string) phpversion($extension),
-                $extensions,
-            )]));
-=======
             $filesNode->setAttribute('php-version', implode(';' . "\n\t", [
                 'php:' . PHP_VERSION,
                 ...array_map(
@@ -257,7 +249,6 @@
                     $extensions,
                 ),
             ]));
->>>>>>> 620a1537
         }
 
         foreach ($groupedIssues as $file => $issueTypes) {
