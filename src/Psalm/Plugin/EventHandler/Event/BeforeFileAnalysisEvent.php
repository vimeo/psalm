--- conflicted
+++ resolved
@@ -12,18 +12,6 @@
 
 final class BeforeFileAnalysisEvent
 {
-<<<<<<< HEAD
-=======
-    private StatementsSource $statements_source;
-    private Context $file_context;
-    private FileStorage $file_storage;
-    private Codebase $codebase;
-    /**
-     * @var list<Stmt>
-     */
-    private array $stmts;
-
->>>>>>> 71707e6c
     /**
      * Called before a file has been checked
      *
@@ -31,25 +19,12 @@
      * @internal
      */
     public function __construct(
-<<<<<<< HEAD
         private readonly StatementsSource $statements_source,
         private readonly Context $file_context,
         private readonly FileStorage $file_storage,
         private readonly Codebase $codebase,
+        private array $stmts,
     ) {
-=======
-        StatementsSource $statements_source,
-        Context $file_context,
-        FileStorage $file_storage,
-        Codebase $codebase,
-        array $stmts
-    ) {
-        $this->statements_source = $statements_source;
-        $this->file_context = $file_context;
-        $this->file_storage = $file_storage;
-        $this->codebase = $codebase;
-        $this->stmts = $stmts;
->>>>>>> 71707e6c
     }
 
     public function getStatementsSource(): StatementsSource
