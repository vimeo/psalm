--- conflicted
+++ resolved
@@ -178,30 +178,6 @@
     }
 
     /**
-<<<<<<< HEAD
-     * @psalm-pure
-     * @deprecated Will be removed in Psalm 6
-     */
-    public static function getCurlErrorMessage(mixed $ch): string
-    {
-        /**
-         * @psalm-suppress MixedArgument
-         * @var array
-         */
-        $curl_info = curl_getinfo($ch);
-
-        /** @psalm-suppress MixedAssignment */
-        $ssl_verify_result = $curl_info['ssl_verify_result'] ?? null;
-        if (is_int($ssl_verify_result) && $ssl_verify_result > 1) {
-            return self::getCurlSslErrorMessage($ssl_verify_result);
-        }
-
-        return '';
-    }
-
-    /**
-=======
->>>>>>> 2a11a445
      * @psalm-pure
      */
     private static function getCurlSslErrorMessage(int $ssl_verify_result): string
