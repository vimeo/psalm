<?php

declare(strict_types=1);

namespace Psalm\Storage;

use Psalm\CodeLocation;

/**
 * @psalm-immutable
 */
final class AttributeStorage
{
    use ImmutableNonCloneableTrait;
<<<<<<< HEAD
    public string $fq_class_name;
=======
    use UnserializeMemoryUsageSuppressionTrait;
    /**
     * @var string
     */
    public $fq_class_name;
>>>>>>> 06b71be0

    /**
     * @var list<AttributeArg>
     */
    public array $args;

    /**
     * @psalm-suppress PossiblyUnusedProperty part of public API
     */
    public CodeLocation $location;

    /**
     * @psalm-suppress PossiblyUnusedProperty part of public API
     */
    public CodeLocation $name_location;

    /**
     * @param list<AttributeArg> $args
     */
    public function __construct(
        string $fq_class_name,
        array $args,
        CodeLocation $location,
        CodeLocation $name_location,
    ) {
        $this->fq_class_name = $fq_class_name;
        $this->args = $args;
        $this->location = $location;
        $this->name_location = $name_location;
    }
}<|MERGE_RESOLUTION|>--- conflicted
+++ resolved
@@ -12,15 +12,9 @@
 final class AttributeStorage
 {
     use ImmutableNonCloneableTrait;
-<<<<<<< HEAD
+    use UnserializeMemoryUsageSuppressionTrait;
+
     public string $fq_class_name;
-=======
-    use UnserializeMemoryUsageSuppressionTrait;
-    /**
-     * @var string
-     */
-    public $fq_class_name;
->>>>>>> 06b71be0
 
     /**
      * @var list<AttributeArg>
