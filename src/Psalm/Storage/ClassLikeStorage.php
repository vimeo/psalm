<?php

namespace Psalm\Storage;

use Psalm\Aliases;
use Psalm\CodeLocation;
use Psalm\Internal\MethodIdentifier;
use Psalm\Internal\Type\TypeAlias\ClassTypeAlias;
use Psalm\Issue\CodeIssue;
use Psalm\Type\Atomic\TNamedObject;
use Psalm\Type\Atomic\TTemplateParam;
use Psalm\Type\Union;

<<<<<<< HEAD
final class ClassLikeStorage implements HasAttributesInterface
=======
use function array_values;

class ClassLikeStorage implements HasAttributesInterface
>>>>>>> 6e27c236
{
    use CustomMetadataTrait;

    /**
     * @var array<string, ClassConstantStorage>
     */
    public $constants = [];

    /**
     * Aliases to help Psalm understand constant refs
     *
     * @var ?Aliases
     */
    public $aliases;

    /**
     * @var bool
     */
    public $populated = false;

    /**
     * @var bool
     */
    public $stubbed = false;

    /**
     * @var bool
     */
    public $deprecated = false;

    /**
     * @var list<non-empty-string>
     */
    public $internal = [];

    /**
     * @var TTemplateParam[]
     */
    public $templatedMixins = [];

    /**
     * @var list<TNamedObject>
     */
    public $namedMixins = [];

    /**
     * @var ?string
     */
    public $mixin_declaring_fqcln;

    /**
     * @var bool
     */
    public $sealed_properties = false;

    /**
     * @var bool
     */
    public $sealed_methods = false;

    /**
     * @var bool
     */
    public $override_property_visibility = false;

    /**
     * @var bool
     */
    public $override_method_visibility = false;

    /**
     * @var array<int, string>
     */
    public $suppressed_issues = [];

    /**
     * @var string
     */
    public $name;

    /**
     * Is this class user-defined
     *
     * @var bool
     */
    public $user_defined = false;

    /**
     * Interfaces this class implements directly
     *
     * @var array<lowercase-string, string>
     */
    public $direct_class_interfaces = [];

    /**
     * Interfaces this class implements explicitly and implicitly
     *
     * @var array<lowercase-string, string>
     */
    public $class_implements = [];

    /**
     * Parent interfaces listed explicitly
     *
     * @var array<lowercase-string, string>
     */
    public $direct_interface_parents = [];

    /**
     * Parent interfaces
     *
     * @var  array<lowercase-string, string>
     */
    public $parent_interfaces = [];

    /**
     * There can only be one direct parent class
     *
     * @var ?string
     */
    public $parent_class;

    /**
     * Parent classes
     *
     * @var array<lowercase-string, string>
     */
    public $parent_classes = [];

    /**
     * @var CodeLocation|null
     */
    public $location;

    /**
     * @var CodeLocation|null
     */
    public $stmt_location;

    /**
     * @var CodeLocation|null
     */
    public $namespace_name_location;

    /**
     * @var bool
     */
    public $abstract = false;

    /**
     * @var bool
     */
    public $final = false;

    /**
     * @var bool
     */
    public $final_from_docblock = false;

    /**
     * @var array<lowercase-string, string>
     */
    public $used_traits = [];

    /**
     * @var array<lowercase-string, lowercase-string>
     */
    public $trait_alias_map = [];

    /**
     * @var array<lowercase-string, bool>
     */
    public $trait_final_map = [];

    /**
     * @var array<string, int>
     */
    public $trait_visibility_map = [];

    /**
     * @var bool
     */
    public $is_trait = false;

    /**
     * @var bool
     */
    public $is_interface = false;

    /**
     * @var bool
     */
    public $is_enum = false;

    /**
     * @var bool
     */
    public $external_mutation_free = false;

    /**
     * @var bool
     */
    public $mutation_free = false;

    /**
     * @var bool
     */
    public $specialize_instance = false;

    /**
     * @var array<lowercase-string, MethodStorage>
     */
    public $methods = [];

    /**
     * @var array<lowercase-string, MethodStorage>
     */
    public $pseudo_methods = [];

    /**
     * @var array<lowercase-string, MethodStorage>
     */
    public $pseudo_static_methods = [];

    /**
     * Maps pseudo method names to the original declaring method identifier
     * The key is the method name in lowercase, and the value is the original `MethodIdentifier` instance
     *
     * This property contains all pseudo methods declared on ancestors.
     *
     * @var array<lowercase-string, MethodIdentifier>
     */
    public $declaring_pseudo_method_ids = [];

    /**
     * @var array<lowercase-string, MethodIdentifier>
     */
    public $declaring_method_ids = [];

    /**
     * @var array<lowercase-string, MethodIdentifier>
     */
    public $appearing_method_ids = [];

    /**
     * Map from lowercase method name to list of declarations in order from parent, to grandparent, to
     * great-grandparent, etc **including traits and interfaces**. Ancestors that don't have their own declaration are
     * skipped.
     *
     * @var array<lowercase-string, array<string, MethodIdentifier>>
     */
    public $overridden_method_ids = [];

    /**
     * @var array<lowercase-string, MethodIdentifier>
     */
    public $documenting_method_ids = [];

    /**
     * @var array<lowercase-string, MethodIdentifier>
     */
    public $inheritable_method_ids = [];

    /**
     * @var array<lowercase-string, array<string, bool>>
     */
    public $potential_declaring_method_ids = [];

    /**
     * @var array<string, PropertyStorage>
     */
    public $properties = [];

    /**
     * @var array<string, Union>
     */
    public $pseudo_property_set_types = [];

    /**
     * @var array<string, Union>
     */
    public $pseudo_property_get_types = [];

    /**
     * @var array<string, string>
     */
    public $declaring_property_ids = [];

    /**
     * @var array<string, string>
     */
    public $appearing_property_ids = [];

    /**
     * @var array<string, string>
     */
    public $inheritable_property_ids = [];

    /**
     * @var array<string, array<string>>
     */
    public $overridden_property_ids = [];

    /**
     * An array holding the class template "as" types.
     *
     * It's the de-facto list of all templates on a given class.
     *
     * The name of the template is the first key. The nested array is keyed by the defining class
     * (i.e. the same as the class name). This allows operations with the same-named template defined
     * across multiple classes to not run into trouble.
     *
     * @var array<string, non-empty-array<string, Union>>|null
     */
    public $template_types;

    /**
     * @var array<int, bool>|null
     */
    public $template_covariants;

    /**
     * A map of which generic classlikes are extended or implemented by this class or interface.
     *
     * This is only used in the populator, which poulates the $template_extended_params property below.
     *
     * @internal
     *
     * @var array<string, non-empty-array<int, Union>>|null
     */
    public $template_extended_offsets;

    /**
     * A map of which generic classlikes are extended or implemented by this class or interface.
     *
     * The annotation "@extends Traversable<SomeClass, SomeOtherClass>" would generate an entry of
     *
     * [
     *     "Traversable" => [
     *         "TKey" => new Union([new TNamedObject("SomeClass")]),
     *         "TValue" => new Union([new TNamedObject("SomeOtherClass")])
     *     ]
     * ]
     *
     * @var array<string, array<string, Union>>|null
     */
    public $template_extended_params;

    /**
     * @var array<string, int>|null
     */
    public $template_type_extends_count;


    /**
     * @var array<string, int>|null
     */
    public $template_type_implements_count;

    /**
     * @var ?Union
     */
    public $yield;

    /**
     * @var array<string, int>|null
     */
    public $template_type_uses_count;

    /**
     * @var array<string, bool>
     */
    public $initialized_properties = [];

    /**
     * @var array<string, true>
     */
    public $invalid_dependencies = [];

    /**
     * @var array<lowercase-string, bool>
     */
    public $dependent_classlikes = [];

    /**
     * A hash of the source file's name, contents, and this file's modified on date
     *
     * @var string
     */
    public $hash = '';

    /**
     * @var bool
     */
    public $has_visitor_issues = false;

    /**
     * @var list<CodeIssue>
     */
    public $docblock_issues = [];

    /**
     * @var array<string, ClassTypeAlias>
     */
    public $type_aliases = [];

    /**
     * @var bool
     */
    public $preserve_constructor_signature = false;

    /**
     * @var bool
     */
    public $enforce_template_inheritance = false;

    /**
     * @var null|string
     */
    public $extension_requirement;

    /**
     * @var array<int, string>
     */
    public $implementation_requirements = [];

    /**
     * @var list<AttributeStorage>
     */
    public $attributes = [];

    /**
     * @var array<string, EnumCaseStorage>
     */
    public $enum_cases = [];

    /**
     * @var 'int'|'string'|null
     */
    public $enum_type;

    /**
     * @var ?string
     */
    public $description;

    public function __construct(string $name)
    {
        $this->name = $name;
    }

    /**
     * @return list<AttributeStorage>
     */
    public function getAttributeStorages(): array
    {
        return $this->attributes;
    }

    /**
     * Get the template constraint types for the class.
     *
     * @return list<Union>
     */
    public function getClassTemplateTypes(): array
    {
        $type_params = [];

        foreach ($this->template_types ?? [] as $type_map) {
            $type_params[] = clone array_values($type_map)[0];
        }

        return $type_params;
    }
}<|MERGE_RESOLUTION|>--- conflicted
+++ resolved
@@ -11,13 +11,9 @@
 use Psalm\Type\Atomic\TTemplateParam;
 use Psalm\Type\Union;
 
-<<<<<<< HEAD
+use function array_values;
+
 final class ClassLikeStorage implements HasAttributesInterface
-=======
-use function array_values;
-
-class ClassLikeStorage implements HasAttributesInterface
->>>>>>> 6e27c236
 {
     use CustomMetadataTrait;
 
