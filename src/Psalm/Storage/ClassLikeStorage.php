<?php

namespace Psalm\Storage;

use Psalm\Aliases;
use Psalm\CodeLocation;
use Psalm\Internal\MethodIdentifier;
use Psalm\Internal\Type\TypeAlias\ClassTypeAlias;
use Psalm\Issue\CodeIssue;
use Psalm\Type\Atomic\TNamedObject;
use Psalm\Type\Atomic\TTemplateParam;
use Psalm\Type\Union;

<<<<<<< HEAD
final class ClassLikeStorage
=======
class ClassLikeStorage implements HasAttributesInterface
>>>>>>> fc2c6ab4
{
    use CustomMetadataTrait;

    /**
     * @var array<string, ClassConstantStorage>
     */
    public $constants = [];

    /**
     * Aliases to help Psalm understand constant refs
     *
     * @var ?Aliases
     */
    public $aliases;

    /**
     * @var bool
     */
    public $populated = false;

    /**
     * @var bool
     */
    public $stubbed = false;

    /**
     * @var bool
     */
    public $deprecated = false;

    /**
     * @var string
     */
    public $internal = '';

    /**
     * @var TTemplateParam[]
     */
    public $templatedMixins = [];

    /**
     * @var list<TNamedObject>
     */
    public $namedMixins = [];

    /**
     * @var ?string
     */
    public $mixin_declaring_fqcln;

    /**
     * @var bool
     */
    public $sealed_properties = false;

    /**
     * @var bool
     */
    public $sealed_methods = false;

    /**
     * @var bool
     */
    public $override_property_visibility = false;

    /**
     * @var bool
     */
    public $override_method_visibility = false;

    /**
     * @var array<int, string>
     */
    public $suppressed_issues = [];

    /**
     * @var string
     */
    public $name;

    /**
     * Is this class user-defined
     *
     * @var bool
     */
    public $user_defined = false;

    /**
     * Interfaces this class implements directly
     *
     * @var array<lowercase-string, string>
     */
    public $direct_class_interfaces = [];

    /**
     * Interfaces this class implements explicitly and implicitly
     *
     * @var array<lowercase-string, string>
     */
    public $class_implements = [];

    /**
     * Parent interfaces listed explicitly
     *
     * @var array<lowercase-string, string>
     */
    public $direct_interface_parents = [];

    /**
     * Parent interfaces
     *
     * @var  array<lowercase-string, string>
     */
    public $parent_interfaces = [];

    /**
     * There can only be one direct parent class
     *
     * @var ?string
     */
    public $parent_class;

    /**
     * Parent classes
     *
     * @var array<lowercase-string, string>
     */
    public $parent_classes = [];

    /**
     * @var CodeLocation|null
     */
    public $location;

    /**
     * @var CodeLocation|null
     */
    public $stmt_location;

    /**
     * @var CodeLocation|null
     */
    public $namespace_name_location;

    /**
     * @var bool
     */
    public $abstract = false;

    /**
     * @var bool
     */
    public $final = false;

    /**
     * @var bool
     */
    public $final_from_docblock = false;

    /**
     * @var array<lowercase-string, string>
     */
    public $used_traits = [];

    /**
     * @var array<lowercase-string, lowercase-string>
     */
    public $trait_alias_map = [];

    /**
     * @var array<lowercase-string, bool>
     */
    public $trait_final_map = [];

    /**
     * @var array<string, int>
     */
    public $trait_visibility_map = [];

    /**
     * @var bool
     */
    public $is_trait = false;

    /**
     * @var bool
     */
    public $is_interface = false;

    /**
     * @var bool
     */
    public $is_enum = false;

    /**
     * @var bool
     */
    public $external_mutation_free = false;

    /**
     * @var bool
     */
    public $mutation_free = false;

    /**
     * @var bool
     */
    public $specialize_instance = false;

    /**
     * @var array<lowercase-string, MethodStorage>
     */
    public $methods = [];

    /**
     * @var array<lowercase-string, MethodStorage>
     */
    public $pseudo_methods = [];

    /**
     * @var array<lowercase-string, MethodStorage>
     */
    public $pseudo_static_methods = [];

    /**
     * Maps pseudo method names to the original declaring method identifier
     * The key is the method name in lowercase, and the value is the original `MethodIdentifier` instance
     *
     * This property contains all pseudo methods declared on ancestors.
     *
     * @var array<lowercase-string, MethodIdentifier>
     */
    public $declaring_pseudo_method_ids = [];

    /**
     * @var array<lowercase-string, MethodIdentifier>
     */
    public $declaring_method_ids = [];

    /**
     * @var array<lowercase-string, MethodIdentifier>
     */
    public $appearing_method_ids = [];

    /**
     * Map from lowercase method name to list of declarations in order from parent, to grandparent, to
     * great-grandparent, etc **including traits and interfaces**. Ancestors that don't have their own declaration are
     * skipped.
     *
     * @var array<lowercase-string, array<string, MethodIdentifier>>
     */
    public $overridden_method_ids = [];

    /**
     * @var array<lowercase-string, MethodIdentifier>
     */
    public $documenting_method_ids = [];

    /**
     * @var array<lowercase-string, MethodIdentifier>
     */
    public $inheritable_method_ids = [];

    /**
     * @var array<lowercase-string, array<string, bool>>
     */
    public $potential_declaring_method_ids = [];

    /**
     * @var array<string, PropertyStorage>
     */
    public $properties = [];

    /**
     * @var array<string, Union>
     */
    public $pseudo_property_set_types = [];

    /**
     * @var array<string, Union>
     */
    public $pseudo_property_get_types = [];

    /**
     * @var array<string, string>
     */
    public $declaring_property_ids = [];

    /**
     * @var array<string, string>
     */
    public $appearing_property_ids = [];

    /**
     * @var array<string, string>
     */
    public $inheritable_property_ids = [];

    /**
     * @var array<string, array<string>>
     */
    public $overridden_property_ids = [];

    /**
     * An array holding the class template "as" types.
     *
     * It's the de-facto list of all templates on a given class.
     *
     * The name of the template is the first key. The nested array is keyed by the defining class
     * (i.e. the same as the class name). This allows operations with the same-named template defined
     * across multiple classes to not run into trouble.
     *
     * @var array<string, non-empty-array<string, Union>>|null
     */
    public $template_types;

    /**
     * @var array<int, bool>|null
     */
    public $template_covariants;

    /**
     * A map of which generic classlikes are extended or implemented by this class or interface.
     *
     * This is only used in the populator, which poulates the $template_extended_params property below.
     *
     * @internal
     *
     * @var array<string, non-empty-array<int, Union>>|null
     */
    public $template_extended_offsets;

    /**
     * A map of which generic classlikes are extended or implemented by this class or interface.
     *
     * The annotation "@extends Traversable<SomeClass, SomeOtherClass>" would generate an entry of
     *
     * [
     *     "Traversable" => [
     *         "TKey" => new Union([new TNamedObject("SomeClass")]),
     *         "TValue" => new Union([new TNamedObject("SomeOtherClass")])
     *     ]
     * ]
     *
     * @var array<string, array<string, Union>>|null
     */
    public $template_extended_params;

    /**
     * @var array<string, int>|null
     */
    public $template_type_extends_count;


    /**
     * @var array<string, int>|null
     */
    public $template_type_implements_count;

    /**
     * @var ?Union
     */
    public $yield;

    /**
     * @var array<string, int>|null
     */
    public $template_type_uses_count;

    /**
     * @var array<string, bool>
     */
    public $initialized_properties = [];

    /**
     * @var array<string, true>
     */
    public $invalid_dependencies = [];

    /**
     * @var array<lowercase-string, bool>
     */
    public $dependent_classlikes = [];

    /**
     * A hash of the source file's name, contents, and this file's modified on date
     *
     * @var string
     */
    public $hash = '';

    /**
     * @var bool
     */
    public $has_visitor_issues = false;

    /**
     * @var list<CodeIssue>
     */
    public $docblock_issues = [];

    /**
     * @var array<string, ClassTypeAlias>
     */
    public $type_aliases = [];

    /**
     * @var bool
     */
    public $preserve_constructor_signature = false;

    /**
     * @var bool
     */
    public $enforce_template_inheritance = false;

    /**
     * @var null|string
     */
    public $extension_requirement;

    /**
     * @var array<int, string>
     */
    public $implementation_requirements = [];

    /**
     * @var list<AttributeStorage>
     */
    public $attributes = [];

    /**
     * @var array<string, EnumCaseStorage>
     */
    public $enum_cases = [];

    /**
     * @var 'int'|'string'|null
     */
    public $enum_type;

    /**
     * @var ?string
     */
    public $description;

    public function __construct(string $name)
    {
        $this->name = $name;
    }

    /**
     * @return list<AttributeStorage>
     */
    public function getAttributeStorages(): array
    {
        return $this->attributes;
    }
}<|MERGE_RESOLUTION|>--- conflicted
+++ resolved
@@ -11,11 +11,7 @@
 use Psalm\Type\Atomic\TTemplateParam;
 use Psalm\Type\Union;
 
-<<<<<<< HEAD
-final class ClassLikeStorage
-=======
-class ClassLikeStorage implements HasAttributesInterface
->>>>>>> fc2c6ab4
+final class ClassLikeStorage implements HasAttributesInterface
 {
     use CustomMetadataTrait;
 
