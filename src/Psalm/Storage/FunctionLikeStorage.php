<?php

namespace Psalm\Storage;

use Psalm\CodeLocation;
use Psalm\Internal\Analyzer\ClassLikeAnalyzer;
use Psalm\Issue\CodeIssue;
use Psalm\Type\Union;

use function array_column;
use function array_fill_keys;
use function array_map;
use function count;
use function implode;

abstract class FunctionLikeStorage implements HasAttributesInterface
{
    use CustomMetadataTrait;

    /**
     * @var CodeLocation|null
     */
    public $location;

    /**
     * @var CodeLocation|null
     */
    public $stmt_location;

    /**
     * @psalm-readonly-allow-private-mutation
     * @var list<FunctionLikeParameter>
     */
    public $params = [];

    /**
     * @psalm-readonly-allow-private-mutation
     * @var array<string, bool>
     */
    public $param_lookup = [];

    /**
     * @var Union|null
     */
    public $return_type;

    /**
     * @var CodeLocation|null
     */
    public $return_type_location;

    /**
     * @var Union|null
     */
    public $signature_return_type;

    /**
     * @var CodeLocation|null
     */
    public $signature_return_type_location;

    /**
     * @var ?string
     */
    public $cased_name;

    /**
     * @var array<int, string>
     */
    public $suppressed_issues = [];

    /**
     * @var ?bool
     */
    public $deprecated;

    /**
     * @var list<non-empty-string>
     */
    public $internal = [];

    /**
     * @var bool
     */
    public $variadic = false;

    /**
     * @var bool
     */
    public $returns_by_ref = false;

    /**
     * @var ?int
     */
    public $required_param_count;

    /**
     * @var array<string, Union>
     */
    public $defined_constants = [];

    /**
     * @var array<string, bool>
     */
    public $global_variables = [];

    /**
     * @var array<string, Union>
     */
    public $global_types = [];

    /**
     * An array holding the class template "as" types.
     *
     * It's the de-facto list of all templates on a given class.
     *
     * The name of the template is the first key. The nested array is keyed by a unique
     * function identifier. This allows operations with the same-named template defined
     * across multiple classes and/or functions to not run into trouble.
     *
     * @var array<string, non-empty-array<string, Union>>|null
     */
    public $template_types;

    /**
     * @var array<int, Possibilities>
     */
    public $assertions = [];

    /**
     * @var array<int, Possibilities>
     */
    public $if_true_assertions = [];

    /**
     * @var array<int, Possibilities>
     */
    public $if_false_assertions = [];

    /**
     * @var bool
     */
    public $has_visitor_issues = false;

    /**
     * @var list<CodeIssue>
     */
    public $docblock_issues = [];

    /**
     * @var array<string, bool>
     */
    public $throws = [];

    /**
     * @var array<string, CodeLocation>
     */
    public $throw_locations = [];

    /**
     * @var bool
     */
    public $has_yield = false;

    /**
     * @var bool
     */
    public $mutation_free = false;

    /**
     * @var string|null
     */
    public $return_type_description;

    /**
     * @psalm-suppress PossiblyUnusedProperty
     * @var array<string, CodeLocation>|null
     * @deprecated will be removed in Psalm 6. use {@see FunctionLikeStorage::$unused_docblock_parameters} instead
     */
    public $unused_docblock_params;

    /**
     * @var array<string, CodeLocation>
     */
    public array $unused_docblock_parameters = [];

    public bool $has_undertyped_native_parameters = false;

    /**
     * @var bool
     */
    public $pure = false;

    /**
     * Whether or not the function output is dependent solely on input - a function can be
     * impure but still have this property (e.g. var_export). Useful for taint analysis.
     *
     * @var bool
     */
    public $specialize_call = false;

    /**
     * @var array<string>
     */
    public $taint_source_types = [];

    /**
     * @var array<string>
     */
    public $added_taints = [];

    /**
     * @var array<string>
     */
    public $removed_taints = [];

    /**
     * @var array<Union>
     */
    public $conditionally_removed_taints = [];

    /**
     * @var array<int, string>
     */
    public $return_source_params = [];

    /**
     * @var bool
     */
    public $allow_named_arg_calls = true;

    /**
     * @var list<AttributeStorage>
     */
    public $attributes = [];

    /**
     * @var list<array{fqn: string, params: array<int>, return: bool}>|null
     */
    public $proxy_calls = [];

    /**
     * @var ?string
     */
    public $description;

<<<<<<< HEAD
    /**
     * Used in the Language Server
     */
    public function getHoverMarkdown(): string
=======
    public bool $public_api = false;

    public function __toString(): string
>>>>>>> 06266c22
    {
        $params = count($this->params) > 0 ? "\n" . implode(
            ",\n",
            array_map(
                function (FunctionLikeParameter $param): string {
                    $realType = $param->type ?: 'mixed';
                    return "    {$realType} \${$param->name}";
                },
                $this->params,
            ),
        ) . "\n" : '';
        $return_type = $this->return_type ?: 'mixed';
        $symbol_text = "function {$this->cased_name}({$params}): {$return_type}";

        if (!$this instanceof MethodStorage) {
            return $symbol_text;
        }

        switch ($this->visibility) {
            case ClassLikeAnalyzer::VISIBILITY_PRIVATE:
                $visibility_text = 'private';
                break;

            case ClassLikeAnalyzer::VISIBILITY_PROTECTED:
                $visibility_text = 'protected';
                break;

            default:
                $visibility_text = 'public';
        }

        return $visibility_text . ' ' . $symbol_text;
    }

    public function getCompletionSignature(): string
    {
        $symbol_text = 'function ' . $this->cased_name . '('   . implode(
            ',',
            array_map(
                fn(FunctionLikeParameter $param): string => ($param->type ?: 'mixed') . ' $' . $param->name,
                $this->params,
            ),
        ) .  ') : ' . ($this->return_type ?: 'mixed');

        if (!$this instanceof MethodStorage) {
            return $symbol_text;
        }

        switch ($this->visibility) {
            case ClassLikeAnalyzer::VISIBILITY_PRIVATE:
                $visibility_text = 'private';
                break;

            case ClassLikeAnalyzer::VISIBILITY_PROTECTED:
                $visibility_text = 'protected';
                break;

            default:
                $visibility_text = 'public';
        }

        return $visibility_text . ' ' . $symbol_text;
    }

    /**
     * @internal
     * @param list<FunctionLikeParameter> $params
     */
    public function setParams(array $params): void
    {
        $this->params = $params;
        $param_names = array_column($params, 'name');
        $this->param_lookup = array_fill_keys($param_names, true);
    }

    /**
     * @internal
     */
    public function addParam(FunctionLikeParameter $param, bool $lookup_value = null): void
    {
        $this->params[] = $param;
        $this->param_lookup[$param->name] = $lookup_value ?? true;
    }

    /**
     * @return list<AttributeStorage>
     */
    public function getAttributeStorages(): array
    {
        return $this->attributes;
    }

    public function __toString(): string
    {
        return $this->getCompletionSignature();
    }

    /**
     * @deprecated will be removed in Psalm 6. use {@see FunctionLikeStorage::getCompletionSignature()} instead
     * @psalm-suppress PossiblyUnusedParam, PossiblyUnusedMethod
     */
    public function getSignature(bool $allow_newlines): string
    {
        return $this->getCompletionSignature();
    }
}<|MERGE_RESOLUTION|>--- conflicted
+++ resolved
@@ -244,16 +244,12 @@
      */
     public $description;
 
-<<<<<<< HEAD
+    public bool $public_api = false;
+
     /**
      * Used in the Language Server
      */
     public function getHoverMarkdown(): string
-=======
-    public bool $public_api = false;
-
-    public function __toString(): string
->>>>>>> 06266c22
     {
         $params = count($this->params) > 0 ? "\n" . implode(
             ",\n",
