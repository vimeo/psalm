--- conflicted
+++ resolved
@@ -247,8 +247,8 @@
                     $realType = $param->type ?: 'mixed';
                     return "    {$realType} \${$param->name}";
                 },
-                $this->params
-            )
+                $this->params,
+            ),
         ) . "\n" : '';
         $return_type = $this->return_type ?: 'mixed';
         $symbol_text = "function {$this->cased_name}({$params}): {$return_type}";
@@ -275,35 +275,13 @@
 
     public function getCompletionSignature(): string
     {
-<<<<<<< HEAD
         $symbol_text = 'function ' . $this->cased_name . '('   . implode(
             ',',
             array_map(
-                function (FunctionLikeParameter $param): string {
-                    return  ($param->type ?: 'mixed') . ' $' . $param->name;
-                },
-                $this->params
-            )
+                fn(FunctionLikeParameter $param): string => ($param->type ?: 'mixed') . ' $' . $param->name,
+                $this->params,
+            ),
         ) .  ') : ' . ($this->return_type ?: 'mixed');
-=======
-        $newlines = $allow_newlines && !empty($this->params);
-
-        $symbol_text = 'function ' . $this->cased_name . '('
-            . ($newlines ? "\n" : '')
-            . implode(
-                ',' . ($newlines ? "\n" : ' '),
-                array_map(
-                    static fn(FunctionLikeParameter $param): string =>
-                        ($newlines ? '    ' : '')
-                        . ($param->type ? $param->type->getId(false) : 'mixed')
-                        . ' $' . $param->name,
-                    $this->params,
-                ),
-            )
-            . ($newlines ? "\n" : '')
-            . ') : '
-            . ($this->return_type ?: 'mixed');
->>>>>>> 62db5d4f
 
         if (!$this instanceof MethodStorage) {
             return $symbol_text;
