--- conflicted
+++ resolved
@@ -12,8 +12,6 @@
  */
 final class TaintKind
 {
-<<<<<<< HEAD
-=======
     public const INPUT_CALLABLE = (1 << 0);
     public const INPUT_UNSERIALIZE = (1 << 1);
     public const INPUT_INCLUDE = (1 << 2);
@@ -44,7 +42,6 @@
     public const BUILTIN_TAINT_COUNT = 18;
 
 
->>>>>>> f69d1a8d
     // Map of taint kind names to their bitmask values, used in taint annotations
     public const TAINT_NAMES = [
         'callable' => self::INPUT_CALLABLE,
@@ -66,44 +63,9 @@
         'user_secret' => self::USER_SECRET,
         'system_secret' => self::SYSTEM_SECRET,
 
-<<<<<<< HEAD
-        'input' => self::ALL_INPUT,
-        'tainted' => self::ALL_INPUT,
-    ];
-
-    public const INPUT_CALLABLE = (1 << 0);
-    public const INPUT_UNSERIALIZE = (1 << 2);
-    public const INPUT_INCLUDE = (1 << 3);
-    public const INPUT_EVAL = (1 << 4);
-    public const INPUT_LDAP = (1 << 5);
-    public const INPUT_SQL = (1 << 6);
-    public const INPUT_HTML = (1 << 7);
-    public const INPUT_HAS_QUOTES = (1 << 8);
-    public const INPUT_SHELL = (1 << 9);
-    public const INPUT_SSRF = (1 << 10);
-    public const INPUT_FILE = (1 << 11);
-    public const INPUT_COOKIE = (1 << 12);
-    public const INPUT_HEADER = (1 << 13);
-    public const INPUT_XPATH = (1 << 14);
-    public const INPUT_SLEEP = (1 << 15);
-    public const INPUT_EXTRACT = (1 << 16);
-    public const USER_SECRET = (1 << 17);
-    public const SYSTEM_SECRET = (1 << 18);
-
-    public const ALL_INPUT = (1 << 17) - 1;
-
-    /** @internal */
-    public const NUMERIC_ONLY = self::INPUT_SLEEP;
-    /** @internal */
-    public const BOOL_ONLY = self::INPUT_SLEEP;
-
-    /** @internal Keep this synced with the above */
-    public const BUILTIN_TAINT_COUNT = 19;
-=======
         'input_except_sleep' => self::ALL_INPUT & ~self::INPUT_SLEEP,
 
         'input' => self::ALL_INPUT,
         'tainted' => self::ALL_INPUT,
     ];
->>>>>>> f69d1a8d
 }