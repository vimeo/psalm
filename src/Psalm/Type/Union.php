<?php

namespace Psalm\Type;

use Psalm\Internal\DataFlow\DataFlowNode;
use Psalm\Internal\TypeVisitor\FromDocblockSetter;
use Psalm\Storage\ImmutableNonCloneableTrait;
use Psalm\Type\Atomic\TClassString;
use Psalm\Type\Atomic\TLiteralFloat;
use Psalm\Type\Atomic\TLiteralInt;
use Psalm\Type\Atomic\TLiteralString;
use Stringable;

use function get_object_vars;

/**
 * @psalm-immutable
 * @psalm-type TProperties=array{
 *      from_docblock?: bool,
 *      from_calculation?: bool,
 *      from_property?: bool,
 *      from_static_property?: bool,
 *      initialized?: bool,
 *      initialized_class?: ?string,
 *      checked?: bool,
 *      failed_reconciliation?: bool,
 *      ignore_nullable_issues?: bool,
 *      ignore_falsable_issues?: bool,
 *      ignore_isset?: bool,
 *      possibly_undefined?: bool,
 *      possibly_undefined_from_try?: bool,
 *      had_template?: bool,
 *      from_template_default?: bool,
 *      by_ref?: bool,
 *      reference_free?: bool,
 *      allow_mutations?: bool,
 *      has_mutations?: bool,
 *      different?: bool,
 *      parent_nodes?: array<string, DataFlowNode>
 * }
 */
final class Union implements TypeNode, Stringable
{
    use ImmutableNonCloneableTrait;
    use UnionTrait;

    /**
     * @psalm-readonly
     * @var non-empty-array<string, Atomic>
     */
    private $types;

    /**
     * Whether the type originated in a docblock
     *
     * @var bool
     */
    public $from_docblock = false;

    /**
     * Whether the type originated from integer calculation
     *
     * @var bool
     */
    public $from_calculation = false;

    /**
     * Whether the type originated from a property
     *
     * This helps turn isset($foo->bar) into a different sort of issue
     *
     * @var bool
     */
    public $from_property = false;

    /**
     * Whether the type originated from *static* property
     *
     * Unlike non-static properties, static properties have no prescribed place
     * like __construct() to be initialized in
     *
     * @var bool
     */
    public $from_static_property = false;

    /**
     * Whether the property that this type has been derived from has been initialized in a constructor
     *
     * @var bool
     */
    public $initialized = true;

    /**
     * Which class the type was initialised in
     *
     * @var ?string
     */
    public $initialized_class;

    /**
     * Whether or not the type has been checked yet
     *
     * @var bool
     */
    public $checked = false;

    /**
     * @var bool
     */
    public $failed_reconciliation = false;

    /**
     * Whether or not to ignore issues with possibly-null values
     *
     * @var bool
     */
    public $ignore_nullable_issues = false;

    /**
     * Whether or not to ignore issues with possibly-false values
     *
     * @var bool
     */
    public $ignore_falsable_issues = false;

    /**
     * Whether or not to ignore issues with isset on this type
     *
     * @var bool
     */
    public $ignore_isset = false;

    /**
     * Whether or not this variable is possibly undefined
     *
     * @var bool
     */
    public $possibly_undefined = false;

    /**
     * Whether or not this variable is possibly undefined
     *
     * @var bool
     */
    public $possibly_undefined_from_try = false;

    /**
     * Whether or not this union had a template, since replaced
     *
     * @var bool
     */
    public $had_template = false;

    /**
     * Whether or not this union comes from a template "as" default
     *
     * @var bool
     */
    public $from_template_default = false;

    /**
     * @var array<string, TLiteralString>
     */
    private $literal_string_types = [];

    /**
     * @var array<string, TClassString>
     */
    private $typed_class_strings = [];

    /**
     * @var array<string, TLiteralInt>
     */
    private $literal_int_types = [];

    /**
     * @var array<string, TLiteralFloat>
     */
    private $literal_float_types = [];

    /**
     * True if the type was passed or returned by reference, or if the type refers to an object's
     * property or an item in an array. Note that this is not true for locally created references
     * that don't refer to properties or array items (see Context::$references_in_scope).
     *
     * @var bool
     */
    public $by_ref = false;

    /**
     * @var bool
     */
    public $reference_free = false;

    /**
     * @var bool
     */
    public $allow_mutations = true;

    /**
     * @var bool
     */
    public $has_mutations = true;

    /**
     * This is a cache of getId on non-exact mode
     * @var null|string
     */
    private $id;

    /**
     * This is a cache of getId on exact mode
     * @var null|string
     */
    private $exact_id;


    /**
     * @var array<string, DataFlowNode>
     */
    public $parent_nodes = [];

    /**
     * @var bool
     */
    public $different = false;

    /**
     * @param TProperties $properties
     * @return static
     */
    public function setProperties(array $properties): self
    {
        $obj = null;
        foreach ($properties as $key => $value) {
            if ($this->{$key} !== $value) {
                if ($obj === null) {
                    $obj = clone $this;
                }
                $obj->{$key} = $value;
            }
        }
        return $obj ?? $this;
    }

    /**
     * @param array<string, DataFlowNode> $parent_nodes
     * @return static
     */
    public function setParentNodes(array $parent_nodes): self
    {
        if ($parent_nodes === $this->parent_nodes) {
            return $this;
        }
        $cloned = clone $this;
        $cloned->parent_nodes = $parent_nodes;
        return $cloned;
    }
    

    /**
     * @param array<string, DataFlowNode> $parent_nodes
     * @return static
     */
    public function addParentNodes(array $parent_nodes): self
    {
<<<<<<< HEAD
        if (!$parent_nodes) {
=======
        $parent_nodes = $this->parent_nodes + $parent_nodes;
        if ($parent_nodes === $this->parent_nodes) {
>>>>>>> 9eb031e9
            return $this;
        }
        $cloned = clone $this;
        $cloned->parent_nodes = $parent_nodes;
        return $cloned;
    }
    
    /** @return static */
    public function setPossiblyUndefined(bool $possibly_undefined, ?bool $from_try = null): self
    {
        $from_try ??= $this->possibly_undefined_from_try;
        if ($this->possibly_undefined === $possibly_undefined
            && $this->possibly_undefined_from_try == $from_try
        ) {
            return $this;
        }
        $cloned = clone $this;
        $cloned->possibly_undefined = $possibly_undefined;
        $cloned->possibly_undefined_from_try = $from_try;
        return $cloned;
    }

    /** @return static */
    public function setByRef(bool $by_ref)
    {
        if ($by_ref === $this->by_ref) {
            return $this;
        }
        $cloned = clone $this;
        $cloned->by_ref = $by_ref;
        return $cloned;
    }

    /**
     * @psalm-mutation-free
     * @param non-empty-array<Atomic>  $types
     */
    public function setTypes(array $types): self
    {
        if ($types === $this->types) {
            return $this;
        }
        return $this->getBuilder()->setTypes($types)->freeze();
    }

    /**
     * @psalm-mutation-free
     */
    public function getBuilder(): MutableUnion
    {
        return new MutableUnion($this->getAtomicTypes(), get_object_vars($this));
    }

    /**
     * @psalm-mutation-free
     */
    public function setFromDocblock(bool $fromDocblock = true): self
    {
        $cloned = clone $this;
        /** @psalm-suppress ImpureMethodCall Acting on clone */
        (new FromDocblockSetter($fromDocblock))->traverse($cloned);
        return $cloned;
    }

    public static function visitMutable(MutableTypeVisitor $visitor, &$node, bool $cloned): bool
    {
        $result = true;
        $changed = false;
        $types = $node->types;
        foreach ($types as &$type) {
            $type_orig = $type;
            $result = $visitor->traverse($type);
            $changed = $changed || $type_orig !== $type;
            if (!$result) {
                break;
            }
        }
        unset($type);

        if ($changed) {
            $node = $node->setTypes($types);
        }

        return $result;
    }
}<|MERGE_RESOLUTION|>--- conflicted
+++ resolved
@@ -264,12 +264,11 @@
      */
     public function addParentNodes(array $parent_nodes): self
     {
-<<<<<<< HEAD
         if (!$parent_nodes) {
-=======
+            return $this;
+        }
         $parent_nodes = $this->parent_nodes + $parent_nodes;
         if ($parent_nodes === $this->parent_nodes) {
->>>>>>> 9eb031e9
             return $this;
         }
         $cloned = clone $this;
