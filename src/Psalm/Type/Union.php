<?php

namespace Psalm\Type;

use Psalm\Internal\DataFlow\DataFlowNode;
use Psalm\Type\Atomic\TClassString;
use Psalm\Type\Atomic\TLiteralFloat;
use Psalm\Type\Atomic\TLiteralInt;
use Psalm\Type\Atomic\TLiteralString;
use Stringable;

use function get_object_vars;

final class Union implements TypeNode, Stringable
{
    use UnionTrait;

    /**
     * @psalm-readonly
     * @var non-empty-array<string, Atomic>
     */
    private $types;

    /**
     * Whether the type originated in a docblock
     *
     * @var bool
     */
    public $from_docblock = false;

    /**
     * Whether the type originated from integer calculation
     *
     * @var bool
     */
    public $from_calculation = false;

    /**
     * Whether the type originated from a property
     *
     * This helps turn isset($foo->bar) into a different sort of issue
     *
     * @var bool
     */
    public $from_property = false;

    /**
     * Whether the type originated from *static* property
     *
     * Unlike non-static properties, static properties have no prescribed place
     * like __construct() to be initialized in
     *
     * @var bool
     */
    public $from_static_property = false;

    /**
     * Whether the property that this type has been derived from has been initialized in a constructor
     *
     * @var bool
     */
    public $initialized = true;

    /**
     * Which class the type was initialised in
     *
     * @var ?string
     */
    public $initialized_class;

    /**
     * Whether or not the type has been checked yet
     *
     * @var bool
     */
    public $checked = false;

    /**
     * @var bool
     */
    public $failed_reconciliation = false;

    /**
     * Whether or not to ignore issues with possibly-null values
     *
     * @var bool
     */
    public $ignore_nullable_issues = false;

    /**
     * Whether or not to ignore issues with possibly-false values
     *
     * @var bool
     */
    public $ignore_falsable_issues = false;

    /**
     * Whether or not to ignore issues with isset on this type
     *
     * @var bool
     */
    public $ignore_isset = false;

    /**
     * Whether or not this variable is possibly undefined
     *
     * @var bool
     */
    public $possibly_undefined = false;

    /**
     * Whether or not this variable is possibly undefined
     *
     * @var bool
     */
    public $possibly_undefined_from_try = false;

    /**
     * Whether or not this union had a template, since replaced
     *
     * @var bool
     */
    public $had_template = false;

    /**
     * Whether or not this union comes from a template "as" default
     *
     * @var bool
     */
    public $from_template_default = false;

    /**
     * @var array<string, TLiteralString>
     */
    private $literal_string_types = [];

    /**
     * @var array<string, TClassString>
     */
    private $typed_class_strings = [];

    /**
     * @var array<string, TLiteralInt>
     */
    private $literal_int_types = [];

    /**
     * @var array<string, TLiteralFloat>
     */
    private $literal_float_types = [];

    /**
     * True if the type was passed or returned by reference, or if the type refers to an object's
     * property or an item in an array. Note that this is not true for locally created references
     * that don't refer to properties or array items (see Context::$references_in_scope).
     *
     * @var bool
     */
    public $by_ref = false;

    /**
     * @var bool
     */
    public $reference_free = false;

    /**
     * @var bool
     */
    public $allow_mutations = true;

    /**
     * @var bool
     */
    public $has_mutations = true;

    /**
     * This is a cache of getId on non-exact mode
     * @var null|string
     */
    private $id;

    /**
     * This is a cache of getId on exact mode
     * @var null|string
     */
    private $exact_id;


    /**
     * @var array<string, DataFlowNode>
     */
    public $parent_nodes = [];

    /**
     * @var bool
     */
    public $different = false;

    public function getBuilder(): MutableUnion
    {
        $types = [];
        foreach ($this->getAtomicTypes() as $type) {
            $types []= clone $type;
        }
        $union = new MutableUnion($types);
        foreach (get_object_vars($this) as $key => $value) {
            if ($key === 'types') {
                continue;
<<<<<<< HEAD
            }
            if ($key === 'id') {
                continue;
            }
            if ($key === 'exact_id') {
                continue;
            }
            if ($key === 'literal_string_types') {
                continue;
            }
            if ($key === 'typed_class_strings') {
                continue;
            }
            if ($key === 'literal_int_types') {
                continue;
            }
            if ($key === 'literal_float_types') {
                continue;
            }
            $union->{$key} = $value;
        }
        return $union;
    }
=======
            }
            if ($key === 'id') {
                continue;
            }
            if ($key === 'exact_id') {
                continue;
            }
            if ($key === 'literal_string_types') {
                continue;
            }
            if ($key === 'typed_class_strings') {
                continue;
            }
            if ($key === 'literal_int_types') {
                continue;
            }
            if ($key === 'literal_float_types') {
                continue;
            }
            $union->{$key} = $value;
        }
        return $union;
    }

    public function replaceClassLike(string $old, string $new): self
    {
        $types = $this->types;
        foreach ($types as &$atomic_type) {
            $atomic_type = $atomic_type->replaceClassLike($old, $new);
        }
        return $types === $this->types ? $this : $this->getBuilder()->setTypes($types)->freeze();
    }

>>>>>>> ebebf894
}<|MERGE_RESOLUTION|>--- conflicted
+++ resolved
@@ -206,31 +206,6 @@
         foreach (get_object_vars($this) as $key => $value) {
             if ($key === 'types') {
                 continue;
-<<<<<<< HEAD
-            }
-            if ($key === 'id') {
-                continue;
-            }
-            if ($key === 'exact_id') {
-                continue;
-            }
-            if ($key === 'literal_string_types') {
-                continue;
-            }
-            if ($key === 'typed_class_strings') {
-                continue;
-            }
-            if ($key === 'literal_int_types') {
-                continue;
-            }
-            if ($key === 'literal_float_types') {
-                continue;
-            }
-            $union->{$key} = $value;
-        }
-        return $union;
-    }
-=======
             }
             if ($key === 'id') {
                 continue;
@@ -264,5 +239,4 @@
         return $types === $this->types ? $this : $this->getBuilder()->setTypes($types)->freeze();
     }
 
->>>>>>> ebebf894
 }