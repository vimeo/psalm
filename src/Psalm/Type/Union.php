<?php

namespace Psalm\Type;

use InvalidArgumentException;
use Psalm\CodeLocation;
use Psalm\Codebase;
use Psalm\Internal\DataFlow\DataFlowNode;
use Psalm\Internal\Type\TypeCombiner;
use Psalm\Internal\TypeVisitor\ContainsClassLikeVisitor;
use Psalm\Internal\TypeVisitor\ContainsLiteralVisitor;
use Psalm\Internal\TypeVisitor\FromDocblockSetter;
use Psalm\Internal\TypeVisitor\TemplateTypeCollector;
use Psalm\Internal\TypeVisitor\TypeChecker;
use Psalm\Internal\TypeVisitor\TypeScanner;
use Psalm\StatementsSource;
use Psalm\Storage\FileStorage;
use Psalm\Type;
use Psalm\Type\Atomic\Scalar;
use Psalm\Type\Atomic\TArray;
use Psalm\Type\Atomic\TCallable;
use Psalm\Type\Atomic\TClassString;
use Psalm\Type\Atomic\TClassStringMap;
use Psalm\Type\Atomic\TClosure;
use Psalm\Type\Atomic\TConditional;
use Psalm\Type\Atomic\TEmptyMixed;
use Psalm\Type\Atomic\TFalse;
use Psalm\Type\Atomic\TFloat;
use Psalm\Type\Atomic\TInt;
use Psalm\Type\Atomic\TIntRange;
use Psalm\Type\Atomic\TList;
use Psalm\Type\Atomic\TLiteralFloat;
use Psalm\Type\Atomic\TLiteralInt;
use Psalm\Type\Atomic\TLiteralString;
use Psalm\Type\Atomic\TLowercaseString;
use Psalm\Type\Atomic\TMixed;
use Psalm\Type\Atomic\TNamedObject;
use Psalm\Type\Atomic\TNonEmptyLowercaseString;
use Psalm\Type\Atomic\TNonspecificLiteralInt;
use Psalm\Type\Atomic\TNonspecificLiteralString;
use Psalm\Type\Atomic\TPositiveInt;
use Psalm\Type\Atomic\TString;
use Psalm\Type\Atomic\TTemplateParam;
use Psalm\Type\Atomic\TTemplateParamClass;
use Psalm\Type\Atomic\TTrue;
use UnexpectedValueException;

use function array_filter;
use function array_merge;
use function array_unique;
use function count;
use function get_class;
use function implode;
use function ksort;
use function reset;
use function sort;
use function strpos;

class Union implements TypeNode
{
    /**
     * @var non-empty-array<string, Atomic>
     */
    private $types;

    /**
     * Whether the type originated in a docblock
     *
     * @var bool
     */
    public $from_docblock = false;

    /**
     * Whether the type originated from integer calculation
     *
     * @var bool
     */
    public $from_calculation = false;

    /**
     * Whether the type originated from a property
     *
     * This helps turn isset($foo->bar) into a different sort of issue
     *
     * @var bool
     */
    public $from_property = false;

    /**
     * Whether the type originated from *static* property
     *
     * Unlike non-static properties, static properties have no prescribed place
     * like __construct() to be initialized in
     *
     * @var bool
     */
    public $from_static_property = false;

    /**
     * Whether the property that this type has been derived from has been initialized in a constructor
     *
     * @var bool
     */
    public $initialized = true;

    /**
     * Which class the type was initialised in
     *
     * @var ?string
     */
    public $initialized_class;

    /**
     * Whether or not the type has been checked yet
     *
     * @var bool
     */
    public $checked = false;

    /**
     * @var bool
     */
    public $failed_reconciliation = false;

    /**
     * Whether or not to ignore issues with possibly-null values
     *
     * @var bool
     */
    public $ignore_nullable_issues = false;

    /**
     * Whether or not to ignore issues with possibly-false values
     *
     * @var bool
     */
    public $ignore_falsable_issues = false;

    /**
     * Whether or not to ignore issues with isset on this type
     *
     * @var bool
     */
    public $ignore_isset = false;

    /**
     * Whether or not this variable is possibly undefined
     *
     * @var bool
     */
    public $possibly_undefined = false;

    /**
     * Whether or not this variable is possibly undefined
     *
     * @var bool
     */
    public $possibly_undefined_from_try = false;

    /**
     * Whether or not this union had a template, since replaced
     *
     * @var bool
     */
    public $had_template = false;

    /**
     * Whether or not this union comes from a template "as" default
     *
     * @var bool
     */
    public $from_template_default = false;

    /**
     * @var array<string, TLiteralString>
     */
    private $literal_string_types = [];

    /**
     * @var array<string, TClassString>
     */
    private $typed_class_strings = [];

    /**
     * @var array<string, TLiteralInt>
     */
    private $literal_int_types = [];

    /**
     * @var array<string, TLiteralFloat>
     */
    private $literal_float_types = [];

    /**
     * Whether or not the type was passed by reference
     *
     * @var bool
     */
    public $by_ref = false;

    /**
     * @var bool
     */
    public $reference_free = false;

    /**
     * @var bool
     */
    public $allow_mutations = true;

    /**
     * @var bool
     */
    public $has_mutations = true;

    /** @var null|string */
    private $id;

    /**
     * @var array<string, DataFlowNode>
     */
    public $parent_nodes = [];

    /**
     * @var bool
     */
    public $different = false;

    /**
     * Constructs an Union instance
     *
     * @param non-empty-array<int, Atomic>     $types
     */
    public function __construct(array $types)
    {
        $from_docblock = false;

        $keyed_types = [];

        foreach ($types as $type) {
            $key = $type->getKey();
            $keyed_types[$key] = $type;

            if ($type instanceof TLiteralInt) {
                $this->literal_int_types[$key] = $type;
            } elseif ($type instanceof TLiteralString) {
                $this->literal_string_types[$key] = $type;
            } elseif ($type instanceof TLiteralFloat) {
                $this->literal_float_types[$key] = $type;
            } elseif ($type instanceof TClassString
                && ($type->as_type || $type instanceof TTemplateParamClass)
            ) {
                $this->typed_class_strings[$key] = $type;
            }

            $from_docblock = $from_docblock || $type->from_docblock;
        }

        $this->types = $keyed_types;

        $this->from_docblock = $from_docblock;
    }

    /**
     * @param non-empty-array<string, Atomic>  $types
     */
    public function replaceTypes(array $types): void
    {
        $this->types = $types;
    }

    /**
     * @return non-empty-array<string, Atomic>
     */
    public function getAtomicTypes(): array
    {
        return $this->types;
    }

    public function addType(Atomic $type): void
    {
        $this->types[$type->getKey()] = $type;

        if ($type instanceof TLiteralString) {
            $this->literal_string_types[$type->getKey()] = $type;
        } elseif ($type instanceof TLiteralInt) {
            $this->literal_int_types[$type->getKey()] = $type;
        } elseif ($type instanceof TLiteralFloat) {
            $this->literal_float_types[$type->getKey()] = $type;
        } elseif ($type instanceof TString && $this->literal_string_types) {
            foreach ($this->literal_string_types as $key => $_) {
                unset($this->literal_string_types[$key], $this->types[$key]);
            }
            if (!$type instanceof TClassString
                || (!$type->as_type && !$type instanceof TTemplateParamClass)
            ) {
                foreach ($this->typed_class_strings as $key => $_) {
                    unset($this->typed_class_strings[$key], $this->types[$key]);
                }
            }
        } elseif ($type instanceof TInt && $this->literal_int_types) {
            //we remove any literal that is already included in a wider type
            $int_type_in_range = TIntRange::convertToIntRange($type);
            foreach ($this->literal_int_types as $key => $literal_int_type) {
                if ($int_type_in_range->contains($literal_int_type->value)) {
                    unset($this->literal_int_types[$key], $this->types[$key]);
                }
            }
        } elseif ($type instanceof TFloat && $this->literal_float_types) {
            foreach ($this->literal_float_types as $key => $_) {
                unset($this->literal_float_types[$key], $this->types[$key]);
            }
        }

        $this->id = null;
    }

    public function __clone()
    {
        $this->literal_string_types = [];
        $this->literal_int_types = [];
        $this->literal_float_types = [];
        $this->typed_class_strings = [];

        foreach ($this->types as $key => &$type) {
            $type = clone $type;

            if ($type instanceof TLiteralInt) {
                $this->literal_int_types[$key] = $type;
            } elseif ($type instanceof TLiteralString) {
                $this->literal_string_types[$key] = $type;
            } elseif ($type instanceof TLiteralFloat) {
                $this->literal_float_types[$key] = $type;
            } elseif ($type instanceof TClassString
                && ($type->as_type || $type instanceof TTemplateParamClass)
            ) {
                $this->typed_class_strings[$key] = $type;
            }
        }
    }

    public function __toString(): string
    {
        $types = [];

        $printed_int = false;
        $printed_float = false;
        $printed_string = false;

        foreach ($this->types as $type) {
            if ($type instanceof TLiteralFloat) {
                if ($printed_float) {
                    continue;
                }

                $printed_float = true;
            } elseif ($type instanceof TLiteralString) {
                if ($printed_string) {
                    continue;
                }

                $printed_string = true;
            } elseif ($type instanceof TLiteralInt) {
                if ($printed_int) {
                    continue;
                }

                $printed_int = true;
            }

            $types[] = (string)$type;
        }

        sort($types);
        return implode('|', $types);
    }

    public function getKey(): string
    {
        $types = [];

        $printed_int = false;
        $printed_float = false;
        $printed_string = false;

        foreach ($this->types as $type) {
            if ($type instanceof TLiteralFloat) {
                if ($printed_float) {
                    continue;
                }

                $types[] = 'float';
                $printed_float = true;
            } elseif ($type instanceof TLiteralString) {
                if ($printed_string) {
                    continue;
                }

                $types[] = 'string';
                $printed_string = true;
            } elseif ($type instanceof TLiteralInt) {
                if ($printed_int) {
                    continue;
                }

                $types[] = 'int';
                $printed_int = true;
            } else {
                $types[] = $type->getKey();
            }
        }

        sort($types);
        return implode('|', $types);
    }

    public function getId(): string
    {
        if ($this->id) {
            return $this->id;
        }

        $types = [];
        foreach ($this->types as $type) {
            $types[] = $type->getId();
        }
        sort($types);

        if (count($types) > 1) {
            foreach ($types as $i => $type) {
                if (strpos($type, ' as ') && strpos($type, '(') === false) {
                    $types[$i] = '(' . $type . ')';
                }
            }
        }

        $id = implode('|', $types);

        $this->id = $id;

        return $id;
    }

    public function getAssertionString(bool $exact = false): string
    {
        $assertions = [];
        foreach ($this->types as $type) {
            $assertions[] = $type->getAssertionString($exact);
        }

        $assertions = array_unique($assertions);
        if (count($assertions) !== 1) {
            throw new UnexpectedValueException('Should only be one type per assertion');
        }

        return reset($assertions);
    }

    /**
     * @param  array<lowercase-string, string> $aliased_classes
     *
     */
    public function toNamespacedString(
        ?string $namespace,
        array $aliased_classes,
        ?string $this_class,
        bool $use_phpdoc_format
    ): string {
        $other_types = [];

        $literal_ints = [];
        $literal_strings = [];

        $has_non_literal_int = false;
        $has_non_literal_string = false;

        foreach ($this->types as $type) {
            $type_string = $type->toNamespacedString($namespace, $aliased_classes, $this_class, $use_phpdoc_format);
            if ($type instanceof TLiteralInt) {
                $literal_ints[] = $type_string;
            } elseif ($type instanceof TLiteralString) {
                $literal_strings[] = $type_string;
            } else {
                if (get_class($type) === TString::class) {
                    $has_non_literal_string = true;
                } elseif (get_class($type) === TInt::class) {
                    $has_non_literal_int = true;
                }
                $other_types[] = $type_string;
            }
        }

        if (count($literal_ints) <= 3 && !$has_non_literal_int) {
            $other_types = array_merge($other_types, $literal_ints);
        } else {
            $other_types[] = 'int';
        }

        if (count($literal_strings) <= 3 && !$has_non_literal_string) {
            $other_types = array_merge($other_types, $literal_strings);
        } else {
            $other_types[] = 'string';
        }

        sort($other_types);
        return implode('|', array_unique($other_types));
    }

    /**
     * @param  array<lowercase-string, string> $aliased_classes
     */
    public function toPhpString(
        ?string $namespace,
        array   $aliased_classes,
        ?string $this_class,
        int     $analysis_php_version_id
    ): ?string {
        if (!$this->isSingleAndMaybeNullable()) {
            if ($analysis_php_version_id < 8_00_00) {
                return null;
            }
        } elseif ($analysis_php_version_id < 7_00_00
            || (isset($this->types['null']) && $analysis_php_version_id < 7_01_00)
        ) {
            return null;
        }

        $types = $this->types;

        $nullable = false;

        if (isset($types['null']) && count($types) > 1) {
            unset($types['null']);

            $nullable = true;
        }

        $falsable = false;

        if (isset($types['false']) && count($types) > 1) {
            unset($types['false']);

            $falsable = true;
        }

        $php_types = [];

        foreach ($types as $atomic_type) {
            $php_type = $atomic_type->toPhpString(
                $namespace,
                $aliased_classes,
                $this_class,
                $analysis_php_version_id
            );

            if (!$php_type) {
                return null;
            }

            $php_types[] = $php_type;
        }

        if ($falsable) {
            if ($nullable) {
                $php_types['null'] = 'null';
            }
            $php_types['false'] = 'false';
            ksort($php_types);
            return implode('|', array_unique($php_types));
        }

        if ($analysis_php_version_id < 8_00_00) {
            return ($nullable ? '?' : '') . implode('|', array_unique($php_types));
        }
        if ($nullable) {
            $php_types['null'] = 'null';
        }
        return implode('|', array_unique($php_types));
    }

    public function canBeFullyExpressedInPhp(int $analysis_php_version_id): bool
    {
        if (!$this->isSingleAndMaybeNullable() && $analysis_php_version_id < 8_00_00) {
            return false;
        }

        $types = $this->types;

        if (isset($types['null'])) {
            if (count($types) > 1) {
                unset($types['null']);
            } else {
                return false;
            }
        }

        return !array_filter(
            $types,
            fn($atomic_type) => !$atomic_type->canBeFullyExpressedInPhp($analysis_php_version_id)
        );
    }

    public function removeType(string $type_string): bool
    {
        if (isset($this->types[$type_string])) {
            unset($this->types[$type_string]);

            if (strpos($type_string, '(')) {
                unset(
                    $this->literal_string_types[$type_string],
                    $this->literal_int_types[$type_string],
                    $this->literal_float_types[$type_string]
                );
            }

            $this->id = null;

            return true;
        }

        if ($type_string === 'string') {
            if ($this->literal_string_types) {
                foreach ($this->literal_string_types as $literal_key => $_) {
                    unset($this->types[$literal_key]);
                }
                $this->literal_string_types = [];
            }

            if ($this->typed_class_strings) {
                foreach ($this->typed_class_strings as $typed_class_key => $_) {
                    unset($this->types[$typed_class_key]);
                }
                $this->typed_class_strings = [];
            }

            unset($this->types['class-string'], $this->types['trait-string']);
        } elseif ($type_string === 'int' && $this->literal_int_types) {
            foreach ($this->literal_int_types as $literal_key => $_) {
                unset($this->types[$literal_key]);
            }
            $this->literal_int_types = [];
        } elseif ($type_string === 'float' && $this->literal_float_types) {
            foreach ($this->literal_float_types as $literal_key => $_) {
                unset($this->types[$literal_key]);
            }
            $this->literal_float_types = [];
        }

        return false;
    }

    public function bustCache(): void
    {
        $this->id = null;
    }

    public function hasType(string $type_string): bool
    {
        return isset($this->types[$type_string]);
    }

    public function hasArray(): bool
    {
        return isset($this->types['array']);
    }

    public function hasIterable(): bool
    {
        return isset($this->types['iterable']);
    }

    public function hasList(): bool
    {
        return isset($this->types['array']) && $this->types['array'] instanceof TList;
    }

    public function hasClassStringMap(): bool
    {
        return isset($this->types['array']) && $this->types['array'] instanceof TClassStringMap;
    }

    public function isTemplatedClassString(): bool
    {
        return $this->isSingle()
            && count(
                array_filter(
                    $this->types,
                    fn($type): bool => $type instanceof TTemplateParamClass
                )
            ) === 1;
    }

    public function hasArrayAccessInterface(Codebase $codebase): bool
    {
        return (bool)array_filter(
            $this->types,
            fn($type) => $type->hasArrayAccessInterface($codebase)
        );
    }

    public function hasCallableType(): bool
    {
        return $this->getCallableTypes() || $this->getClosureTypes();
    }

    /**
     * @return array<string, TCallable>
     */
    public function getCallableTypes(): array
    {
        return array_filter(
            $this->types,
            fn($type): bool => $type instanceof TCallable
        );
    }

    /**
     * @return array<string, TClosure>
     */
    public function getClosureTypes(): array
    {
        return array_filter(
            $this->types,
            fn($type): bool => $type instanceof TClosure
        );
    }

    public function hasObject(): bool
    {
        return isset($this->types['object']);
    }

    public function hasObjectType(): bool
    {
        foreach ($this->types as $type) {
            if ($type->isObjectType()) {
                return true;
            }
        }

        return false;
    }

    public function isObjectType(): bool
    {
        foreach ($this->types as $type) {
            if (!$type->isObjectType()) {
                return false;
            }
        }

        return true;
    }

    public function hasNamedObjectType(): bool
    {
        foreach ($this->types as $type) {
            if ($type->isNamedObjectType()) {
                return true;
            }
        }

        return false;
    }

    public function isFormerStaticObject(): bool
    {
        foreach ($this->types as $type) {
            if (!$type instanceof TNamedObject
                || !$type->was_static
            ) {
                return false;
            }
        }

        return true;
    }

    public function hasFormerStaticObject(): bool
    {
        foreach ($this->types as $type) {
            if ($type instanceof TNamedObject
                && $type->was_static
            ) {
                return true;
            }
        }

        return false;
    }

    public function isNullable(): bool
    {
        if (isset($this->types['null'])) {
            return true;
        }

        foreach ($this->types as $type) {
            if ($type instanceof TTemplateParam && $type->as->isNullable()) {
                return true;
            }
        }

        return false;
    }

    public function isFalsable(): bool
    {
        if (isset($this->types['false'])) {
            return true;
        }

        foreach ($this->types as $type) {
            if ($type instanceof TTemplateParam && $type->as->isFalsable()) {
                return true;
            }
        }

        return false;
    }

    public function hasBool(): bool
    {
        return isset($this->types['bool']) || isset($this->types['false']) || isset($this->types['true']);
    }

    public function hasString(): bool
    {
        return isset($this->types['string'])
            || isset($this->types['class-string'])
            || isset($this->types['trait-string'])
            || isset($this->types['numeric-string'])
            || isset($this->types['callable-string'])
            || isset($this->types['array-key'])
            || $this->literal_string_types
            || $this->typed_class_strings;
    }

    public function hasLowercaseString(): bool
    {
        return isset($this->types['string'])
            && ($this->types['string'] instanceof TLowercaseString
                || $this->types['string'] instanceof TNonEmptyLowercaseString);
    }

    public function hasLiteralClassString(): bool
    {
        return count($this->typed_class_strings) > 0;
    }

    public function hasInt(): bool
    {
        return isset($this->types['int']) || isset($this->types['array-key']) || $this->literal_int_types
            || array_filter($this->types, fn(Atomic $type) => $type instanceof TIntRange);
    }

    public function hasPositiveInt(): bool
    {
        return isset($this->types['int']) && $this->types['int'] instanceof TPositiveInt;
    }

    public function hasArrayKey(): bool
    {
        return isset($this->types['array-key']);
    }

    public function hasFloat(): bool
    {
        return isset($this->types['float']) || $this->literal_float_types;
    }

    public function hasScalar(): bool
    {
        return isset($this->types['scalar']);
    }

    public function hasNumeric(): bool
    {
        return isset($this->types['numeric']);
    }

    public function hasScalarType(): bool
    {
        return isset($this->types['int'])
            || isset($this->types['float'])
            || isset($this->types['string'])
            || isset($this->types['class-string'])
            || isset($this->types['trait-string'])
            || isset($this->types['bool'])
            || isset($this->types['false'])
            || isset($this->types['true'])
            || isset($this->types['numeric'])
            || isset($this->types['numeric-string'])
            || $this->literal_int_types
            || $this->literal_float_types
            || $this->literal_string_types
            || $this->typed_class_strings;
    }

    public function hasTemplate(): bool
    {
        return (bool) array_filter(
            $this->types,
            fn(Atomic $type): bool => $type instanceof TTemplateParam
                || ($type instanceof TNamedObject
                    && $type->extra_types
                    && array_filter(
                        $type->extra_types,
                        fn($t): bool => $t instanceof TTemplateParam
                    )
                )
        );
    }

    public function hasConditional(): bool
    {
        return (bool) array_filter(
            $this->types,
            fn(Atomic $type): bool => $type instanceof TConditional
        );
    }

    public function hasTemplateOrStatic(): bool
    {
        return (bool) array_filter(
            $this->types,
            fn(Atomic $type): bool => $type instanceof TTemplateParam
                || ($type instanceof TNamedObject
                    && ($type->was_static
                        || ($type->extra_types
                            && array_filter(
                                $type->extra_types,
                                fn($t): bool => $t instanceof TTemplateParam
                            )
                        )
                    )
                )
        );
    }

    public function hasMixed(): bool
    {
        return isset($this->types['mixed']);
    }

    public function isMixed(): bool
    {
        return isset($this->types['mixed']) && count($this->types) === 1;
    }

    public function isEmptyMixed(): bool
    {
        return isset($this->types['mixed'])
            && $this->types['mixed'] instanceof TEmptyMixed
            && count($this->types) === 1;
    }

    public function isVanillaMixed(): bool
    {
        return isset($this->types['mixed'])
            && get_class($this->types['mixed']) === TMixed::class
            && !$this->types['mixed']->from_loop_isset
            && count($this->types) === 1;
    }

    public function isArrayKey(): bool
    {
        return isset($this->types['array-key']) && count($this->types) === 1;
    }

    public function isNull(): bool
    {
        return count($this->types) === 1 && isset($this->types['null']);
    }

    public function isFalse(): bool
    {
        return count($this->types) === 1 && isset($this->types['false']);
    }

    public function isAlwaysFalsy(): bool
    {
        foreach ($this->getAtomicTypes() as $atomic_type) {
            if (!$atomic_type->isFalsy()) {
                return false;
            }
        }

        return true;
    }

    public function isTrue(): bool
    {
        return count($this->types) === 1 && isset($this->types['true']);
    }

    public function isAlwaysTruthy(): bool
    {
        if ($this->possibly_undefined || $this->possibly_undefined_from_try) {
            return false;
        }

        foreach ($this->getAtomicTypes() as $atomic_type) {
            if (!$atomic_type->isTruthy()) {
                return false;
            }
        }

        return true;
    }

    public function isVoid(): bool
    {
        return isset($this->types['void']) && count($this->types) === 1;
    }

    public function isNever(): bool
    {
        return isset($this->types['never']) && count($this->types) === 1;
    }

    public function isGenerator(): bool
    {
        return count($this->types) === 1
            && (($single_type = reset($this->types)) instanceof TNamedObject)
            && ($single_type->value === 'Generator');
    }

    public function substitute(Union $old_type, ?Union $new_type = null): void
    {
        if ($this->hasMixed() && !$this->isEmptyMixed()) {
            return;
        }

        if ($new_type && $new_type->ignore_nullable_issues) {
            $this->ignore_nullable_issues = true;
        }

        if ($new_type && $new_type->ignore_falsable_issues) {
            $this->ignore_falsable_issues = true;
        }

        foreach ($old_type->types as $old_type_part) {
            if (!$this->removeType($old_type_part->getKey())) {
                if ($old_type_part instanceof TFalse
                    && isset($this->types['bool'])
                    && !isset($this->types['true'])
                ) {
                    $this->removeType('bool');
                    $this->types['true'] = new TTrue;
                } elseif ($old_type_part instanceof TTrue
                    && isset($this->types['bool'])
                    && !isset($this->types['false'])
                ) {
                    $this->removeType('bool');
                    $this->types['false'] = new TFalse;
                } elseif (isset($this->types['iterable'])) {
                    if ($old_type_part instanceof TNamedObject
                        && $old_type_part->value === 'Traversable'
                        && !isset($this->types['array'])
                    ) {
                        $this->removeType('iterable');
                        $this->types['array'] = new TArray([Type::getArrayKey(), Type::getMixed()]);
                    }

                    if ($old_type_part instanceof TArray
                        && !isset($this->types['traversable'])
                    ) {
                        $this->removeType('iterable');
                        $this->types['traversable'] = new TNamedObject('Traversable');
                    }
                } elseif (isset($this->types['array-key'])) {
                    if ($old_type_part instanceof TString
                        && !isset($this->types['int'])
                    ) {
                        $this->removeType('array-key');
                        $this->types['int'] = new TInt();
                    }

                    if ($old_type_part instanceof TInt
                        && !isset($this->types['string'])
                    ) {
                        $this->removeType('array-key');
                        $this->types['string'] = new TString();
                    }
                }
            }
        }

        if ($new_type) {
            foreach ($new_type->types as $key => $new_type_part) {
                if (!isset($this->types[$key])
                    || ($new_type_part instanceof Scalar
                        && get_class($new_type_part) === get_class($this->types[$key]))
                ) {
                    $this->types[$key] = $new_type_part;
                } else {
                    $this->types[$key] = TypeCombiner::combine([$new_type_part, $this->types[$key]])->getSingleAtomic();
                }
            }
        } elseif (count($this->types) === 0) {
            $this->types['mixed'] = new TMixed();
        }

        $this->id = null;
    }

    public function isSingle(): bool
    {
        $type_count = count($this->types);

        $int_literal_count = count($this->literal_int_types);
        $string_literal_count = count($this->literal_string_types);
        $float_literal_count = count($this->literal_float_types);

        if (($int_literal_count && $string_literal_count)
            || ($int_literal_count && $float_literal_count)
            || ($string_literal_count && $float_literal_count)
        ) {
            return false;
        }

        if ($int_literal_count || $string_literal_count || $float_literal_count) {
            $type_count -= $int_literal_count + $string_literal_count + $float_literal_count - 1;
        }

        return $type_count === 1;
    }

    public function isSingleAndMaybeNullable(): bool
    {
        $is_nullable = isset($this->types['null']);

        $type_count = count($this->types);

        if ($type_count === 1 && $is_nullable) {
            return false;
        }

        $int_literal_count = count($this->literal_int_types);
        $string_literal_count = count($this->literal_string_types);
        $float_literal_count = count($this->literal_float_types);

        if (($int_literal_count && $string_literal_count)
            || ($int_literal_count && $float_literal_count)
            || ($string_literal_count && $float_literal_count)
        ) {
            return false;
        }

        if ($int_literal_count || $string_literal_count || $float_literal_count) {
            $type_count -= $int_literal_count + $string_literal_count + $float_literal_count - 1;
        }

        return ($type_count - (int) $is_nullable) === 1;
    }

    /**
     * @return bool true if this is an int
     */
    public function isInt(bool $check_templates = false): bool
    {
        return count(
            array_filter(
                $this->types,
                fn($type): bool => $type instanceof TInt
                    || ($check_templates
                        && $type instanceof TTemplateParam
                        && $type->as->isInt()
                    )
            )
        ) === count($this->types);
    }

    /**
     * @return bool true if this is a float
     */
    public function isFloat(): bool
    {
        if (!$this->isSingle()) {
            return false;
        }

        return isset($this->types['float']) || $this->literal_float_types;
    }

    /**
     * @return bool true if this is a string
     */
    public function isString(bool $check_templates = false): bool
    {
        return count(
            array_filter(
                $this->types,
                fn($type): bool => $type instanceof TString
                    || ($check_templates
                        && $type instanceof TTemplateParam
                        && $type->as->isString()
                    )
            )
        ) === count($this->types);
    }

    /**
     * @return bool true if this is a boolean
     */
    public function isBool(): bool
    {
        if (!$this->isSingle()) {
            return false;
        }

        return isset($this->types['bool']);
    }

    /**
     * @return bool true if this is an array
     */
    public function isArray(): bool
    {
        if (!$this->isSingle()) {
            return false;
        }

        return isset($this->types['array']);
    }

    /**
     * @return bool true if this is a string literal with only one possible value
     */
    public function isSingleStringLiteral(): bool
    {
        return count($this->types) === 1 && count($this->literal_string_types) === 1;
    }

    /**
     * @throws InvalidArgumentException if isSingleStringLiteral is false
     *
     * @return TLiteralString the only string literal represented by this union type
     */
    public function getSingleStringLiteral(): TLiteralString
    {
        if (count($this->types) !== 1 || count($this->literal_string_types) !== 1) {
            throw new InvalidArgumentException('Not a string literal');
        }

        return reset($this->literal_string_types);
    }

    public function allStringLiterals(): bool
    {
        foreach ($this->types as $atomic_key_type) {
            if (!$atomic_key_type instanceof TLiteralString) {
                return false;
            }
        }

        return true;
    }

    public function allIntLiterals(): bool
    {
        foreach ($this->types as $atomic_key_type) {
            if (!$atomic_key_type instanceof TLiteralInt) {
                return false;
            }
        }

        return true;
    }

    public function allLiterals(): bool
    {
        foreach ($this->types as $atomic_key_type) {
            if (!$atomic_key_type instanceof TLiteralString
                && !$atomic_key_type instanceof TLiteralInt
                && !$atomic_key_type instanceof TLiteralFloat
                && !$atomic_key_type instanceof TNonspecificLiteralString
                && !$atomic_key_type instanceof TNonspecificLiteralInt
                && !$atomic_key_type instanceof TFalse
                && !$atomic_key_type instanceof TTrue
            ) {
                return false;
            }
        }

        return true;
    }

    public function hasLiteralValue(): bool
    {
        return $this->literal_int_types
            || $this->literal_string_types
            || $this->literal_float_types
            || isset($this->types['false'])
            || isset($this->types['true']);
    }

    public function hasLiteralString(): bool
    {
        return count($this->literal_string_types) > 0;
    }

    public function hasLiteralInt(): bool
    {
        return count($this->literal_int_types) > 0;
    }

    /**
     * @return bool true if this is a int literal with only one possible value
     */
    public function isSingleIntLiteral(): bool
    {
        return count($this->types) === 1 && count($this->literal_int_types) === 1;
    }

    /**
     * @throws InvalidArgumentException if isSingleIntLiteral is false
     *
     * @return TLiteralInt the only int literal represented by this union type
     */
    public function getSingleIntLiteral(): TLiteralInt
    {
        if (count($this->types) !== 1 || count($this->literal_int_types) !== 1) {
            throw new InvalidArgumentException('Not an int literal');
        }

        return reset($this->literal_int_types);
    }

    /**
     * @param  array<string>    $suppressed_issues
     * @param  array<string, bool> $phantom_classes
     *
     */
    public function check(
        StatementsSource $source,
        CodeLocation $code_location,
        array $suppressed_issues,
        array $phantom_classes = [],
        bool $inferred = true,
        bool $inherited = false,
        bool $prevent_template_covariance = false,
        ?string $calling_method_id = null
    ): bool {
        if ($this->checked) {
            return true;
        }

        $checker = new TypeChecker(
            $source,
            $code_location,
            $suppressed_issues,
            $phantom_classes,
            $inferred,
            $inherited,
            $prevent_template_covariance,
            $calling_method_id
        );

        $checker->traverseArray($this->types);

        $this->checked = true;

        return !$checker->hasErrors();
    }

    /**
     * @param  array<string, mixed> $phantom_classes
     *
     */
    public function queueClassLikesForScanning(
        Codebase $codebase,
        ?FileStorage $file_storage = null,
        array $phantom_classes = []
    ): void {
        $scanner_visitor = new TypeScanner(
            $codebase->scanner,
            $file_storage,
            $phantom_classes
        );

        $scanner_visitor->traverseArray($this->types);
    }

    /**
     * @param  lowercase-string $fq_class_like_name
     */
    public function containsClassLike(string $fq_class_like_name): bool
    {
        $classlike_visitor = new ContainsClassLikeVisitor($fq_class_like_name);

        $classlike_visitor->traverseArray($this->types);

        return $classlike_visitor->matches();
    }

    public function containsAnyLiteral(): bool
    {
        $literal_visitor = new ContainsLiteralVisitor();

        $literal_visitor->traverseArray($this->types);

        return $literal_visitor->matches();
    }

    /**
     * @return list<TTemplateParam>
     */
    public function getTemplateTypes(): array
    {
        $template_type_collector = new TemplateTypeCollector();

        $template_type_collector->traverseArray($this->types);

        return $template_type_collector->getTemplateTypes();
    }

    public function setFromDocblock(): void
    {
        $this->from_docblock = true;

        (new FromDocblockSetter())->traverseArray($this->types);
    }

    public function replaceClassLike(string $old, string $new): void
    {
        foreach ($this->types as $key => $atomic_type) {
            $atomic_type->replaceClassLike($old, $new);

            $this->removeType($key);
            $this->addType($atomic_type);
        }
    }

    public function equals(Union $other_type, bool $ensure_source_equality = true): bool
    {
        if ($other_type === $this) {
            return true;
        }

        if ($other_type->id && $this->id && $other_type->id !== $this->id) {
            return false;
        }

        if ($this->possibly_undefined !== $other_type->possibly_undefined) {
            return false;
        }

        if ($this->had_template !== $other_type->had_template) {
            return false;
        }

        if ($this->possibly_undefined_from_try !== $other_type->possibly_undefined_from_try) {
            return false;
        }

        if ($this->from_calculation !== $other_type->from_calculation) {
            return false;
        }

        if ($this->initialized !== $other_type->initialized) {
            return false;
        }

        if ($ensure_source_equality && $this->from_docblock !== $other_type->from_docblock) {
            return false;
        }

        if (count($this->types) !== count($other_type->types)) {
            return false;
        }

        if ($this->parent_nodes !== $other_type->parent_nodes) {
            return false;
        }

        if ($this->different || $other_type->different) {
            return false;
        }

        $other_atomic_types = $other_type->types;

        foreach ($this->types as $key => $atomic_type) {
            if (!isset($other_atomic_types[$key])) {
                return false;
            }

            if (!$atomic_type->equals($other_atomic_types[$key], $ensure_source_equality)) {
                return false;
            }
        }

        return true;
    }

    /**
     * @return array<string, TLiteralString>
     */
    public function getLiteralStrings(): array
    {
        return $this->literal_string_types;
    }

    /**
     * @return array<string, TLiteralInt>
     */
    public function getLiteralInts(): array
    {
        return $this->literal_int_types;
    }

    /**
     * @return array<string, TIntRange>
     */
    public function getRangeInts(): array
    {
        $ranges = [];
        foreach ($this->getAtomicTypes() as $atomic) {
            if ($atomic instanceof TIntRange) {
                $ranges[$atomic->getKey()] = $atomic;
            }
        }

        return $ranges;
    }

    /**
     * @return array<string, TLiteralFloat>
     */
    public function getLiteralFloats(): array
    {
        return $this->literal_float_types;
    }

    /**
     * @return array<string, Atomic>
     */
    public function getChildNodes(): array
    {
        return $this->types;
    }

    /**
     * @return bool true if this is a float literal with only one possible value
     */
    public function isSingleFloatLiteral(): bool
    {
        return count($this->types) === 1 && count($this->literal_float_types) === 1;
    }

    /**
     * @throws InvalidArgumentException if isSingleFloatLiteral is false
     *
     * @return TLiteralFloat the only float literal represented by this union type
     */
    public function getSingleFloatLiteral(): TLiteralFloat
    {
        if (count($this->types) !== 1 || count($this->literal_float_types) !== 1) {
            throw new InvalidArgumentException('Not a float literal');
        }

        return reset($this->literal_float_types);
    }

    public function hasLiteralFloat(): bool
    {
        return count($this->literal_float_types) > 0;
    }

    public function getSingleAtomic(): Atomic
    {
        return reset($this->types);
    }

<<<<<<< HEAD
    public function isEmptyArray(): bool
    {
        return count($this->types) === 1
            && isset($this->types['array'])
            && $this->types['array'] instanceof TArray
            && $this->types['array']->isEmptyArray();
=======
    public function isUnionEmpty(): bool
    {
        return $this->types === [];
>>>>>>> 3502f046
    }
}<|MERGE_RESOLUTION|>--- conflicted
+++ resolved
@@ -1573,17 +1573,16 @@
         return reset($this->types);
     }
 
-<<<<<<< HEAD
     public function isEmptyArray(): bool
     {
         return count($this->types) === 1
             && isset($this->types['array'])
             && $this->types['array'] instanceof TArray
             && $this->types['array']->isEmptyArray();
-=======
+    }
+
     public function isUnionEmpty(): bool
     {
         return $this->types === [];
->>>>>>> 3502f046
     }
 }