<?php

declare(strict_types=1);

namespace Psalm\Type;

use Generator;
use InvalidArgumentException;
use Psalm\CodeLocation;
use Psalm\Codebase;
use Psalm\Internal\TypeVisitor\CanContainObjectTypeVisitor;
use Psalm\Internal\TypeVisitor\ClasslikeReplacer;
use Psalm\Internal\TypeVisitor\ContainsClassLikeVisitor;
use Psalm\Internal\TypeVisitor\ContainsLiteralVisitor;
use Psalm\Internal\TypeVisitor\TemplateTypeCollector;
use Psalm\Internal\TypeVisitor\TypeChecker;
use Psalm\Internal\TypeVisitor\TypeScanner;
use Psalm\StatementsSource;
use Psalm\Storage\FileStorage;
use Psalm\Type\Atomic\TArray;
use Psalm\Type\Atomic\TCallable;
use Psalm\Type\Atomic\TClassString;
use Psalm\Type\Atomic\TClassStringMap;
use Psalm\Type\Atomic\TClosure;
use Psalm\Type\Atomic\TConditional;
use Psalm\Type\Atomic\TEmptyMixed;
use Psalm\Type\Atomic\TFalse;
use Psalm\Type\Atomic\TInt;
use Psalm\Type\Atomic\TIntRange;
use Psalm\Type\Atomic\TKeyedArray;
use Psalm\Type\Atomic\TLiteralFloat;
use Psalm\Type\Atomic\TLiteralInt;
use Psalm\Type\Atomic\TLiteralString;
use Psalm\Type\Atomic\TLowercaseString;
use Psalm\Type\Atomic\TMixed;
use Psalm\Type\Atomic\TNamedObject;
use Psalm\Type\Atomic\TNever;
use Psalm\Type\Atomic\TNonEmptyLowercaseString;
use Psalm\Type\Atomic\TNonEmptyString;
use Psalm\Type\Atomic\TNonspecificLiteralInt;
use Psalm\Type\Atomic\TNonspecificLiteralString;
use Psalm\Type\Atomic\TString;
use Psalm\Type\Atomic\TTemplateParam;
use Psalm\Type\Atomic\TTemplateParamClass;
use Psalm\Type\Atomic\TTrue;

use function array_filter;
use function array_unique;
use function count;
use function implode;
use function ksort;
use function reset;
use function sort;
use function str_contains;
use function strpos;

use const ARRAY_FILTER_USE_BOTH;

/**
 * @psalm-immutable
 * @psalm-import-type TProperties from Union
 */
trait UnionTrait
{
    /**
     * Constructs an Union instance
     *
     * @psalm-external-mutation-free
     * @param non-empty-array<Atomic>     $types
     * @param TProperties $properties
     */
    public function __construct(array $types, array $properties = [])
    {
        foreach ($properties as $key => $value) {
            $this->{$key} = $value;
        }
        $this->literal_int_types = [];
        $this->literal_string_types = [];
        $this->literal_float_types = [];
        $this->typed_class_strings = [];
        $this->checked = false;
        $this->id = null;
        $this->exact_id = null;

        $keyed_types = [];

        $from_docblock = $this->from_docblock;
        foreach ($types as $type) {
            $key = $type->getKey();
            $keyed_types[$key] = $type;

            if ($type instanceof TLiteralInt) {
                $this->literal_int_types[$key] = $type;
            } elseif ($type instanceof TLiteralString) {
                $this->literal_string_types[$key] = $type;
            } elseif ($type instanceof TLiteralFloat) {
                $this->literal_float_types[$key] = $type;
            } elseif ($type instanceof TClassString
                && ($type->as_type || $type instanceof TTemplateParamClass)
            ) {
                $this->typed_class_strings[$key] = $type;
            } elseif ($type instanceof TNever) {
                $this->explicit_never = true;
            }

            $from_docblock = $from_docblock || $type->from_docblock;
        }

        $this->from_docblock = $from_docblock;
        $this->types = $keyed_types;
    }

    /**
     * @psalm-mutation-free
     * @return non-empty-array<string, Atomic>
     */
    public function getAtomicTypes(): array
    {
        return $this->types;
    }

    /**
     * @psalm-mutation-free
     */
    public function __toString(): string
    {
        $types = [];

        $printed_int = false;
        $printed_float = false;
        $printed_string = false;

        foreach ($this->types as $type) {
            if ($type instanceof TLiteralFloat) {
                if ($printed_float) {
                    continue;
                }

                $printed_float = true;
            } elseif ($type instanceof TLiteralString) {
                if ($printed_string) {
                    continue;
                }

                $printed_string = true;
            } elseif ($type instanceof TLiteralInt) {
                if ($printed_int) {
                    continue;
                }

                $printed_int = true;
            }

            $types[] = $type->getId(false);
        }

        sort($types);
        return implode('|', $types);
    }

    /**
     * @psalm-mutation-free
     */
    public function getKey(): string
    {
        $types = [];

        $printed_int = false;
        $printed_float = false;
        $printed_string = false;

        foreach ($this->types as $type) {
            if ($type instanceof TLiteralFloat) {
                if ($printed_float) {
                    continue;
                }

                $types[] = 'float';
                $printed_float = true;
            } elseif ($type instanceof TLiteralString) {
                if ($printed_string) {
                    continue;
                }

                $types[] = 'string';
                $printed_string = true;
            } elseif ($type instanceof TLiteralInt) {
                if ($printed_int) {
                    continue;
                }

                $types[] = 'int';
                $printed_int = true;
            } else {
                $types[] = $type->getKey();
            }
        }

        sort($types);
        return implode('|', $types);
    }

    /**
     * @psalm-mutation-free
     */
    public function getId(bool $exact = true): string
    {
        if ($exact && $this->exact_id) {
            return $this->exact_id;
        } elseif (!$exact && $this->id) {
            return $this->id;
        }

        $types = [];
        foreach ($this->types as $type) {
            $types[] = $type->getId($exact);
        }
        $types = array_unique($types);
        sort($types);

        if (count($types) > 1) {
            foreach ($types as $i => $type) {
                if (strpos($type, ' as ') && !str_contains($type, '(')) {
                    $types[$i] = '(' . $type . ')';
                }
            }
        }

        $id = implode('|', $types);

        if ($exact) {
            /** @psalm-suppress ImpurePropertyAssignment, InaccessibleProperty Cache */
            $this->exact_id = $id;
        } else {
            /** @psalm-suppress ImpurePropertyAssignment, InaccessibleProperty Cache */
            $this->id = $id;
        }

        return $id;
    }

    /**
     * @param  array<lowercase-string, string> $aliased_classes
     * @psalm-mutation-free
     */
    public function toNamespacedString(
        ?string $namespace,
        array $aliased_classes,
        ?string $this_class,
        bool $use_phpdoc_format,
    ): string {
        $other_types = [];

        $literal_ints = [];
        $literal_strings = [];

        $has_non_literal_int = false;
        $has_non_literal_string = false;

        foreach ($this->types as $type) {
            $type_string = $type->toNamespacedString($namespace, $aliased_classes, $this_class, $use_phpdoc_format);
            if ($type instanceof TLiteralInt) {
                $literal_ints[] = $type_string;
            } elseif ($type instanceof TLiteralString) {
                $literal_strings[] = $type_string;
            } else {
                if ($type::class === TString::class) {
                    $has_non_literal_string = true;
                } elseif ($type::class === TInt::class) {
                    $has_non_literal_int = true;
                }
                $other_types[] = $type_string;
            }
        }

        if (count($literal_ints) <= 3 && !$has_non_literal_int) {
            $other_types = [...$other_types, ...$literal_ints];
        } else {
            $other_types[] = 'int';
        }

        if (count($literal_strings) <= 3 && !$has_non_literal_string) {
            $other_types = [...$other_types, ...$literal_strings];
        } else {
            $other_types[] = 'string';
        }

        sort($other_types);
        return implode('|', array_unique($other_types));
    }

    /**
     * @psalm-mutation-free
     * @param  array<lowercase-string, string> $aliased_classes
     */
    public function toPhpString(
        ?string $namespace,
        array   $aliased_classes,
        ?string $this_class,
        int     $analysis_php_version_id,
    ): ?string {
        if (!$this->isSingleAndMaybeNullable()) {
            if ($analysis_php_version_id < 8_00_00) {
                return null;
            }
        } elseif ($analysis_php_version_id < 7_00_00
            || (isset($this->types['null']) && $analysis_php_version_id < 7_01_00)
        ) {
            return null;
        }

        $types = $this->types;

        $nullable = false;

        if (isset($types['null']) && count($types) > 1) {
            unset($types['null']);

            $nullable = true;
        }

        $falsable = false;

        if (isset($types['false']) && count($types) > 1) {
            unset($types['false']);

            $falsable = true;
        }

        $php_types = [];

        foreach ($types as $atomic_type) {
            $php_type = $atomic_type->toPhpString(
                $namespace,
                $aliased_classes,
                $this_class,
                $analysis_php_version_id,
            );

            if (!$php_type) {
                return null;
            }

            $php_types[] = $php_type;
        }

        if ($falsable) {
            if ($nullable) {
                $php_types['null'] = 'null';
            }
            $php_types['false'] = 'false';
            ksort($php_types);
            return implode('|', array_unique($php_types));
        }

        if ($analysis_php_version_id < 8_00_00) {
            return ($nullable ? '?' : '') . implode('|', array_unique($php_types));
        }
        if ($nullable) {
            $php_types['null'] = 'null';
        }
        return implode('|', array_unique($php_types));
    }

    /**
     * @psalm-mutation-free
     */
    public function canBeFullyExpressedInPhp(int $analysis_php_version_id): bool
    {
        if (!$this->isSingleAndMaybeNullable() && $analysis_php_version_id < 8_00_00) {
            return false;
        }

        $types = $this->types;

        if (isset($types['null'])) {
            if (count($types) > 1) {
                unset($types['null']);
            } else {
                return false;
            }
        }

        return !array_filter(
            $types,
            static fn($atomic_type): bool => !$atomic_type->canBeFullyExpressedInPhp($analysis_php_version_id)
        );
    }

    /**
     * @psalm-mutation-free
     */
    public function hasType(string $type_string): bool
    {
        return isset($this->types[$type_string]);
    }

    /**
     * @psalm-mutation-free
     */
    public function hasArray(): bool
    {
        foreach ($this->types as $t) {
            if ($t instanceof TArray
                || $t instanceof TKeyedArray
                || $t instanceof TList
                || $t instanceof TClassStringMap
            ) {
                return true;
            }
        }
        return false;
    }

    /**
     * @return Generator<int, (TArray|TKeyedArray|TClassStringMap)>
     */
    public function getArrays(): Generator
    {
<<<<<<< HEAD
        foreach ($this->types as $t) {
            if ($t instanceof TList) {
                yield $t->getKeyedArray();
            }
            if ($t instanceof TKeyedArray || $t instanceof TArray) {
                yield $t;
            }
        }
=======
        return $this->types['array'];
>>>>>>> 3017016a
    }

    /**
     * @psalm-mutation-free
     */
    public function hasIterable(): bool
    {
        return isset($this->types['iterable']);
    }

    /**
     * @psalm-mutation-free
     */
    public function hasList(): bool
    {
        foreach ($this->types as $t) {
            if ($t instanceof TKeyedArray && $t->is_list) {
                return true;
            }
        }
        return false;
    }

    /**
     * @psalm-mutation-free
     */
    public function hasClassStringMap(): bool
    {
        foreach ($this->types as $t) {
            if ($t instanceof TClassStringMap) {
                return true;
            }
        }
        return false;
    }

    /**
     * @psalm-mutation-free
     */
    public function isTemplatedClassString(): bool
    {
        return $this->isSingle()
            && count(
                array_filter(
                    $this->types,
                    static fn($type): bool => $type instanceof TTemplateParamClass,
                ),
            ) === 1;
    }

    /**
     * @psalm-mutation-free
     */
    public function hasArrayAccessInterface(Codebase $codebase): bool
    {
        return (bool)array_filter(
            $this->types,
            static fn($type): bool => $type->hasArrayAccessInterface($codebase)
        );
    }

    /**
     * @psalm-mutation-free
     */
    public function hasCallableType(): bool
    {
        return $this->getCallableTypes() || $this->getClosureTypes();
    }

    /**
     * @psalm-mutation-free
     * @return array<string, TCallable>
     */
    public function getCallableTypes(): array
    {
        return array_filter(
            $this->types,
            static fn($type): bool => $type instanceof TCallable,
        );
    }

    /**
     * @psalm-mutation-free
     * @return array<string, TClosure>
     */
    public function getClosureTypes(): array
    {
        return array_filter(
            $this->types,
            static fn($type): bool => $type instanceof TClosure,
        );
    }

    /**
     * @psalm-mutation-free
     */
    public function hasObject(): bool
    {
        return isset($this->types['object']);
    }

    /**
     * @psalm-mutation-free
     */
    public function hasObjectType(): bool
    {
        foreach ($this->types as $type) {
            if ($type->isObjectType()) {
                return true;
            }
        }

        return false;
    }

    /**
     * @psalm-mutation-free
     */
    public function canContainObjectType(Codebase $codebase): bool
    {
        $object_type_visitor = new CanContainObjectTypeVisitor($codebase);

        $object_type_visitor->traverseArray($this->types);

        return $object_type_visitor->matches();
    }

    /**
     * @psalm-mutation-free
     */
    public function isObjectType(): bool
    {
        foreach ($this->types as $type) {
            if (!$type->isObjectType()) {
                return false;
            }
        }

        return true;
    }

    /**
     * @psalm-mutation-free
     */
    public function hasNamedObjectType(): bool
    {
        foreach ($this->types as $type) {
            if ($type->isNamedObjectType()) {
                return true;
            }
        }

        return false;
    }

    /**
     * @psalm-mutation-free
     */
    public function isStaticObject(): bool
    {
        foreach ($this->types as $type) {
            if (!$type instanceof TNamedObject
                || !$type->is_static
            ) {
                return false;
            }
        }

        return true;
    }

    /**
     * @psalm-mutation-free
     */
    public function hasStaticObject(): bool
    {
        foreach ($this->types as $type) {
            if ($type instanceof TNamedObject
                && $type->is_static
            ) {
                return true;
            }
        }

        return false;
    }

    /**
     * @psalm-mutation-free
     */
    public function isNullable(): bool
    {
        if (isset($this->types['null'])) {
            return true;
        }

        foreach ($this->types as $type) {
            if ($type instanceof TTemplateParam && $type->as->isNullable()) {
                return true;
            }
        }

        return false;
    }

    /**
     * @psalm-mutation-free
     */
    public function isFalsable(): bool
    {
        if (isset($this->types['false'])) {
            return true;
        }

        foreach ($this->types as $type) {
            if ($type instanceof TTemplateParam && $type->as->isFalsable()) {
                return true;
            }
        }

        return false;
    }

    /**
     * @psalm-mutation-free
     */
    public function hasBool(): bool
    {
        return isset($this->types['bool']) || isset($this->types['false']) || isset($this->types['true']);
    }

    /**
     * @psalm-mutation-free
     */
    public function hasNull(): bool
    {
        return isset($this->types['null']);
    }

    /**
     * @psalm-mutation-free
     */
    public function hasString(): bool
    {
        return isset($this->types['string'])
            || isset($this->types['class-string'])
            || isset($this->types['trait-string'])
            || isset($this->types['numeric-string'])
            || isset($this->types['callable-string'])
            || isset($this->types['array-key'])
            || $this->literal_string_types
            || $this->typed_class_strings;
    }

    /**
     * @psalm-mutation-free
     */
    public function hasLowercaseString(): bool
    {
        return isset($this->types['string'])
            && ($this->types['string'] instanceof TLowercaseString
                || $this->types['string'] instanceof TNonEmptyLowercaseString);
    }

    /**
     * @psalm-mutation-free
     */
    public function hasLiteralClassString(): bool
    {
        return count($this->typed_class_strings) > 0;
    }

    /**
     * @psalm-mutation-free
     */
    public function hasInt(): bool
    {
        return isset($this->types['int']) || isset($this->types['array-key']) || $this->literal_int_types
            || array_filter($this->types, static fn(Atomic $type): bool => $type instanceof TIntRange);
    }

    /**
     * @psalm-mutation-free
     */
    public function hasArrayKey(): bool
    {
        return isset($this->types['array-key']);
    }

    /**
     * @psalm-mutation-free
     */
    public function hasFloat(): bool
    {
        return isset($this->types['float']) || $this->literal_float_types;
    }

    /**
     * @psalm-mutation-free
     */
    public function hasScalar(): bool
    {
        return isset($this->types['scalar']);
    }

    /**
     * @psalm-mutation-free
     */
    public function hasNumeric(): bool
    {
        return isset($this->types['numeric']);
    }

    /**
     * @psalm-mutation-free
     */
    public function hasScalarType(): bool
    {
        return isset($this->types['int'])
            || isset($this->types['float'])
            || isset($this->types['string'])
            || isset($this->types['class-string'])
            || isset($this->types['trait-string'])
            || isset($this->types['bool'])
            || isset($this->types['false'])
            || isset($this->types['true'])
            || isset($this->types['numeric'])
            || isset($this->types['numeric-string'])
            || $this->literal_int_types
            || $this->literal_float_types
            || $this->literal_string_types
            || $this->typed_class_strings;
    }

    /**
     * @psalm-mutation-free
     */
    public function hasTemplate(): bool
    {
        return (bool) array_filter(
            $this->types,
            static fn(Atomic $type): bool => $type instanceof TTemplateParam
                || ($type instanceof TNamedObject
                    && $type->extra_types
                    && array_filter(
                        $type->extra_types,
                        static fn($t): bool => $t instanceof TTemplateParam,
                    )
                )
        );
    }

    /**
     * @psalm-mutation-free
     */
    public function hasConditional(): bool
    {
        return (bool) array_filter(
            $this->types,
            static fn(Atomic $type): bool => $type instanceof TConditional,
        );
    }

    /**
     * @psalm-mutation-free
     */
    public function hasTemplateOrStatic(): bool
    {
        return (bool) array_filter(
            $this->types,
            static fn(Atomic $type): bool => $type instanceof TTemplateParam
                || ($type instanceof TNamedObject
                    && ($type->is_static
                        || ($type->extra_types
                            && array_filter(
                                $type->extra_types,
                                static fn($t): bool => $t instanceof TTemplateParam,
                            )
                        )
                    )
                )
        );
    }

    /**
     * @psalm-mutation-free
     */
    public function hasMixed(): bool
    {
        return isset($this->types['mixed']);
    }

    /**
     * @psalm-mutation-free
     */
    public function isMixed(bool $check_templates = false): bool
    {
        return count(
            array_filter(
                $this->types,
                static fn($type, $key): bool => $key === 'mixed'
                    || $type instanceof TMixed
                    || ($check_templates
                        && $type instanceof TTemplateParam
                        && $type->as->isMixed()
                    ),
                ARRAY_FILTER_USE_BOTH,
            ),
        ) === count($this->types);
    }

    /**
     * @psalm-mutation-free
     */
    public function isEmptyMixed(): bool
    {
        return isset($this->types['mixed'])
            && $this->types['mixed'] instanceof TEmptyMixed
            && count($this->types) === 1;
    }

    /**
     * @psalm-mutation-free
     */
    public function isVanillaMixed(): bool
    {
        return isset($this->types['mixed'])
            && $this->types['mixed']::class === TMixed::class
            && !$this->types['mixed']->from_loop_isset
            && count($this->types) === 1;
    }

    /**
     * @psalm-mutation-free
     */
    public function isArrayKey(): bool
    {
        return isset($this->types['array-key']) && count($this->types) === 1;
    }

    /**
     * @psalm-mutation-free
     */
    public function isNull(): bool
    {
        return count($this->types) === 1 && isset($this->types['null']);
    }

    /**
     * @psalm-mutation-free
     */
    public function isFalse(): bool
    {
        return count($this->types) === 1 && isset($this->types['false']);
    }

    /**
     * @psalm-mutation-free
     */
    public function isAlwaysFalsy(): bool
    {
        foreach ($this->getAtomicTypes() as $atomic_type) {
            if (!$atomic_type->isFalsy()) {
                return false;
            }
        }

        return true;
    }

    /**
     * @psalm-mutation-free
     */
    public function isTrue(): bool
    {
        return count($this->types) === 1 && isset($this->types['true']);
    }

    /**
     * @psalm-mutation-free
     */
    public function isAlwaysTruthy(): bool
    {
        if ($this->possibly_undefined || $this->possibly_undefined_from_try) {
            return false;
        }

        foreach ($this->getAtomicTypes() as $atomic_type) {
            if (!$atomic_type->isTruthy()) {
                return false;
            }
        }

        return true;
    }

    /**
     * @psalm-mutation-free
     */
    public function isVoid(): bool
    {
        return isset($this->types['void']) && count($this->types) === 1;
    }

    /**
     * @psalm-mutation-free
     */
    public function isNever(): bool
    {
        return isset($this->types['never']) && count($this->types) === 1;
    }

    /**
     * @psalm-mutation-free
     */
    public function isGenerator(): bool
    {
        return count($this->types) === 1
            && (($single_type = reset($this->types)) instanceof TNamedObject)
            && ($single_type->value === 'Generator');
    }

    /**
     * @psalm-mutation-free
     */
    public function isSingle(): bool
    {
        $type_count = count($this->types);

        $int_literal_count = count($this->literal_int_types);
        $string_literal_count = count($this->literal_string_types);
        $float_literal_count = count($this->literal_float_types);

        if (($int_literal_count && $string_literal_count)
            || ($int_literal_count && $float_literal_count)
            || ($string_literal_count && $float_literal_count)
        ) {
            return false;
        }

        if ($int_literal_count || $string_literal_count || $float_literal_count) {
            $type_count -= $int_literal_count + $string_literal_count + $float_literal_count - 1;
        }

        return $type_count === 1;
    }

    /**
     * @psalm-mutation-free
     */
    public function isSingleAndMaybeNullable(): bool
    {
        $is_nullable = isset($this->types['null']);

        $type_count = count($this->types);

        if ($type_count === 1 && $is_nullable) {
            return false;
        }

        $int_literal_count = count($this->literal_int_types);
        $string_literal_count = count($this->literal_string_types);
        $float_literal_count = count($this->literal_float_types);

        if (($int_literal_count && $string_literal_count)
            || ($int_literal_count && $float_literal_count)
            || ($string_literal_count && $float_literal_count)
        ) {
            return false;
        }

        if ($int_literal_count || $string_literal_count || $float_literal_count) {
            $type_count -= $int_literal_count + $string_literal_count + $float_literal_count - 1;
        }

        return ($type_count - (int) $is_nullable) === 1;
    }

    /**
     * @psalm-mutation-free
     * @return bool true if this is an int
     */
    public function isInt(bool $check_templates = false): bool
    {
        return count(
            array_filter(
                $this->types,
                static fn($type): bool => $type instanceof TInt
                    || ($check_templates
                        && $type instanceof TTemplateParam
                        && $type->as->isInt()
                    )
            ),
        ) === count($this->types);
    }

    /**
     * @psalm-mutation-free
     * @return bool true if this is a float
     */
    public function isFloat(): bool
    {
        if (!$this->isSingle()) {
            return false;
        }

        return isset($this->types['float']) || $this->literal_float_types;
    }

    /**
     * @psalm-mutation-free
     * @return bool true if this is a string
     */
    public function isString(bool $check_templates = false): bool
    {
        return count(
            array_filter(
                $this->types,
                static fn($type): bool => $type instanceof TString
                    || ($check_templates
                        && $type instanceof TTemplateParam
                        && $type->as->isString()
                    )
            ),
        ) === count($this->types);
    }

    /**
     * @psalm-mutation-free
     * @return bool true if this is a string
     */
    public function isNonEmptyString(bool $check_templates = false): bool
    {
        return count(
            array_filter(
                $this->types,
                static fn($type): bool => $type instanceof TNonEmptyString
                    || ($type instanceof TLiteralString && $type->value !== '')
                    || ($check_templates
                        && $type instanceof TTemplateParam
                        && $type->as->isNonEmptyString()
                    )
            ),
        ) === count($this->types);
    }

    /**
     * @psalm-mutation-free
     * @return bool true if this is a boolean
     */
    public function isBool(): bool
    {
        if (!$this->isSingle()) {
            return false;
        }

        return isset($this->types['bool']);
    }

    /**
     * @psalm-mutation-free
     * @return bool true if this is an array
     */
    public function isArray(): bool
    {
        foreach ($this->types as $t) {
            if (!$t instanceof TKeyedArray
                && !$t instanceof TArray
                && !$t instanceof TList
            ) {
                return false;
            }
        }
        return true;
    }

    /**
     * @psalm-mutation-free
     * @return bool true if this is a string literal with only one possible value
     */
    public function isSingleStringLiteral(): bool
    {
        return count($this->types) === 1 && count($this->literal_string_types) === 1;
    }

    /**
     * @throws InvalidArgumentException if isSingleStringLiteral is false
     * @psalm-mutation-free
     * @return TLiteralString the only string literal represented by this union type
     */
    public function getSingleStringLiteral(): TLiteralString
    {
        if (count($this->types) !== 1 || count($this->literal_string_types) !== 1) {
            throw new InvalidArgumentException('Not a string literal');
        }

        return reset($this->literal_string_types);
    }

    /**
     * @psalm-mutation-free
     */
    public function allStringLiterals(): bool
    {
        foreach ($this->types as $atomic_key_type) {
            if (!$atomic_key_type instanceof TLiteralString) {
                return false;
            }
        }

        return true;
    }

    /**
     * @psalm-mutation-free
     */
    public function allIntLiterals(): bool
    {
        foreach ($this->types as $atomic_key_type) {
            if (!$atomic_key_type instanceof TLiteralInt) {
                return false;
            }
        }

        return true;
    }

    /**
     * @psalm-mutation-free
     */
    public function allFloatLiterals(): bool
    {
        foreach ($this->types as $atomic_key_type) {
            if (!$atomic_key_type instanceof TLiteralFloat) {
                return false;
            }
        }

        return true;
    }

    /**
     * @psalm-mutation-free
     * @psalm-assert-if-true array<
     *     array-key,
     *     TLiteralString|TLiteralInt|TLiteralFloat|TFalse|TTrue
     * > $this->getAtomicTypes()
     */
    public function allSpecificLiterals(): bool
    {
        foreach ($this->types as $atomic_key_type) {
            if (!$atomic_key_type instanceof TLiteralString
                && !$atomic_key_type instanceof TLiteralInt
                && !$atomic_key_type instanceof TLiteralFloat
                && !$atomic_key_type instanceof TFalse
                && !$atomic_key_type instanceof TTrue
            ) {
                return false;
            }
        }

        return true;
    }

    /**
     * @psalm-mutation-free
     * @psalm-assert-if-true array<
     *     array-key,
     *     TLiteralString|TLiteralInt|TLiteralFloat|TNonspecificLiteralString|TNonSpecificLiteralInt|TFalse|TTrue
     * > $this->getAtomicTypes()
     */
    public function allLiterals(): bool
    {
        foreach ($this->types as $atomic_key_type) {
            if (!$atomic_key_type instanceof TLiteralString
                && !$atomic_key_type instanceof TLiteralInt
                && !$atomic_key_type instanceof TLiteralFloat
                && !$atomic_key_type instanceof TNonspecificLiteralString
                && !$atomic_key_type instanceof TNonspecificLiteralInt
                && !$atomic_key_type instanceof TFalse
                && !$atomic_key_type instanceof TTrue
            ) {
                return false;
            }
        }

        return true;
    }

    /**
     * @psalm-mutation-free
     */
    public function hasLiteralValue(): bool
    {
        return $this->literal_int_types
            || $this->literal_string_types
            || $this->literal_float_types
            || isset($this->types['false'])
            || isset($this->types['true']);
    }

    /**
     * @psalm-mutation-free
     */
    public function isSingleLiteral(): bool
    {
        return count($this->types) === 1
            && count($this->literal_int_types)
                + count($this->literal_string_types)
                + count($this->literal_float_types) === 1
        ;
    }

    /**
     * @psalm-mutation-free
     * @psalm-suppress InvalidFalsableReturnType
     */
    public function getSingleLiteral(): TLiteralInt|TLiteralString|TLiteralFloat
    {
        if (!$this->isSingleLiteral()) {
            throw new InvalidArgumentException("Not a single literal");
        }

        return ($literal = reset($this->literal_int_types)) !== false
            ? $literal
            : (($literal = reset($this->literal_string_types)) !== false
                ? $literal
                : reset($this->literal_float_types))
        ;
    }

    /**
     * @psalm-mutation-free
     */
    public function hasLiteralString(): bool
    {
        return count($this->literal_string_types) > 0;
    }

    /**
     * @psalm-mutation-free
     */
    public function hasLiteralInt(): bool
    {
        return count($this->literal_int_types) > 0;
    }

    /**
     * @psalm-mutation-free
     * @return bool true if this is a int literal with only one possible value
     */
    public function isSingleIntLiteral(): bool
    {
        return count($this->types) === 1 && count($this->literal_int_types) === 1;
    }

    /**
     * @throws InvalidArgumentException if isSingleIntLiteral is false
     * @psalm-mutation-free
     * @return TLiteralInt the only int literal represented by this union type
     */
    public function getSingleIntLiteral(): TLiteralInt
    {
        if (count($this->types) !== 1 || count($this->literal_int_types) !== 1) {
            throw new InvalidArgumentException('Not an int literal');
        }

        return reset($this->literal_int_types);
    }

    /**
     * @param  array<string>    $suppressed_issues
     * @param  array<string, bool> $phantom_classes
     */
    public function check(
        StatementsSource $source,
        CodeLocation $code_location,
        array $suppressed_issues,
        array $phantom_classes = [],
        bool $inferred = true,
        bool $inherited = false,
        bool $prevent_template_covariance = false,
        ?string $calling_method_id = null,
    ): bool {
        if ($this->checked) {
            return true;
        }

        $checker = new TypeChecker(
            $source,
            $code_location,
            $suppressed_issues,
            $phantom_classes,
            $inferred,
            $inherited,
            $prevent_template_covariance,
            $calling_method_id,
        );

        $checker->traverseArray($this->types);

        /** @psalm-suppress InaccessibleProperty, ImpurePropertyAssignment Does not affect anything else */
        $this->checked = true;

        return !$checker->hasErrors();
    }

    /**
     * @param  array<string, mixed> $phantom_classes
     */
    public function queueClassLikesForScanning(
        Codebase $codebase,
        ?FileStorage $file_storage = null,
        array $phantom_classes = [],
    ): void {
        $scanner_visitor = new TypeScanner(
            $codebase->scanner,
            $file_storage,
            $phantom_classes,
        );

        /** @psalm-suppress ImpureMethodCall */
        $scanner_visitor->traverseArray($this->types);
    }

    /**
     * @param  lowercase-string $fq_class_like_name
     * @psalm-mutation-free
     */
    public function containsClassLike(string $fq_class_like_name): bool
    {
        $classlike_visitor = new ContainsClassLikeVisitor($fq_class_like_name);

        /** @psalm-suppress ImpureMethodCall Actually mutation-free */
        $classlike_visitor->traverseArray($this->types);

        return $classlike_visitor->matches();
    }

    /**
     * @return static
     */
    public function replaceClassLike(string $old, string $new): self
    {
        $type = $this;
        (new ClasslikeReplacer(
            $old,
            $new,
        ))->traverse($type);
        return $type;
    }

    /** @psalm-mutation-free */
    public function containsAnyLiteral(): bool
    {
        $literal_visitor = new ContainsLiteralVisitor();

        /** @psalm-suppress ImpureMethodCall Actually mutation-free */
        $literal_visitor->traverseArray($this->types);

        return $literal_visitor->matches();
    }

    /**
     * @psalm-mutation-free
     * @return list<TTemplateParam>
     */
    public function getTemplateTypes(): array
    {
        $template_type_collector = new TemplateTypeCollector();

        /** @psalm-suppress ImpureMethodCall Actually mutation-free */
        $template_type_collector->traverseArray($this->types);

        return $template_type_collector->getTemplateTypes();
    }

    /**
     * @psalm-mutation-free
     */
    public function equals(
        self $other_type,
        bool $ensure_source_equality = true,
        bool $ensure_parent_node_equality = true,
        bool $ensure_possibly_undefined_equality = true,
    ): bool {
        if ($other_type === $this) {
            return true;
        }

        if ($other_type->id && $this->id && $other_type->id !== $this->id) {
            return false;
        }

        if ($other_type->exact_id && $this->exact_id && $other_type->exact_id !== $this->exact_id) {
            return false;
        }

        if ($this->possibly_undefined !== $other_type->possibly_undefined && $ensure_possibly_undefined_equality) {
            return false;
        }

        if ($this->had_template !== $other_type->had_template) {
            return false;
        }

        if ($this->possibly_undefined_from_try !== $other_type->possibly_undefined_from_try) {
            return false;
        }

        if ($this->from_calculation !== $other_type->from_calculation) {
            return false;
        }

        if ($this->initialized !== $other_type->initialized) {
            return false;
        }

        if ($ensure_source_equality && $this->from_docblock !== $other_type->from_docblock) {
            return false;
        }

        if (count($this->types) !== count($other_type->types)) {
            return false;
        }

        if ($ensure_parent_node_equality && $this->parent_nodes !== $other_type->parent_nodes) {
            return false;
        }

        if ($this->different || $other_type->different) {
            return false;
        }

        $other_atomic_types = $other_type->types;

        foreach ($this->types as $key => $atomic_type) {
            if (!isset($other_atomic_types[$key])) {
                return false;
            }

            if (!$atomic_type->equals($other_atomic_types[$key], $ensure_source_equality)) {
                return false;
            }
        }

        return true;
    }

    /**
     * @psalm-mutation-free
     * @return array<string, TLiteralString>
     */
    public function getLiteralStrings(): array
    {
        return $this->literal_string_types;
    }

    /**
     * @psalm-mutation-free
     * @return array<string, TLiteralInt>
     */
    public function getLiteralInts(): array
    {
        return $this->literal_int_types;
    }

    /**
     * @psalm-mutation-free
     * @return array<string, TIntRange>
     */
    public function getRangeInts(): array
    {
        $ranges = [];
        foreach ($this->getAtomicTypes() as $atomic) {
            if ($atomic instanceof TIntRange) {
                $ranges[$atomic->getKey()] = $atomic;
            }
        }

        return $ranges;
    }

    /**
     * @psalm-mutation-free
     * @return array<string, TLiteralFloat>
     */
    public function getLiteralFloats(): array
    {
        return $this->literal_float_types;
    }

    /**
     * @psalm-mutation-free
     * @return bool true if this is a float literal with only one possible value
     */
    public function isSingleFloatLiteral(): bool
    {
        return count($this->types) === 1 && count($this->literal_float_types) === 1;
    }

    /**
     * @psalm-mutation-free
     * @throws InvalidArgumentException if isSingleFloatLiteral is false
     * @return TLiteralFloat the only float literal represented by this union type
     */
    public function getSingleFloatLiteral(): TLiteralFloat
    {
        if (count($this->types) !== 1 || count($this->literal_float_types) !== 1) {
            throw new InvalidArgumentException('Not a float literal');
        }

        return reset($this->literal_float_types);
    }

    /**
     * @psalm-mutation-free
     */
    public function hasLiteralFloat(): bool
    {
        return count($this->literal_float_types) > 0;
    }

    /**
     * @psalm-mutation-free
     */
    public function getSingleAtomic(): Atomic
    {
        return reset($this->types);
    }

    /**
     * @psalm-mutation-free
     */
    public function isEmptyArray(): bool
    {
        return count($this->types) === 1
            && isset($this->types['array<never, never>']);
    }

    /**
     * @psalm-mutation-free
     */
    public function isUnionEmpty(): bool
    {
        return $this->types === [];
    }

    public function visit(TypeVisitor $visitor): bool
    {
        foreach ($this->types as $type) {
            if ($visitor->traverse($type) === false) {
                return false;
            }
        }

        return true;
    }
}<|MERGE_RESOLUTION|>--- conflicted
+++ resolved
@@ -417,18 +417,11 @@
      */
     public function getArrays(): Generator
     {
-<<<<<<< HEAD
         foreach ($this->types as $t) {
-            if ($t instanceof TList) {
-                yield $t->getKeyedArray();
-            }
             if ($t instanceof TKeyedArray || $t instanceof TArray) {
                 yield $t;
             }
         }
-=======
-        return $this->types['array'];
->>>>>>> 3017016a
     }
 
     /**
