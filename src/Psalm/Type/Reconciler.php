--- conflicted
+++ resolved
@@ -1118,51 +1118,6 @@
 
         $base_key = implode($key_parts);
 
-<<<<<<< HEAD
-        if (!isset($existing_types[$base_key]) || $array_key_offset === false) {
-            return;
-        }
-        foreach ($existing_types[$base_key]->getAtomicTypes() as $base_atomic_type) {
-            if ($base_atomic_type instanceof TKeyedArray
-                || ($base_atomic_type instanceof TArray
-                    && !$base_atomic_type->isEmptyArray())
-                || $base_atomic_type instanceof TList
-                || $base_atomic_type instanceof TClassStringMap
-            ) {
-                $new_base_type = clone $existing_types[$base_key];
-
-                if ($base_atomic_type instanceof TArray) {
-                    $previous_key_type = $base_atomic_type->type_params[0];
-                    $previous_value_type = $base_atomic_type->type_params[1];
-
-                    $base_atomic_type = new TKeyedArray(
-                        [
-                            $array_key_offset => $result_type,
-                        ],
-                        null,
-                        false,
-                        $previous_key_type->isNever() ? null : $previous_key_type,
-                        $previous_value_type
-                    );
-                } elseif ($base_atomic_type instanceof TList) {
-                    $base_atomic_type = new TKeyedArray(
-                        [
-                            $array_key_offset => $result_type,
-                        ],
-                        null,
-                        false,
-                        Type::getInt(),
-                        $base_atomic_type->type_param,
-                        true
-                    );
-                } elseif ($base_atomic_type instanceof TClassStringMap) {
-                    // do nothing
-                } else {
-                    $base_atomic_type = $base_atomic_type->setProperties([
-                        $array_key_offset => $result_type
-                    ]);
-                }
-=======
         if (isset($existing_types[$base_key]) && $array_key_offset !== false) {
             foreach ($existing_types[$base_key]->getAtomicTypes() as $base_atomic_type) {
                 if ($base_atomic_type instanceof TKeyedArray
@@ -1209,23 +1164,21 @@
                     }
 
                     $new_base_type = $new_base_type->getBuilder()->addType($base_atomic_type)->freeze();
->>>>>>> 3089c16f
-
-                $new_base_type = $new_base_type->getBuilder()->addType($base_atomic_type)->freeze();
-
-                $changed_var_ids[$base_key . '[' . $array_key . ']'] = true;
-
-                if ($key_parts[count($key_parts) - 1] === ']') {
-                    self::adjustTKeyedArrayType(
-                        $key_parts,
-                        $existing_types,
-                        $changed_var_ids,
-                        $new_base_type
-                    );
-                }
-
-                $existing_types[$base_key] = $new_base_type;
-                break;
+
+                    $changed_var_ids[$base_key . '[' . $array_key . ']'] = true;
+
+                    if ($key_parts[count($key_parts) - 1] === ']') {
+                        self::adjustTKeyedArrayType(
+                            $key_parts,
+                            $existing_types,
+                            $changed_var_ids,
+                            $new_base_type
+                        );
+                    }
+
+                    $existing_types[$base_key] = $new_base_type;
+                    break;
+                }
             }
         }
     }
@@ -1240,16 +1193,6 @@
         $types = [];
         foreach ($key_type->getAtomicTypes() as $cat) {
             if ($cat instanceof TTemplateParam) {
-<<<<<<< HEAD
-                $key_type->removeType($key);
-                $key_type->addType($cat->replaceAs(self::refineArrayKey($cat->as)));
-            } elseif ($cat instanceof TScalar || $cat instanceof TMixed) {
-                $key_type->removeType($key);
-                $key_type->addType(new TArrayKey());
-            } elseif (!$cat instanceof TString && !$cat instanceof TInt) {
-                $key_type->removeType($key);
-                $key_type->addType(new TArrayKey());
-=======
                 $as = self::refineArrayKeyInner($cat->as);
                 if ($as) {
                     $refined = true;
@@ -1262,17 +1205,12 @@
             } else {
                 $refined = true;
                 $types []= new TArrayKey;
->>>>>>> 3089c16f
             }
         }
 
         if ($refined) {
             return $key_type->getBuilder()->setTypes($types)->freeze();
         }
-<<<<<<< HEAD
-        return $key_type->freeze();
-=======
         return null;
->>>>>>> 3089c16f
     }
 }