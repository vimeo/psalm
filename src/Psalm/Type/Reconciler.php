--- conflicted
+++ resolved
@@ -47,12 +47,9 @@
 use Psalm\Type\Atomic\TFalse;
 use Psalm\Type\Atomic\TInt;
 use Psalm\Type\Atomic\TKeyedArray;
-<<<<<<< HEAD
-=======
 use Psalm\Type\Atomic\TList;
 use Psalm\Type\Atomic\TLiteralInt;
 use Psalm\Type\Atomic\TLiteralString;
->>>>>>> b38530ed
 use Psalm\Type\Atomic\TMixed;
 use Psalm\Type\Atomic\TNamedObject;
 use Psalm\Type\Atomic\TNever;
@@ -1150,11 +1147,6 @@
 
         $base_key = implode($key_parts);
 
-<<<<<<< HEAD
-        if (isset($existing_types[$base_key]) && $array_key_offset !== '') {
-            foreach ($existing_types[$base_key]->getAtomicTypes() as $base_atomic_type) {
-                if ($base_atomic_type instanceof TKeyedArray
-=======
         $result_type = $result_type->setPossiblyUndefined(
             $result_type->possibly_undefined || count($array_key_offsets) > 1,
         );
@@ -1166,7 +1158,6 @@
                         $base_atomic_type = $base_atomic_type->getKeyedArray();
                     }
                     if ($base_atomic_type instanceof TKeyedArray
->>>>>>> b38530ed
                     || ($base_atomic_type instanceof TArray
                         && !$base_atomic_type->isEmptyArray())
                     || $base_atomic_type instanceof TClassStringMap
