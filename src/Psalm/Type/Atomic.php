<?php

namespace Psalm\Type;

use InvalidArgumentException;
use Psalm\Codebase;
use Psalm\Exception\TypeParseTreeException;
use Psalm\Internal\Analyzer\StatementsAnalyzer;
use Psalm\Internal\Type\TemplateResult;
use Psalm\Internal\Type\TemplateStandinTypeReplacer;
use Psalm\Internal\Type\TypeAlias;
use Psalm\Internal\Type\TypeAlias\LinkableTypeAlias;
use Psalm\Type;
use Psalm\Type\Atomic\TArray;
use Psalm\Type\Atomic\TArrayKey;
use Psalm\Type\Atomic\TBool;
use Psalm\Type\Atomic\TCallable;
use Psalm\Type\Atomic\TCallableArray;
use Psalm\Type\Atomic\TCallableKeyedArray;
use Psalm\Type\Atomic\TCallableList;
use Psalm\Type\Atomic\TCallableObject;
use Psalm\Type\Atomic\TCallableString;
use Psalm\Type\Atomic\TClassConstant;
use Psalm\Type\Atomic\TClassString;
use Psalm\Type\Atomic\TClassStringMap;
use Psalm\Type\Atomic\TClosedResource;
use Psalm\Type\Atomic\TClosure;
use Psalm\Type\Atomic\TDependentGetClass;
use Psalm\Type\Atomic\TEmptyMixed;
use Psalm\Type\Atomic\TEmptyNumeric;
use Psalm\Type\Atomic\TEmptyScalar;
use Psalm\Type\Atomic\TFalse;
use Psalm\Type\Atomic\TFloat;
use Psalm\Type\Atomic\TGenericObject;
use Psalm\Type\Atomic\TInt;
use Psalm\Type\Atomic\TIntRange;
use Psalm\Type\Atomic\TIterable;
use Psalm\Type\Atomic\TKeyedArray;
use Psalm\Type\Atomic\TList;
use Psalm\Type\Atomic\TLiteralClassString;
use Psalm\Type\Atomic\TLiteralFloat;
use Psalm\Type\Atomic\TLiteralInt;
use Psalm\Type\Atomic\TLiteralString;
use Psalm\Type\Atomic\TLowercaseString;
use Psalm\Type\Atomic\TMixed;
use Psalm\Type\Atomic\TNamedObject;
use Psalm\Type\Atomic\TNever;
use Psalm\Type\Atomic\TNonEmptyArray;
use Psalm\Type\Atomic\TNonEmptyList;
use Psalm\Type\Atomic\TNonEmptyLowercaseString;
use Psalm\Type\Atomic\TNonEmptyMixed;
use Psalm\Type\Atomic\TNonEmptyNonspecificLiteralString;
use Psalm\Type\Atomic\TNonEmptyScalar;
use Psalm\Type\Atomic\TNonEmptyString;
use Psalm\Type\Atomic\TNonFalsyString;
use Psalm\Type\Atomic\TNonspecificLiteralInt;
use Psalm\Type\Atomic\TNonspecificLiteralString;
use Psalm\Type\Atomic\TNull;
use Psalm\Type\Atomic\TNumeric;
use Psalm\Type\Atomic\TNumericString;
use Psalm\Type\Atomic\TObject;
use Psalm\Type\Atomic\TObjectWithProperties;
use Psalm\Type\Atomic\TResource;
use Psalm\Type\Atomic\TScalar;
use Psalm\Type\Atomic\TString;
use Psalm\Type\Atomic\TTemplateParam;
use Psalm\Type\Atomic\TTraitString;
use Psalm\Type\Atomic\TTrue;
use Psalm\Type\Atomic\TTypeAlias;
use Psalm\Type\Atomic\TVoid;

use function array_filter;
use function array_keys;
use function get_class;
use function is_numeric;
use function strpos;
use function strtolower;

abstract class Atomic implements TypeNode
{
    /**
     * Whether or not the type has been checked yet
     *
     * @var bool
     */
    public $checked = false;

    /**
     * Whether or not the type comes from a docblock
     *
     * @var bool
     */
    public $from_docblock = false;

    /**
     * @var ?int
     */
    public $offset_start;

    /**
     * @var ?int
     */
    public $offset_end;

    /**
     * @var ?string
     */
    public $text;

    /**
     * @param int $analysis_php_version_id contains php version when the type comes from signature
     * @param array<string, array<string, Union>> $template_type_map
     * @param array<string, TypeAlias> $type_aliases
     */
    public static function create(
        string $value,
        ?int   $analysis_php_version_id = null,
        array  $template_type_map = [],
        array  $type_aliases = []
    ): Atomic {
        switch ($value) {
            case 'int':
                return new TInt();

            case 'float':
                return new TFloat();

            case 'string':
                return new TString();

            case 'bool':
                return new TBool();

            case 'void':
                if ($analysis_php_version_id === null || $analysis_php_version_id >= 7_01_00) {
                    return new TVoid();
                }

                break;

            case 'array-key':
                return new TArrayKey();

            case 'iterable':
                if ($analysis_php_version_id === null || $analysis_php_version_id >= 7_01_00) {
                    return new TIterable();
                }

                break;

            case 'never':
                if ($analysis_php_version_id === null || $analysis_php_version_id >= 8_01_00) {
                    return new TNever();
                }

                break;

            case 'never-return':
            case 'never-returns':
            case 'no-return':
            case 'empty':
                return new TNever();

            case 'object':
                if ($analysis_php_version_id === null || $analysis_php_version_id >= 7_02_00) {
                    return new TObject();
                }

                break;

            case 'callable':
                return new TCallable();
            case 'pure-callable':
                $type = new TCallable();
                $type->is_pure = true;

                return $type;

            case 'array':
            case 'associative-array':
                return new TArray([new Union([new TArrayKey]), new Union([new TMixed])]);

            case 'non-empty-array':
                return new TNonEmptyArray([new Union([new TArrayKey]), new Union([new TMixed])]);

            case 'callable-array':
                return new TCallableArray([new Union([new TArrayKey]), new Union([new TMixed])]);

            case 'list':
                return new TList(Type::getMixed());

            case 'non-empty-list':
                return new TNonEmptyList(Type::getMixed());

            case 'non-empty-string':
                return new TNonEmptyString();

            case 'truthy-string':
            case 'non-falsy-string':
                return new TNonFalsyString();

            case 'lowercase-string':
                return new TLowercaseString();

            case 'non-empty-lowercase-string':
                return new TNonEmptyLowercaseString();

            case 'resource':
                return $analysis_php_version_id !== null ? new TNamedObject($value) : new TResource();

            case 'resource (closed)':
            case 'closed-resource':
                return new TClosedResource();

            case 'positive-int':
<<<<<<< HEAD
                return new TIntRange(1, null);
=======
                return new TPositiveInt();
            
            case 'non-positive-int':
                return new TIntRange(null, 0);

            case 'negative-int':
                return new TIntRange(null, -1);

            case 'non-negative-int':
                return new TIntRange(0, null);
>>>>>>> 7ec5ffbd

            case 'numeric':
                return $analysis_php_version_id !== null ? new TNamedObject($value) : new TNumeric();

            case 'true':
                return $analysis_php_version_id !== null ? new TNamedObject($value) : new TTrue();

            case 'false':
                if ($analysis_php_version_id === null || $analysis_php_version_id >= 8_00_00) {
                    return new TFalse();
                }

                return new TNamedObject($value);

            case 'scalar':
                return $analysis_php_version_id !== null ? new TNamedObject($value) : new TScalar();

            case 'null':
                if ($analysis_php_version_id === null || $analysis_php_version_id >= 8_00_00) {
                    return new TNull();
                }

                return new TNamedObject($value);

            case 'mixed':
                if ($analysis_php_version_id === null || $analysis_php_version_id >= 8_00_00) {
                    return new TMixed();
                }

                return new TNamedObject($value);

            case 'callable-object':
                return new TCallableObject();

            case 'stringable-object':
                return new TObjectWithProperties([], ['__tostring' => 'string']);

            case 'class-string':
                return new TClassString();

            case 'interface-string':
                $type = new TClassString();
                $type->is_interface = true;
                return $type;

            case 'enum-string':
                $type = new TClassString();
                $type->is_enum = true;
                return $type;

            case 'trait-string':
                return new TTraitString();

            case 'callable-string':
                return new TCallableString();

            case 'numeric-string':
                return new TNumericString();

            case 'literal-string':
                return new TNonspecificLiteralString();

            case 'non-empty-literal-string':
                return new TNonEmptyNonspecificLiteralString();

            case 'literal-int':
                return new TNonspecificLiteralInt();

            case '$this':
                return new TNamedObject('static');

            case 'non-empty-scalar':
                return new TNonEmptyScalar;

            case 'empty-scalar':
                return new TEmptyScalar;

            case 'non-empty-mixed':
                return new TNonEmptyMixed();
        }

        if (strpos($value, '-') && strpos($value, 'OCI-') !== 0) {
            throw new TypeParseTreeException('Unrecognized type ' . $value);
        }

        if (is_numeric($value[0])) {
            throw new TypeParseTreeException('First character of type cannot be numeric');
        }

        if (isset($template_type_map[$value])) {
            $first_class = array_keys($template_type_map[$value])[0];

            return new TTemplateParam(
                $value,
                $template_type_map[$value][$first_class],
                $first_class
            );
        }

        if (isset($type_aliases[$value])) {
            $type_alias = $type_aliases[$value];

            if ($type_alias instanceof LinkableTypeAlias) {
                return new TTypeAlias($type_alias->declaring_fq_classlike_name, $type_alias->alias_name);
            }

            throw new TypeParseTreeException('Invalid type alias ' . $value . ' provided');
        }

        return new TNamedObject($value);
    }

    /**
     * This is the string that will be used to represent the type in Union::$types. This means that two types sharing
     * the same getKey value will override themselves in an Union
     */
    abstract public function getKey(bool $include_extra = true): string;

    public function isNumericType(): bool
    {
        return $this instanceof TInt
            || $this instanceof TFloat
            || $this instanceof TNumericString
            || $this instanceof TNumeric
            || ($this instanceof TLiteralString && is_numeric($this->value));
    }

    public function isObjectType(): bool
    {
        return $this instanceof TObject
            || $this instanceof TNamedObject
            || ($this instanceof TTemplateParam
                && $this->as->hasObjectType());
    }

    public function isNamedObjectType(): bool
    {
        return $this instanceof TNamedObject
            || ($this instanceof TTemplateParam
                && ($this->as->hasNamedObjectType()
                    || array_filter(
                        $this->extra_types ?: [],
                        static fn($extra_type): bool => $extra_type->isNamedObjectType()
                    )
                )
            );
    }

    public function isCallableType(): bool
    {
        return $this instanceof TCallable
            || $this instanceof TCallableObject
            || $this instanceof TCallableString
            || $this instanceof TCallableArray
            || $this instanceof TCallableList
            || $this instanceof TCallableKeyedArray
            || $this instanceof TClosure;
    }

    public function isIterable(Codebase $codebase): bool
    {
        return $this instanceof TIterable
            || $this->hasTraversableInterface($codebase)
            || $this instanceof TArray
            || $this instanceof TKeyedArray
            || $this instanceof TList;
    }

    /**
     * @throws InvalidArgumentException if $this is not an iterable type.
     */
    public function getIterable(Codebase $codebase): TIterable
    {
        if ($this instanceof TIterable) {
            return $this;
        }
        if ($this instanceof TArray) {
            return new TIterable($this->type_params);
        }
        if ($this instanceof TList) {
            return new TIterable([new Union([new TIntRange(0, null)]), $this->type_param]);
        }
        if ($this instanceof TKeyedArray) {
            return new TIterable([$this->getGenericKeyType(), $this->getGenericValueType()]);
        }
        if ($this->hasTraversableInterface($codebase)) {
            if (strtolower($this->value) === "traversable") {
                if ($this instanceof TGenericObject) {
                    return new TIterable($this->type_params);
                }
                return new TIterable([Type::getMixed(), Type::getMixed()]);
            }

            $implemented_traversable_templates = TemplateStandinTypeReplacer::getMappedGenericTypeParams(
                $codebase,
                $this,
                new TGenericObject("Traversable", [Type::getMixed(), Type::getMixed()]),
            );
            return new TIterable($implemented_traversable_templates);
        }
        throw new InvalidArgumentException("{$this->getId()} is not an iterable");
    }

    public function isCountable(Codebase $codebase): bool
    {
        return $this->hasCountableInterface($codebase)
            || $this instanceof TArray
            || $this instanceof TKeyedArray
            || $this instanceof TList;
    }

    /**
     * @psalm-assert-if-true TNamedObject $this
     */
    public function hasTraversableInterface(Codebase $codebase): bool
    {
        return $this instanceof TNamedObject
            && (
                strtolower($this->value) === 'traversable'
                || ($codebase->classOrInterfaceExists($this->value)
                    && ($codebase->classExtendsOrImplements(
                        $this->value,
                        'Traversable'
                    ) || $codebase->interfaceExtends(
                        $this->value,
                        'Traversable'
                    )))
                || (
                    $this->extra_types
                    && array_filter(
                        $this->extra_types,
                        static fn(Atomic $a): bool => $a->hasTraversableInterface($codebase)
                    )
                )
            );
    }

    public function hasCountableInterface(Codebase $codebase): bool
    {
        return $this instanceof TNamedObject
            && (
                strtolower($this->value) === 'countable'
                || ($codebase->classOrInterfaceExists($this->value)
                    && ($codebase->classExtendsOrImplements(
                        $this->value,
                        'Countable'
                    ) || $codebase->interfaceExtends(
                        $this->value,
                        'Countable'
                    )))
                || (
                    $this->extra_types
                    && array_filter(
                        $this->extra_types,
                        static fn(Atomic $a): bool => $a->hasCountableInterface($codebase)
                    )
                )
            );
    }

    public function isArrayAccessibleWithStringKey(Codebase $codebase): bool
    {
        return $this instanceof TArray
            || $this instanceof TKeyedArray
            || $this instanceof TList
            || $this instanceof TClassStringMap
            || $this->hasArrayAccessInterface($codebase)
            || ($this instanceof TNamedObject && $this->value === 'SimpleXMLElement');
    }

    public function isArrayAccessibleWithIntOrStringKey(Codebase $codebase): bool
    {
        return $this instanceof TString
            || $this->isArrayAccessibleWithStringKey($codebase);
    }

    public function hasArrayAccessInterface(Codebase $codebase): bool
    {
        return $this instanceof TNamedObject
            && (
                strtolower($this->value) === 'arrayaccess'
                || ($codebase->classOrInterfaceExists($this->value)
                    && ($codebase->classExtendsOrImplements(
                        $this->value,
                        'ArrayAccess'
                    ) || $codebase->interfaceExtends(
                        $this->value,
                        'ArrayAccess'
                    )))
                || (
                    $this->extra_types
                    && array_filter(
                        $this->extra_types,
                        static fn(Atomic $a): bool => $a->hasArrayAccessInterface($codebase)
                    )
                )
            );
    }

    public function getChildNodes(): array
    {
        return [];
    }

    public function replaceClassLike(string $old, string $new): void
    {
        if ($this instanceof TNamedObject) {
            if (strtolower($this->value) === $old) {
                $this->value = $new;
            }
        }

        if ($this instanceof TNamedObject
            || $this instanceof TIterable
            || $this instanceof TTemplateParam
        ) {
            if ($this->extra_types) {
                foreach ($this->extra_types as $extra_type) {
                    $extra_type->replaceClassLike($old, $new);
                }
            }
        }

        if ($this instanceof TClassConstant) {
            if (strtolower($this->fq_classlike_name) === $old) {
                $this->fq_classlike_name = $new;
            }
        }

        if ($this instanceof TClassString && $this->as !== 'object') {
            if (strtolower($this->as) === $old) {
                $this->as = $new;
            }
        }

        if ($this instanceof TTemplateParam) {
            $this->as->replaceClassLike($old, $new);
        }

        if ($this instanceof TLiteralClassString) {
            if (strtolower($this->value) === $old) {
                $this->value = $new;
            }
        }

        if ($this instanceof TArray
            || $this instanceof TGenericObject
            || $this instanceof TIterable
        ) {
            foreach ($this->type_params as $type_param) {
                $type_param->replaceClassLike($old, $new);
            }
        }

        if ($this instanceof TKeyedArray) {
            foreach ($this->properties as $property_type) {
                $property_type->replaceClassLike($old, $new);
            }
        }

        if ($this instanceof TClosure
            || $this instanceof TCallable
        ) {
            if ($this->params) {
                foreach ($this->params as $param) {
                    if ($param->type) {
                        $param->type->replaceClassLike($old, $new);
                    }
                }
            }

            if ($this->return_type) {
                $this->return_type->replaceClassLike($old, $new);
            }
        }
    }

    final public function __toString(): string
    {
        return $this->getId();
    }

    public function __clone()
    {
        if ($this instanceof TNamedObject
            || $this instanceof TTemplateParam
            || $this instanceof TIterable
            || $this instanceof TObjectWithProperties
        ) {
            if ($this->extra_types) {
                foreach ($this->extra_types as &$type) {
                    $type = clone $type;
                }
            }
        }

        if ($this instanceof TTemplateParam) {
            $this->as = clone $this->as;
        }
    }

    /**
     * This is the true identifier for the type. It defaults to self::getKey() but can be overrided to be more precise
     */
    public function getId(bool $exact = true, bool $nested = false): string
    {
        return $this->getKey();
    }
    /**
     * This string is used in order to transform a type into an string assertion for the assertion module
     * Default to self::getId()
     */
    public function getAssertionString(): string
    {
        return $this->getId();
    }

    /**
     * Returns the detailed description of the type, either in phpdoc standard format or Psalm format depending on flag
     * Default to self::getKey()
     *
     * @param array<lowercase-string, string> $aliased_classes
     */
    public function toNamespacedString(
        ?string $namespace,
        array $aliased_classes,
        ?string $this_class,
        bool $use_phpdoc_format
    ): string {
        return $this->getKey();
    }

    /**
     * Returns a string representation of the type compatible with php signature or null if the type can't be expressed
     *  with the given php version
     *
     * @param  array<lowercase-string, string> $aliased_classes
     */
    abstract public function toPhpString(
        ?string $namespace,
        array $aliased_classes,
        ?string $this_class,
        int $analysis_php_version_id
    ): ?string;

    abstract public function canBeFullyExpressedInPhp(int $analysis_php_version_id): bool;

    public function replaceTemplateTypesWithStandins(
        TemplateResult $template_result,
        Codebase $codebase,
        ?StatementsAnalyzer $statements_analyzer = null,
        Atomic $input_type = null,
        ?int $input_arg_offset = null,
        ?string $calling_class = null,
        ?string $calling_function = null,
        bool $replace = true,
        bool $add_lower_bound = false,
        int $depth = 0
    ): self {
        return $this;
    }

    public function replaceTemplateTypesWithArgTypes(
        TemplateResult $template_result,
        ?Codebase $codebase
    ): void {
        // do nothing
    }

    public function equals(Atomic $other_type, bool $ensure_source_equality): bool
    {
        return get_class($other_type) === get_class($this);
    }

    public function isTruthy(): bool
    {
        if ($this instanceof TTrue) {
            return true;
        }

        if ($this instanceof TLiteralInt && $this->value !== 0) {
            return true;
        }

        if ($this instanceof TLiteralFloat && $this->value !== 0.0) {
            return true;
        }

        if ($this instanceof TLiteralString &&
            ($this->value !== '' && $this->value !== '0')
        ) {
            return true;
        }

        if ($this instanceof TNonFalsyString) {
            return true;
        }

        if ($this instanceof TNonEmptyArray) {
            return true;
        }

        if ($this instanceof TNonEmptyScalar) {
            return true;
        }

        if ($this instanceof TNonEmptyList) {
            return true;
        }

        if ($this instanceof TNonEmptyMixed) {
            return true;
        }

        if ($this instanceof TObject) {
            return true;
        }

        if ($this instanceof TNamedObject
            && $this->value !== 'SimpleXMLElement'
            && $this->value !== 'SimpleXMLIterator') {
            return true;
        }

        if ($this instanceof TIntRange && !$this->contains(0)) {
            return true;
        }

        if ($this instanceof TLiteralClassString) {
            return true;
        }

        if ($this instanceof TClassString) {
            return true;
        }

        if ($this instanceof TDependentGetClass) {
            return true;
        }

        if ($this instanceof TTraitString) {
            return true;
        }

        if ($this instanceof TResource) {
            return true;
        }

        if ($this instanceof TKeyedArray) {
            foreach ($this->properties as $property) {
                if ($property->possibly_undefined === false) {
                    return true;
                }
            }
        }

        if ($this instanceof TTemplateParam && $this->as->isAlwaysTruthy()) {
            return true;
        }

        //we can't be sure the type is always truthy
        return false;
    }

    public function isFalsy(): bool
    {
        if ($this instanceof TFalse) {
            return true;
        }

        if ($this instanceof TLiteralInt && $this->value === 0) {
            return true;
        }

        if ($this instanceof TLiteralFloat && $this->value === 0.0) {
            return true;
        }

        if ($this instanceof TLiteralString &&
            ($this->value === '' || $this->value === '0')
        ) {
            return true;
        }

        if ($this instanceof TNull) {
            return true;
        }

        if ($this instanceof TEmptyMixed) {
            return true;
        }

        if ($this instanceof TEmptyNumeric) {
            return true;
        }

        if ($this instanceof TEmptyScalar) {
            return true;
        }

        if ($this instanceof TTemplateParam && $this->as->isAlwaysFalsy()) {
            return true;
        }

        if ($this instanceof TIntRange &&
            $this->min_bound === 0 &&
            $this->max_bound === 0
        ) {
            return true;
        }

        if ($this instanceof TArray && $this->isEmptyArray()) {
            return true;
        }

        //we can't be sure the type is always falsy
        return false;
    }
}<|MERGE_RESOLUTION|>--- conflicted
+++ resolved
@@ -213,10 +213,7 @@
                 return new TClosedResource();
 
             case 'positive-int':
-<<<<<<< HEAD
                 return new TIntRange(1, null);
-=======
-                return new TPositiveInt();
             
             case 'non-positive-int':
                 return new TIntRange(null, 0);
@@ -226,7 +223,6 @@
 
             case 'non-negative-int':
                 return new TIntRange(0, null);
->>>>>>> 7ec5ffbd
 
             case 'numeric':
                 return $analysis_php_version_id !== null ? new TNamedObject($value) : new TNumeric();
