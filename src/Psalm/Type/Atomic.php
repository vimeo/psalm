<?php

declare(strict_types=1);

namespace Psalm\Type;

use InvalidArgumentException;
use Psalm\Codebase;
use Psalm\Exception\TypeParseTreeException;
use Psalm\Internal\Analyzer\StatementsAnalyzer;
use Psalm\Internal\Type\TemplateResult;
use Psalm\Internal\Type\TemplateStandinTypeReplacer;
use Psalm\Internal\Type\TypeAlias;
use Psalm\Internal\Type\TypeAlias\LinkableTypeAlias;
use Psalm\Internal\TypeVisitor\ClasslikeReplacer;
use Psalm\Type;
use Psalm\Type\Atomic\TArray;
use Psalm\Type\Atomic\TArrayKey;
use Psalm\Type\Atomic\TBool;
use Psalm\Type\Atomic\TCallable;
use Psalm\Type\Atomic\TCallableKeyedArray;
use Psalm\Type\Atomic\TCallableObject;
use Psalm\Type\Atomic\TCallableString;
use Psalm\Type\Atomic\TClassString;
use Psalm\Type\Atomic\TClassStringMap;
use Psalm\Type\Atomic\TClosedResource;
use Psalm\Type\Atomic\TClosure;
use Psalm\Type\Atomic\TDependentGetClass;
use Psalm\Type\Atomic\TEmptyMixed;
use Psalm\Type\Atomic\TEmptyNumeric;
use Psalm\Type\Atomic\TEmptyScalar;
use Psalm\Type\Atomic\TFalse;
use Psalm\Type\Atomic\TFloat;
use Psalm\Type\Atomic\TGenericObject;
use Psalm\Type\Atomic\TInt;
use Psalm\Type\Atomic\TIntRange;
use Psalm\Type\Atomic\TIterable;
use Psalm\Type\Atomic\TKeyedArray;
use Psalm\Type\Atomic\TLiteralClassString;
use Psalm\Type\Atomic\TLiteralFloat;
use Psalm\Type\Atomic\TLiteralInt;
use Psalm\Type\Atomic\TLiteralString;
use Psalm\Type\Atomic\TLowercaseString;
use Psalm\Type\Atomic\TMixed;
use Psalm\Type\Atomic\TNamedObject;
use Psalm\Type\Atomic\TNever;
use Psalm\Type\Atomic\TNonEmptyArray;
use Psalm\Type\Atomic\TNonEmptyLowercaseString;
use Psalm\Type\Atomic\TNonEmptyMixed;
use Psalm\Type\Atomic\TNonEmptyNonspecificLiteralString;
use Psalm\Type\Atomic\TNonEmptyScalar;
use Psalm\Type\Atomic\TNonEmptyString;
use Psalm\Type\Atomic\TNonFalsyString;
use Psalm\Type\Atomic\TNonspecificLiteralInt;
use Psalm\Type\Atomic\TNonspecificLiteralString;
use Psalm\Type\Atomic\TNull;
use Psalm\Type\Atomic\TNumeric;
use Psalm\Type\Atomic\TNumericString;
use Psalm\Type\Atomic\TObject;
use Psalm\Type\Atomic\TObjectWithProperties;
use Psalm\Type\Atomic\TResource;
use Psalm\Type\Atomic\TScalar;
use Psalm\Type\Atomic\TString;
use Psalm\Type\Atomic\TTemplateParam;
use Psalm\Type\Atomic\TTraitString;
use Psalm\Type\Atomic\TTrue;
use Psalm\Type\Atomic\TTypeAlias;
use Psalm\Type\Atomic\TVoid;

use function array_filter;
use function array_keys;
use function count;
use function get_class;
use function is_array;
use function is_numeric;
use function strpos;
use function strtolower;

/**
 * @psalm-immutable
 */
abstract class Atomic implements TypeNode
{
    public function __construct(bool $from_docblock = false)
    {
        $this->from_docblock = $from_docblock;
    }
    protected function __clone()
    {
    }

    /**
     * Whether or not the type has been checked yet
     *
     * @var bool
     */
    public $checked = false;

    /**
     * Whether or not the type comes from a docblock
     *
     * @var bool
     */
    public $from_docblock = false;

    /**
     * @var ?int
     */
    public $offset_start;

    /**
     * @var ?int
     */
    public $offset_end;

    /**
     * @var ?string
     */
    public $text;

    /**
     * @return static
     */
    public function setFromDocblock(bool $from_docblock): self
    {
        if ($from_docblock === $this->from_docblock) {
            return $this;
        }
        $cloned = clone $this;
        $cloned->from_docblock = $from_docblock;
        return $cloned;
    }

    /**
     * @return static
     */
    public function replaceClassLike(string $old, string $new): self
    {
        $type = $this;
        /** @psalm-suppress ImpureMethodCall ClasslikeReplacer will always clone */
        (new ClasslikeReplacer(
            $old,
            $new,
        ))->traverse($type);
        return $type;
    }

    /**
     * @psalm-suppress InaccessibleProperty Allowed during construction
     * @param int $analysis_php_version_id contains php version when the type comes from signature
     * @param array<string, array<string, Union>> $template_type_map
     * @param array<string, TypeAlias> $type_aliases
     */
    public static function create(
        string $value,
        ?int   $analysis_php_version_id = null,
        array  $template_type_map = [],
        array  $type_aliases = [],
        ?int   $offset_start = null,
        ?int   $offset_end = null,
        ?string $text = null,
        bool    $from_docblock = false,
    ): Atomic {
        $result = self::createInner(
            $value,
            $analysis_php_version_id,
            $template_type_map,
            $type_aliases,
            $from_docblock,
        );
        $result->offset_start = $offset_start;
        $result->offset_end = $offset_end;
        $result->text = $text;
        $result->from_docblock = $from_docblock;
        return $result;
    }
    /**
     * @psalm-suppress InaccessibleProperty Allowed during construction
     * @param int $analysis_php_version_id contains php version when the type comes from signature
     * @param array<string, array<string, Union>> $template_type_map
     * @param array<string, TypeAlias> $type_aliases
     */
    private static function createInner(
        string $value,
        ?int   $analysis_php_version_id = null,
        array  $template_type_map = [],
        array  $type_aliases = [],
        bool   $from_docblock = false,
    ): Atomic {
        switch ($value) {
            case 'int':
                return new TInt();

            case 'float':
                return new TFloat();

            case 'string':
                return new TString();

            case 'bool':
                return new TBool();

            case 'void':
                if ($analysis_php_version_id === null || $analysis_php_version_id >= 7_01_00) {
                    return new TVoid();
                }

                break;

            case 'array-key':
                return new TArrayKey();

            case 'iterable':
                if ($analysis_php_version_id === null || $analysis_php_version_id >= 7_01_00) {
                    return new TIterable();
                }

                break;

            case 'never':
                if ($analysis_php_version_id === null || $analysis_php_version_id >= 8_01_00) {
                    return new TNever();
                }

                break;

            case 'never-return':
            case 'never-returns':
            case 'no-return':
            case 'empty':
                return new TNever();

            case 'object':
                if ($analysis_php_version_id === null || $analysis_php_version_id >= 7_02_00) {
                    return new TObject();
                }

                break;

            case 'callable':
                return new TCallable();
            case 'pure-callable':
                $type = new TCallable();
                $type->is_pure = true;

                return $type;

            case 'array':
            case 'associative-array':
                return new TArray([
                    new Union([new TArrayKey($from_docblock)]),
                    new Union([new TMixed(false, $from_docblock)]),
                ]);

            case 'non-empty-array':
                return new TNonEmptyArray([
                    new Union([new TArrayKey($from_docblock)]),
                    new Union([new TMixed(false, $from_docblock)]),
                ]);

            case 'callable-array':
                $classString = new TClassString(
                    'object',
                    null,
                    false,
                    false,
                    false,
                    true,
                );
                $object = new TObject(true);
                $string = new TNonEmptyString(true);
                return new TCallableKeyedArray([
                    new Union([$classString, $object]),
                    new Union([$string]),
                ]);

            case 'list':
                return Type::getListAtomic(Type::getMixed(false, $from_docblock));

            case 'non-empty-list':
                return Type::getNonEmptyListAtomic(Type::getMixed(false, $from_docblock));

            case 'non-empty-string':
                return new TNonEmptyString();

            case 'truthy-string':
            case 'non-falsy-string':
                return new TNonFalsyString();

            case 'lowercase-string':
                return new TLowercaseString();

            case 'non-empty-lowercase-string':
                return new TNonEmptyLowercaseString();

            case 'resource':
                return $analysis_php_version_id !== null ? new TNamedObject($value) : new TResource();

            case 'resource (closed)':
            case 'closed-resource':
                return new TClosedResource();

            case 'positive-int':
                return new TIntRange(1, null);

            case 'non-positive-int':
                return new TIntRange(null, 0);

            case 'negative-int':
                return new TIntRange(null, -1);

            case 'non-negative-int':
                return new TIntRange(0, null);

            case 'numeric':
                return $analysis_php_version_id !== null ? new TNamedObject($value) : new TNumeric();

            case 'true':
                if ($analysis_php_version_id === null || $analysis_php_version_id >= 8_02_00) {
                    return new TTrue();
                }
                return new TNamedObject($value);

            case 'false':
                if ($analysis_php_version_id === null || $analysis_php_version_id >= 8_00_00) {
                    return new TFalse();
                }

                return new TNamedObject($value);

            case 'scalar':
                return $analysis_php_version_id !== null ? new TNamedObject($value) : new TScalar();

            case 'null':
                if ($analysis_php_version_id === null || $analysis_php_version_id >= 7_00_00) {
                    return new TNull();
                }

                return new TNamedObject($value);

            case 'mixed':
                if ($analysis_php_version_id === null || $analysis_php_version_id >= 8_00_00) {
                    return new TMixed();
                }

                return new TNamedObject($value);

            case 'callable-object':
                return new TCallableObject();

            case 'stringable-object':
                return new TObjectWithProperties([], ['__tostring' => 'string']);

            case 'class-string':
                return new TClassString();

            case 'interface-string':
                $type = new TClassString();
                $type->is_interface = true;
                return $type;

            case 'enum-string':
                $type = new TClassString();
                $type->is_enum = true;
                return $type;

            case 'trait-string':
                return new TTraitString();

            case 'callable-string':
                return new TCallableString();

            case 'numeric-string':
                return new TNumericString();

            case 'literal-string':
                return new TNonspecificLiteralString();

            case 'non-empty-literal-string':
                return new TNonEmptyNonspecificLiteralString();

            case 'literal-int':
                return new TNonspecificLiteralInt();

            case '$this':
                return new TNamedObject('static');

            case 'non-empty-scalar':
                return new TNonEmptyScalar;

            case 'empty-scalar':
                return new TEmptyScalar;

            case 'non-empty-mixed':
                return new TNonEmptyMixed();

            case 'Closure':
                return new TClosure('Closure');
        }

        if (strpos($value, '-') && strpos($value, 'OCI-') !== 0) {
            throw new TypeParseTreeException('Unrecognized type ' . $value);
        }

        if (is_numeric($value[0])) {
            throw new TypeParseTreeException('First character of type cannot be numeric');
        }

        if (isset($template_type_map[$value])) {
            $first_class = array_keys($template_type_map[$value])[0];

            return new TTemplateParam(
                $value,
                $template_type_map[$value][$first_class],
                $first_class,
            );
        }

        if (isset($type_aliases[$value])) {
            $type_alias = $type_aliases[$value];

            if ($type_alias instanceof LinkableTypeAlias) {
                return new TTypeAlias($type_alias->declaring_fq_classlike_name, $type_alias->alias_name);
            }

            throw new TypeParseTreeException('Invalid type alias ' . $value . ' provided');
        }

        return new TNamedObject($value);
    }

    /**
     * This is the string that will be used to represent the type in Union::$types. This means that two types sharing
     * the same getKey value will override themselves in an Union
     */
    abstract public function getKey(bool $include_extra = true): string;

    public function isNumericType(): bool
    {
        return $this instanceof TInt
            || $this instanceof TFloat
            || $this instanceof TNumericString
            || $this instanceof TNumeric
            || ($this instanceof TLiteralString && is_numeric($this->value));
    }

    public function isObjectType(): bool
    {
        return $this instanceof TObject
            || $this instanceof TNamedObject
            || ($this instanceof TTemplateParam
                && $this->as->hasObjectType());
    }

    public function isNamedObjectType(): bool
    {
        return $this instanceof TNamedObject
            || ($this instanceof TTemplateParam
                && ($this->as->hasNamedObjectType()
                    || array_filter(
                        $this->extra_types,
                        static fn($extra_type): bool => $extra_type->isNamedObjectType()
                    )
                )
            );
    }

    public function isCallableType(): bool
    {
        return $this instanceof TCallable
            || $this instanceof TCallableObject
            || $this instanceof TCallableString
<<<<<<< HEAD
            || $this instanceof TCallableArray
=======
>>>>>>> 24168f6c
            || $this instanceof TCallableKeyedArray
            || $this instanceof TClosure;
    }

    public function isIterable(Codebase $codebase): bool
    {
        return $this instanceof TIterable
            || $this->hasTraversableInterface($codebase)
            || $this instanceof TArray
            || $this instanceof TKeyedArray;
    }

    /**
     * @throws InvalidArgumentException if $this is not an iterable type.
     */
    public function getIterable(Codebase $codebase): TIterable
    {
        if ($this instanceof TIterable) {
            return $this;
        }
        if ($this instanceof TArray) {
            return new TIterable($this->type_params);
        }
        if ($this instanceof TKeyedArray) {
            return new TIterable([$this->getGenericKeyType(), $this->getGenericValueType()]);
        }
        if ($this->hasTraversableInterface($codebase)) {
            if (strtolower($this->value) === "traversable") {
                if ($this instanceof TGenericObject) {
                    if (count($this->type_params) > 2) {
                        throw new InvalidArgumentException('Too many templates!');
                    }
                    return new TIterable($this->type_params);
                }
                return new TIterable([Type::getMixed(), Type::getMixed()]);
            }

            $implemented_traversable_templates = TemplateStandinTypeReplacer::getMappedGenericTypeParams(
                $codebase,
                $this,
                new TGenericObject("Traversable", [Type::getMixed(), Type::getMixed()]),
            );
            if (count($implemented_traversable_templates) > 2) {
                throw new InvalidArgumentException('Too many templates!');
            }
            return new TIterable($implemented_traversable_templates);
        }
        throw new InvalidArgumentException("{$this->getId()} is not an iterable");
    }

    public function isCountable(Codebase $codebase): bool
    {
        return $this->hasCountableInterface($codebase)
            || $this instanceof TArray
            || $this instanceof TKeyedArray;
    }

    /**
     * @psalm-assert-if-true TNamedObject $this
     */
    public function hasTraversableInterface(Codebase $codebase): bool
    {
        return $this instanceof TNamedObject
            && (
                strtolower($this->value) === 'traversable'
                || ($codebase->classOrInterfaceExists($this->value)
                    && ($codebase->classExtendsOrImplements(
                        $this->value,
                        'Traversable',
                    ) || $codebase->interfaceExtends(
                        $this->value,
                        'Traversable',
                    )))
                || (
                    $this->extra_types
                    && array_filter(
                        $this->extra_types,
                        static fn(Atomic $a): bool => $a->hasTraversableInterface($codebase)
                    )
                )
            );
    }

    public function hasCountableInterface(Codebase $codebase): bool
    {
        return $this instanceof TNamedObject
            && (
                strtolower($this->value) === 'countable'
                || ($codebase->classOrInterfaceExists($this->value)
                    && ($codebase->classExtendsOrImplements(
                        $this->value,
                        'Countable',
                    ) || $codebase->interfaceExtends(
                        $this->value,
                        'Countable',
                    )))
                || (
                    $this->extra_types
                    && array_filter(
                        $this->extra_types,
                        static fn(Atomic $a): bool => $a->hasCountableInterface($codebase)
                    )
                )
            );
    }

    public function isArrayAccessibleWithStringKey(Codebase $codebase): bool
    {
        return $this instanceof TArray
            || $this instanceof TKeyedArray
            || $this instanceof TClassStringMap
            || $this->hasArrayAccessInterface($codebase)
            || ($this instanceof TNamedObject && $this->value === 'SimpleXMLElement');
    }

    public function isArrayAccessibleWithIntOrStringKey(Codebase $codebase): bool
    {
        return $this instanceof TString
            || $this->isArrayAccessibleWithStringKey($codebase);
    }

    public function hasArrayAccessInterface(Codebase $codebase): bool
    {
        return $this instanceof TNamedObject
            && (
                strtolower($this->value) === 'arrayaccess'
                || ($codebase->classOrInterfaceExists($this->value)
                    && ($codebase->classExtendsOrImplements(
                        $this->value,
                        'ArrayAccess',
                    ) || $codebase->interfaceExtends(
                        $this->value,
                        'ArrayAccess',
                    )))
                || (
                    $this->extra_types
                    && array_filter(
                        $this->extra_types,
                        static fn(Atomic $a): bool => $a->hasArrayAccessInterface($codebase)
                    )
                )
            );
    }

    public function visit(TypeVisitor $visitor): bool
    {
        foreach ($this->getChildNodeKeys() as $key) {
            /** @psalm-suppress MixedAssignment */
            $value = $this->{$key};
            if (is_array($value)) {
                /** @psalm-suppress MixedAssignment */
                foreach ($value as $type) {
                    if (!$type instanceof TypeNode) {
                        continue;
                    }

                    if ($visitor->traverse($type) === false) {
                        return false;
                    }
                }
            } elseif ($value instanceof TypeNode) {
                if ($visitor->traverse($value) === false) {
                    return false;
                }
            }
        }
        return true;
    }

    /**
     * @phpcsSuppress SlevomatCodingStandard.TypeHints.ParameterTypeHint.MissingAnyTypeHint
     */
    public static function visitMutable(MutableTypeVisitor $visitor, &$node, bool $cloned): bool
    {
        foreach ($node->getChildNodeKeys() as $key) {
            /** @psalm-suppress MixedAssignment */
            $value = $node->{$key};
            $result = true;
            if (is_array($value)) {
                $changed = false;
                /** @psalm-suppress MixedAssignment */
                foreach ($value as &$type) {
                    if (!$type instanceof TypeNode) {
                        continue;
                    }

                    $type_orig = $type;
                    $result = $visitor->traverse($type);
                    $changed = $changed || $type !== $type_orig;
                }
                unset($type);
            } elseif ($value instanceof TypeNode) {
                $value_orig = $value;
                $result = $visitor->traverse($value);
                $changed = $value !== $value_orig;
            } else {
                continue;
            }

            if ($changed) {
                if (!$cloned) {
                    $node = clone $node;
                    $cloned = true;
                }
                if ($key === 'extra_types') {
                    /** @var array<Atomic> $value */
                    $new = [];
                    foreach ($value as $type) {
                        $new[$type->getKey()] = $type;
                    }
                    $value = $new;
                }
                $node->{$key} = $value;
            }
            if ($result === false) {
                return false;
            }
        }
        return true;
    }

    /** @return list<string> */
    protected function getChildNodeKeys(): array
    {
        return [];
    }

    final public function __toString(): string
    {
        return $this->getId();
    }

    /**
     * This is the true identifier for the type. It defaults to self::getKey() but can be overrided to be more precise
     */
    public function getId(bool $exact = true, bool $nested = false): string
    {
        return $this->getKey();
    }
    /**
     * This string is used in order to transform a type into an string assertion for the assertion module
     * Default to self::getId()
     */
    public function getAssertionString(): string
    {
        return $this->getId();
    }

    /**
     * Returns the detailed description of the type, either in phpdoc standard format or Psalm format depending on flag
     * Default to self::getKey()
     *
     * @param array<lowercase-string, string> $aliased_classes
     */
    public function toNamespacedString(
        ?string $namespace,
        array $aliased_classes,
        ?string $this_class,
        bool $use_phpdoc_format,
    ): string {
        return $this->getKey();
    }

    /**
     * Returns a string representation of the type compatible with php signature or null if the type can't be expressed
     *  with the given php version
     *
     * @param  array<lowercase-string, string> $aliased_classes
     */
    abstract public function toPhpString(
        ?string $namespace,
        array $aliased_classes,
        ?string $this_class,
        int $analysis_php_version_id,
    ): ?string;

    abstract public function canBeFullyExpressedInPhp(int $analysis_php_version_id): bool;

    /**
     * @return static
     */
    public function replaceTemplateTypesWithStandins(
        TemplateResult $template_result,
        Codebase $codebase,
        ?StatementsAnalyzer $statements_analyzer = null,
        Atomic $input_type = null,
        ?int $input_arg_offset = null,
        ?string $calling_class = null,
        ?string $calling_function = null,
        bool $replace = true,
        bool $add_lower_bound = false,
        int $depth = 0,
    ): self {
        // do nothing
        return $this;
    }

    /**
     * @return static
     */
    public function replaceTemplateTypesWithArgTypes(
        TemplateResult $template_result,
        ?Codebase $codebase,
    ): self {
        // do nothing
        return $this;
    }

    public function equals(Atomic $other_type, bool $ensure_source_equality): bool
    {
        return get_class($other_type) === get_class($this);
    }

    public function isTruthy(): bool
    {
        if ($this instanceof TTrue) {
            return true;
        }

        if ($this instanceof TLiteralInt && $this->value !== 0) {
            return true;
        }

        if ($this instanceof TLiteralFloat && $this->value !== 0.0) {
            return true;
        }

        if ($this instanceof TLiteralString &&
            ($this->value !== '' && $this->value !== '0')
        ) {
            return true;
        }

        if ($this instanceof TNonFalsyString) {
            return true;
        }

        if ($this instanceof TNonEmptyArray) {
            return true;
        }

        if ($this instanceof TNonEmptyScalar) {
            return true;
        }

        if ($this instanceof TNonEmptyMixed) {
            return true;
        }

        if ($this instanceof TObject) {
            return true;
        }

        if ($this instanceof TNamedObject
            && $this->value !== 'SimpleXMLElement'
            && $this->value !== 'SimpleXMLIterator') {
            return true;
        }

        if ($this instanceof TIntRange && !$this->contains(0)) {
            return true;
        }

        if ($this instanceof TLiteralClassString) {
            return true;
        }

        if ($this instanceof TClassString) {
            return true;
        }

        if ($this instanceof TDependentGetClass) {
            return true;
        }

        if ($this instanceof TTraitString) {
            return true;
        }

        if ($this instanceof TResource) {
            return true;
        }

        if ($this instanceof TKeyedArray) {
            return $this->isNonEmpty();
        }

        if ($this instanceof TTemplateParam && $this->as->isAlwaysTruthy()) {
            return true;
        }

        //we can't be sure the type is always truthy
        return false;
    }

    public function isFalsy(): bool
    {
        if ($this instanceof TFalse) {
            return true;
        }

        if ($this instanceof TLiteralInt && $this->value === 0) {
            return true;
        }

        if ($this instanceof TLiteralFloat && $this->value === 0.0) {
            return true;
        }

        if ($this instanceof TLiteralString &&
            ($this->value === '' || $this->value === '0')
        ) {
            return true;
        }

        if ($this instanceof TNull) {
            return true;
        }

        if ($this instanceof TEmptyMixed) {
            return true;
        }

        if ($this instanceof TEmptyNumeric) {
            return true;
        }

        if ($this instanceof TEmptyScalar) {
            return true;
        }

        if ($this instanceof TTemplateParam && $this->as->isAlwaysFalsy()) {
            return true;
        }

        if ($this instanceof TIntRange &&
            $this->min_bound === 0 &&
            $this->max_bound === 0
        ) {
            return true;
        }

        if ($this instanceof TArray && $this->isEmptyArray()) {
            return true;
        }

        //we can't be sure the type is always falsy
        return false;
    }
}<|MERGE_RESOLUTION|>--- conflicted
+++ resolved
@@ -470,10 +470,6 @@
         return $this instanceof TCallable
             || $this instanceof TCallableObject
             || $this instanceof TCallableString
-<<<<<<< HEAD
-            || $this instanceof TCallableArray
-=======
->>>>>>> 24168f6c
             || $this instanceof TCallableKeyedArray
             || $this instanceof TClosure;
     }
