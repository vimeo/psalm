--- conflicted
+++ resolved
@@ -295,11 +295,7 @@
     /**
      * @return TArray|TNonEmptyArray
      */
-<<<<<<< HEAD
     public function getGenericArrayType(?string $list_var_id = null): TArray
-=======
-    public function getGenericArrayType(): TArray
->>>>>>> 1a9edc31
     {
         $key_types = [];
         $value_type = null;
@@ -354,15 +350,8 @@
 
         $value_type = $value_type->setPossiblyUndefined(false);
 
-<<<<<<< HEAD
-        if ($has_defined_keys) {
+        if ($has_defined_keys || $this->fallback_params !== null) {
             return new TNonEmptyArray([$key_type, $value_type]);
-=======
-        if ($has_defined_keys || $this->fallback_params !== null) {
-            $array_type = new TNonEmptyArray([$key_type, $value_type]);
-        } else {
-            $array_type = new TArray([$key_type, $value_type]);
->>>>>>> 1a9edc31
         }
         return new TArray([$key_type, $value_type]);
     }
