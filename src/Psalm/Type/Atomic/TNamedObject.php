<?php
namespace Psalm\Type\Atomic;

<<<<<<< HEAD
use Psalm\Type\Atomic;
=======
use function implode;
use Psalm\Codebase;
use Psalm\Type;
use Psalm\Type\Atomic;
use function substr;
>>>>>>> 352f18b1

class TNamedObject extends Atomic
{
    use HasIntersectionTrait;

    /**
     * @var string
     */
    public $value;

    /**
     * @param string $value the name of the object
     */
    public function __construct($value)
    {
        if ($value[0] === '\\') {
            $value = substr($value, 1);
        }

        $this->value = $value;
    }

    public function __toString()
    {
        return $this->getKey();
    }

    /**
     * @return string
     */
    public function getKey()
    {
        if ($this->extra_types) {
            return $this->value . '&' . implode('&', $this->extra_types);
        }

        return $this->value;
    }

    public function getId()
    {
        return $this->getKey();
    }

    /**
     * @param  string|null   $namespace
     * @param  array<string, string> $aliased_classes
     * @param  string|null   $this_class
     * @param  bool          $use_phpdoc_format
     *
     * @return string
     */
    public function toNamespacedString(
        ?string $namespace,
        array $aliased_classes,
        ?string $this_class,
        bool $use_phpdoc_format
    ) {
        if ($this->value === 'static') {
            return 'static';
        }

        $intersection_types = $this->getNamespacedIntersectionTypes(
            $namespace,
            $aliased_classes,
            $this_class,
            $use_phpdoc_format
        );

        return Type::getStringFromFQCLN($this->value, $namespace, $aliased_classes, $this_class) . $intersection_types;
    }

    /**
     * @param  string|null   $namespace
     * @param  array<string, string> $aliased_classes
     * @param  string|null   $this_class
     * @param  int           $php_major_version
     * @param  int           $php_minor_version
     *
     * @return string|null
     */
    public function toPhpString(
        $namespace,
        array $aliased_classes,
        $this_class,
        $php_major_version,
        $php_minor_version
    ) {
        if ($this->value === 'static') {
            return null;
        }

        return $this->toNamespacedString($namespace, $aliased_classes, $this_class, false);
    }

    public function canBeFullyExpressedInPhp()
    {
        return $this->value !== 'static';
    }

    /**
     * @param  array<string, array<string, array{Type\Union, 1?:int}>>  $template_types
     *
     * @return void
     */
    public function replaceTemplateTypesWithArgTypes(array $template_types, ?Codebase $codebase)
    {
        $this->replaceIntersectionTemplateTypesWithArgTypes($template_types, $codebase);
    }
}<|MERGE_RESOLUTION|>--- conflicted
+++ resolved
@@ -1,15 +1,11 @@
 <?php
 namespace Psalm\Type\Atomic;
 
-<<<<<<< HEAD
-use Psalm\Type\Atomic;
-=======
 use function implode;
 use Psalm\Codebase;
 use Psalm\Type;
 use Psalm\Type\Atomic;
 use function substr;
->>>>>>> 352f18b1
 
 class TNamedObject extends Atomic
 {
