--- conflicted
+++ resolved
@@ -33,7 +33,7 @@
     private static function getValueTypeForNamedObject(
         array $cases,
         TNamedObject $atomic_type,
-        Codebase $codebase
+        Codebase $codebase,
     ): Union {
         if ($atomic_type instanceof TEnumCase) {
             assert(isset($cases[$atomic_type->case_name]), 'Should\'ve been verified in TValueOf#getValueType');
@@ -46,13 +46,9 @@
         return new Union(array_map(
             static function (EnumCaseStorage $case) use ($codebase): Atomic {
                 $case_value = $case->getValue($codebase->classlikes);
+                // Backed enum must have a value
                 assert($case_value !== null);
-                // Backed enum must have a value
-<<<<<<< HEAD
-                return $case->value;
-=======
-                return ConstantTypeResolver::getLiteralTypeFromScalarValue($case_value);
->>>>>>> ba4e3125
+                return $case_value;
             },
             array_values($cases),
         ));
