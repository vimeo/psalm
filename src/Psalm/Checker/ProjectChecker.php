<?php
namespace Psalm\Checker;

use Psalm\Config;
use Psalm\Context;
use Psalm\Exception;
use Psalm\Exception\CircularReferenceException;
use Psalm\FileManipulation\FunctionDocblockManipulator;
use Psalm\Issue\PossiblyUnusedMethod;
use Psalm\Issue\UnusedClass;
use Psalm\Issue\UnusedMethod;
use Psalm\IssueBuffer;
use Psalm\Provider\ClassLikeStorageProvider;
use Psalm\Provider\FileProvider;
use Psalm\Provider\FileReferenceProvider;
use Psalm\Provider\FileStorageProvider;
use Psalm\Provider\ParserCacheProvider;
use Psalm\Provider\StatementsProvider;
use Psalm\Storage\ClassLikeStorage;
use Psalm\Storage\FileStorage;
use Psalm\Type;
use RecursiveDirectoryIterator;
use RecursiveIteratorIterator;

class ProjectChecker
{
    /**
     * Cached config
     *
     * @var Config|null
     */
    private $config;

    /**
     * @var self
     */
    public static $instance;

    /** @var FileProvider */
    private $file_provider;

    /** @var FileStorageProvider */
    public $file_storage_provider;

    /** @var ClassLikeStorageProvider */
    public $classlike_storage_provider;

    /** @var ParserCacheProvider */
    public $cache_provider;

    /**
     * Whether or not to use colors in error output
     *
     * @var bool
     */
    public $use_color;

    /**
     * Whether or not to show informational messages
     *
     * @var bool
     */
    public $show_info;

    /**
     * @var string
     */
    public $output_format;

    /**
     * @var bool
     */
    public $collect_references = false;

    /**
     * @var string|null
     */
    public $find_references_to;

    /**
     * @var bool
     */
    public $debug_output = false;

    /**
     * @var bool
     */
    public $update_docblocks = false;

    /**
     * @var bool
     */
    public $cache = false;

    /**
     * @var array<string, bool>
     */
    private $existing_classlikes_lc = [];

    /**
     * @var array<string, bool>
     */
    private $existing_classlikes = [];

    /**
     * @var array<string, bool>
     */
    private $existing_classes_lc = [];

    /**
     * @var array<string, bool>
     */
    private $reflected_classeslikes_lc = [];

    /**
     * @var array<string, bool>
     */
    public $existing_classes = [];

    /**
     * @var array<string, bool>
     */
    private $existing_interfaces_lc = [];

    /**
     * @var array<string, bool>
     */
    public $existing_interfaces = [];

    /**
     * @var array<string, bool>
     */
    private $existing_traits_lc = [];

    /**
     * @var array<string, bool>
     */
    public $existing_traits = [];

    /**
     * @var array<string, string>
     */
    private $classlike_files = [];

    /**
     * @var array<string, string>
     */
    private $files_to_scan = [];

    /**
     * @var array<string, string>
     */
    private $classes_to_scan = [];

    /**
     * @var array<string, bool>
     */
    private $classes_to_deep_scan = [];

    /**
     * @var array<string, bool>
     */
    private $store_scan_failure = [];

    /**
     * @var array<string, string>
     */
    private $files_to_deep_scan = [];

    /**
     * We analyze more files than we necessarily report errors in
     *
     * @var array<string, string>
     */
    private $files_to_report = [];

    /**
     * @var array<string, bool>
     */
    private $scanned_files = [];

    /**
     * @var array<string, bool>
     */
    private $visited_classes = [];

    /**
     * @var array<string, FileChecker>
     */
    private $file_checkers = [];

    /**
     * @var array<string, MethodChecker>
     */
    public $method_checkers = [];

    /**
     * @var array<string, int>
     */
    public $classlike_references = [];

    /**
     * A map of fully-qualified use declarations to the files
     * that reference them (keyed by filename)
     *
     * @var array<string, array<string, array<int, \Psalm\CodeLocation>>>
     */
    public $use_referencing_locations = [];

    /**
     * A map of file names to the classes that they contain explicit references to
     * used in collaboration with use_referencing_locations
     *
     * @var array<string, array<string, bool>>
     */
    public $use_referencing_files = [];

    /**
     * @var bool
     */
    public $server_mode = false;

    /** @var int */
    public $threads;

    /**
     * Whether or not to infer types from usage. Computationally expensive, so turned off by default
     *
     * @var bool
     */
    public $infer_types_from_usage = false;

    /**
     * @var array<string,string>
     */
    public $reports = [];

    /**
     * Whether to log functions just at the file level or globally (for stubs)
     *
     * @var bool
     */
    public $register_global_functions = false;

    const TYPE_CONSOLE = 'console';
    const TYPE_JSON = 'json';
    const TYPE_EMACS = 'emacs';
    const TYPE_XML = 'xml';

    /**
     * @param FileProvider  $file_provider
     * @param ParserCacheProvider $cache_provider
     * @param bool          $use_color
     * @param bool          $show_info
     * @param string        $output_format
     * @param int           $threads
     * @param bool          $debug_output
     * @param bool          $update_docblocks
     * @param bool          $collect_references
     * @param string        $find_references_to
     * @param string        $reports
     */
    public function __construct(
        FileProvider $file_provider,
        ParserCacheProvider $cache_provider,
        $use_color = true,
        $show_info = true,
        $output_format = self::TYPE_CONSOLE,
        $threads = 1,
        $debug_output = false,
        $update_docblocks = false,
        $collect_references = false,
        $find_references_to = null,
        $reports = null
    ) {
        $this->file_provider = $file_provider;
        $this->cache_provider = $cache_provider;
        $this->use_color = $use_color;
        $this->show_info = $show_info;
        $this->debug_output = $debug_output;
        $this->threads = $threads;
        $this->update_docblocks = $update_docblocks;
        $this->collect_references = $collect_references;
        $this->find_references_to = $find_references_to;

        if (!in_array($output_format, [self::TYPE_CONSOLE, self::TYPE_JSON, self::TYPE_EMACS, self::TYPE_XML], true)) {
            throw new \UnexpectedValueException('Unrecognised output format ' . $output_format);
        }

        if ($reports) {
            /**
             * @var array<string,string>
             */
            $mapping = [
                '.xml' => self::TYPE_XML,
                '.json' => self::TYPE_JSON,
                '.txt' => self::TYPE_EMACS,
                '.emacs' => self::TYPE_EMACS,
            ];
            foreach ($mapping as $extension => $type) {
                if (substr($reports, -strlen($extension)) === $extension) {
                    $this->reports[$type] = $reports;
                    break;
                }
            }
            if (empty($this->reports)) {
                throw new \UnexpectedValueException('Unrecognised report format ' . $reports);
            }
        }

        $this->output_format = $output_format;
        self::$instance = $this;

        $this->collectPredefinedClassLikes();

        $this->file_storage_provider = new FileStorageProvider();
        $this->classlike_storage_provider = new ClassLikeStorageProvider();
    }

    /**
     * @return self
     */
    public static function getInstance()
    {
        return self::$instance;
    }

    /**
     * @param  string  $base_dir
     * @param  bool $is_diff
     *
     * @return void
     */
    public function check($base_dir, $is_diff = false)
    {
        $start_checks = (int)microtime(true);

        if (!$base_dir) {
            throw new \InvalidArgumentException('Cannot work with empty base_dir');
        }

        if (!$this->config) {
            $this->config = $this->getConfigForPath($base_dir, $base_dir);
        }

        $diff_files = null;
        $deleted_files = null;

        if ($is_diff && FileReferenceProvider::loadReferenceCache() && $this->cache_provider->canDiffFiles()) {
            $deleted_files = FileReferenceProvider::getDeletedReferencedFiles();
            $diff_files = $deleted_files;

            foreach ($this->config->getProjectDirectories() as $dir_name) {
                $diff_files = array_merge($diff_files, $this->getDiffFilesInDir($dir_name, $this->config));
            }
        }

        if ($diff_files === null || $deleted_files === null || count($diff_files) > 200) {
            foreach ($this->config->getProjectDirectories() as $dir_name) {
                $this->checkDirWithConfig($dir_name, $this->config);
            }

            $this->scanFiles();

            if (!$this->server_mode) {
                $this->analyzeFiles();
            }
        } else {
            if ($this->debug_output) {
                echo count($diff_files) . ' changed files' . PHP_EOL;
            }

            $file_list = self::getReferencedFilesFromDiff($diff_files);

            // strip out deleted files
            $file_list = array_diff($file_list, $deleted_files);

            $this->checkDiffFilesWithConfig($this->config, $file_list);

            $this->scanFiles();

            if (!$this->server_mode) {
                $this->analyzeFiles();
            }
        }

        $removed_parser_files = $this->cache_provider->deleteOldParserCaches(
            $is_diff ? $this->cache_provider->getLastGoodRun() : $start_checks
        );

        if ($this->debug_output && $removed_parser_files) {
            echo 'Removed ' . $removed_parser_files . ' old parser caches' . PHP_EOL;
        }

        if ($is_diff) {
            $this->cache_provider->touchParserCaches($this->getAllFiles($this->config), $start_checks);
        }

        if ($this->collect_references) {
            if ($this->find_references_to) {
                if (strpos($this->find_references_to, '::') !== false) {
                    $locations_by_files = $this->findReferencesToMethod($this->find_references_to);
                } else {
                    $locations_by_files = $this->findReferencesToClassLike($this->find_references_to);
                }

                foreach ($locations_by_files as $locations) {
                    $bounds_starts = [];

                    foreach ($locations as $location) {
                        $snippet = $location->getSnippet();

                        $snippet_bounds = $location->getSnippetBounds();
                        $selection_bounds = $location->getSelectionBounds();

                        if (isset($bounds_starts[$selection_bounds[0]])) {
                            continue;
                        }

                        $bounds_starts[$selection_bounds[0]] = true;

                        $selection_start = $selection_bounds[0] - $snippet_bounds[0];
                        $selection_length = $selection_bounds[1] - $selection_bounds[0];

                        echo $location->file_name . ':' . $location->getLineNumber() . PHP_EOL .
                            ($this->use_color
                                ? substr($snippet, 0, $selection_start) .
                                "\e[97;42m" . substr($snippet, $selection_start, $selection_length) .
                                "\e[0m" . substr($snippet, $selection_length + $selection_start)
                                : $snippet
                            ) . PHP_EOL . PHP_EOL;
                    }
                }
            } else {
                $this->checkClassReferences();
            }
        }

        IssueBuffer::finish($this, true, (int)$start_checks, $this->scanned_files);
    }

    /**
     * @return void
     * @psalm-suppress ParadoxicalCondition
     */
    public function scanFiles()
    {
        if (!$this->config) {
            throw new \UnexpectedValueException('$this->config cannot be null');
        }

        $filetype_handlers = $this->config->getFiletypeHandlers();

        $has_changes = false;

        while ($this->files_to_scan || $this->classes_to_scan) {
            if ($this->files_to_scan) {
                $file_path = array_shift($this->files_to_scan);

                if (!isset($this->scanned_files[$file_path])) {
                    $this->scanFile($file_path, $filetype_handlers, isset($this->files_to_deep_scan[$file_path]));
                    $has_changes = true;
                }
            } else {
                $fq_classlike_name = array_shift($this->classes_to_scan);
                $fq_classlike_name_lc = strtolower($fq_classlike_name);

                if (isset($this->reflected_classeslikes_lc[$fq_classlike_name_lc])) {
                    continue;
                }

                if (isset($this->existing_classlikes_lc[$fq_classlike_name_lc])
                        && $this->existing_classlikes_lc[$fq_classlike_name_lc] === false
                ) {
                    continue;
                }

                if (!isset($this->classlike_files[$fq_classlike_name_lc])) {
                    if (isset($this->existing_classlikes_lc[$fq_classlike_name_lc])
                        && $this->existing_classlikes_lc[$fq_classlike_name_lc]
                    ) {
                        $reflected_class = new \ReflectionClass($fq_classlike_name);
                        ClassLikeChecker::registerReflectedClass($reflected_class->name, $reflected_class, $this);
                        $this->reflected_classeslikes_lc[$fq_classlike_name_lc] = true;
                    } elseif ($this->fileExistsForClassLike($fq_classlike_name)) {
                        if (isset($this->classlike_files[$fq_classlike_name_lc])) {
                            $file_path = $this->classlike_files[$fq_classlike_name_lc];
                            $this->files_to_scan[$file_path] = $file_path;
                            if (isset($this->classes_to_deep_scan[$fq_classlike_name_lc])) {
                                unset($this->classes_to_deep_scan[$fq_classlike_name_lc]);
                                $this->files_to_deep_scan[$file_path] = $file_path;
                            }
                        }
                    } elseif ($this->store_scan_failure[$fq_classlike_name]) {
                        $this->existing_classlikes_lc[$fq_classlike_name_lc] = false;
                    }
                }
            }
        }

        if (!$has_changes) {
            return;
        }

        if ($this->debug_output) {
            echo 'ClassLikeStorage is populating' . PHP_EOL;
        }

        foreach ($this->classlike_storage_provider->getAll() as $storage) {
            if (!$storage->user_defined) {
                continue;
            }

            $this->populateClassLikeStorage($storage);
        }

        if ($this->debug_output) {
            echo 'ClassLikeStorage is populated' . PHP_EOL;
        }

        if ($this->debug_output) {
            echo 'FileStorage is populating' . PHP_EOL;
        }

        $all_file_storage = $this->file_storage_provider->getAll();

        foreach ($all_file_storage as $file_storage) {
            $this->populateFileStorage($file_storage);
        }

        if ($this->debug_output) {
            echo 'FileStorage is populated' . PHP_EOL;
        }
    }

    /**
     * @param  ClassLikeStorage $storage
     * @param  array            $dependent_classlikes
     *
     * @return void
     */
    private function populateClassLikeStorage(ClassLikeStorage $storage, $dependent_classlikes = [])
    {
        if ($storage->populated) {
            return;
        }

        if (isset($dependent_classlikes[strtolower($storage->name)])) {
            throw new CircularReferenceException(
                'Circular reference discovered when loading ' . $storage->name
            );
        }

        $storage_provider = $this->classlike_storage_provider;

        $dependent_classlikes[strtolower($storage->name)] = true;

        if (isset($storage->parent_classes[0])) {
            try {
                $parent_storage = $storage_provider->get($storage->parent_classes[0]);
            } catch (\InvalidArgumentException $e) {
                $parent_storage = null;
            }

            if ($parent_storage) {
                $this->populateClassLikeStorage($parent_storage, $dependent_classlikes);

                $storage->parent_classes = array_merge($storage->parent_classes, $parent_storage->parent_classes);

                $this->inheritMethodsFromParent($storage, $parent_storage);
                $this->inheritPropertiesFromParent($storage, $parent_storage);

                $storage->class_implements += $parent_storage->class_implements;

                $storage->public_class_constants += $parent_storage->public_class_constants;
                $storage->protected_class_constants += $parent_storage->protected_class_constants;
            }
        }

        $parent_interfaces = [];

        foreach ($storage->parent_interfaces as $parent_interface_lc => $_) {
            try {
                $parent_interface_storage = $storage_provider->get($parent_interface_lc);
            } catch (\InvalidArgumentException $e) {
                continue;
            }

            $this->populateClassLikeStorage($parent_interface_storage, $dependent_classlikes);

            // copy over any constants
            $storage->public_class_constants = array_merge(
                $storage->public_class_constants,
                $parent_interface_storage->public_class_constants
            );

            $parent_interfaces = array_merge($parent_interfaces, $parent_interface_storage->parent_interfaces);

            $this->inheritMethodsFromParent($storage, $parent_interface_storage);
        }

        $storage->parent_interfaces = array_merge($parent_interfaces, $storage->parent_interfaces);

        $extra_interfaces = [];

        foreach ($storage->class_implements as $implemented_interface_lc => $_) {
            try {
                $implemented_interface_storage = $storage_provider->get($implemented_interface_lc);
            } catch (\InvalidArgumentException $e) {
                continue;
            }

            $this->populateClassLikeStorage($implemented_interface_storage, $dependent_classlikes);

            // copy over any constants
            $storage->public_class_constants = array_merge(
                $storage->public_class_constants,
                $implemented_interface_storage->public_class_constants
            );

            $extra_interfaces = array_merge($extra_interfaces, $implemented_interface_storage->parent_interfaces);

            $storage->public_class_constants += $implemented_interface_storage->public_class_constants;
        }

        $storage->class_implements = array_merge($extra_interfaces, $storage->class_implements);

        foreach ($storage->class_implements as $implemented_interface) {
            try {
                $implemented_interface_storage = $storage_provider->get($implemented_interface);
            } catch (\InvalidArgumentException $e) {
                continue;
            }

            foreach ($implemented_interface_storage->methods as $method_name => $method) {
                if ($method->visibility === ClassLikeChecker::VISIBILITY_PUBLIC) {
                    $mentioned_method_id = $implemented_interface . '::' . $method_name;
                    $implemented_method_id = $storage->name . '::' . $method_name;

                    MethodChecker::setOverriddenMethodId($this, $implemented_method_id, $mentioned_method_id);
                }
            }
        }

        foreach ($storage->used_traits as $used_trait_lc => $used_trait) {
            try {
                $trait_storage = $storage_provider->get($used_trait_lc);
            } catch (\InvalidArgumentException $e) {
                continue;
            }

            $this->populateClassLikeStorage($trait_storage, $dependent_classlikes);

            $this->inheritMethodsFromParent($storage, $trait_storage);
            $this->inheritPropertiesFromParent($storage, $trait_storage);
        }

        if ($storage->location) {
            $file_path = $storage->location->file_path;

            foreach ($storage->parent_interfaces as $parent_interface_lc) {
                FileReferenceProvider::addFileInheritanceToClass($file_path, $parent_interface_lc);
            }

            foreach ($storage->parent_classes as $parent_class_lc) {
                FileReferenceProvider::addFileInheritanceToClass($file_path, $parent_class_lc);
            }

            foreach ($storage->class_implements as $implemented_interface) {
                FileReferenceProvider::addFileInheritanceToClass($file_path, strtolower($implemented_interface));
            }

            foreach ($storage->used_traits as $used_trait_lc) {
                FileReferenceProvider::addFileInheritanceToClass($file_path, $used_trait_lc);
            }
        }

        $storage->populated = true;
    }

    /**
     * @param  FileStorage $storage
     * @param  array<string, true> $dependent_file_paths
     *
     * @return void
     */
    private function populateFileStorage(FileStorage $storage, array $dependent_file_paths = [])
    {
        if ($storage->populated) {
            return;
        }

        if (isset($dependent_file_paths[strtolower($storage->file_path)])) {
            return;
        }

        $dependent_file_paths[strtolower($storage->file_path)] = true;

        foreach ($storage->included_file_paths as $included_file_path => $_) {
            try {
                $included_file_storage = $this->file_storage_provider->get($included_file_path);
            } catch (\InvalidArgumentException $e) {
                continue;
            }

            $this->populateFileStorage($included_file_storage, $dependent_file_paths);

            $storage->declaring_function_ids = array_merge(
                $included_file_storage->declaring_function_ids,
                $storage->declaring_function_ids
            );

            $storage->declaring_constants = array_merge(
                $included_file_storage->declaring_constants,
                $storage->declaring_constants
            );
        }

        $storage->populated = true;
    }

    /**
<<<<<<< HEAD
     * @param ClassLikeStorage $storage
     * @param ClassLikeStorage $parent_storage
=======
     * @param string $fq_class_name
>>>>>>> 765d8254
     *
     * @return void
     */
    protected function inheritMethodsFromParent(ClassLikeStorage $storage, ClassLikeStorage $parent_storage)
    {
        $fq_class_name = $storage->name;

        // register where they appear (can never be in a trait)
        foreach ($parent_storage->appearing_method_ids as $method_name => $appearing_method_id) {
            if ($parent_storage->is_trait
                && $storage->trait_alias_map
                && isset($storage->trait_alias_map[$method_name])
            ) {
                $aliased_method_name = $storage->trait_alias_map[$method_name];
            } else {
                $aliased_method_name = $method_name;
            }

            if (isset($storage->appearing_method_ids[$aliased_method_name])) {
                continue;
            }

            $implemented_method_id = $fq_class_name . '::' . $aliased_method_name;

            $storage->appearing_method_ids[$aliased_method_name] =
                $parent_storage->is_trait ? $implemented_method_id : $appearing_method_id;
        }

        // register where they're declared
        foreach ($parent_storage->inheritable_method_ids as $method_name => $declaring_method_id) {
            if (!$parent_storage->is_trait) {
                $implemented_method_id = $fq_class_name . '::' . $method_name;

                MethodChecker::setOverriddenMethodId($this, $implemented_method_id, $declaring_method_id);
            }

            if ($parent_storage->is_trait
                && $storage->trait_alias_map
                && isset($storage->trait_alias_map[$method_name])
            ) {
                $aliased_method_name = $storage->trait_alias_map[$method_name];
            } else {
                $aliased_method_name = $method_name;
            }

            if (isset($storage->declaring_method_ids[$aliased_method_name])) {
                list($implementing_fq_class_name, $implementing_method_name) = explode(
                    '::',
                    $storage->declaring_method_ids[$aliased_method_name]
                );

                $implementing_class_storage = $this->classlike_storage_provider->get($implementing_fq_class_name);

                if (!$implementing_class_storage->methods[$implementing_method_name]->abstract) {
                    continue;
                }
            }

            $storage->declaring_method_ids[$aliased_method_name] = $declaring_method_id;
            $storage->inheritable_method_ids[$aliased_method_name] = $declaring_method_id;
        }
    }

    /**
     * @param ClassLikeStorage $storage
     * @param ClassLikeStorage $parent_storage
     *
     * @return void
     */
    protected function inheritPropertiesFromParent(ClassLikeStorage $storage, ClassLikeStorage $parent_storage)
    {
        // register where they appear (can never be in a trait)
        foreach ($parent_storage->appearing_property_ids as $property_name => $appearing_property_id) {
            if (isset($storage->appearing_property_ids[$property_name])) {
                continue;
            }

            if (!$parent_storage->is_trait
                && isset($parent_storage->properties[$property_name])
                && $parent_storage->properties[$property_name]->visibility === ClassLikeChecker::VISIBILITY_PRIVATE
            ) {
                continue;
            }

            $implemented_property_id = $storage->name . '::$' . $property_name;

            $storage->appearing_property_ids[$property_name] =
                $parent_storage->is_trait ? $implemented_property_id : $appearing_property_id;
        }

        // register where they're declared
        foreach ($parent_storage->declaring_property_ids as $property_name => $declaring_property_id) {
            if (isset($storage->declaring_property_ids[$property_name])) {
                continue;
            }

            if (!$parent_storage->is_trait
                && isset($parent_storage->properties[$property_name])
                && $parent_storage->properties[$property_name]->visibility === ClassLikeChecker::VISIBILITY_PRIVATE
            ) {
                continue;
            }

            $storage->declaring_property_ids[$property_name] = $declaring_property_id;
        }

        // register where they're declared
        foreach ($parent_storage->inheritable_property_ids as $property_name => $inheritable_property_id) {
            if (!$parent_storage->is_trait
                && isset($parent_storage->properties[$property_name])
                && $parent_storage->properties[$property_name]->visibility === ClassLikeChecker::VISIBILITY_PRIVATE
            ) {
                continue;
            }

            $storage->inheritable_property_ids[$property_name] = $inheritable_property_id;
        }
    }

    /**
     * @param  string  $fq_classlike_name
     * @param  string|null  $referencing_file_path
     * @param  bool $analyze_too
     * @param  bool $store_failure
     *
     * @return void
     */
    public function queueClassLikeForScanning(
        $fq_classlike_name,
        $referencing_file_path = null,
        $analyze_too = false,
        $store_failure = true
    ) {
        if (!$this->config) {
            throw new \UnexpectedValueException('Config should not be null here');
        }

        $fq_classlike_name_lc = strtolower($fq_classlike_name);

        if (!isset($this->classlike_files[$fq_classlike_name_lc])) {
            if (!isset($this->classes_to_scan[$fq_classlike_name_lc]) || $store_failure) {
                $this->classes_to_scan[$fq_classlike_name_lc] = $fq_classlike_name;
            }

            if ($analyze_too) {
                $this->classes_to_deep_scan[$fq_classlike_name_lc] = true;
            }

            $this->store_scan_failure[$fq_classlike_name] = $store_failure;
        }

        if ($referencing_file_path) {
            FileReferenceProvider::addFileReferenceToClass($referencing_file_path, $fq_classlike_name_lc);
        }
    }

    /**
     * @param  string $file_path
     *
     * @return void
     */
    public function queueFileForScanning($file_path)
    {
        $this->files_to_scan[$file_path] = $file_path;
    }

    /**
     * @return void
     */
    private function analyzeFiles()
    {
        if (!$this->config) {
            throw new \UnexpectedValueException('$this->config cannot be null');
        }

        $filetype_handlers = $this->config->getFiletypeHandlers();

        $analysis_worker =
            /**
             * @param int $i
             * @param string $file_path
             *
             * @return void
             */
            function ($i, $file_path) use ($filetype_handlers) {
                $file_checker = $this->getFile($file_path, $filetype_handlers, true);

                if ($this->debug_output) {
                    echo 'Analyzing ' . $file_checker->getFilePath() . PHP_EOL;
                }

                $file_checker->analyze(null, $this->update_docblocks);
            };

        $pool_size = $this->threads;

        if ($pool_size > 1 && count($this->files_to_report) > $pool_size) {
            $process_file_paths = [];

            $i = 0;

            foreach ($this->files_to_report as $file_path) {
                $process_file_paths[$i % $pool_size][] = $file_path;
                ++$i;
            }

            // Run analysis one file at a time, splitting the set of
            // files up among a given number of child processes.
            $pool = new \Psalm\Fork\Pool(
                $process_file_paths,
                /** @return void */
                function () {
                },
                $analysis_worker,
                /** @return array */
                function () {
                    return [
                        'issues' => IssueBuffer::getIssuesData(),
                        'file_references' => FileReferenceProvider::getAllFileReferences(),
                    ];
                }
            );

            // Wait for all tasks to complete and collect the results.
            /**
             * @var array<array<int, array{severity: string, line_number: string, type: string, message: string,
             *  file_name: string, file_path: string, snippet: string, from: int, to: int, snippet_from: int,
             *  snippet_to: int, column: int}>>
             */
            $forked_pool_data = $pool->wait();

            foreach ($forked_pool_data as $pool_data) {
                IssueBuffer::addIssues($pool_data['issues']);
                FileReferenceProvider::addFileReferences($pool_data['file_references']);
            }

            // TODO: Tell the caller that the fork pool encountered an error in another PR?
            // $did_fork_pool_have_error = $pool->didHaveError();
        } else {
            $i = 0;

            foreach ($this->files_to_report as $file_path => $_) {
                $analysis_worker($i, $file_path);
                ++$i;
            }
        }

        if ($this->update_docblocks) {
            foreach ($this->files_to_report as $file_path) {
                $this->updateFile($file_path, true);
            }
        }
    }

    /**
     * @param  string $file_path
     * @param  bool   $output_changes to console
     *
     * @return void
     */
    public function updateFile($file_path, $output_changes = false)
    {
        $file_manipulations = FunctionDocblockManipulator::getManipulationsForFile($file_path);

        $docblock_update_count = count($file_manipulations);

        $existing_contents = $this->getFileContents($file_path);

        foreach (array_reverse($file_manipulations) as $manipulation) {
            $existing_contents
                = substr($existing_contents, 0, $manipulation->start)
                    . $manipulation->insertion_text
                    . substr($existing_contents, $manipulation->end);
        }

        if ($docblock_update_count) {
            if ($output_changes) {
                echo 'Adding/updating ' . $docblock_update_count . ' docblocks in ' . $file_path . PHP_EOL;
            }

            $this->file_provider->setContents($file_path, $existing_contents);
        }
    }

    /**
     * @param  string $method_id
     *
     * @return array<string, \Psalm\CodeLocation[]>
     */
    public function findReferencesToMethod($method_id)
    {
        list($fq_class_name, $method_name) = explode('::', $method_id);

        try {
            $class_storage = $this->classlike_storage_provider->get($fq_class_name);
        } catch (\InvalidArgumentException $e) {
            die('Class ' . $fq_class_name . ' cannot be found' . PHP_EOL);
        }

        if (!isset($class_storage->methods[strtolower($method_name)])) {
            die('Method ' . $method_id . ' cannot be found' . PHP_EOL);
        }

        $method_storage = $class_storage->methods[strtolower($method_name)];

        if ($method_storage->referencing_locations === null) {
            die('No references found for ' . $method_id . PHP_EOL);
        }

        return $method_storage->referencing_locations;
    }

    /**
     * @param  string $fq_class_name
     *
     * @return array<string, \Psalm\CodeLocation[]>
     */
    public function findReferencesToClassLike($fq_class_name)
    {
        try {
            $class_storage = $this->classlike_storage_provider->get($fq_class_name);
        } catch (\InvalidArgumentException $e) {
            die('Class ' . $fq_class_name . ' cannot be found' . PHP_EOL);
        }

        if ($class_storage->referencing_locations === null) {
            die('No references found for ' . $fq_class_name . PHP_EOL);
        }

        $classlike_references_by_file = $class_storage->referencing_locations;

        if (isset($this->use_referencing_locations[strtolower($fq_class_name)])) {
            foreach ($this->use_referencing_locations[strtolower($fq_class_name)] as $file_path => $locations) {
                if (!isset($classlike_references_by_file[$file_path])) {
                    $classlike_references_by_file[$file_path] = $locations;
                } else {
                    $classlike_references_by_file[$file_path] = array_merge(
                        $locations,
                        $classlike_references_by_file[$file_path]
                    );
                }
            }
        }

        return $classlike_references_by_file;
    }

    /**
     * @return void
     */
    public function checkClassReferences()
    {
        foreach ($this->existing_classlikes_lc as $fq_class_name_lc => $_) {
            try {
                $classlike_storage = $this->classlike_storage_provider->get($fq_class_name_lc);
            } catch (\InvalidArgumentException $e) {
                continue;
            }

            if ($classlike_storage->location &&
                $this->config &&
                $this->config->isInProjectDirs($classlike_storage->location->file_path)
            ) {
                if (!isset($this->classlike_references[$fq_class_name_lc])) {
                    if (IssueBuffer::accepts(
                        new UnusedClass(
                            'Class ' . $classlike_storage->name . ' is never used',
                            $classlike_storage->location
                        )
                    )) {
                        // fall through
                    }
                } else {
                    self::checkMethodReferences($classlike_storage);
                }
            }
        }
    }

    /**
     * @param  \Psalm\Storage\ClassLikeStorage  $classlike_storage
     *
     * @return void
     */
    protected static function checkMethodReferences($classlike_storage)
    {
        foreach ($classlike_storage->methods as $method_name => $method_storage) {
            if (($method_storage->referencing_locations === null
                    || count($method_storage->referencing_locations) === 0)
                && !$classlike_storage->overridden_method_ids[$method_name]
                && (substr($method_name, 0, 2) !== '__' || $method_name === '__construct')
                && $method_storage->location
            ) {
                $method_id = $classlike_storage->name . '::' . $method_storage->cased_name;

                if ($method_storage->visibility === ClassLikeChecker::VISIBILITY_PUBLIC) {
                    if (IssueBuffer::accepts(
                        new PossiblyUnusedMethod(
                            'Cannot find public calls to method ' . $method_id,
                            $method_storage->location
                        )
                    )) {
                        // fall through
                    }
                } else {
                    if (IssueBuffer::accepts(
                        new UnusedMethod(
                            'Method ' . $method_id . ' is never used',
                            $method_storage->location
                        )
                    )) {
                        // fall through
                    }
                }
            }
        }
    }

    /**
     * @param  string  $dir_name
     * @param  string  $base_dir
     *
     * @return void
     */
    public function checkDir($dir_name, $base_dir)
    {
        if (!$this->config) {
            $this->config = $this->getConfigForPath($dir_name, $base_dir);
            $this->config->hide_external_errors = $this->config->isInProjectDirs($dir_name . DIRECTORY_SEPARATOR);
        }

        FileReferenceProvider::loadReferenceCache();

        $start_checks = (int)microtime(true);

        $this->checkDirWithConfig($dir_name, $this->config, true);

        $this->scanFiles();
        $this->analyzeFiles();

        IssueBuffer::finish($this, false, $start_checks, $this->scanned_files);
    }

    /**
     * @param  string $dir_name
     * @param  Config $config
     * @param  bool   $allow_non_project_files
     *
     * @return void
     */
    private function checkDirWithConfig($dir_name, Config $config, $allow_non_project_files = false)
    {
        $file_extensions = $config->getFileExtensions();

        /** @var RecursiveDirectoryIterator */
        $iterator = new RecursiveIteratorIterator(new RecursiveDirectoryIterator($dir_name));
        $iterator->rewind();

        while ($iterator->valid()) {
            if (!$iterator->isDot()) {
                $extension = $iterator->getExtension();
                if (in_array($extension, $file_extensions, true)) {
                    $file_path = (string)$iterator->getRealPath();

                    if ($allow_non_project_files || $config->isInProjectDirs($file_path)) {
                        $this->files_to_report[$file_path] = $file_path;
                        $this->files_to_deep_scan[$file_path] = $file_path;
                        $this->files_to_scan[$file_path] = $file_path;
                    }
                }
            }

            $iterator->next();
        }
    }

    /**
     * @param  Config $config
     *
     * @return array<int, string>
     */
    private function getAllFiles(Config $config)
    {
        $file_extensions = $config->getFileExtensions();
        $file_names = [];

        foreach ($config->getProjectDirectories() as $dir_name) {
            /** @var RecursiveDirectoryIterator */
            $iterator = new RecursiveIteratorIterator(new RecursiveDirectoryIterator($dir_name));
            $iterator->rewind();

            while ($iterator->valid()) {
                if (!$iterator->isDot()) {
                    $extension = $iterator->getExtension();
                    if (in_array($extension, $file_extensions, true)) {
                        $file_names[] = (string)$iterator->getRealPath();
                    }
                }

                $iterator->next();
            }
        }

        return $file_names;
    }

    /**
     * @param  string $dir_name
     * @param  Config $config
     *
     * @return array<string>
     */
    protected function getDiffFilesInDir($dir_name, Config $config)
    {
        $file_extensions = $config->getFileExtensions();

        /** @var RecursiveDirectoryIterator */
        $iterator = new RecursiveIteratorIterator(new RecursiveDirectoryIterator($dir_name));
        $iterator->rewind();

        $diff_files = [];

        while ($iterator->valid()) {
            if (!$iterator->isDot()) {
                $extension = $iterator->getExtension();
                if (in_array($extension, $file_extensions, true)) {
                    $file_path = (string)$iterator->getRealPath();

                    if ($config->isInProjectDirs($file_path)) {
                        if ($this->file_provider->getModifiedTime($file_path) > $this->cache_provider->getLastGoodRun()
                        ) {
                            $diff_files[] = $file_path;
                        }
                    }
                }
            }

            $iterator->next();
        }

        return $diff_files;
    }

    /**
     * @param  Config           $config
     * @param  array<string>    $file_list
     *
     * @return void
     */
    private function checkDiffFilesWithConfig(Config $config, array $file_list = [])
    {
        foreach ($file_list as $file_path) {
            if (!file_exists($file_path)) {
                continue;
            }

            if (!$config->isInProjectDirs($file_path)) {
                if ($this->debug_output) {
                    echo 'skipping ' . $file_path . PHP_EOL;
                }

                continue;
            }

            $this->files_to_report[$file_path] = $file_path;
            $this->files_to_deep_scan[$file_path] = $file_path;
            $this->files_to_scan[$file_path] = $file_path;
        }
    }

    /**
     * @param  string  $file_path
     * @param  string  $base_dir
     *
     * @return void
     */
    public function checkFile($file_path, $base_dir)
    {
        if ($this->debug_output) {
            echo 'Checking ' . $file_path . PHP_EOL;
        }

        if (!$this->config) {
            $this->config = $this->getConfigForPath($file_path, $base_dir);
        }

        $start_checks = (int)microtime(true);

        $this->config->hide_external_errors = $this->config->isInProjectDirs($file_path);

        $this->files_to_deep_scan[$file_path] = $file_path;
        $this->files_to_scan[$file_path] = $file_path;
        $this->files_to_report[$file_path] = $file_path;

        FileReferenceProvider::loadReferenceCache();

        $this->scanFiles();

        $this->analyzeFiles();

        IssueBuffer::finish($this, false, $start_checks, $this->scanned_files);
    }

    /**
     * @param  string $file_path
     * @param  array  $filetype_handlers
     * @param  bool   $will_analyze
     *
     * @return FileChecker
     */
    private function getFile($file_path, array $filetype_handlers, $will_analyze = false)
    {
        $extension = (string)pathinfo($file_path)['extension'];

        if (isset($filetype_handlers[$extension])) {
            /** @var FileChecker */
            $file_checker = new $filetype_handlers[$extension]($file_path, $this);
        } else {
            $file_checker = new FileChecker($file_path, $this, $will_analyze);
        }

        if ($this->debug_output) {
            echo 'Getting ' . $file_path . PHP_EOL;
        }

        return $file_checker;
    }

    /**
     * @param  string $file_path
     * @param  array  $filetype_handlers
     * @param  bool   $will_analyze
     *
     * @return FileChecker
     */
    private function scanFile($file_path, array $filetype_handlers, $will_analyze = false)
    {
        $path_parts = explode(DIRECTORY_SEPARATOR, $file_path);
        $file_name_parts = explode('.', array_pop($path_parts));
        $extension = count($file_name_parts) > 1 ? array_pop($file_name_parts) : null;

        if (isset($filetype_handlers[$extension])) {
            /** @var FileChecker */
            $file_checker = new $filetype_handlers[$extension]($file_path, $this);
        } else {
            $file_checker = new FileChecker($file_path, $this, $will_analyze);
        }

        if (isset($this->scanned_files[$file_path])) {
            throw new \UnexpectedValueException('Should not be rescanning ' . $file_path);
        }

        $this->file_storage_provider->create($file_path);

        if ($this->debug_output) {
            if (isset($this->files_to_deep_scan[$file_path])) {
                echo 'Deep scanning ' . $file_path . PHP_EOL;
            } else {
                echo 'Scanning ' . $file_path . PHP_EOL;
            }
        }

        $this->scanned_files[$file_path] = true;

        $file_checker->scan();

        return $file_checker;
    }

    /**
     * Checks whether a class exists, and if it does then records what file it's in
     * for later checking
     *
     * @param  string $fq_class_name
     *
     * @return bool
     * @psalm-suppress MixedMethodCall due to Reflection class weirdness
     */
    public function fileExistsForClassLike($fq_class_name)
    {
        $fq_class_name_lc = strtolower($fq_class_name);

        if (isset($this->classlike_files[$fq_class_name_lc])) {
            return true;
        }

        if (isset($this->existing_classlikes_lc[$fq_class_name_lc])) {
            throw new \InvalidArgumentException('Why are you asking about a builtin class?');
        }

        $old_level = error_reporting();

        if (!$this->debug_output) {
            error_reporting(E_ERROR);
        }

        try {
            $reflected_class = new \ReflectionClass($fq_class_name);
        } catch (\ReflectionException $e) {
            error_reporting($old_level);

            // do not cache any results here (as case-sensitive filenames can screw things up)

            return false;
        }

        error_reporting($old_level);

        $file_path = (string)$reflected_class->getFileName();

        // if the file was autoloaded but exists in evaled code only, return false
        if (!file_exists($file_path)) {
            return false;
        }

        $fq_class_name = $reflected_class->getName();
        $this->existing_classlikes_lc[$fq_class_name_lc] = true;
        $this->existing_classlikes[$fq_class_name] = true;

        if ($reflected_class->isInterface()) {
            $this->addFullyQualifiedInterfaceName($fq_class_name, $file_path);
        } elseif ($reflected_class->isTrait()) {
            $this->addFullyQualifiedTraitName($fq_class_name, $file_path);
        } else {
            $this->addFullyQualifiedClassName($fq_class_name, $file_path);
        }

        return true;
    }

    /**
     * @return void
     */
    public function enableCache()
    {
        $this->cache = true;
    }

    /**
     * @return void
     */
    public function disableCache()
    {
        $this->cache = false;
    }

    /**
     * @return bool
     */
    public function canCache()
    {
        return $this->cache;
    }

    /**
     * @param  string   $original_method_id
     * @param  Context  $this_context
     *
     * @return void
     */
    public function getMethodMutations($original_method_id, Context $this_context)
    {
        list($fq_class_name) = explode('::', $original_method_id);

        $file_checker = $this->getFileCheckerForClassLike($fq_class_name);

        $appearing_method_id = MethodChecker::getAppearingMethodId($this, $original_method_id);

        if (!$appearing_method_id) {
            // this can happen for some abstract classes implementing (but not fully) interfaces
            return;
        }

        list($appearing_fq_class_name) = explode('::', $appearing_method_id);

        $appearing_class_storage = $this->classlike_storage_provider->get($appearing_fq_class_name);

        if (!$appearing_class_storage->user_defined) {
            return;
        }

        if (strtolower($appearing_fq_class_name) !== strtolower($fq_class_name)) {
            $file_checker = $this->getFileCheckerForClassLike($appearing_fq_class_name);
        }

        $stmts = $file_checker->getStatements();

        $file_checker->populateCheckers($stmts);

        if (!$this_context->self) {
            $this_context->self = $fq_class_name;
            $this_context->vars_in_scope['$this'] = Type::parseString($fq_class_name);
        }

        $file_checker->getMethodMutations($appearing_method_id, $this_context);
    }

    /**
     * @param  string $fq_class_name
     *
     * @return FileChecker
     */
    private function getFileCheckerForClassLike($fq_class_name)
    {
        $fq_class_name_lc = strtolower($fq_class_name);

        // this registers the class if it's not user defined
        if (!$this->fileExistsForClassLike($fq_class_name)) {
            throw new \UnexpectedValueException('File does not exist for ' . $fq_class_name);
        }

        if (!isset($this->classlike_files[$fq_class_name_lc])) {
            throw new \UnexpectedValueException('Class ' . $fq_class_name . ' is not user-defined');
        }

        $file_path = $this->classlike_files[$fq_class_name_lc];

        if ($this->cache && isset($this->file_checkers[$file_path])) {
            return $this->file_checkers[$file_path];
        }

        $file_checker = new FileChecker($file_path, $this, true);

        if ($this->cache) {
            $this->file_checkers[$file_path] = $file_checker;
        }

        return $file_checker;
    }

    /**
     * Gets a Config object from an XML file.
     *
     * Searches up a folder hierarchy for the most immediate config.
     *
     * @param  string $path
     * @param  string $base_dir
     *
     * @throws Exception\ConfigException if a config path is not found
     *
     * @return Config
     */
    public function getConfigForPath($path, $base_dir)
    {
        $dir_path = realpath($path);

        if (!is_dir($dir_path)) {
            $dir_path = dirname($dir_path);
        }

        $config = null;

        do {
            $maybe_path = $dir_path . DIRECTORY_SEPARATOR . Config::DEFAULT_FILE_NAME;

            if (file_exists($maybe_path)) {
                $config = Config::loadFromXMLFile($maybe_path, $base_dir);

                break;
            }

            $dir_path = dirname($dir_path);
        } while (dirname($dir_path) !== $dir_path);

        if (!$config) {
            if ($this->output_format === self::TYPE_CONSOLE) {
                exit(
                    'Could not locate a config XML file in path ' . $path . '. Have you run \'psalm --init\' ?' .
                    PHP_EOL
                );
            }

            throw new Exception\ConfigException('Config not found for path ' . $path);
        }

        $this->config = $config;

        $this->cache_provider->use_igbinary = $config->use_igbinary;

        $config->visitStubFiles($this);
        $config->initializePlugins($this);

        return $config;
    }

    /**
     * @param  Config $config
     *
     * @return void
     */
    public function setConfig(Config $config)
    {
        $this->config = $config;

        $this->cache_provider->use_igbinary = $config->use_igbinary;

        $config->visitStubFiles($this);
        $config->initializePlugins($this);
    }

    /**
     * @param string $path_to_config
     * @param string $base_dir
     *
     * @throws Exception\ConfigException if a config file is not found in the given location
     *
     * @return void
     */
    public function setConfigXML($path_to_config, $base_dir)
    {
        if (!file_exists($path_to_config)) {
            throw new Exception\ConfigException('Config not found at location ' . $path_to_config);
        }

        $this->config = Config::loadFromXMLFile($path_to_config, $base_dir);

        $this->config->visitStubFiles($this);
        $this->config->initializePlugins($this);
    }

    /**
     * @param  array<string>  $diff_files
     *
     * @return array<string>
     */
    public static function getReferencedFilesFromDiff(array $diff_files)
    {
        $all_inherited_files_to_check = $diff_files;

        while ($diff_files) {
            $diff_file = array_shift($diff_files);

            $dependent_files = FileReferenceProvider::getFilesInheritingFromFile($diff_file);
            $new_dependent_files = array_diff($dependent_files, $all_inherited_files_to_check);

            $all_inherited_files_to_check += $new_dependent_files;
            $diff_files += $new_dependent_files;
        }

        $all_files_to_check = $all_inherited_files_to_check;

        foreach ($all_inherited_files_to_check as $file_name) {
            $dependent_files = FileReferenceProvider::getFilesReferencingFile($file_name);
            $all_files_to_check = array_merge($dependent_files, $all_files_to_check);
        }

        return array_unique($all_files_to_check);
    }

    /**
     * @param  string $file_path
     *
     * @return void
     */
    public function registerAnalyzableFile($file_path)
    {
        $this->files_to_deep_scan[$file_path] = $file_path;
        $this->files_to_report[$file_path] = $file_path;
    }

    /**
     * @param  string $file_path
     *
     * @return array<int, \PhpParser\Node\Stmt>
     */
    public function getStatementsForFile($file_path)
    {
        return StatementsProvider::getStatementsForFile(
            $file_path,
            $this->file_provider,
            $this->cache_provider,
            $this->debug_output
        );
    }

    /**
     * @param  string $file_path
     *
     * @return bool
     */
    public function fileExists($file_path)
    {
        return $this->file_provider->fileExists($file_path);
    }

    /**
     * @param  string $file_path
     *
     * @return string
     */
    public function getFileContents($file_path)
    {
        return $this->file_provider->getContents($file_path);
    }

    /**
     * @param string        $fq_class_name
     * @param string|null   $file_path
     *
     * @return void
     */
    public function addFullyQualifiedClassName($fq_class_name, $file_path = null)
    {
        $fq_class_name_lc = strtolower($fq_class_name);
        $this->existing_classlikes_lc[$fq_class_name_lc] = true;
        $this->existing_classes_lc[$fq_class_name_lc] = true;
        $this->existing_traits_lc[$fq_class_name_lc] = false;
        $this->existing_interfaces_lc[$fq_class_name_lc] = false;
        $this->existing_classes[$fq_class_name] = true;

        if ($file_path) {
            $this->classlike_files[$fq_class_name_lc] = $file_path;
        }
    }

    /**
     * @param string        $fq_class_name
     * @param string|null   $file_path
     *
     * @return void
     */
    public function addFullyQualifiedInterfaceName($fq_class_name, $file_path = null)
    {
        $fq_class_name_lc = strtolower($fq_class_name);
        $this->existing_classlikes_lc[$fq_class_name_lc] = true;
        $this->existing_interfaces_lc[$fq_class_name_lc] = true;
        $this->existing_classes_lc[$fq_class_name_lc] = false;
        $this->existing_traits_lc[$fq_class_name_lc] = false;
        $this->existing_interfaces[$fq_class_name] = true;

        if ($file_path) {
            $this->classlike_files[$fq_class_name_lc] = $file_path;
        }
    }

    /**
     * @param string        $fq_class_name
     * @param string|null   $file_path
     *
     * @return void
     */
    public function addFullyQualifiedTraitName($fq_class_name, $file_path = null)
    {
        $fq_class_name_lc = strtolower($fq_class_name);
        $this->existing_classlikes_lc[$fq_class_name_lc] = true;
        $this->existing_traits_lc[$fq_class_name_lc] = true;
        $this->existing_classes_lc[$fq_class_name_lc] = false;
        $this->existing_interfaces_lc[$fq_class_name_lc] = false;
        $this->existing_traits[$fq_class_name] = true;

        if ($file_path) {
            $this->classlike_files[$fq_class_name_lc] = $file_path;
        }
    }

    /**
     * @param string $fq_class_name
     *
     * @return bool
     */
    public function hasFullyQualifiedClassName($fq_class_name)
    {
        $fq_class_name_lc = strtolower($fq_class_name);

        if (!isset($this->existing_classes_lc[$fq_class_name_lc])
            || !$this->existing_classes_lc[$fq_class_name_lc]
            || !$this->classlike_storage_provider->has($fq_class_name_lc)
        ) {
            if ((!isset($this->existing_classes_lc[$fq_class_name_lc])
                    || $this->existing_classes_lc[$fq_class_name_lc] === true
                )
                && !$this->classlike_storage_provider->has($fq_class_name_lc)
            ) {
                if ($this->debug_output) {
                    echo 'Last-chance attempt to hydrate ' . $fq_class_name . PHP_EOL;
                }
                // attempt to load in the class
                $this->queueClassLikeForScanning($fq_class_name);
                $this->scanFiles();

                if (!isset($this->existing_classes_lc[$fq_class_name_lc])) {
                    $this->existing_classes_lc[$fq_class_name_lc] = false;

                    return false;
                }

                return $this->existing_classes_lc[$fq_class_name_lc];
            }

            return false;
        }

        if ($this->collect_references) {
            if (!isset($this->classlike_references[$fq_class_name_lc])) {
                $this->classlike_references[$fq_class_name_lc] = 0;
            }

            ++$this->classlike_references[$fq_class_name_lc];
        }

        return true;
    }

    /**
     * @param string $fq_class_name
     *
     * @return bool
     */
    public function hasFullyQualifiedInterfaceName($fq_class_name)
    {
        $fq_class_name_lc = strtolower($fq_class_name);

        if (!isset($this->existing_interfaces_lc[$fq_class_name_lc])
            || !$this->existing_interfaces_lc[$fq_class_name_lc]
            || !$this->classlike_storage_provider->has($fq_class_name_lc)
        ) {
            if ((!isset($this->existing_classes_lc[$fq_class_name_lc])
                    || $this->existing_classes_lc[$fq_class_name_lc] === true
                )
                && !$this->classlike_storage_provider->has($fq_class_name_lc)
            ) {
                if ($this->debug_output) {
                    echo 'Last-chance attempt to hydrate ' . $fq_class_name . PHP_EOL;
                }

                // attempt to load in the class
                $this->queueClassLikeForScanning($fq_class_name);
                $this->scanFiles();

                if (!isset($this->existing_interfaces_lc[$fq_class_name_lc])) {
                    $this->existing_interfaces_lc[$fq_class_name_lc] = false;

                    return false;
                }

                return $this->existing_interfaces_lc[$fq_class_name_lc];
            }

            return false;
        }

        if ($this->collect_references) {
            if (!isset($this->classlike_references[$fq_class_name_lc])) {
                $this->classlike_references[$fq_class_name_lc] = 0;
            }

            ++$this->classlike_references[$fq_class_name_lc];
        }

        return true;
    }

    /**
     * @param string $fq_class_name
     *
     * @return bool
     */
    public function hasFullyQualifiedTraitName($fq_class_name)
    {
        $fq_class_name_lc = strtolower($fq_class_name);

        if (!isset($this->existing_traits_lc[$fq_class_name_lc]) ||
            !$this->existing_traits_lc[$fq_class_name_lc]
        ) {
            return false;
        }

        if ($this->collect_references) {
            if (!isset($this->classlike_references[$fq_class_name_lc])) {
                $this->classlike_references[$fq_class_name_lc] = 0;
            }

            ++$this->classlike_references[$fq_class_name_lc];
        }

        return true;
    }

    /**
     * @param  string $file_path
     *
     * @return bool
     */
    public function canReportIssues($file_path)
    {
        return isset($this->files_to_report[$file_path]);
    }

    /**
     * @return void
     */
    public function collectPredefinedClassLikes()
    {
        /** @var array<int, string> */
        $predefined_classes = get_declared_classes();

        foreach ($predefined_classes as $predefined_class) {
            $reflection_class = new \ReflectionClass($predefined_class);

            if (!$reflection_class->isUserDefined()) {
                $predefined_class_lc = strtolower($predefined_class);
                $this->existing_classlikes_lc[$predefined_class_lc] = true;
                $this->existing_classes_lc[$predefined_class_lc] = true;
            }
        }

        /** @var array<int, string> */
        $predefined_interfaces = get_declared_interfaces();

        foreach ($predefined_interfaces as $predefined_interface) {
            $reflection_class = new \ReflectionClass($predefined_interface);

            if (!$reflection_class->isUserDefined()) {
                $predefined_interface_lc = strtolower($predefined_interface);
                $this->existing_classlikes_lc[$predefined_interface_lc] = true;
                $this->existing_interfaces_lc[$predefined_interface_lc] = true;
            }
        }
    }
}<|MERGE_RESOLUTION|>--- conflicted
+++ resolved
@@ -720,12 +720,8 @@
     }
 
     /**
-<<<<<<< HEAD
      * @param ClassLikeStorage $storage
      * @param ClassLikeStorage $parent_storage
-=======
-     * @param string $fq_class_name
->>>>>>> 765d8254
      *
      * @return void
      */
