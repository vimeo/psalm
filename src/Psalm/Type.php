--- conflicted
+++ resolved
@@ -223,11 +223,9 @@
         return new Union([$type]);
     }
 
-<<<<<<< HEAD
-    /**
-     * @psalm-pure
-     */
-=======
+    /**
+     * @psalm-pure
+     */
     public static function getNonFalsyString(): Union
     {
         $type = new TNonFalsyString();
@@ -235,7 +233,9 @@
         return new Union([$type]);
     }
 
->>>>>>> 56805ab0
+    /**
+     * @psalm-pure
+     */
     public static function getNumeric(): Union
     {
         $type = new TNumeric;
