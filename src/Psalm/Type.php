<?php

namespace Psalm;

use InvalidArgumentException;
use LogicException;
use Psalm\Internal\Type\Comparator\AtomicTypeComparator;
use Psalm\Internal\Type\Comparator\UnionTypeComparator;
use Psalm\Internal\Type\TypeCombiner;
use Psalm\Internal\Type\TypeParser;
use Psalm\Internal\Type\TypeTokenizer;
use Psalm\Plugin\EventHandler\Event\StringInterpreterEvent;
use Psalm\Type\Atomic;
use Psalm\Type\Atomic\TArray;
use Psalm\Type\Atomic\TArrayKey;
use Psalm\Type\Atomic\TBool;
use Psalm\Type\Atomic\TClassString;
use Psalm\Type\Atomic\TClosure;
use Psalm\Type\Atomic\TFalse;
use Psalm\Type\Atomic\TFloat;
use Psalm\Type\Atomic\TInt;
use Psalm\Type\Atomic\TIntRange;
use Psalm\Type\Atomic\TIterable;
use Psalm\Type\Atomic\TList;
use Psalm\Type\Atomic\TLiteralClassString;
use Psalm\Type\Atomic\TLiteralFloat;
use Psalm\Type\Atomic\TLiteralInt;
use Psalm\Type\Atomic\TLiteralString;
use Psalm\Type\Atomic\TLowercaseString;
use Psalm\Type\Atomic\TMixed;
use Psalm\Type\Atomic\TNamedObject;
use Psalm\Type\Atomic\TNever;
use Psalm\Type\Atomic\TNonEmptyList;
use Psalm\Type\Atomic\TNonEmptyLowercaseString;
use Psalm\Type\Atomic\TNonEmptyString;
use Psalm\Type\Atomic\TNull;
use Psalm\Type\Atomic\TNumeric;
use Psalm\Type\Atomic\TNumericString;
use Psalm\Type\Atomic\TObject;
use Psalm\Type\Atomic\TObjectWithProperties;
use Psalm\Type\Atomic\TResource;
use Psalm\Type\Atomic\TScalar;
use Psalm\Type\Atomic\TSingleLetter;
use Psalm\Type\Atomic\TString;
use Psalm\Type\Atomic\TTemplateParam;
use Psalm\Type\Atomic\TTrue;
use Psalm\Type\Atomic\TVoid;
use Psalm\Type\MutableUnion;
use Psalm\Type\Union;
use UnexpectedValueException;

use function array_merge;
use function array_pop;
use function array_shift;
use function array_values;
use function explode;
use function get_class;
use function implode;
use function preg_quote;
use function preg_replace;
use function stripos;
use function strlen;
use function strpos;
use function strtolower;
use function substr;

abstract class Type
{
    /**
     * Parses a string type representation
     *
     * @param  array{int,int}|null   $php_version
     * @param  array<string, array<string, Union>> $template_type_map
     *
     * @psalm-pure
     */
    public static function parseString(
        string $type_string,
        ?int $analysis_php_version_id = null,
        array $template_type_map = []
    ): Union {
        return TypeParser::parseTokens(
            TypeTokenizer::tokenize(
                $type_string
            ),
            $analysis_php_version_id,
            $template_type_map
        );
    }

    /**
     * @psalm-pure
     */
    public static function getFQCLNFromString(
        string $class,
        Aliases $aliases
    ): string {
        if ($class === '') {
            throw new InvalidArgumentException('$class cannot be empty');
        }

        if ($class[0] === '\\') {
            return substr($class, 1);
        }

        $imported_namespaces = $aliases->uses;

        if (strpos($class, '\\') !== false) {
            $class_parts = explode('\\', $class);
            $first_namespace = array_shift($class_parts);

            if (isset($imported_namespaces[strtolower($first_namespace)])) {
                return $imported_namespaces[strtolower($first_namespace)] . '\\' . implode('\\', $class_parts);
            }
        } elseif (isset($imported_namespaces[strtolower($class)])) {
            return $imported_namespaces[strtolower($class)];
        }

        $namespace = $aliases->namespace;

        return ($namespace ? $namespace . '\\' : '') . $class;
    }

    /**
     * @param array<lowercase-string, string> $aliased_classes
     *
     * @psalm-pure
     */
    public static function getStringFromFQCLN(
        string $value,
        ?string $namespace,
        array $aliased_classes,
        ?string $this_class,
        bool $allow_self = false,
        bool $is_static = false
    ): string {
        if ($allow_self && $value === $this_class) {
            if ($is_static) {
                return 'static';
            }
            return 'self';
        }

        if (isset($aliased_classes[strtolower($value)])) {
            return $aliased_classes[strtolower($value)];
        }

        if ($namespace && stripos($value, $namespace . '\\') === 0) {
            $candidate = preg_replace(
                '/^' . preg_quote($namespace . '\\') . '/i',
                '',
                $value
            );

            $candidate_parts = explode('\\', $candidate);

            if (!isset($aliased_classes[strtolower($candidate_parts[0])])) {
                return $candidate;
            }
        } elseif (!$namespace && strpos($value, '\\') === false) {
            return $value;
        }

        if (strpos($value, '\\')) {
            $parts = explode('\\', $value);

            $suffix = array_pop($parts);

            while ($parts) {
                $left = implode('\\', $parts);

                if (isset($aliased_classes[strtolower($left)])) {
                    return $aliased_classes[strtolower($left)] . '\\' . $suffix;
                }

                $suffix = array_pop($parts) . '\\' . $suffix;
            }
        }

        return '\\' . $value;
    }

    /**
     * @psalm-pure
     */
    public static function getInt(bool $from_calculation = false, ?int $value = null): Union
    {
        if ($value !== null) {
            $union = new Union([new TLiteralInt($value)]);
        } else {
            $union = new Union([new TInt()]);
        }

        $union->from_calculation = $from_calculation;

        return $union;
    }

    /**
     * @psalm-pure
     */
    public static function getLowercaseString(): Union
    {
        $type = new TLowercaseString();

        return new Union([$type]);
    }

    /**
     * @psalm-pure
     */
    public static function getNonEmptyLowercaseString(): Union
    {
        $type = new TNonEmptyLowercaseString();

        return new Union([$type]);
    }

    /**
     * @psalm-pure
     */
    public static function getNonEmptyString(): Union
    {
        $type = new TNonEmptyString();

        return new Union([$type]);
    }

    /**
     * @psalm-pure
     */
    public static function getNumeric(): Union
    {
        $type = new TNumeric;

        return new Union([$type]);
    }

    /**
     * @psalm-pure
     */
    public static function getNumericString(): Union
    {
        $type = new TNumericString;

        return new Union([$type]);
    }

    /**
     * @psalm-pure
     */
    public static function getString(?string $value = null): Union
    {
        $type = null;

        if ($value !== null) {
            $config = Config::getInstance();

            $event = new StringInterpreterEvent($value);

            $type = $config->eventDispatcher->dispatchStringInterpreter($event);

            if (!$type) {
                if (strlen($value) < $config->max_string_length) {
                    $type = new TLiteralString($value);
                } else {
                    $type = new TNonEmptyString();
                }
            }
        }

        if (!$type) {
            $type = new TString();
        }

        return new Union([$type]);
    }

    /**
     * @psalm-pure
     */
    public static function getSingleLetter(): Union
    {
        $type = new TSingleLetter;

        return new Union([$type]);
    }

    /**
     * @psalm-pure
     */
    public static function getClassString(string $extends = 'object'): Union
    {
        return new Union([
            new TClassString(
                $extends,
                $extends === 'object'
                    ? null
                    : new TNamedObject($extends)
            ),
        ]);
    }

    /**
     * @psalm-pure
     */
    public static function getLiteralClassString(string $class_type, bool $definite_class = false): Union
    {
        $type = new TLiteralClassString($class_type, $definite_class);

        return new Union([$type]);
    }

    /**
     * @psalm-pure
     */
    public static function getNull(bool $from_docblock = false): Union
    {
        $type = new TNull($from_docblock);

        return new Union([$type]);
    }

    /**
     * @psalm-pure
     */
    public static function getMixed(bool $from_loop_isset = false, bool $from_docblock = false): Union
    {
        $type = new TMixed($from_loop_isset, $from_docblock);

        return new Union([$type]);
    }

    /**
     * @psalm-pure
     */
    public static function getScalar(bool $from_docblock = false): Union
    {
        $type = new TScalar($from_docblock);

        return new Union([$type]);
    }

    /**
     * @psalm-pure
     */
    public static function getNever(bool $from_docblock = false): Union
    {
        $type = new TNever($from_docblock);

        return new Union([$type]);
    }

    /**
     * @psalm-pure
     */
    public static function getBool(bool $from_docblock = false): Union
    {
        $type = new TBool($from_docblock);

        return new Union([$type]);
    }

    /**
     * @psalm-pure
     */
    public static function getFloat(?float $value = null): Union
    {
        if ($value !== null) {
            $type = new TLiteralFloat($value);
        } else {
            $type = new TFloat();
        }

        return new Union([$type]);
    }

    /**
     * @psalm-pure
     */
    public static function getObject(): Union
    {
        $type = new TObject;

        return new Union([$type]);
    }

    /**
     * @psalm-pure
     */
    public static function getClosure(): Union
    {
        $type = new TClosure('Closure');

        return new Union([$type]);
    }

    /**
     * @psalm-pure
     */
    public static function getArrayKey(bool $from_docblock = false): Union
    {
        $type = new TArrayKey($from_docblock);

        return new Union([$type]);
    }

    /**
     * @psalm-pure
     */
    public static function getArray(): Union
    {
        $type = new TArray(
            [
                new Union([new TArrayKey]),
                new Union([new TMixed]),
            ]
        );

        return new Union([$type]);
    }

    /**
     * @psalm-pure
     */
    public static function getEmptyArray(): Union
    {
        $array_type = new TArray(
            [
                new Union([new TNever()]),
                new Union([new TNever()]),
            ]
        );

        return new Union([
            $array_type,
        ]);
    }

    /**
     * @psalm-pure
     */
    public static function getList(): Union
    {
        $type = new TList(new Union([new TMixed]));

        return new Union([$type]);
    }

    /**
     * @psalm-pure
     */
    public static function getNonEmptyList(): Union
    {
        $type = new TNonEmptyList(new Union([new TMixed]));

        return new Union([$type]);
    }

    /**
     * @psalm-pure
     */
    public static function getVoid(bool $from_docblock = false): Union
    {
        $type = new TVoid($from_docblock);

        return new Union([$type]);
    }

    /**
     * @psalm-pure
     */
    public static function getFalse(bool $from_docblock = false): Union
    {
        $type = new TFalse($from_docblock);

        return new Union([$type]);
    }

    /**
     * @psalm-pure
     */
    public static function getTrue(bool $from_docblock = false): Union
    {
        $type = new TTrue($from_docblock);

        return new Union([$type]);
    }

    /**
     * @psalm-pure
     */
    public static function getResource(bool $from_docblock = false): Union
    {
        return new Union([new TResource($from_docblock)]);
    }

    /**
     * @psalm-external-mutation-free
     * @param non-empty-list<Union> $union_types
     * @psalm-pure
     */
    public static function combineUnionTypeArray(array $union_types, ?Codebase $codebase): Union
    {
        $first_type = array_pop($union_types);

        foreach ($union_types as $type) {
            $first_type = self::combineUnionTypes($first_type, $type, $codebase);
        }

        return $first_type;
    }

    /**
     * Combines two union types into one
     *
     * @param  int    $literal_limit any greater number of literal types than this
     *                               will be merged to a scalar
<<<<<<< HEAD
     * @psalm-pure
=======
     *
     * @psalm-external-mutation-free
>>>>>>> bb8699f8
     */
    public static function combineUnionTypes(
        ?Union $type_1,
        ?Union $type_2,
        ?Codebase $codebase = null,
        bool $overwrite_empty_array = false,
        bool $allow_mixed_union = true,
        int $literal_limit = 500
    ): Union {
        if ($type_2 === null && $type_1 === null) {
            throw new UnexpectedValueException('At least one type must be provided to combine');
        }

        if ($type_1 === null) {
            return $type_2;
        }

        if ($type_2 === null) {
            return $type_1;
        }

        if ($type_1 === $type_2) {
            return $type_1;
        }

        if ($type_1->isVanillaMixed() && $type_2->isVanillaMixed()) {
            $combined_type = self::getMixed();
        } else {
            $both_failed_reconciliation = false;

            if ($type_1->failed_reconciliation) {
                if ($type_2->failed_reconciliation) {
                    $both_failed_reconciliation = true;
                } else {
                    $type_2 = clone $type_2;
                    $type_2->parent_nodes += $type_1->parent_nodes;

                    return $type_2;
                }
            } elseif ($type_2->failed_reconciliation) {
                $type_1 = clone $type_1;
                $type_1->parent_nodes += $type_2->parent_nodes;

                return $type_1;
            }

            $combined_type = TypeCombiner::combine(
                array_merge(
                    array_values($type_1->getAtomicTypes()),
                    array_values($type_2->getAtomicTypes())
                ),
                $codebase,
                $overwrite_empty_array,
                $allow_mixed_union,
                $literal_limit
            );

            if (!$type_1->initialized || !$type_2->initialized) {
                $combined_type->initialized = false;
            }

            if ($type_1->from_docblock || $type_2->from_docblock) {
                $combined_type->from_docblock = true;
            }

            if ($type_1->from_calculation || $type_2->from_calculation) {
                $combined_type->from_calculation = true;
            }

            if ($type_1->ignore_nullable_issues || $type_2->ignore_nullable_issues) {
                $combined_type->ignore_nullable_issues = true;
            }

            if ($type_1->ignore_falsable_issues || $type_2->ignore_falsable_issues) {
                $combined_type->ignore_falsable_issues = true;
            }

            if ($type_1->had_template && $type_2->had_template) {
                $combined_type->had_template = true;
            }

            if ($type_1->reference_free && $type_2->reference_free) {
                $combined_type->reference_free = true;
            }

            if ($both_failed_reconciliation) {
                $combined_type->failed_reconciliation = true;
            }
        }

        if ($type_1->possibly_undefined || $type_2->possibly_undefined) {
            $combined_type->possibly_undefined = true;
        }

        if ($type_1->possibly_undefined_from_try || $type_2->possibly_undefined_from_try) {
            $combined_type->possibly_undefined_from_try = true;
        }

        if ($type_1->parent_nodes || $type_2->parent_nodes) {
            $combined_type->parent_nodes = $type_1->parent_nodes + $type_2->parent_nodes;
        }

        if ($type_1->by_ref || $type_2->by_ref) {
            $combined_type->by_ref = true;
        }

        return $combined_type;
    }

    /**
     * Combines two union types into one via an intersection
     *
     * @psalm-pure
     */
    public static function intersectUnionTypes(
        ?Union $type_1,
        ?Union $type_2,
        Codebase $codebase
    ): ?Union {
        if ($type_2 === null && $type_1 === null) {
            throw new UnexpectedValueException('At least one type must be provided to combine');
        }

        if ($type_1 === null) {
            return $type_2;
        }

        if ($type_2 === null) {
            return $type_1;
        }

        if ($type_1 === $type_2) {
            return $type_1;
        }

        $intersection_performed = false;
        $type_1_mixed = $type_1->isMixed();
        $type_2_mixed = $type_2->isMixed();

        if ($type_1_mixed && $type_2_mixed) {
            $combined_type = self::getMixed();
        } else {
            $both_failed_reconciliation = false;

            if ($type_1->failed_reconciliation) {
                if ($type_2->failed_reconciliation) {
                    $both_failed_reconciliation = true;
                } else {
                    return $type_2;
                }
            } elseif ($type_2->failed_reconciliation) {
                return $type_1;
            }

            if ($type_1_mixed) {
                $combined_type = clone $type_2;
                $intersection_performed = true;
            } elseif ($type_2_mixed) {
                $combined_type = clone $type_1;
                $intersection_performed = true;
            } else {
                $combined_type = null;
                foreach ($type_1->getAtomicTypes() as $type_1_atomic) {
                    foreach ($type_2->getAtomicTypes() as $type_2_atomic) {
                        $intersection_atomic = self::intersectAtomicTypes(
                            $type_1_atomic,
                            $type_2_atomic,
                            $codebase,
                            $intersection_performed
                        );

                        if (null !== $intersection_atomic) {
                            if (null === $combined_type) {
                                $combined_type = new MutableUnion([$intersection_atomic]);
                            } else {
                                $combined_type->addType($intersection_atomic);
                            }
                        }
                    }
                }
                if ($combined_type) {
                    $combined_type = $combined_type->freeze();
                }
            }

            //if a type is contained by the other, the intersection is the narrowest type
            if (!$intersection_performed) {
                $type_1_in_2 = UnionTypeComparator::isContainedBy($codebase, $type_1, $type_2);
                $type_2_in_1 = UnionTypeComparator::isContainedBy($codebase, $type_2, $type_1);
                if ($type_1_in_2) {
                    $intersection_performed = true;
                    $combined_type = $type_1;
                } elseif ($type_2_in_1) {
                    $intersection_performed = true;
                    $combined_type = $type_2;
                }
            }

            if ($combined_type !== null) {
                if (!$type_1->initialized && !$type_2->initialized) {
                    $combined_type->initialized = false;
                }

                if ($type_1->possibly_undefined_from_try && $type_2->possibly_undefined_from_try) {
                    $combined_type->possibly_undefined_from_try = true;
                }

                if ($type_1->from_docblock && $type_2->from_docblock) {
                    $combined_type->from_docblock = true;
                }

                if ($type_1->from_calculation && $type_2->from_calculation) {
                    $combined_type->from_calculation = true;
                }

                if ($type_1->ignore_nullable_issues && $type_2->ignore_nullable_issues) {
                    $combined_type->ignore_nullable_issues = true;
                }

                if ($type_1->ignore_falsable_issues && $type_2->ignore_falsable_issues) {
                    $combined_type->ignore_falsable_issues = true;
                }

                if ($both_failed_reconciliation) {
                    $combined_type->failed_reconciliation = true;
                }
            }
        }

        if (!$intersection_performed && $type_1->getId() !== $type_2->getId()) {
            return null;
        }

        if ($type_1->possibly_undefined && $type_2->possibly_undefined && $combined_type !== null) {
            $combined_type->possibly_undefined = true;
        }

        return $combined_type;
    }

    /**
     * @psalm-pure
     */
    private static function intersectAtomicTypes(
        Atomic $type_1_atomic,
        Atomic $type_2_atomic,
        Codebase $codebase,
        bool &$intersection_performed
    ): ?Atomic {
        $intersection_atomic = null;
        $wider_type = null;
        if ($type_1_atomic instanceof TNamedObject
            && $type_2_atomic instanceof TNamedObject
        ) {
            if (($type_1_atomic->value === $type_2_atomic->value
                && get_class($type_1_atomic) === TNamedObject::class
                && get_class($type_2_atomic) !== TNamedObject::class)
            ) {
                $intersection_atomic = clone $type_2_atomic;
                $wider_type = $type_1_atomic;
                $intersection_performed = true;
            } elseif (($type_1_atomic->value === $type_2_atomic->value
                && get_class($type_2_atomic) === TNamedObject::class
                && get_class($type_1_atomic) !== TNamedObject::class)
            ) {
                $intersection_atomic = clone $type_1_atomic;
                $wider_type = $type_2_atomic;
                $intersection_performed = true;
            }
        }
        if ($type_1_atomic instanceof TInt && $type_2_atomic instanceof TInt) {
            $int_intersection = TIntRange::intersectIntRanges(
                TIntRange::convertToIntRange($type_1_atomic),
                TIntRange::convertToIntRange($type_2_atomic)
            );
            if ($int_intersection
                && ($int_intersection->min_bound !== null || $int_intersection->max_bound !== null)
            ) {
                $intersection_performed = true;
                if ($int_intersection->min_bound !== null
                    && $int_intersection->min_bound === $int_intersection->max_bound
                ) {
                    return new TLiteralInt($int_intersection->min_bound);
                }
                return $int_intersection;
            }
        }

        if (null === $intersection_atomic) {
            if (AtomicTypeComparator::isContainedBy(
                $codebase,
                $type_2_atomic,
                $type_1_atomic
            )) {
                $intersection_atomic = clone $type_2_atomic;
                $wider_type = $type_1_atomic;
                $intersection_performed = true;
            } elseif (AtomicTypeComparator::isContainedBy(
                $codebase,
                $type_1_atomic,
                $type_2_atomic
            )) {
                $intersection_atomic = clone $type_1_atomic;
                $wider_type = $type_2_atomic;
                $intersection_performed = true;
            }

            if ($intersection_atomic
                && !self::hasIntersection($type_1_atomic)
                && !self::hasIntersection($type_2_atomic)
            ) {
                return $intersection_atomic;
            }
        }

        if (self::mayHaveIntersection($type_1_atomic, $codebase)
            && self::mayHaveIntersection($type_2_atomic, $codebase)
        ) {
            /** @psalm-suppress TypeDoesNotContainType */
            if ($type_1_atomic instanceof TNamedObject && $type_2_atomic instanceof TNamedObject) {
                $first = $codebase->classlike_storage_provider->get($type_1_atomic->value);
                $second = $codebase->classlike_storage_provider->get($type_2_atomic->value);
                $first_is_class = !$first->is_interface && !$first->is_trait;
                $second_is_class = !$second->is_interface && !$second->is_trait;
                if ($first_is_class && $second_is_class) {
                    return $intersection_atomic;
                }
            }
            if ($intersection_atomic === null && $wider_type === null) {
                $intersection_atomic = clone $type_1_atomic;
                $wider_type = $type_2_atomic;
            }
            if ($intersection_atomic === null || $wider_type === null) {
                throw new LogicException(
                    '$intersection_atomic and $wider_type should be both set or null.'
                    .' Check the preceding code for errors.'
                    .' Did you forget to assign one of the variables?'
                );
            }
            if (!self::mayHaveIntersection($intersection_atomic, $codebase)
                || !self::mayHaveIntersection($wider_type, $codebase)
            ) {
                throw new LogicException(
                    '$intersection_atomic and $wider_type should be both support intersection.'
                    .' Check the preceding code for errors.'
                );
            }

            $intersection_performed = true;

            $wider_type_clone = $wider_type->setIntersectionTypes([]);

            $final_intersection = array_merge(
                [$wider_type_clone->getKey() => $wider_type_clone],
                $intersection_atomic->getIntersectionTypes()
            );

            $wider_type_intersection_types = $wider_type->getIntersectionTypes();

            foreach ($wider_type_intersection_types as $wider_type_intersection_type) {
                $final_intersection[$wider_type_intersection_type->getKey()]
                    = clone $wider_type_intersection_type;
            }

            return $intersection_atomic->setIntersectionTypes($final_intersection);
        }

        return $intersection_atomic;
    }

    /**
     * @psalm-assert-if-true TIterable|TNamedObject|TTemplateParam|TObjectWithProperties $type
     *
     * @psalm-pure
     */
    private static function mayHaveIntersection(Atomic $type, Codebase $codebase): bool
    {
        if ($type instanceof TIterable
            || $type instanceof TTemplateParam
            || $type instanceof TObjectWithProperties
        ) {
            return true;
        }
        if (!$type instanceof TNamedObject) {
            return false;
        }
        $storage = $codebase->classlike_storage_provider->get($type->value);
        return !$storage->final;
    }

    /**
     * @psalm-pure
     */
    private static function hasIntersection(Atomic $type): bool
    {
        return ($type instanceof TIterable
                || $type instanceof TNamedObject
                || $type instanceof TTemplateParam
                || $type instanceof TObjectWithProperties
            ) && $type->extra_types;
    }
}<|MERGE_RESOLUTION|>--- conflicted
+++ resolved
@@ -516,12 +516,8 @@
      *
      * @param  int    $literal_limit any greater number of literal types than this
      *                               will be merged to a scalar
-<<<<<<< HEAD
-     * @psalm-pure
-=======
      *
      * @psalm-external-mutation-free
->>>>>>> bb8699f8
      */
     public static function combineUnionTypes(
         ?Union $type_1,
