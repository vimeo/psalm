<?php

namespace Psalm;

use InvalidArgumentException;
use LogicException;
use Psalm\Internal\Type\Comparator\AtomicTypeComparator;
use Psalm\Internal\Type\Comparator\UnionTypeComparator;
use Psalm\Internal\Type\TypeCombiner;
use Psalm\Internal\Type\TypeParser;
use Psalm\Internal\Type\TypeTokenizer;
use Psalm\Plugin\EventHandler\Event\StringInterpreterEvent;
use Psalm\Type\Atomic;
use Psalm\Type\Atomic\TArray;
use Psalm\Type\Atomic\TArrayKey;
use Psalm\Type\Atomic\TBool;
use Psalm\Type\Atomic\TClassString;
use Psalm\Type\Atomic\TClosure;
use Psalm\Type\Atomic\TFalse;
use Psalm\Type\Atomic\TFloat;
use Psalm\Type\Atomic\TInt;
use Psalm\Type\Atomic\TIntRange;
use Psalm\Type\Atomic\TIterable;
use Psalm\Type\Atomic\TKeyedArray;
use Psalm\Type\Atomic\TLiteralClassString;
use Psalm\Type\Atomic\TLiteralFloat;
use Psalm\Type\Atomic\TLiteralInt;
use Psalm\Type\Atomic\TLiteralString;
use Psalm\Type\Atomic\TLowercaseString;
use Psalm\Type\Atomic\TMixed;
use Psalm\Type\Atomic\TNamedObject;
use Psalm\Type\Atomic\TNever;
use Psalm\Type\Atomic\TNonEmptyLowercaseString;
use Psalm\Type\Atomic\TNonEmptyString;
use Psalm\Type\Atomic\TNonFalsyString;
use Psalm\Type\Atomic\TNull;
use Psalm\Type\Atomic\TNumeric;
use Psalm\Type\Atomic\TNumericString;
use Psalm\Type\Atomic\TObject;
use Psalm\Type\Atomic\TObjectWithProperties;
use Psalm\Type\Atomic\TResource;
use Psalm\Type\Atomic\TScalar;
use Psalm\Type\Atomic\TSingleLetter;
use Psalm\Type\Atomic\TString;
use Psalm\Type\Atomic\TTemplateParam;
use Psalm\Type\Atomic\TTrue;
use Psalm\Type\Atomic\TVoid;
use Psalm\Type\MutableUnion;
use Psalm\Type\Union;
use UnexpectedValueException;

use function array_merge;
use function array_pop;
use function array_shift;
use function array_values;
use function explode;
use function get_class;
use function implode;
use function preg_quote;
use function preg_replace;
use function stripos;
use function strlen;
use function strpos;
use function strtolower;
use function substr;

abstract class Type
{
    /**
     * Parses a string type representation
     *
     * @param  array{int,int}|null   $php_version
     * @param  array<string, array<string, Union>> $template_type_map
     */
    public static function parseString(
        string $type_string,
        ?int $analysis_php_version_id = null,
        array $template_type_map = []
    ): Union {
        return TypeParser::parseTokens(
            TypeTokenizer::tokenize(
                $type_string
            ),
            $analysis_php_version_id,
            $template_type_map
        );
    }

    public static function getFQCLNFromString(
        string $class,
        Aliases $aliases
    ): string {
        if ($class === '') {
            throw new InvalidArgumentException('$class cannot be empty');
        }

        if ($class[0] === '\\') {
            return substr($class, 1);
        }

        $imported_namespaces = $aliases->uses;

        if (strpos($class, '\\') !== false) {
            $class_parts = explode('\\', $class);
            $first_namespace = array_shift($class_parts);

            if (isset($imported_namespaces[strtolower($first_namespace)])) {
                return $imported_namespaces[strtolower($first_namespace)] . '\\' . implode('\\', $class_parts);
            }
        } elseif (isset($imported_namespaces[strtolower($class)])) {
            return $imported_namespaces[strtolower($class)];
        }

        $namespace = $aliases->namespace;

        return ($namespace ? $namespace . '\\' : '') . $class;
    }

    /**
     * @param array<lowercase-string, string> $aliased_classes
     *
     * @psalm-pure
     */
    public static function getStringFromFQCLN(
        string $value,
        ?string $namespace,
        array $aliased_classes,
        ?string $this_class,
        bool $allow_self = false,
        bool $is_static = false
    ): string {
        if ($allow_self && $value === $this_class) {
            if ($is_static) {
                return 'static';
            }
            return 'self';
        }

        if (isset($aliased_classes[strtolower($value)])) {
            return $aliased_classes[strtolower($value)];
        }

        if ($namespace && stripos($value, $namespace . '\\') === 0) {
            $candidate = preg_replace(
                '/^' . preg_quote($namespace . '\\') . '/i',
                '',
                $value
            );

            $candidate_parts = explode('\\', $candidate);

            if (!isset($aliased_classes[strtolower($candidate_parts[0])])) {
                return $candidate;
            }
        } elseif (!$namespace && strpos($value, '\\') === false) {
            return $value;
        }

        if (strpos($value, '\\')) {
            $parts = explode('\\', $value);

            $suffix = array_pop($parts);

            while ($parts) {
                $left = implode('\\', $parts);

                if (isset($aliased_classes[strtolower($left)])) {
                    return $aliased_classes[strtolower($left)] . '\\' . $suffix;
                }

                $suffix = array_pop($parts) . '\\' . $suffix;
            }
        }

        return '\\' . $value;
    }

    /**
     * @psalm-pure
     */
    public static function getInt(bool $from_calculation = false, ?int $value = null): Union
    {
        if ($value !== null) {
            return new Union([new TLiteralInt($value)], [
                'from_calculation' => $from_calculation
            ]);
        }
        return new Union([new TInt()], [
            'from_calculation' => $from_calculation
        ]);
    }

    /**
     * @psalm-pure
     */
    public static function getLowercaseString(): Union
    {
        $type = new TLowercaseString();

        return new Union([$type]);
    }

    /**
     * @psalm-pure
     */
    public static function getNonEmptyLowercaseString(): Union
    {
        $type = new TNonEmptyLowercaseString();

        return new Union([$type]);
    }

    /**
     * @psalm-pure
     */
    public static function getNonEmptyString(): Union
    {
        $type = new TNonEmptyString();

        return new Union([$type]);
    }

    /**
     * @psalm-pure
     */
    public static function getNonFalsyString(): Union
    {
        $type = new TNonFalsyString();

        return new Union([$type]);
    }

    /**
     * @psalm-pure
     */
    public static function getNumeric(): Union
    {
        $type = new TNumeric;

        return new Union([$type]);
    }

    /**
     * @psalm-pure
     */
    public static function getNumericString(): Union
    {
        $type = new TNumericString;

        return new Union([$type]);
    }

    public static function getString(?string $value = null): Union
    {
        $type = null;

        if ($value !== null) {
            $config = Config::getInstance();

            $event = new StringInterpreterEvent($value);

            $type = $config->eventDispatcher->dispatchStringInterpreter($event);

            if (!$type) {
                if (strlen($value) < $config->max_string_length) {
                    $type = new TLiteralString($value);
                } else {
                    $type = new TNonEmptyString();
                }
            }
        }

        if (!$type) {
            $type = new TString();
        }

        return new Union([$type]);
    }

    /**
     * @psalm-pure
     */
    public static function getSingleLetter(): Union
    {
        $type = new TSingleLetter;

        return new Union([$type]);
    }

    /**
     * @psalm-pure
     */
    public static function getClassString(string $extends = 'object'): Union
    {
        return new Union([
            new TClassString(
                $extends,
                $extends === 'object'
                    ? null
                    : new TNamedObject($extends)
            ),
        ]);
    }

    /**
     * @psalm-pure
     */
    public static function getLiteralClassString(string $class_type, bool $definite_class = false): Union
    {
        $type = new TLiteralClassString($class_type, $definite_class);

        return new Union([$type]);
    }

    /**
     * @psalm-pure
     */
    public static function getNull(bool $from_docblock = false): Union
    {
        $type = new TNull($from_docblock);

        return new Union([$type]);
    }

    /**
     * @psalm-pure
     */
    public static function getMixed(bool $from_loop_isset = false, bool $from_docblock = false): Union
    {
        $type = new TMixed($from_loop_isset, $from_docblock);

        return new Union([$type]);
    }

    /**
     * @psalm-pure
     */
    public static function getScalar(bool $from_docblock = false): Union
    {
        $type = new TScalar($from_docblock);

        return new Union([$type]);
    }

    /**
     * @psalm-pure
     */
    public static function getNever(bool $from_docblock = false): Union
    {
        $type = new TNever($from_docblock);
        return new Union([$type]);
    }

    /**
     * @psalm-pure
     */
    public static function getBool(bool $from_docblock = false): Union
    {
        $type = new TBool($from_docblock);

        return new Union([$type]);
    }

    /**
     * @psalm-pure
     */
    public static function getFloat(?float $value = null, bool $from_docblock = false): Union
    {
        if ($value !== null) {
            $type = new TLiteralFloat($value, $from_docblock);
        } else {
            $type = new TFloat($from_docblock);
        }

        return new Union([$type]);
    }

    /**
     * @psalm-pure
     */
    public static function getObject(): Union
    {
        $type = new TObject;

        return new Union([$type]);
    }

    /**
     * @psalm-pure
     */
    public static function getClosure(): Union
    {
        $type = new TClosure('Closure');

        return new Union([$type]);
    }

    /**
     * @psalm-pure
     */
    public static function getArrayKey(bool $from_docblock = false): Union
    {
        $type = new TArrayKey($from_docblock);

        return new Union([$type]);
    }

    /**
     * @psalm-pure
     */
    public static function getArray(): Union
    {
        $type = new TArray(
            [
                new Union([new TArrayKey]),
                new Union([new TMixed]),
            ]
        );

        return new Union([$type]);
    }

    /**
     * @psalm-pure
     */
    public static function getEmptyArray(): Union
    {
        return new Union([self::getEmptyArrayAtomic()]);
    }

    /**
     * @psalm-pure
     */
    public static function getEmptyArrayAtomic(): TArray
    {
        return new TArray(
            [
                new Union([new TNever()]),
                new Union([new TNever()]),
            ]
        );
    }

    /**
     * @psalm-pure
     */
    public static function getList(?Union $of = null, bool $from_docblock = false): Union
    {
        return new Union([self::getListAtomic($of ?? self::getMixed($from_docblock), $from_docblock)]);
    }

    /**
     * @psalm-pure
     */
    public static function getNonEmptyList(?Union $of = null, bool $from_docblock = false): Union
    {
        return new Union([self::getNonEmptyListAtomic($of ?? self::getMixed($from_docblock), $from_docblock)]);
    }

    /**
     * @psalm-pure
     */
    public static function getListAtomic(Union $of, bool $from_docblock = false): TKeyedArray
    {
        return new TKeyedArray(
            [$of->setPossiblyUndefined(true)],
            null,
            [self::getListKey(), $of],
            true,
            $from_docblock
        );
    }

    /**
     * @psalm-pure
     */
    public static function getNonEmptyListAtomic(Union $of, bool $from_docblock = false): TKeyedArray
    {
        return new TKeyedArray(
            [$of->setPossiblyUndefined(false)],
            null,
            [self::getListKey(), $of],
            true,
            $from_docblock
        );
    }

    private static ?Union $listKey = null;
<<<<<<< HEAD
    /**
     * @psalm-pure
     * @param int<1, max>|null $max_count
=======

    /**
     * @psalm-pure
>>>>>>> cca27676
     */
    public static function getListKey(): Union
    {
        return self::$listKey ??= new Union([new TIntRange(0, null)]);
    }

    /**
     * @psalm-pure
     */
    public static function getVoid(bool $from_docblock = false): Union
    {
        $type = new TVoid($from_docblock);

        return new Union([$type]);
    }

    /**
     * @psalm-pure
     */
    public static function getFalse(bool $from_docblock = false): Union
    {
        $type = new TFalse($from_docblock);

        return new Union([$type]);
    }

    /**
     * @psalm-pure
     */
    public static function getTrue(bool $from_docblock = false): Union
    {
        $type = new TTrue($from_docblock);

        return new Union([$type]);
    }

    /**
     * @psalm-pure
     */
    public static function getResource(bool $from_docblock = false): Union
    {
        return new Union([new TResource($from_docblock)]);
    }

    /**
     * @psalm-external-mutation-free
     * @param non-empty-list<Union> $union_types
     */
    public static function combineUnionTypeArray(array $union_types, ?Codebase $codebase): Union
    {
        $first_type = array_pop($union_types);

        foreach ($union_types as $type) {
            $first_type = self::combineUnionTypes($first_type, $type, $codebase);
        }

        return $first_type;
    }

    /**
     * Combines two union types into one
     *
     * @param  int    $literal_limit any greater number of literal types than this
     *                               will be merged to a scalar
     *
     * @psalm-external-mutation-free
     *
     * @psalm-suppress ImpurePropertyAssignment We're not mutating external instances
     * @psalm-suppress InaccessibleProperty We're not mutating external instances
     */
    public static function combineUnionTypes(
        ?Union $type_1,
        ?Union $type_2,
        ?Codebase $codebase = null,
        bool $overwrite_empty_array = false,
        bool $allow_mixed_union = true,
        int $literal_limit = 500,
        ?bool $possibly_undefined = null
    ): Union {
        if ($type_2 === null && $type_1 === null) {
            throw new UnexpectedValueException('At least one type must be provided to combine');
        }

        if ($type_1 === null) {
            if ($possibly_undefined !== null) {
                return $type_2->setPossiblyUndefined($possibly_undefined);
            }
            return $type_2;
        }

        if ($type_2 === null) {
            if ($possibly_undefined !== null) {
                return $type_1->setPossiblyUndefined($possibly_undefined);
            }
            return $type_1;
        }

        if ($type_1 === $type_2) {
            if ($possibly_undefined !== null) {
                return $type_1->setPossiblyUndefined($possibly_undefined);
            }
            return $type_1;
        }

        if ($type_1->isVanillaMixed() && $type_2->isVanillaMixed()) {
            $combined_type = self::getMixed();
        } else {
            $both_failed_reconciliation = false;

            if ($type_1->failed_reconciliation) {
                if ($type_2->failed_reconciliation) {
                    $both_failed_reconciliation = true;
                } else {
                    return $type_2->setProperties([
                        'parent_nodes' => array_merge($type_2->parent_nodes, $type_1->parent_nodes),
                        'possibly_undefined' => $possibly_undefined ?? $type_2->possibly_undefined
                    ]);
                }
            } elseif ($type_2->failed_reconciliation) {
                return $type_1->setProperties([
                    'parent_nodes' => array_merge($type_1->parent_nodes, $type_2->parent_nodes),
                    'possibly_undefined' => $possibly_undefined ?? $type_1->possibly_undefined
                ]);
            }

            $combined_type = TypeCombiner::combine(
                array_merge(
                    array_values($type_1->getAtomicTypes()),
                    array_values($type_2->getAtomicTypes())
                ),
                $codebase,
                $overwrite_empty_array,
                $allow_mixed_union,
                $literal_limit
            );

            if (!$type_1->initialized || !$type_2->initialized) {
                $combined_type->initialized = false;
            }

            if ($type_1->from_docblock || $type_2->from_docblock) {
                $combined_type->from_docblock = true;
            }

            if ($type_1->from_calculation || $type_2->from_calculation) {
                $combined_type->from_calculation = true;
            }

            if ($type_1->ignore_nullable_issues || $type_2->ignore_nullable_issues) {
                $combined_type->ignore_nullable_issues = true;
            }

            if ($type_1->ignore_falsable_issues || $type_2->ignore_falsable_issues) {
                $combined_type->ignore_falsable_issues = true;
            }

            if ($type_1->explicit_never && $type_2->explicit_never) {
                $combined_type->explicit_never = true;
            }

            if ($type_1->had_template && $type_2->had_template) {
                $combined_type->had_template = true;
            }

            if ($type_1->reference_free && $type_2->reference_free) {
                $combined_type->reference_free = true;
            }

            if ($both_failed_reconciliation) {
                $combined_type->failed_reconciliation = true;
            }
        }

        if ($possibly_undefined !== null) {
            $combined_type->possibly_undefined = $possibly_undefined;
        } elseif ($type_1->possibly_undefined || $type_2->possibly_undefined) {
            $combined_type->possibly_undefined = true;
        }

        if ($type_1->possibly_undefined_from_try || $type_2->possibly_undefined_from_try) {
            $combined_type->possibly_undefined_from_try = true;
        }

        if ($type_1->parent_nodes || $type_2->parent_nodes) {
            $combined_type->parent_nodes = $type_1->parent_nodes + $type_2->parent_nodes;
        }

        if ($type_1->by_ref || $type_2->by_ref) {
            $combined_type->by_ref = true;
        }

        return $combined_type;
    }

    /**
     * Combines two union types into one via an intersection
     *
     *
     */
    public static function intersectUnionTypes(
        ?Union $type_1,
        ?Union $type_2,
        Codebase $codebase
    ): ?Union {
        if ($type_2 === null && $type_1 === null) {
            throw new UnexpectedValueException('At least one type must be provided to combine');
        }

        if ($type_1 === null) {
            return $type_2;
        }

        if ($type_2 === null) {
            return $type_1;
        }

        if ($type_1 === $type_2) {
            return $type_1;
        }

        $intersection_performed = false;
        $type_1_mixed = $type_1->isMixed();
        $type_2_mixed = $type_2->isMixed();

        $possibly_undefined = $type_1->possibly_undefined && $type_2->possibly_undefined;

        if ($type_1_mixed && $type_2_mixed) {
            $combined_type = new Union([new TMixed()], ['possibly_undefined' => $possibly_undefined]);
        } else {
            $both_failed_reconciliation = false;

            if ($type_1->failed_reconciliation) {
                if ($type_2->failed_reconciliation) {
                    $both_failed_reconciliation = true;
                } else {
                    return $type_2;
                }
            } elseif ($type_2->failed_reconciliation) {
                return $type_1;
            }

            if ($type_1_mixed) {
                $combined_type = $type_2->getBuilder();
                $intersection_performed = true;
            } elseif ($type_2_mixed) {
                $combined_type = $type_1->getBuilder();
                $intersection_performed = true;
            } else {
                $combined_type = null;
                foreach ($type_1->getAtomicTypes() as $type_1_atomic) {
                    foreach ($type_2->getAtomicTypes() as $type_2_atomic) {
                        $intersection_atomic = self::intersectAtomicTypes(
                            $type_1_atomic,
                            $type_2_atomic,
                            $codebase,
                            $intersection_performed
                        );

                        if (null !== $intersection_atomic) {
                            if (null === $combined_type) {
                                $combined_type = new MutableUnion([$intersection_atomic]);
                            } else {
                                $combined_type->addType($intersection_atomic);
                            }
                        }
                    }
                }
            }

            //if a type is contained by the other, the intersection is the narrowest type
            if (!$intersection_performed) {
                $type_1_in_2 = UnionTypeComparator::isContainedBy($codebase, $type_1, $type_2);
                $type_2_in_1 = UnionTypeComparator::isContainedBy($codebase, $type_2, $type_1);
                if ($type_1_in_2) {
                    $intersection_performed = true;
                    $combined_type = $type_1->getBuilder();
                } elseif ($type_2_in_1) {
                    $intersection_performed = true;
                    $combined_type = $type_2->getBuilder();
                }
            }

            if ($combined_type !== null) {
                if (!$type_1->initialized && !$type_2->initialized) {
                    $combined_type->initialized = false;
                }

                if ($type_1->possibly_undefined_from_try && $type_2->possibly_undefined_from_try) {
                    $combined_type->possibly_undefined_from_try = true;
                }

                if ($type_1->from_docblock && $type_2->from_docblock) {
                    $combined_type->from_docblock = true;
                }

                if ($type_1->from_calculation && $type_2->from_calculation) {
                    $combined_type->from_calculation = true;
                }

                if ($type_1->ignore_nullable_issues && $type_2->ignore_nullable_issues) {
                    $combined_type->ignore_nullable_issues = true;
                }

                if ($type_1->ignore_falsable_issues && $type_2->ignore_falsable_issues) {
                    $combined_type->ignore_falsable_issues = true;
                }

                if ($both_failed_reconciliation) {
                    $combined_type->failed_reconciliation = true;
                }

                $combined_type->possibly_undefined = $possibly_undefined;

                $combined_type = $combined_type->freeze();
            }
        }

        if (!$intersection_performed && $type_1->getId() !== $type_2->getId()) {
            return null;
        }

        return $combined_type;
    }

    private static function intersectAtomicTypes(
        Atomic $type_1_atomic,
        Atomic $type_2_atomic,
        Codebase $codebase,
        bool &$intersection_performed
    ): ?Atomic {
        $intersection_atomic = null;
        $wider_type = null;
        if ($type_1_atomic instanceof TNamedObject
            && $type_2_atomic instanceof TNamedObject
        ) {
            if (($type_1_atomic->value === $type_2_atomic->value
                && get_class($type_1_atomic) === TNamedObject::class
                && get_class($type_2_atomic) !== TNamedObject::class)
            ) {
                $intersection_atomic = $type_2_atomic;
                $wider_type = $type_1_atomic;
                $intersection_performed = true;
            } elseif (($type_1_atomic->value === $type_2_atomic->value
                && get_class($type_2_atomic) === TNamedObject::class
                && get_class($type_1_atomic) !== TNamedObject::class)
            ) {
                $intersection_atomic = $type_1_atomic;
                $wider_type = $type_2_atomic;
                $intersection_performed = true;
            }
        }
        if ($type_1_atomic instanceof TInt && $type_2_atomic instanceof TInt) {
            $int_intersection = TIntRange::intersectIntRanges(
                TIntRange::convertToIntRange($type_1_atomic),
                TIntRange::convertToIntRange($type_2_atomic)
            );
            if ($int_intersection
                && ($int_intersection->min_bound !== null || $int_intersection->max_bound !== null)
            ) {
                $intersection_performed = true;
                if ($int_intersection->min_bound !== null
                    && $int_intersection->min_bound === $int_intersection->max_bound
                ) {
                    return new TLiteralInt($int_intersection->min_bound);
                }
                return $int_intersection;
            }
        }

        if (null === $intersection_atomic) {
            if (AtomicTypeComparator::isContainedBy(
                $codebase,
                $type_2_atomic,
                $type_1_atomic
            )) {
                $intersection_atomic = $type_2_atomic;
                $wider_type = $type_1_atomic;
                $intersection_performed = true;
            } elseif (AtomicTypeComparator::isContainedBy(
                $codebase,
                $type_1_atomic,
                $type_2_atomic
            )) {
                $intersection_atomic = $type_1_atomic;
                $wider_type = $type_2_atomic;
                $intersection_performed = true;
            }

            if ($intersection_atomic
                && !self::hasIntersection($type_1_atomic)
                && !self::hasIntersection($type_2_atomic)
            ) {
                return $intersection_atomic;
            }
        }

        if (self::mayHaveIntersection($type_1_atomic, $codebase)
            && self::mayHaveIntersection($type_2_atomic, $codebase)
        ) {
            /** @psalm-suppress TypeDoesNotContainType */
            if ($type_1_atomic instanceof TNamedObject && $type_2_atomic instanceof TNamedObject) {
                try {
                    $first = $codebase->classlike_storage_provider->get($type_1_atomic->value);
                    $second = $codebase->classlike_storage_provider->get($type_2_atomic->value);
                    $first_is_class = !$first->is_interface && !$first->is_trait;
                    $second_is_class = !$second->is_interface && !$second->is_trait;
                    if ($first_is_class && $second_is_class) {
                        return $intersection_atomic;
                    }
                } catch (InvalidArgumentException $e) {
                    // Ignore non-existing classes during initial scan
                }
            }
            if ($intersection_atomic === null && $wider_type === null) {
                $intersection_atomic = $type_1_atomic;
                $wider_type = $type_2_atomic;
            }
            if ($intersection_atomic === null || $wider_type === null) {
                throw new LogicException(
                    '$intersection_atomic and $wider_type should be both set or null.'
                    .' Check the preceding code for errors.'
                    .' Did you forget to assign one of the variables?'
                );
            }
            if (!self::mayHaveIntersection($intersection_atomic, $codebase)
                || !self::mayHaveIntersection($wider_type, $codebase)
            ) {
                throw new LogicException(
                    '$intersection_atomic and $wider_type should be both support intersection.'
                    .' Check the preceding code for errors.'
                );
            }

            $intersection_performed = true;

            $wider_type_clone = $wider_type->setIntersectionTypes([]);

            $final_intersection = array_merge(
                [$wider_type_clone->getKey() => $wider_type_clone],
                $intersection_atomic->getIntersectionTypes()
            );

            $wider_type_intersection_types = $wider_type->getIntersectionTypes();

            foreach ($wider_type_intersection_types as $wider_type_intersection_type) {
                $final_intersection[$wider_type_intersection_type->getKey()]
                    = $wider_type_intersection_type;
            }

            return $intersection_atomic->setIntersectionTypes($final_intersection);
        }

        return $intersection_atomic;
    }

    /**
     * @psalm-assert-if-true TIterable|TNamedObject|TTemplateParam|TObjectWithProperties $type
     */
    private static function mayHaveIntersection(Atomic $type, Codebase $codebase): bool
    {
        if ($type instanceof TIterable
            || $type instanceof TTemplateParam
            || $type instanceof TObjectWithProperties
        ) {
            return true;
        }
        if (!$type instanceof TNamedObject) {
            return false;
        }
        try {
            $storage = $codebase->classlike_storage_provider->get($type->value);
        } catch (InvalidArgumentException $e) {
            // Ignore non-existing classes during initial scan
            return true;
        }
        return !$storage->final;
    }

    private static function hasIntersection(Atomic $type): bool
    {
        return ($type instanceof TIterable
                || $type instanceof TNamedObject
                || $type instanceof TTemplateParam
                || $type instanceof TObjectWithProperties
            ) && $type->extra_types;
    }
}<|MERGE_RESOLUTION|>--- conflicted
+++ resolved
@@ -486,15 +486,9 @@
     }
 
     private static ?Union $listKey = null;
-<<<<<<< HEAD
-    /**
-     * @psalm-pure
-     * @param int<1, max>|null $max_count
-=======
-
-    /**
-     * @psalm-pure
->>>>>>> cca27676
+
+    /**
+     * @psalm-pure
      */
     public static function getListKey(): Union
     {
