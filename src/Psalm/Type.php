--- conflicted
+++ resolved
@@ -442,84 +442,43 @@
     /**
      * @psalm-pure
      */
-<<<<<<< HEAD
-    public static function getList(?Union $of = null): Union
-    {
-        return new Union([self::getListAtomic($of)]);
-=======
     public static function getList(?Union $of = null, bool $from_docblock = false): Union
     {
         return new Union([self::getListAtomic($of ?? self::getMixed($from_docblock), $from_docblock)]);
->>>>>>> 1a9edc31
-    }
-
-    /**
-     * @psalm-pure
-     */
-<<<<<<< HEAD
-    public static function getNonEmptyList(?Union $of = null): Union
-    {
-        return new Union([self::getNonEmptyListAtomic($of)]);
-=======
+    }
+
+    /**
+     * @psalm-pure
+     */
     public static function getNonEmptyList(?Union $of = null, bool $from_docblock = false): Union
     {
         return new Union([self::getNonEmptyListAtomic($of ?? self::getMixed($from_docblock), $from_docblock)]);
->>>>>>> 1a9edc31
-    }
-
-    /**
-     * @psalm-pure
-     */
-<<<<<<< HEAD
-    public static function getListAtomic(?Union $of = null): TKeyedArray
+    }
+
+    /**
+     * @psalm-pure
+     */
+    public static function getListAtomic(Union $of, bool $from_docblock = false): Atomic
     {
         return new TKeyedArray(
-            [$of !== null
-                ? $of->setPossiblyUndefined(true)
-                : new Union([new TMixed()], ['possibly_undefined' => true])],
+            [$of->setPossiblyUndefined(true)],
             null,
             [self::getInt(), $of],
             true
         );
-=======
-    public static function getListAtomic(Union $of, bool $from_docblock = false): Atomic
-    {
-        // The following code will be uncommented in Psalm 5.1
-        //return new TKeyedArray(
-        //    [$of->setPossiblyUndefined(true)],
-        //    null,
-        //    [self::getInt(), $of],
-        //    true
-        //);
-        return new TList($of, $from_docblock);
->>>>>>> 1a9edc31
-    }
-
-    /**
-     * @psalm-pure
-     */
-<<<<<<< HEAD
-    public static function getNonEmptyListAtomic(?Union $of = null): TKeyedArray
+    }
+
+    /**
+     * @psalm-pure
+     */
+    public static function getNonEmptyListAtomic(Union $of, bool $from_docblock = false): Atomic
     {
         return new TKeyedArray(
-            [$of !== null
-                ? $of->setPossiblyUndefined(false)
-                : new Union([new TMixed()], ['possibly_undefined' => false])],
+            [$of->setPossiblyUndefined(false)],
             null,
             [self::getInt(), $of],
             true
         );
-=======
-    public static function getNonEmptyListAtomic(Union $of, bool $from_docblock = false): Atomic
-    {
-        // The following code will be uncommented in Psalm 5.1
-        //return new TKeyedArray(
-        //    [$of->setPossiblyUndefined(false)],
-        //    null,
-        //    [self::getInt(), $of],
-        //    true
-        //);
-        return new TNonEmptyList($of, null, null, $from_docblock);
     }
 
     /**
@@ -536,7 +495,6 @@
         //    true
         //);
         return new TCallableList($of, null, null, $from_docblock);
->>>>>>> 1a9edc31
     }
 
     /**
