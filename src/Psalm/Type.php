--- conflicted
+++ resolved
@@ -875,16 +875,8 @@
 
             $wider_type_intersection_types = $wider_type->getIntersectionTypes();
 
-<<<<<<< HEAD
-            if ($wider_type_intersection_types !== null) {
-                foreach ($wider_type_intersection_types as $wider_type_intersection_type) {
-                    $final_intersection[$wider_type_intersection_type->getKey()] = $wider_type_intersection_type;
-                }
-=======
             foreach ($wider_type_intersection_types as $wider_type_intersection_type) {
-                $intersection_atomic->extra_types[$wider_type_intersection_type->getKey()]
-                    = clone $wider_type_intersection_type;
->>>>>>> ebebf894
+                $final_intersection[$wider_type_intersection_type->getKey()] = $wider_type_intersection_type;
             }
 
             return $intersection_atomic->setIntersectionTypes($final_intersection);
