--- conflicted
+++ resolved
@@ -112,18 +112,9 @@
             /** @var array $directory */
             foreach ($config['directory'] as $directory) {
                 $directory_path = (string) ($directory['name'] ?? '');
-<<<<<<< HEAD
-                $ignore_type_stats = strtolower(
-                    isset($directory['ignoreTypeStats']) ? (string) $directory['ignoreTypeStats'] : ''
-                ) === 'true';
-                $resolve_symlinks = isset($directory['resolveSymlinks']) && $directory['resolveSymlinks'] === true;
-                $declare_strict_types = strtolower(
-                    isset($directory['useStrictTypes']) ? (string) $directory['useStrictTypes'] : ''
-                ) === 'true';
-=======
                 $ignore_type_stats = (bool) ($directory['ignoreTypeStats'] ?? false);
+                $resolve_symlinks = (bool) ($directory['resolveSymlinks'] ?? false);
                 $declare_strict_types = (bool) ($directory['useStrictTypes'] ?? false);
->>>>>>> f2db139b
 
                 if ($directory_path[0] === '/' && DIRECTORY_SEPARATOR === '/') {
                     $prospective_directory_path = $directory_path;
@@ -363,21 +354,9 @@
             foreach ($e->directory as $directory) {
                 $config['directory'][] = [
                     'name' => (string) $directory['name'],
-<<<<<<< HEAD
-                    'ignoreTypeStats' => strtolower(
-                        isset($directory['ignoreTypeStats']) ? (string) $directory['ignoreTypeStats'] : ''
-                    ) === 'true',
-
-                    'resolveSymlinks' => strtolower(
-                        isset($directory['resolveSymlinks']) ? (string) $directory['resolveSymlinks'] : ''
-                    ) === 'true',
-                    'useStrictTypes' => strtolower(
-                        isset($directory['useStrictTypes']) ? (string) $directory['useStrictTypes'] : ''
-                    ) === 'true',
-=======
                     'ignoreTypeStats' => strtolower((string) ($directory['ignoreTypeStats'] ?? '')) === 'true',
+                    'resolveSymlinks' => strtolower((string) ($directory['resolveSymlinks'] ?? '')) === 'true',
                     'useStrictTypes' => strtolower((string) ($directory['useStrictTypes'] ?? '')) === 'true',
->>>>>>> f2db139b
                 ];
             }
         }
