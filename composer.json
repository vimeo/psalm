--- conflicted
+++ resolved
@@ -43,11 +43,7 @@
         "spatie/array-to-xml": "^2.17.0 || ^3.0",
         "symfony/console": "^6.0 || ^7.0",
         "symfony/filesystem": "~6.3.12 || ~6.4.3 || ^7.0.3",
-<<<<<<< HEAD
-        "symfony/polyfill-php84": "^1.31"
-=======
         "symfony/polyfill-php84": "*"
->>>>>>> e2a4a55f
     },
     "provide": {
         "psalm/psalm": "self.version"
