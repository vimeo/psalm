--- conflicted
+++ resolved
@@ -117,11 +117,7 @@
         "lint": "@php parallel-lint ./src ./tests",
         "phpunit": [
             "Composer\\Config::disableProcessTimeout",
-<<<<<<< HEAD
             "paratest -f --runner=WrapperRunner"
-=======
-            "@php paratest --runner=WrapperRunner"
->>>>>>> b38530ed
         ],
         "phpunit-std": [
             "Composer\\Config::disableProcessTimeout",
