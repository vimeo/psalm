--- conflicted
+++ resolved
@@ -33,13 +33,8 @@
         "felixfbecker/language-server-protocol": "^1.5.2",
         "fidry/cpu-core-counter": "^0.4.1 || ^0.5.1 || ^1.0.0",
         "netresearch/jsonmapper": "^1.0 || ^2.0 || ^3.0 || ^4.0",
-<<<<<<< HEAD
         "nikic/php-parser": "^5.0.0",
-        "sebastian/diff": "^4.0 || ^5.0",
-=======
-        "nikic/php-parser": "^4.16",
         "sebastian/diff": "^4.0 || ^5.0 || ^6.0",
->>>>>>> 9ac2383e
         "spatie/array-to-xml": "^2.17.0 || ^3.0",
         "symfony/console": "^4.1.6 || ^5.0 || ^6.0 || ^7.0",
         "symfony/filesystem": "^5.4 || ^6.0 || ^7.0"
@@ -139,8 +134,8 @@
         "tests": "Runs all available tests."
     },
     "support": {
-      "docs": "https://psalm.dev/docs",
-      "issues": "https://github.com/vimeo/psalm/issues",
-      "source": "https://github.com/vimeo/psalm"
+        "docs": "https://psalm.dev/docs",
+        "issues": "https://github.com/vimeo/psalm/issues",
+        "source": "https://github.com/vimeo/psalm"
     }
 }