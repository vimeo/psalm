{
    "name": "vimeo/psalm",
    "type": "library",
    "description": "A static analysis tool for finding errors in PHP applications",
    "keywords": [
        "php",
        "code",
        "inspection",
        "static analysis"
    ],
    "license": "MIT",
    "authors": [
        {
            "name": "Matthew Brown"
        }
    ],
    "require": {
        "php": "^7.4 || ~8.0.0 || ~8.1.0 || ~8.2.0",
        "ext-SimpleXML": "*",
        "ext-ctype": "*",
        "ext-dom": "*",
        "ext-json": "*",
        "ext-libxml": "*",
        "ext-mbstring": "*",
        "ext-tokenizer": "*",
        "amphp/amp": "^2.4.2",
        "amphp/byte-stream": "^1.5",
        "composer/package-versions-deprecated": "^1.10.0",
        "composer/semver": "^1.4 || ^2.0 || ^3.0",
        "composer/xdebug-handler": "^2.0 || ^3.0",
        "dnoegel/php-xdg-base-dir": "^0.1.1",
        "felixfbecker/advanced-json-rpc": "^3.1",
        "felixfbecker/language-server-protocol": "^1.5.2",
        "fidry/cpu-core-counter": "^0.4.1 || ^0.5.1",
        "netresearch/jsonmapper": "^1.0 || ^2.0 || ^3.0 || ^4.0",
        "nikic/php-parser": "^4.13",
        "sebastian/diff": "^4.0 || ^5.0",
        "spatie/array-to-xml": "^2.17.0 || ^3.0",
        "symfony/console": "^4.1.6 || ^5.0 || ^6.0",
        "symfony/filesystem": "^5.4 || ^6.0"
    },
    "provide": {
        "psalm/psalm": "self.version"
    },
    "require-dev": {
        "ext-curl": "*",
        "amphp/phpunit-util": "^2.0",
        "bamarni/composer-bin-plugin": "^1.4",
        "brianium/paratest": "^6.9",
        "mockery/mockery": "^1.5",
        "psalm/plugin-mockery": "^1.1.0",
        "nunomaduro/mock-final-classes": "^1.1",
        "php-parallel-lint/php-parallel-lint": "^1.2",
        "phpstan/phpdoc-parser": "^1.6",
<<<<<<< HEAD
        "phpunit/phpunit": "^9.5",
=======
        "phpunit/phpunit": "^9.6",
        "psalm/plugin-mockery": "^1.1",
>>>>>>> e028ba46
        "psalm/plugin-phpunit": "^0.18",
        "slevomat/coding-standard": "^8.4",
        "squizlabs/php_codesniffer": "^3.6",
        "symfony/process": "^4.4 || ^5.0 || ^6.0"
    },
    "suggest": {
        "ext-igbinary": "^2.0.5 is required, used to serialize caching data",
        "ext-curl": "In order to send data to shepherd"
    },
    "config": {
        "allow-plugins": {
            "bamarni/composer-bin-plugin": true,
            "composer/package-versions-deprecated": true,
            "dealerdirect/phpcodesniffer-composer-installer": true
        },
        "optimize-autoloader": true,
        "sort-packages": true,
        "platform-check": true
    },
    "extra": {
        "branch-alias": {
            "dev-master": "5.x-dev",
            "dev-4.x": "4.x-dev",
            "dev-3.x": "3.x-dev",
            "dev-2.x": "2.x-dev",
            "dev-1.x": "1.x-dev"
        }
    },
    "autoload": {
        "psr-4": {
            "Psalm\\": "src/Psalm/"
        }
    },
    "autoload-dev": {
        "psr-4": {
            "Psalm\\Tests\\": "tests/"
        }
    },
    "repositories": [
        {
            "type": "path",
            "url": "examples/plugins/composer-based/echo-checker"
        }
    ],
    "minimum-stability": "dev",
    "prefer-stable": true,
    "bin": [
        "psalm",
        "psalm-language-server",
        "psalm-plugin",
        "psalm-refactor",
        "psalter"
    ],
    "scripts": {
        "cs": "phpcs -ps",
        "cs-fix": "phpcbf -ps",
        "lint": "parallel-lint ./src ./tests",
        "phpunit": [
            "Composer\\Config::disableProcessTimeout",
            "paratest --runner=WrapperRunner"
        ],
        "phpunit-std": [
            "Composer\\Config::disableProcessTimeout",
            "phpunit"
        ],
        "verify-callmap": "phpunit tests/Internal/Codebase/InternalCallMapHandlerTest.php",
        "psalm": "@php ./psalm",
        "psalm-set-baseline": "@php ./psalm --set-baseline=psalm-baseline.xml",
        "tests": [
            "@lint",
            "@cs",
            "@psalm",
            "@phpunit"
        ]
    },
    "scripts-descriptions": {
        "cs": "Checks that the code conforms to the coding standard.",
        "cs-fix": "Automatically correct coding standard violations.",
        "lint": "Runs unit tests.",
        "phpunit": "Runs unit tests in parallel.",
        "phpunit-std": "Runs unit tests.",
        "psalm": "Runs static analysis.",
        "tests": "Runs all available tests."
    }
}<|MERGE_RESOLUTION|>--- conflicted
+++ resolved
@@ -48,16 +48,11 @@
         "bamarni/composer-bin-plugin": "^1.4",
         "brianium/paratest": "^6.9",
         "mockery/mockery": "^1.5",
-        "psalm/plugin-mockery": "^1.1.0",
         "nunomaduro/mock-final-classes": "^1.1",
         "php-parallel-lint/php-parallel-lint": "^1.2",
         "phpstan/phpdoc-parser": "^1.6",
-<<<<<<< HEAD
-        "phpunit/phpunit": "^9.5",
-=======
         "phpunit/phpunit": "^9.6",
         "psalm/plugin-mockery": "^1.1",
->>>>>>> e028ba46
         "psalm/plugin-phpunit": "^0.18",
         "slevomat/coding-standard": "^8.4",
         "squizlabs/php_codesniffer": "^3.6",
