{
    "name": "vimeo/psalm",
    "type": "library",
    "description": "A static analysis tool for finding errors in PHP applications",
    "keywords": [
        "php",
        "code",
        "inspection"
    ],
    "license": "MIT",
    "authors": [
        {
            "name": "Matthew Brown"
        }
    ],
    "require": {
        "php": "^7.4 || ~8.0.0 || ~8.1.0",
        "ext-SimpleXML": "*",
        "ext-ctype": "*",
        "ext-dom": "*",
        "ext-json": "*",
        "ext-libxml": "*",
        "ext-mbstring": "*",
        "ext-tokenizer": "*",
        "amphp/amp": "^2.4.2",
        "amphp/byte-stream": "^1.5",
        "composer/package-versions-deprecated": "^1.8.0",
        "composer/semver": "^1.4 || ^2.0 || ^3.0",
        "composer/xdebug-handler": "^1.1 || ^2.0 || ^3.0",
        "dnoegel/php-xdg-base-dir": "^0.1.1",
        "felixfbecker/advanced-json-rpc": "^3.1",
        "felixfbecker/language-server-protocol": "^1.5",
        "netresearch/jsonmapper": "^1.0 || ^2.0 || ^3.0 || ^4.0",
        "nikic/php-parser": "^4.13",
        "openlss/lib-array2xml": "^1.0",
        "sebastian/diff": "^4.0",
        "symfony/console": "^3.4.17 || ^4.1.6 || ^5.0 || ^6.0",
<<<<<<< HEAD
        "symfony/filesystem": "^5.4 || ^6.0",
=======
>>>>>>> 06d8e3e3
        "symfony/polyfill-php80": "^1.25",
        "webmozart/path-util": "^2.3"
    },
    "provide": {
        "psalm/psalm": "self.version"
    },
    "require-dev": {
        "ext-curl": "*",
        "bamarni/composer-bin-plugin": "^1.4",
        "brianium/paratest": "^4.0||^6.0",
        "nunomaduro/mock-final-classes": "^1.1",
        "php-parallel-lint/php-parallel-lint": "^1.2",
        "phpspec/prophecy": "^1.15",
        "phpspec/prophecy-phpunit": "^2.0",
        "phpunit/phpunit": "^9.5",
        "psalm/plugin-phpunit": "^0.16",
        "slevomat/coding-standard": "^7.0",
        "squizlabs/php_codesniffer": "^3.6",
        "symfony/process": "^4.3 || ^5.0 || ^6.0"
    },
    "suggest": {
        "ext-igbinary": "^2.0.5 is required, used to serialize caching data",
        "ext-curl": "In order to send data to shepherd"
    },
    "config": {
        "allow-plugins": {
            "bamarni/composer-bin-plugin": true,
            "composer/package-versions-deprecated": true,
            "dealerdirect/phpcodesniffer-composer-installer": true
        },
        "optimize-autoloader": true,
        "sort-packages": true,
        "platform-check": false
    },
    "extra": {
        "branch-alias": {
            "dev-master": "5.x-dev",
            "dev-4.x": "4.x-dev",
            "dev-3.x": "3.x-dev",
            "dev-2.x": "2.x-dev",
            "dev-1.x": "1.x-dev"
        }
    },
    "autoload": {
        "psr-4": {
            "Psalm\\": "src/Psalm/"
        }
    },
    "autoload-dev": {
        "psr-4": {
            "Psalm\\Tests\\": "tests/"
        }
    },
    "repositories": [
        {
            "type": "path",
            "url": "examples/plugins/composer-based/echo-checker"
        }
    ],
    "minimum-stability": "dev",
    "prefer-stable": true,
    "bin": [
        "psalm",
        "psalm-language-server",
        "psalm-plugin",
        "psalm-refactor",
        "psalter"
    ],
    "scripts": {
        "cs": "phpcs -p",
        "cs-fix": "phpcbf -p",
        "lint": "parallel-lint ./src ./tests",
        "phpunit": "paratest --runner=WrapperRunner",
        "phpunit-std": "phpunit",
        "psalm": "@php ./psalm --find-dead-code",
        "tests": [
            "@lint",
            "@cs",
            "@psalm",
            "@phpunit"
        ]
    },
    "scripts-descriptions": {
        "cs": "Checks that the code conforms to the coding standard.",
        "cs-fix": "Automatically correct coding standard violations.",
        "lint": "Runs unit tests.",
        "phpunit": "Runs unit tests in parallel.",
        "phpunit-std": "Runs unit tests.",
        "psalm": "Runs static analysis.",
        "tests": "Runs all available tests."
    }
}<|MERGE_RESOLUTION|>--- conflicted
+++ resolved
@@ -35,12 +35,8 @@
         "openlss/lib-array2xml": "^1.0",
         "sebastian/diff": "^4.0",
         "symfony/console": "^3.4.17 || ^4.1.6 || ^5.0 || ^6.0",
-<<<<<<< HEAD
         "symfony/filesystem": "^5.4 || ^6.0",
-=======
->>>>>>> 06d8e3e3
-        "symfony/polyfill-php80": "^1.25",
-        "webmozart/path-util": "^2.3"
+        "symfony/polyfill-php80": "^1.25"
     },
     "provide": {
         "psalm/psalm": "self.version"
