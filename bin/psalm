#!/usr/bin/env php
<?php

use Psalm\Checker\FileChecker;
use Psalm\Checker\ProjectChecker;
use Psalm\Config;

// show all errors
error_reporting(-1);
ini_set('display_errors', 1);
ini_set('display_startup_errors', 1);
ini_set('memory_limit', '2048M');

// get options from command line
$options = getopt(
    'f:mhvc:ir:',
    [
        'help', 'debug', 'config:', 'monochrome', 'show-info:', 'diff',
        'file:', 'self-check', 'update-docblocks', 'output-format:',
        'find-dead-code', 'init', 'find-references-to:', 'root:', 'threads:',
<<<<<<< HEAD
        'report:', 'version'
=======
        'report:', 'clear-cache', 'no-cache',
>>>>>>> a651fad6
    ]
);

if (array_key_exists('help', $options)) {
    $options['h'] = false;
}

if (array_key_exists('version', $options)) {
    $options['v'] = false;
}

if (array_key_exists('init', $options)) {
    $options['i'] = false;
}

if (array_key_exists('monochrome', $options)) {
    $options['m'] = false;
}

if (isset($options['config'])) {
    $options['c'] = $options['config'];
}

if (isset($options['c']) && is_array($options['c'])) {
    die('Too many config files provided' . PHP_EOL);
}

if (array_key_exists('h', $options)) {
    echo <<< HELP
Usage:
    psalm [options] [file...]

Options:
    -h, --help
        Display this help message

    -v, --version
        Display the Psalm version

    -i, --init [source_dir=src] [--level=3]
        Create a psalm config file in the current directory that points to [source_dir]
        at the required level, from 1, most strict, to 5, most permissive

    --debug
        Debug information

    -c, --config=psalm.xml
        Path to a psalm.xml configuration file. Run psalm --init to create one.

    -m, --monochrome
        Enable monochrome output

    -r, --root
        If running Psalm globally you'll need to specify a project root. Defaults to cwd

    --show-info[=BOOLEAN]
        Show non-exception parser findings

    --diff
        Runs Psalm in diff mode, only checking files that have changed (and their dependents)

    --self-check
        Psalm checks itself

    --update-docblocks
        Adds correct return types to the given file(s)

    --output-format=console
        Changes the output format. Possible values: console, json, xml

    --find-dead-code
        Look for dead code

    --find-references-to=[class|method]
        Searches the codebase for references to the given fully-qualified class or method,
        where method is in the format class::methodName

    --threads=INT
        If greater than one, Psalm will run analysis on multiple threads, speeding things up.

    --report=PATH
        The path where to output report file. The output format is base on the file extension.
        (Currently supported format: ".json", ".xml", ".txt")

    --clear-cache
        Clears all cache files that Psalm uses

    --no-cache
        Runs Psalm without using cache

HELP;

    exit;
}

if (getcwd() === false) {
    die('Cannot get current working directory');
}

if (isset($options['root'])) {
    $options['r'] = $options['root'];
}

$current_dir = (string)getcwd() . DIRECTORY_SEPARATOR;

if (isset($options['r'])) {
    $root_path = realpath($options['r']);

    if (!$root_path) {
        die('Could not locate root directory ' . $current_dir . DIRECTORY_SEPARATOR . $options['r'] . PHP_EOL);
    }

    $current_dir = $root_path . DIRECTORY_SEPARATOR;
}

$autoload_roots = [$current_dir];

$psalm_dir = dirname(__DIR__);

if (realpath($psalm_dir) !== realpath($current_dir)) {
    $autoload_roots[] = $psalm_dir;
}

$autoload_files = [];

foreach ($autoload_roots as $autoload_root) {
    $has_autoloader = false;

    $nested_autoload_file = dirname(dirname($autoload_root)) . DIRECTORY_SEPARATOR . 'autoload.php';

    if (file_exists($nested_autoload_file)) {
        $autoload_files[] = realpath($nested_autoload_file);
        $has_autoloader = true;
    }

    $vendor_autoload_file = $autoload_root . DIRECTORY_SEPARATOR . 'vendor' . DIRECTORY_SEPARATOR . 'autoload.php';

    if (file_exists($vendor_autoload_file)) {
        $autoload_files[] = realpath($vendor_autoload_file);
        $has_autoloader = true;
    }

    if (!$has_autoloader) {
        $error_message = 'Could not find any composer autoloaders in ' . $autoload_root;

        if (!isset($options['r'])) {
            $error_message .= PHP_EOL . 'Add a --root=[your/project/directory] flag to specify a particular project to run Psalm on.';
        }

        die($error_message . PHP_EOL);
    }
}

foreach ($autoload_files as $file) {
    require_once $file;
}

<<<<<<< HEAD
if (array_key_exists('v', $options)) {
    $version = \PackageVersions\Versions::getVersion('vimeo/psalm');
    echo 'Psalm ' . $version . PHP_EOL;
    exit;
}

if (isset($options['i'])) {
    $args = array_slice($argv, 2);
=======
// If XDebug is enabled, restart without it
(new \Composer\XdebugHandler(\Composer\Factory::createOutput()))->check();
>>>>>>> a651fad6

if (isset($options['i'])) {
    if (file_exists('psalm.xml')) {
        die('A config file already exists in the current directory' . PHP_EOL);
    }

    $args = array_filter(
        array_slice($argv, 2),
        function ($arg) {
            return $arg !== '--ansi' && $arg !== '--no-ansi';
        }
    );

    $level = 3;
    $source_dir = 'src';

    if (count($args)) {
        if (count($args) > 2) {
            die('Too many arguments provided for psalm --init' . PHP_EOL);
        }

        if (isset($args[1])) {
            if (!preg_match('/^[1-5]$/', $args[1])) {
                die('Config strictness must be a number between 1 and 5 inclusive' . PHP_EOL);
            }

            $level = (int)$args[1];
        }

        $source_dir = $args[0];
    }

    if (!is_dir($source_dir)) {
        $bad_dir_path = getcwd() . DIRECTORY_SEPARATOR . $source_dir;

        if (!isset($args[0])) {
            die('Please specify a directory - the default, "src", was not found in this project.' . PHP_EOL);
        }

        die('The given path "' . $bad_dir_path . '" does not appear to be a directory' . PHP_EOL);
    }

    $template_file_name = dirname(__DIR__) . '/assets/config_levels/' . $level . '.xml';

    if (!file_exists($template_file_name)) {
        die('Could not open config template ' . $template_file_name . PHP_EOL);
    }

    $template = (string)file_get_contents($template_file_name);

    $template = str_replace('<projectFiles>
        <directory name="src" />
    </projectFiles>', '<projectFiles>
        <directory name="' . $source_dir . '" />
    </projectFiles>', $template);

    if (!file_put_contents('psalm.xml', $template)) {
        die('Could not write to psalm.xml' . PHP_EOL);
    }

    exit('Config file created successfully. Please re-run psalm.' . PHP_EOL);
}

// get vars from options
$debug = array_key_exists('debug', $options);

if (isset($options['f'])) {
    $input_paths = is_array($options['f']) ? $options['f'] : [$options['f']];
} else {
    $input_paths = $argv ? $argv : null;
}

$output_format = isset($options['output-format']) ? $options['output-format'] : ProjectChecker::TYPE_CONSOLE;

$paths_to_check = null;

if ($input_paths) {
    $filtered_input_paths = [];

    for ($i = 0; $i < count($input_paths); $i++) {
        $input_path = $input_paths[$i];

        if (realpath($input_path) === __FILE__) {
            continue;
        }

        if ($input_path[0] === '-' && strlen($input_path) === 2) {
            if ($input_path[1] === 'c' || $input_path[1] === 'f') {
                $i++;
            }
            continue;
        }

        if ($input_path[0] === '-' && $input_path[2] === '=') {
            continue;
        }

        if (substr($input_path, 0, 2) === '--' && strlen($input_path) > 2) {
            continue;
        }

        $filtered_input_paths[] = $input_path;
    }

    stream_set_blocking(STDIN, 0);

    if ($filtered_input_paths === ['-'] && $stdin = fgets(STDIN)) {
        $filtered_input_paths = preg_split('/\s+/', trim($stdin));
    }

    $paths_to_check = [];

    foreach ($filtered_input_paths as $i => $path_to_check) {
        if ($path_to_check[0] === '-') {
            die('Invalid usage, expecting psalm [options] [file...]' . PHP_EOL);
        }

        if (!file_exists($path_to_check)) {
            die('Cannot locate ' . $path_to_check . PHP_EOL);
        }

        $paths_to_check[] = realpath($path_to_check);
    }

    if (!$paths_to_check) {
        $paths_to_check = null;
    }
}

$path_to_config = isset($options['c']) ? realpath($options['c']) : null;

if ($path_to_config === false) {
    die('Could not resolve path to config ' . $options['c'] . PHP_EOL);
}

$use_color = !array_key_exists('m', $options);

$show_info = isset($options['show-info'])
            ? $options['show-info'] !== 'false' && $options['show-info'] !== '0'
            : true;

$is_diff = isset($options['diff']);

$find_dead_code = isset($options['find-dead-code']);

$find_references_to = isset($options['find-references-to']) ? $options['find-references-to'] : null;

$update_docblocks = isset($options['update-docblocks']);

$threads = isset($options['threads']) ? (int)$options['threads'] : 1;

$cache_provider = isset($options['no-cache'])
    ? new Psalm\Provider\Cache\NoParserCacheProvider()
    : new Psalm\Provider\ParserCacheProvider();

$project_checker = new ProjectChecker(
    new Psalm\Provider\FileProvider(),
    $cache_provider,
    $use_color,
    $show_info,
    $output_format,
    $threads,
    $debug,
    $update_docblocks,
    $find_dead_code || $find_references_to !== null,
    $find_references_to,
    isset($options['report'])?$options['report']:null
);

// initialise custom config, if passed
if ($path_to_config) {
    $project_checker->setConfigXML($path_to_config, $current_dir);
}

/**
 * @param string $dir
 * @return void
 */
function rrmdir($dir)
{
    if (is_dir($dir)) {
        $objects = scandir($dir);
        foreach ($objects as $object) {
            if ($object != "." && $object != "..") {
                if (filetype($dir."/".$object) == "dir") {
                    rrmdir($dir."/".$object);
                } else {
                    unlink($dir."/".$object);
                }
            }
        }

        reset($objects);
        rmdir($dir);
    }
}

if (isset($options['clear-cache'])) {
    // initialise config if it hasn't already been
    if (!$path_to_config) {
         $project_checker->getConfigForPath($current_dir, $current_dir);
    }

    $cache_directory = Config::getInstance()->getCacheDirectory();

    rrmdir($cache_directory);
    echo 'Cache directory deleted' . PHP_EOL;
    exit;
}

\Psalm\IssueBuffer::setStartTime(microtime(true));

if (array_key_exists('self-check', $options)) {
    $project_checker->checkDir(dirname(__DIR__) . '/src', dirname(__DIR__));
} elseif ($paths_to_check === null) {
    $project_checker->check($current_dir, $is_diff);
} elseif ($paths_to_check) {
    foreach ($paths_to_check as $path_to_check) {
        if (is_dir($path_to_check)) {
            $project_checker->checkDir($path_to_check, $current_dir);
        } else {
            $project_checker->checkFile($path_to_check, $current_dir);
        }
    }
}<|MERGE_RESOLUTION|>--- conflicted
+++ resolved
@@ -18,11 +18,7 @@
         'help', 'debug', 'config:', 'monochrome', 'show-info:', 'diff',
         'file:', 'self-check', 'update-docblocks', 'output-format:',
         'find-dead-code', 'init', 'find-references-to:', 'root:', 'threads:',
-<<<<<<< HEAD
-        'report:', 'version'
-=======
-        'report:', 'clear-cache', 'no-cache',
->>>>>>> a651fad6
+        'report:', 'clear-cache', 'no-cache', 'version'
     ]
 );
 
@@ -180,19 +176,14 @@
     require_once $file;
 }
 
-<<<<<<< HEAD
 if (array_key_exists('v', $options)) {
     $version = \PackageVersions\Versions::getVersion('vimeo/psalm');
     echo 'Psalm ' . $version . PHP_EOL;
     exit;
 }
 
-if (isset($options['i'])) {
-    $args = array_slice($argv, 2);
-=======
 // If XDebug is enabled, restart without it
 (new \Composer\XdebugHandler(\Composer\Factory::createOutput()))->check();
->>>>>>> a651fad6
 
 if (isset($options['i'])) {
     if (file_exists('psalm.xml')) {
