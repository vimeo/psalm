--- conflicted
+++ resolved
@@ -118,7 +118,6 @@
         $this->analyzeFile('somefile.php', new Context());
     }
 
-<<<<<<< HEAD
     /**
      * @return void
      */
@@ -148,10 +147,7 @@
     /**
      * @return void
      */
-    public function testForgetPropertyAssignmentsInBranchWithThrowNormally()
-=======
     public function testForgetPropertyAssignmentsInBranchWithThrowNormally(): void
->>>>>>> 2b5b255a
     {
         $this->addFile(
             'somefile.php',
