<?php

declare(strict_types=1);

namespace Psalm\Tests;

use Psalm\Context;
use Psalm\Tests\Traits\InvalidCodeAnalysisTestTrait;
use Psalm\Tests\Traits\ValidCodeAnalysisTestTrait;
use Psalm\Type;

class ArrayAssignmentTest extends TestCase
{
    use InvalidCodeAnalysisTestTrait;
    use ValidCodeAnalysisTestTrait;

    public function testConditionalAssignment(): void
    {
        $this->addFile(
            'somefile.php',
            '<?php
                if ($b) {
                    $foo["a"] = "hello";
                }',
        );

        $context = new Context();
        $context->vars_in_scope['$b'] = Type::getBool();
        $context->vars_in_scope['$foo'] = Type::getArray();

        $this->analyzeFile('somefile.php', $context);

        $this->assertFalse(isset($context->vars_in_scope['$foo[\'a\']']));
    }

    public function providerValidCodeParse(): iterable
    {
        return [
            'assignUnionOfLiterals' => [
                'code' => '<?php
                    $result = [];

                    foreach (["a", "b"] as $k) {
                        $result[$k] = true;
                    }

                    $resultOpt = [];

                    foreach (["a", "b"] as $k) {
                        if (random_int(0, 1)) {
                            continue;
                        }
                        $resultOpt[$k] = true;
                    }',
                'assertions' => [
                    '$result===' => 'array{a: true, b: true}',
                    '$resultOpt===' => 'array{a?: true, b?: true}',
                ],
            ],
            'assignUnionOfLiteralsClassKeys' => [
                'code' => '<?php
                    class a {}
                    class b {}

                    $result = [];

                    foreach ([a::class, b::class] as $k) {
                        $result[$k] = true;
                    }

                    foreach ($result as $k => $v) {
                        $vv = new $k;
                    }',
                'assertions' => [
                    '$result===' => 'array{a::class: true, b::class: true}',
                ],
            ],
            'genericArrayCreationWithSingleIntValue' => [
                'code' => '<?php
                    $out = [];

                    $out[] = 4;',
                'assertions' => [
                    '$out' => 'list{int}',
                ],
            ],
            'genericArrayCreationWithInt' => [
                'code' => '<?php
                    $out = [];

                    foreach ([1, 2, 3, 4, 5] as $value) {
                        $out[] = 4;
                    }',
                'assertions' => [
                    '$out' => 'non-empty-list<int>',
                ],
            ],
            'generic2dArrayCreation' => [
                'code' => '<?php
                    $out = [];

                    foreach ([1, 2, 3, 4, 5] as $value) {
                        $out[] = [4];
                    }',
                'assertions' => [
                    '$out' => 'non-empty-list<list{int}>',
                ],
            ],
            'generic2dArrayCreationAddedInIf' => [
                'code' => '<?php
                    $out = [];

                    $bits = [];

                    foreach ([1, 2, 3, 4, 5] as $value) {
                        if (rand(0,100) > 50) {
                            $out[] = $bits;
                            $bits = [];
                        }

                        $bits[] = 4;
                    }

                    $out[] = $bits;',
                'assertions' => [
                    '$out' => 'non-empty-list<non-empty-list<int>>',
                ],
            ],
            'genericArrayCreationWithObjectAddedInIf' => [
                'code' => '<?php
                    class B {}

                    $out = [];

                    if (rand(0,10) === 10) {
                        $out[] = new B();
                    }',
                'assertions' => [
                    '$out' => 'list{0?: B}',
                ],
            ],
            'genericArrayCreationWithElementAddedInSwitch' => [
                'code' => '<?php
                    $out = [];

                    switch (rand(0,10)) {
                        case 5:
                            $out[] = 4;
                            break;

                        case 6:
                            // do nothing
                    }',
                'assertions' => [
                    '$out' => 'list{0?: int}',
                ],
            ],
            'genericArrayCreationWithElementsAddedInSwitch' => [
                'code' => '<?php
                    $out = [];

                    switch (rand(0,10)) {
                        case 5:
                            $out[] = 4;
                            break;

                        case 6:
                            $out[] = "hello";
                            break;
                    }',
                'assertions' => [
                    '$out' => 'list{0?: int|string}',
                ],
            ],
            'genericArrayCreationWithElementsAddedInSwitchWithNothing' => [
                'code' => '<?php
                    $out = [];

                    switch (rand(0,10)) {
                        case 5:
                            $out[] = 4;
                            break;

                        case 6:
                            $out[] = "hello";
                            break;

                        case 7:
                            // do nothing
                    }',
                'assertions' => [
                    '$out' => 'list{0?: int|string}',
                ],
            ],
            'implicit2dIntArrayCreation' => [
                'code' => '<?php
                    $foo = [];
                    $foo[][] = "hello";',
                'assertions' => [
                    '$foo' => 'non-empty-list<non-empty-list<string>>',
                ],
            ],
            'implicit3dIntArrayCreation' => [
                'code' => '<?php
                    $foo = [];
                    $foo[][][] = "hello";',
                'assertions' => [
                    '$foo' => 'non-empty-list<list<non-empty-list<string>>>',
                ],
            ],
            'implicit4dIntArrayCreation' => [
                'code' => '<?php
                    $foo = [];
                    $foo[][][][] = "hello";',
                'assertions' => [
                    '$foo' => 'non-empty-list<list<list<non-empty-list<string>>>>',
                ],
            ],
            'implicitIndexedIntArrayCreation' => [
                'code' => '<?php
                    $foo = [];
                    $foo[0] = "a";
                    $foo[1] = "b";
                    $foo[2] = "c";

                    $bar = [0, 1, 2];

                    $bat = [];

                    foreach ($foo as $i => $text) {
                        $bat[$text] = $bar[$i];
                    }',
                'assertions' => [
                    '$foo' => 'array{0: string, 1: string, 2: string}',
                    '$bar' => 'list{int, int, int}',
                    '$bat' => 'array{a: int, b: int, c: int}',
                ],
            ],
            'implicitStringArrayCreation' => [
                'code' => '<?php
                    $foo = [];
                    $foo["bar"] = "hello";',
                'assertions' => [
                    '$foo' => 'array{bar: string}',
                    '$foo[\'bar\']' => 'string',
                ],
            ],
            'implicit2dStringArrayCreation' => [
                'code' => '<?php
                    $foo = [];
                    $foo["bar"]["baz"] = "hello";',
                'assertions' => [
                    '$foo' => 'array{bar: array{baz: string}}',
                    '$foo[\'bar\'][\'baz\']' => 'string',
                ],
            ],
            'implicit3dStringArrayCreation' => [
                'code' => '<?php
                    $foo = [];
                    $foo["bar"]["baz"]["bat"] = "hello";',
                'assertions' => [
                    '$foo' => 'array{bar: array{baz: array{bat: string}}}',
                    '$foo[\'bar\'][\'baz\'][\'bat\']' => 'string',
                ],
            ],
            'implicit4dStringArrayCreation' => [
                'code' => '<?php
                    $foo = [];
                    $foo["bar"]["baz"]["bat"]["bap"] = "hello";',
                'assertions' => [
                    '$foo' => 'array{bar: array{baz: array{bat: array{bap: string}}}}',
                    '$foo[\'bar\'][\'baz\'][\'bat\'][\'bap\']' => 'string',
                ],
            ],
            '2Step2dStringArrayCreation' => [
                'code' => '<?php
                    $foo = ["bar" => []];
                    $foo["bar"]["baz"] = "hello";',
                'assertions' => [
                    '$foo' => 'array{bar: array{baz: string}}',
                    '$foo[\'bar\'][\'baz\']' => 'string',
                ],
            ],
            '2StepImplicit3dStringArrayCreation' => [
                'code' => '<?php
                    $foo = ["bar" => []];
                    $foo["bar"]["baz"]["bat"] = "hello";',
                'assertions' => [
                    '$foo' => 'array{bar: array{baz: array{bat: string}}}',
                ],
            ],
            'conflictingTypesWithNoAssignment' => [
                'code' => '<?php
                    $foo = [
                        "bar" => ["a" => "b"],
                        "baz" => [1]
                    ];',
                'assertions' => [
                    '$foo' => 'array{bar: array{a: string}, baz: list{int}}',
                ],
            ],
            'implicitTKeyedArrayCreation' => [
                'code' => '<?php
                    $foo = [
                        "bar" => 1,
                    ];
                    $foo["baz"] = "a";',
                'assertions' => [
                    '$foo' => 'array{bar: int, baz: string}',
                ],
            ],
            'conflictingTypesWithAssignment' => [
                'code' => '<?php
                    $foo = [
                        "bar" => ["a" => "b"],
                        "baz" => [1]
                    ];
                    $foo["bar"]["bam"]["baz"] = "hello";',
                'assertions' => [
                    '$foo' => 'array{bar: array{a: string, bam: array{baz: string}}, baz: list{int}}',
                ],
            ],
            'conflictingTypesWithAssignment2' => [
                'code' => '<?php
                    $foo = [];
                    $foo["a"] = "hello";
                    $foo["b"][] = "goodbye";
                    $bar = $foo["a"];',
                'assertions' => [
                    '$foo' => 'array{a: string, b: non-empty-list<string>}',
                    '$foo[\'a\']' => 'string',
                    '$foo[\'b\']' => 'non-empty-list<string>',
                    '$bar' => 'string',
                ],
            ],
            'conflictingTypesWithAssignment3' => [
                'code' => '<?php
                    $foo = [];
                    $foo["a"] = "hello";
                    $foo["b"]["c"]["d"] = "goodbye";',
                'assertions' => [
                    '$foo' => 'array{a: string, b: array{c: array{d: string}}}',
                ],
            ],
            'nestedTKeyedArrayAssignment' => [
                'code' => '<?php
                    $foo = [];
                    $foo["a"]["b"] = "hello";
                    $foo["a"]["c"] = 1;',
                'assertions' => [
                    '$foo' => 'array{a: array{b: string, c: int}}',
                ],
            ],
            'conditionalTKeyedArrayAssignment' => [
                'code' => '<?php
                    $foo = ["a" => "hello"];
                    if (rand(0, 10) === 5) {
                        $foo["b"] = 1;
                    }
                    else {
                        $foo["b"] = 2;
                    }',
                'assertions' => [
                    '$foo' => 'array{a: string, b: int}',
                ],
            ],
            'arrayKey' => [
                'code' => '<?php
                    $a = ["foo", "bar"];
                    $b = $a[0];

                    $c = ["a" => "foo", "b"=> "bar"];
                    $d = "a";
                    $e = $c[$d];',
                'assertions' => [
                    '$b' => 'string',
                    '$e' => 'string',
                ],
            ],
            'conditionalCheck' => [
                'code' => '<?php
                    /**
                     * @param  array{b:string} $a
                     * @return null|string
                     */
                    function fooFoo($a) {
                        if ($a["b"]) {
                            return $a["b"];
                        }
                    }',
                'assertions' => [],
            ],
            'variableKeyArrayCreate' => [
                'code' => '<?php
                    $a = [];
                    $b = "boop";
                    $a[$b][] = "bam";

                    $c = [];
                    $c[$b][$b][] = "bam";',
                'assertions' => [
                    '$a' => 'array{boop: non-empty-list<string>}',
                    '$c' => 'array{boop: array{boop: non-empty-list<string>}}',
                ],
            ],
            'assignExplicitValueToGeneric' => [
                'code' => '<?php
                    /** @var array<string, array<string, string>> */
                    $a = [];
                    $a["foo"] = ["bar" => "baz"];',
                'assertions' => [
                    '$a' => 'array{foo: array{bar: string}, ...<string, array<string, string>>}',
                ],
            ],
            'additionWithEmpty' => [
                'code' => '<?php
                    $a = [];
                    $a += ["bar"];

                    $b = [] + ["bar"];',
                'assertions' => [
                    '$a' => 'list{string}',
                    '$b' => 'list{string}',
                ],
            ],
            'additionDifferentType' => [
                'code' => '<?php
                    $a = ["bar"];
                    $a += [1];

                    $b = ["bar"] + [1];',
                'assertions' => [
                    '$a' => 'array{0: string}',
                    '$b' => 'array{0: string}',
                ],
            ],
            'present1dArrayTypeWithVarKeys' => [
                'code' => '<?php
                    /** @var array<string, array<int, string>> */
                    $a = [];

                    $foo = "foo";

                    $a[$foo][] = "bat";',
                'assertions' => [],
            ],
            'present2dArrayTypeWithVarKeys' => [
                'code' => '<?php
                    /** @var array<string, array<string, array<int, string>>> */
                    $b = [];

                    $foo = "foo";
                    $bar = "bar";

                    $b[$foo][$bar][] = "bat";',
                'assertions' => [],
            ],
            'objectLikeWithIntegerKeys' => [
                'code' => '<?php
                    /** @var array{0: string, 1: int} **/
                    $a = ["hello", 5];
                    $b = $a[0]; // string
                    $c = $a[1]; // int
                    list($d, $e) = $a; // $d is string, $e is int',
                'assertions' => [
                    '$b' => 'string',
                    '$c' => 'int',
                    '$d' => 'string',
                    '$e' => 'int',
                ],
            ],
            'objectLikeArrayAdditionNotNested' => [
                'code' => '<?php
                    $foo = [];
                    $foo["a"] = 1;
                    $foo += ["b" => [2, 3]];',
                'assertions' => [
                    '$foo' => 'array{a: int, b: list{int, int}}',
                ],
            ],
            'objectLikeArrayIsNonEmpty' => [
                'code' => '<?php
                    /**
                     * @param array{a?: string, b: string} $arg
                     * @return non-empty-array<string, string>
                     */
                    function test(array $arg): array {
                        return $arg;
                    }
                ',
            ],
            'nestedTKeyedArrayAddition' => [
                'code' => '<?php
                    $foo = [];
                    $foo["root"]["a"] = 1;
                    $foo["root"] += ["b" => [2, 3]];',
                'assertions' => [
                    '$foo' => 'array{root: array{a: int, b: list{int, int}}}',
                ],
            ],
            'updateStringIntKey1' => [
                'code' => '<?php
                    $a = [];

                    $a["a"] = 5;
                    $a[0] = 3;',
                'assertions' => [
                    '$a' => 'array{0: int, a: int}',
                ],
            ],
            'updateStringIntKey2' => [
                'code' => '<?php
                    $string = "c";

                    $b = [];

                    $b[$string] = 5;
                    $b[0] = 3;',
                'assertions' => [
                    '$b' => 'array{0: int, c: int}',
                ],
            ],
            'updateStringIntKey3' => [
                'code' => '<?php
                    $string = "c";

                    $c = [];

                    $c[0] = 3;
                    $c[$string] = 5;',
                'assertions' => [
                    '$c' => 'array{0: int, c: int}',
                ],
            ],
            'updateStringIntKey4' => [
                'code' => '<?php
                    $int = 5;

                    $d = [];

                    $d[$int] = 3;
                    $d["a"] = 5;',
                'assertions' => [
                    '$d' => 'array{5: int, a: int}',
                ],
            ],
            'updateStringIntKey5' => [
                'code' => '<?php
                    $string = "c";
                    $int = 5;

                    $e = [];

                    $e[$int] = 3;
                    $e[$string] = 5;',
                'assertions' => [
                    '$e' => 'array{5: int, c: int}',
                ],
            ],
            'updateStringIntKeyWithIntRootAndNumberOffset' => [
                'code' => '<?php
                    $string = "c";
                    $int = 5;

                    $a = [];

                    $a[0]["a"] = 5;
                    $a[0][0] = 3;',
                'assertions' => [
                    '$a' => 'array{0: array{0: int, a: int}}',
                ],
            ],
            'updateStringIntKeyWithIntRoot' => [
                'code' => '<?php
                    $string = "c";
                    $int = 5;

                    $b = [];

                    $b[0][$string] = 5;
                    $b[0][0] = 3;

                    $c = [];

                    $c[0][0] = 3;
                    $c[0][$string] = 5;

                    $d = [];

                    $d[0][$int] = 3;
                    $d[0]["a"] = 5;

                    $e = [];

                    $e[0][$int] = 3;
                    $e[0][$string] = 5;',
                'assertions' => [
                    '$b' => 'array{0: array{0: int, c: int}}',
                    '$c' => 'array{0: array{0: int, c: int}}',
                    '$d' => 'array{0: array{5: int, a: int}}',
                    '$e' => 'array{0: array{5: int, c: int}}',
                ],
            ],
            'updateStringIntKeyWithTKeyedArrayRootAndNumberOffset' => [
                'code' => '<?php
                    $string = "c";
                    $int = 5;

                    $a = [];

                    $a["root"]["a"] = 5;
                    $a["root"][0] = 3;',
                'assertions' => [
                    '$a' => 'array{root: array{0: int, a: int}}',
                ],
            ],
            'updateStringIntKeyWithTKeyedArrayRoot' => [
                'code' => '<?php
                    $string = "c";
                    $int = 5;

                    $b = [];

                    $b["root"][$string] = 5;
                    $b["root"][0] = 3;

                    $c = [];

                    $c["root"][0] = 3;
                    $c["root"][$string] = 5;

                    $d = [];

                    $d["root"][$int] = 3;
                    $d["root"]["a"] = 5;

                    $e = [];

                    $e["root"][$int] = 3;
                    $e["root"][$string] = 5;',
                'assertions' => [
                    '$b' => 'array{root: array{0: int, c: int}}',
                    '$c' => 'array{root: array{0: int, c: int}}',
                    '$d' => 'array{root: array{5: int, a: int}}',
                    '$e' => 'array{root: array{5: int, c: int}}',
                ],
            ],
            'mixedArrayAssignmentWithStringKeys' => [
                'code' => '<?php
                    /** @psalm-suppress MixedArgument */
                    function foo(array $a) : array {
                        /** @psalm-suppress MixedArrayAssignment */
                        $a["b"]["c"] = 5;
                        /** @psalm-suppress MixedArrayAccess */
                        echo $a["b"]["d"];
                        echo $a["a"];
                        return $a;
                    }',
            ],
            'mixedArrayCoercion' => [
                'code' => '<?php
                    /** @param int[] $arg */
                    function expect_int_array($arg): void { }
                    /** @return array */
                    function generic_array() { return []; }

                    /** @psalm-suppress MixedArgumentTypeCoercion */
                    expect_int_array(generic_array());

                    function expect_int(int $arg): void {}

                    /** @return mixed */
                    function return_mixed() { return 2; }

                    /** @psalm-suppress MixedArgument */
                    expect_int(return_mixed());',
            ],
            'suppressMixedObjectOffset' => [
                'code' => '<?php
                    function getThings(): array {
                      return [];
                    }

                    $arr = [];

                    foreach (getThings() as $a) {
                      $arr[$a->id] = $a;
                    }

                    echo $arr[0];',
                'assertions' => [],
                'ignored_issues' => ['MixedAssignment', 'MixedPropertyFetch', 'MixedArrayOffset', 'MixedArgument'],
            ],
            'changeTKeyedArrayType' => [
                'code' => '<?php
                    $a = ["b" => "c"];
                    $a["d"] = ["e" => "f"];
                    $a["b"] = 4;
                    $a["d"]["e"] = 5;',
                'assertions' => [
                    '$a[\'b\']' => 'int',
                    '$a[\'d\']' => 'array{e: int}',
                    '$a[\'d\'][\'e\']' => 'int',
                    '$a' => 'array{b: int, d: array{e: int}}',
                ],
            ],
            'changeTKeyedArrayTypeInIf' => [
                'code' => '<?php
                    $a = [];

                    if (rand(0, 5) > 3) {
                      $a["b"] = new stdClass;
                    } else {
                      $a["b"] = ["e" => "f"];
                    }

                    if ($a["b"] instanceof stdClass) {
                      $a["b"] = [];
                    }

                    $a["b"]["e"] = "d";',
                'assertions' => [
                    '$a' => 'array{b: array{e: string}}',
                    '$a[\'b\']' => 'array{e: string}',
                    '$a[\'b\'][\'e\']' => 'string',
                ],
            ],
            'implementsArrayAccess' => [
                'code' => '<?php
                    /**
                     * @implements \ArrayAccess<array-key, mixed>
                     */
                    class A implements \ArrayAccess {
                        /**
                         * @param  string|int $offset
                         * @param  mixed $value
                         */
                        public function offsetSet($offset, $value): void {}

                        /** @param string|int $offset */
                        public function offsetExists($offset): bool {
                            return true;
                        }

                        /** @param string|int $offset */
                        public function offsetUnset($offset): void {}

                        /**
                         * @param  string $offset
                         * @return mixed
                         */
                        public function offsetGet($offset) {
                            return 1;
                        }
                    }

                    $a = new A();
                    $a["bar"] = "cool";
                    $a["bar"]->foo();',
                'assertions' => [
                    '$a' => 'A',
                ],
                'ignored_issues' => ['MixedMethodCall'],
            ],
            'mixedSwallowsArrayAssignment' => [
                'code' => '<?php
                    /** @psalm-suppress MixedAssignment */
                    $a = $GLOBALS["foo"];

                    /** @psalm-suppress MixedArrayAssignment */
                    $a["bar"] = "cool";

                    /** @psalm-suppress MixedMethodCall */
                    $a->offsetExists("baz");',
            ],
            'implementsArrayAccessInheritingDocblock' => [
                'code' => '<?php
                    /**
                     * @implements \ArrayAccess<string, mixed>
                     */
                    class A implements \ArrayAccess
                    {
                        /**
                         * @var array<string, mixed>
                         */
                        protected $data = [];

                        /**
                         * @param array<string, mixed> $data
                         */
                        public function __construct(array $data = [])
                        {
                            $this->data = $data;
                        }

                        /**
                         * @param  string $offset
                         */
                        public function offsetExists($offset): bool
                        {
                            return isset($this->data[$offset]);
                        }

                        /**
                         * @param  string $offset
                         */
                        public function offsetGet($offset)
                        {
                            return $this->data[$offset];
                        }

                        /**
                         * @param  string $offset
                         * @param  mixed  $value
                         */
                        public function offsetSet($offset, $value): void
                        {
                            $this->data[$offset] = $value;
                        }

                        /**
                         * @param  string $offset
                         */
                        public function offsetUnset($offset): void
                        {
                            unset($this->data[$offset]);
                        }
                    }

                    class B extends A {
                        /**
                         * {@inheritdoc}
                         */
                        public function offsetSet($offset, $value): void
                        {
                            echo "some log";
                            $this->data[$offset] = $value;
                        }
                    }',
                'assertions' => [],
                'ignored_issues' => ['MixedAssignment', 'MixedReturnStatement'],
            ],
            'assignToNullDontDie' => [
                'code' => '<?php
                    $a = null;
                    $a[0][] = 1;',
                'assertions' => [
                    '$a' => 'array{0: non-empty-list<int>}',
                ],
                'ignored_issues' => ['PossiblyNullArrayAssignment'],
            ],
            'stringAssignment' => [
                'code' => '<?php
                    $str = "hello";
                    $str[0] = "i";',
                'assertions' => [
                    '$str' => 'string',
                ],
            ],
            'ignoreInvalidArrayOffset' => [
                'code' => '<?php
                    $a = [
                        "b" => [],
                    ];

                    $a["b"]["c"] = 0;

                    foreach ([1, 2, 3] as $i) {
                        /**
                         * @psalm-suppress InvalidArrayOffset
                         * @psalm-suppress MixedOperand
                         * @psalm-suppress PossiblyUndefinedArrayOffset
                         * @psalm-suppress MixedAssignment
                         */
                        $a["b"]["d"] += $a["b"][$i];
                    }',
                'assertions' => [],
            ],
            'keyedIntOffsetArrayValues' => [
                'code' => '<?php
                    $a = ["hello", 5];
                    /** @psalm-suppress RedundantFunctionCall */
                    $a_values = array_values($a);
                    $a_keys = array_keys($a);',
                'assertions' => [
                    '$a' => 'list{string, int}',
                    '$a_values' => 'non-empty-list<int|string>',
                    '$a_keys' => 'non-empty-list<int<0, 1>>',
                ],
            ],
            'changeIntOffsetKeyValuesWithDirectAssignment' => [
                'code' => '<?php
                    $b = ["hello", 5];
                    $b[0] = 3;',
                'assertions' => [
                    '$b' => 'list{int, int}',
                ],
            ],
            'changeIntOffsetKeyValuesAfterCopy' => [
                'code' => '<?php
                    $b = ["hello", 5];
                    $c = $b;
                    $c[0] = 3;',
                'assertions' => [
                    '$b' => 'list{string, int}',
                    '$c' => 'list{int, int}',
                ],
            ],
            'mergeIntOffsetValues' => [
                'code' => '<?php
                    $d = array_merge(["hello", 5], []);
                    $e = array_merge(["hello", 5], ["hello again"]);',
                'assertions' => [
                    '$d' => 'list{string, int}',
                    '$e' => 'list{string, int, string}',
                ],
            ],
            'addIntOffsetToEmptyArray' => [
                'code' => '<?php
                    $f = [];
                    $f[0] = "hello";',
                'assertions' => [
                    '$f' => 'array{0: string}',
                ],
            ],
            'dontIncrementIntOffsetForKeyedItems' => [
                'code' => '<?php
                    $a = [1, "a" => 2, 3];',
                'assertions' => [
                    '$a' => 'array{0: int, 1: int, a: int}',
                ],
            ],
            'assignArrayOrSetNull' => [
                'code' => '<?php
                    $a = [];

                    if (rand(0, 1)) {
                        $a[] = 4;
                    }

                    if (!$a) {
                        $a = null;
                    }',
                'assertions' => [
                    '$a===' => 'list{4}|null',
                ],
            ],
            'assignArrayOrSetNullInElseIf' => [
                'code' => '<?php
                    $a = [];

                    if (rand(0, 1)) {
                        $a[] = 4;
                    }

                    if ($a) {
                    } elseif (rand(0, 1)) {
                        $a = null;
                    }',
                'assertions' => [
                    '$a' => 'list{0?: int}|null',
                ],
            ],
            'assignArrayOrSetNullInElse' => [
                'code' => '<?php
                    $a = [];

                    if (rand(0, 1)) {
                        $a[] = 4;
                    }

                    if ($a) {
                    } else {
                        $a = null;
                    }',
                'assertions' => [
                    '$a' => 'list{int}|null',
                ],
            ],
            'mixedMethodCallArrayAccess' => [
                'code' => '<?php
                    function foo(object $obj) : array {
                        $ret = [];
                        $ret["a"][$obj->foo()] = 1;
                        return $ret["a"];
                    }',
                'assertions' => [],
                'ignored_issues' => ['MixedMethodCall', 'MixedArrayOffset'],
            ],
            'mixedAccessNestedKeys' => [
                'code' => '<?php
                    function takesString(string $s) : string { return "hello"; }
                    function updateArray(array $arr) : array {
                        foreach ($arr as $i => $item) {
                            $arr[$i]["a"]["b"] = 5;
                            $arr[$i]["a"]["c"] = takesString($arr[$i]["a"]["c"]);
                        }

                        return $arr;
                    }',
                'assertions' => [],
                'ignored_issues' => [
                    'MixedArrayAccess', 'MixedAssignment', 'MixedArrayOffset', 'MixedArrayAssignment', 'MixedArgument',
                ],
            ],
            'possiblyUndefinedArrayAccessWithIsset' => [
                'code' => '<?php
                    if (rand(0,1)) {
                      $a = ["a" => 1];
                    } else {
                      $a = [2, 3];
                    }

                    if (isset($a[0])) {
                        echo $a[0];
                    }',
            ],
            'accessArrayAfterSuppressingBugs' => [
                'code' => '<?php
                    $a = [];

                    foreach (["one", "two", "three"] as $key) {
                        $a[$key] ??= 0;
                        $a[$key] += rand(0, 10);
                    }

                    $a["four"] = true;

                    if ($a["one"]) {}',
            ],
            'noDuplicateImplicitIntArrayKey' => [
                'code' => '<?php
                    $arr = [1 => 0, 1, 2, 3];
                    $arr = [1 => "one", 2 => "two", "three"];',
            ],
            'noDuplicateImplicitIntArrayKeyLargeOffset' => [
                'code' => '<?php
                    $arr = [
                        48 => "A",
                        95 => "a", "b",
                    ];',
            ],
            'constArrayAssignment' => [
                'code' => '<?php
                    const BAR = 2;
                    $arr = [1 => 2];
                    $arr[BAR] = [6];
                    $bar = $arr[BAR][0];',
            ],
            'castToArray' => [
                'code' => '<?php
                    $a = (array) (rand(0, 1) ? [1 => "one"] : 0);
                    $b = (array) null;',
                'assertions' => [
                    '$a' => 'array{0?: int, 1?: string}',
                    '$b' => 'array<never, never>',
                ],
            ],
            'getOnCoercedArray' => [
                'code' => '<?php
                    function getArray() : array {
                        return rand(0, 1) ? ["attr" => []] : [];
                    }

                    $out = getArray();
                    $out["attr"] = (array) ($out["attr"] ?? []);
                    $out["attr"]["bar"] = 1;',
                'assertions' => [
                    '$out[\'attr\'][\'bar\']' => 'int',
                ],
            ],
            'arrayAssignmentOnMixedArray' => [
                'code' => '<?php
                    function foo(array $arr) : void {
                        $arr["a"] = 1;

                        foreach ($arr["b"] as $b) {}
                    }',
                'assertions' => [],
                'ignored_issues' => ['MixedAssignment'],
            ],
            'implementsArrayAccessAllowNullOffset' => [
                'code' => '<?php
                    /**
                     * @template-implements ArrayAccess<?int, string>
                     */
                    class C implements ArrayAccess {
                        public function offsetExists(mixed $offset) : bool { return true; }

                        public function offsetGet($offset) : string { return "";}

                        public function offsetSet(mixed $offset, mixed $value) : void {}

                        public function offsetUnset(mixed $offset) : void { }
                    }

                    $c = new C();
                    $c[] = "hello";',
                'assertions' => [],
                'ignored_issues' => [],
                'php_version' => '8.0',
            ],
            'checkEmptinessAfterConditionalArrayAdjustment' => [
                'code' => '<?php
                    class A {
                        public array $arr = [];

                        public function foo() : void {
                            if (rand(0, 1)) {
                                $this->arr["a"] = "hello";
                            }

                            if (!$this->arr) {}
                        }
                    }',
            ],
            'arrayAssignmentAddsTypePossibilities' => [
                'code' => '<?php
                    function bar(array $value): void {
                        $value["b"] = "hello";
                        $value = $value + ["a" => 0];
                        if (is_int($value["a"])) {}
                    }',
            ],
            'coercePossiblyNullKeyToEmptyString' => [
                'code' => '<?php
                    function string_or_null(): ?string {
                      return rand(0, 1) !== 0 ? "aaa" : null;
                    }

                    /**
                     * @return array<string, null>
                     */
                    function foo(): array {
                        $array = [];
                        /** @psalm-suppress PossiblyNullArrayOffset */
                        $array[string_or_null()] = null;
                        return $array;
                    }',
            ],
            'coerceNullKeyToEmptyString' => [
                'code' => '<?php
                    /**
                     * @return array<string, null>
                     */
                    function foo(): array {
                        $array = [];
                        /** @psalm-suppress NullArrayOffset */
                        $array[null] = null;
                        return $array;
                    }',
            ],
            'listUsedAsArray' => [
                'code' => '<?php
                    function takesArray(array $arr) : void {}

                    $a = [];
                    $a[] = 1;
                    $a[] = 2;

                    takesArray($a);',
                'assertions' => [
                    '$a' => 'list{int, int}',
                ],
            ],
            'listTakesEmptyArray' => [
                'code' => '<?php
                    /** @param list<int> $arr */
                    function takesList(array $arr) : void {}

                    $a = [];

                    takesList($a);',
                'assertions' => [
                    '$a' => 'array<never, never>',
                ],
            ],
            'listCreatedInSingleStatementUsedAsArray' => [
                'code' => '<?php
                    function takesArray(array $arr) : void {}

                    /** @param list<int> $arr */
                    function takesList(array $arr) : void {}

                    $a = [1, 2];

                    takesArray($a);
                    takesList($a);

                    $a[] = 3;

                    takesArray($a);
                    takesList($a);

                    $b = $a;

                    $b[] = rand(0, 10);',
                'assertions' => [
                    '$a' => 'list{int, int, int}',
                    '$b' => 'list{int, int, int, int<0, 10>}',
                ],
            ],
            'listMergedWithTKeyedArrayList' => [
                'code' => '<?php
                    /** @param list<int> $arr */
                    function takesAnotherList(array $arr) : void {}

                    /** @param list<int> $arr */
                    function takesList(array $arr) : void {
                        if (rand(0, 1)) {
                            $arr = [1, 2, 3];
                        }

                        takesAnotherList($arr);
                    }',
            ],
            'listMergedWithTKeyedArrayListAfterAssertion' => [
                'code' => '<?php
                    /** @param list<int> $arr */
                    function takesAnotherList(array $arr) : void {}

                    /** @param list<int> $arr */
                    function takesList(array $arr) : void {
                        if ($arr) {
                            $arr = [4, 5, 6];
                        }

                        takesAnotherList($arr);
                    }',
            ],
            'nonEmptyAssertionOnListElement' => [
                'code' => '<?php
                    /** @param list<array<string, string>> $arr */
                    function takesList(array $arr) : void {
                        if (!empty($arr[0])) {
                            foreach ($arr[0] as $k => $v) {}
                        }
                    }',
            ],
            'nonEmptyAssignmentToListElement' => [
                'code' => '<?php
                    /**
                     * @param non-empty-list<string> $arr
                     * @return non-empty-list<string>
                     */
                    function takesList(array $arr) : array {
                        $arr[0] = "food";

                        return $arr;
                    }',
            ],
            'unpackedArgIsList' => [
                'code' => '<?php
                    final class Values
                    {
                        /**
                         * @psalm-var list<int>
                         */
                        private $ints = [];

                        /** @no-named-arguments */
                        public function set(int ...$ints): void {
                            $this->ints = $ints;
                        }
                    }',
            ],
            'assignStringFirstChar' => [
                'code' => '<?php
                    /** @param non-empty-list<string> $arr */
                    function foo(array $arr) : string {
                        $arr[0][0] = "a";
                        return $arr[0];
                    }',
            ],
            'arraySpread' => [
                'code' => '<?php
                    $arrayA = [1, 2, 3];
                    $arrayB = [4, 5];
                    $result = [0, ...$arrayA, ...$arrayB, 6 ,7];

                    $arr1 = [3 => 1, 1 => 2, 3];
                    $arr2 = [...$arr1];
                    $arr3 = [1 => 0, ...$arr1];',
                'assertions' => [
                    '$result' => 'list{int, int, int, int, int, int, int, int}',
                    '$arr2' => 'list{int, int, int}',
                    '$arr3' => 'array{1: int, 2: int, 3: int, 4: int}',
                ],
            ],
            'arraySpreadWithString' => [
                'code' => '<?php
                    $x = [
                        "a" => 0,
                        ...["a" => 1],
                        ...["b" => 2]
                    ];',
                'assertions' => [
                    '$x===' => 'array{a: 1, b: 2}',
                ],
                'ignored_issues' => [],
                'php_version' => '8.1',
            ],
            'constantArraySpreadWithString' => [
                'code' => '<?php
                    class BaseClass {
                        public const KEYS = [
                            "a" => "a",
                            "b" => "b",
                        ];
                    }

                    class ChildClass extends BaseClass {
                        public const A = [
                            ...parent::KEYS,
                            "c" => "c",
                        ];
                    }

                    $a = ChildClass::A;',
                'assertions' => [
                    '$a===' => "array{a: 'a', b: 'b', c: 'c'}",
                ],
                'ignored_issues' => [],
                'php_version' => '8.1',
            ],
            'listPropertyAssignmentAfterIsset' => [
                'code' => '<?php
                    class Collection {
                        /** @var list<string> */
                        private $list = [];

                        public function override(int $offset): void {
                            if (isset($this->list[$offset])) {
                                $this->list[$offset] = "a";
                            }
                        }
                    }',
            ],
            'propertyAssignmentToTKeyedArrayIntKeys' => [
                'code' => '<?php
                    class Bar {
                        /** @var array{0: string, 1:string} */
                        private array $baz = ["a", "b"];

                        public function append(string $str) : void {
                            $this->baz[rand(0, 1) ? 0 : 1] = $str;
                        }
                    }',
            ],
            'propertyAssignmentToTKeyedArrayStringKeys' => [
                'code' => '<?php
                    class Bar {
                        /** @var array{a: string, b:string} */
                        private array $baz = ["a" => "c", "b" => "d"];

                        public function append(string $str) : void {
                            $this->baz[rand(0, 1) ? "a" : "b"] = $str;
                        }
                    }',
            ],
            'arrayMixedMixedNotAllowedFromObject' => [
                'code' => '<?php
                    function foo(ArrayObject $a) : array {
                        $arr = [];

                        /**
                         * @psalm-suppress MixedAssignment
                         */
                        foreach ($a as $k => $v) {
                            $arr[$k] = $v;
                        }

                        return $arr;
                    }',
            ],
            'arrayMixedMixedNotAllowedFromMixed' => [
                'code' => '<?php
                    /** @psalm-suppress MissingParamType */
                    function foo($a) : array {
                        $arr = ["a" => "foo"];

                        /**
                         * @psalm-suppress MixedAssignment
                         * @psalm-suppress MixedArrayOffset
                         */
                        foreach ($a as $k => $v) {
                            $arr[$k] = $v;
                        }

                        return $arr;
                    }',
            ],
            'assignNestedKey' => [
                'code' => '<?php
                    /**
                     * @psalm-suppress MixedAssignment
                     * @psalm-suppress MixedArrayOffset
                     *
                     * @psalm-return array<true>
                     */
                    function getAutoComplete(array $data): array {
                        $response = ["s" => []];

                        foreach ($data as $suggestion) {
                            $response["s"][$suggestion] = true;
                        }

                        return $response["s"];
                    }',
            ],
            'assignArrayUnion' => [
                'code' => '<?php
                    /**
                     * @psalm-suppress MixedArrayOffset
                     */
                    function foo(array $out) : array {
                        $key = 1;

                        if (rand(0, 1)) {
                            /** @var mixed */
                            $key = null;
                        }

                        $out[$key] = 5;
                        return $out;
                    }',
            ],
            'mergeWithNestedMixed' => [
                'code' => '<?php
                    function getArray() : array {
                        return [];
                    }

                    $arr = getArray();

                    if (rand(0, 1)) {
                        /** @psalm-suppress MixedArrayAssignment */
                        $arr["hello"]["goodbye"] = 5;
                    }',
                'assertions' => [
                    '$arr' => 'array<array-key, mixed>',
                ],
            ],
            'dontUpdateMixedArrayWithStringKey' => [
                'code' => '<?php
                    class A {}

                    /**
                     * @psalm-suppress MixedArgument
                     */
                    function run1(array $arguments): void {
                        if (rand(0, 1)) {
                            $arguments["c"] = new A();
                        }

                        if ($arguments["b"]) {
                            echo $arguments["b"];
                        }
                    }',
            ],
            'manipulateArrayTwice' => [
                'code' => '<?php
                    /** @var array */
                    $options = [];
                    $options[\'a\'] = 1;
                    /** @psalm-suppress MixedArrayAssignment */
                    $options[\'b\'][\'c\'] = 2;',
                'assertions' => [
                    '$options[\'b\']' => 'mixed',
                ],
            ],
            'assignWithLiteralStringKey' => [
                'code' => '<?php
                    /**
                     * @param array<int, array{internal: bool, ported: bool}> $i
                     * @return array<int, array{internal: bool, ported: bool}>
                     */
                    function addOneEntry(array $i, int $id): array {
                        $i[$id][rand(0, 1) ? "internal" : "ported"] = true;
                        return $i;
                    }',
            ],
            'binaryOperation' => [
                'code' => '<?php
                    $a = array_map(
                        function (string $x) {
                            return new RuntimeException($x);
                        },
                        ["c" => ""]
                    );

                    $a += ["e" => new RuntimeException()];',
                'assertions' => [
                    '$a' => 'array{c: RuntimeException, e: RuntimeException}',
                ],
            ],
            'mergeArrayKeysProperly' => [
                'code' => '<?php
                    interface EntityInterface {}

                    class SomeEntity implements EntityInterface {}

                    /**
                     * @param array<class-string<EntityInterface>, bool> $arr
                     * @return array<class-string<EntityInterface>, bool>
                     */
                    function createForEntity(array $arr)
                    {
                        $arr[SomeEntity::class] = true;

                        return $arr;
                    }',
            ],
            'lowercaseStringMergeWithLiteral' => [
                'code' => '<?php
                    /**
                     * @param array<lowercase-string, bool> $foo
                     * @return array<lowercase-string, bool>
                     */
                    function foo(array $foo) : array {
                        $foo["hello"] = true;
                        return $foo;
                    }',
            ],
            'updateListValueAndMaintainListnessAfterGreaterThanOrEqual' => [
                'code' => '<?php
                    /**
                     * @param list<int> $l
                     * @return list<int>
                     */
                    function takesList(array $l) {
                        if (count($l) < 2) {
                            throw new \Exception("bad");
                        }

                        $l[1] = $l[1] + 1;

                        return $l;
                    }',
            ],
            'updateListValueAndMaintainListnessAfterNotIdentical' => [
                'code' => '<?php
                    /**
                     * @param list<int> $l
                     * @return list<int>
                     */
                    function takesList(array $l) {
                        if (count($l) !== 2) {
                            throw new \Exception("bad");
                        }

                        $l[1] = $l[1] + 1;

                        return $l;
                    }',
            ],
            'unpackTypedIterableIntoArray' => [
                'code' => '<?php

                /**
                 * @param iterable<int, string> $data
                 * @return list<string>
                 */
                function unpackIterable(iterable $data): array
                {
                    return [...$data];
                }',
            ],
            'unpackTypedTraversableIntoArray' => [
                'code' => '<?php

                /**
                 * @param Traversable<int, string> $data
                 * @return list<string>
                 */
                function unpackIterable(Traversable $data): array
                {
                    return [...$data];
                }',
            ],
            'unpackEmptyArrayIsEmpty' => [
                'code' => '<?php
                    $x = [];
                    $y = [];

                    $x = [...$x, ...$y];
                ',
                'assertions' => ['$x===' => 'array<never, never>'],
            ],
            'unpackListCanBeEmpty' => [
                'code' => '<?php
                    /** @var list<int> */
                    $x = [];
                    /** @var list<int> */
                    $y = [];

                    $x = [...$x, ...$y];
                ',
                'assertions' => ['$x===' => 'list<int>'],
            ],
            'unpackNonEmptyListIsNotEmpty' => [
                'code' => '<?php
                    /** @var non-empty-list<int> */
                    $x = [];
                    /** @var non-empty-list<int> */
                    $y = [];

                    $x = [...$x, ...$y];
                ',
                'assertions' => ['$x===' => 'list{int, int, ...<int>}'],
            ],
            'unpackEmptyKeepsCorrectKeys' => [
                'code' => '<?php
                    $a = [];
                    $b = [1];
                    $c = [];
                    $d = [2];

                    $e = [...$a, ...$b, ...$c, ...$d, 3];
                ',
                'assertions' => ['$e===' => 'list{1, 2, 3}'],
            ],
            'unpackArrayCanBeEmpty' => [
                'code' => '<?php
                    /** @var array<array-key, int> */
                    $x = [];
                    /** @var array<array-key, int> */
                    $y = [];

                    $x = [...$x, ...$y];
                ',
                'assertions' => ['$x===' => 'array<array-key, int>'],
                'ignored_issues' => [],
                'php_version' => '8.1',
            ],
            'unpackNonEmptyArrayIsNotEmpty' => [
                'code' => '<?php
                    /** @var non-empty-array<array-key, int> */
                    $x = [];
                    /** @var non-empty-array<array-key, int> */
                    $y = [];

                    $x = [...$x, ...$y];
                ',
                'assertions' => ['$x===' => 'non-empty-array<array-key, int>'],
                'ignored_issues' => [],
                'php_version' => '8.1',
            ],
            'unpackIntKeyedArrayResultsInList' => [
                'code' => '<?php
                    /** @var array<int, int> */
                    $x = [];
                    /** @var array<int, int> */
                    $y = [];

                    $x = [...$x, ...$y];
                ',
                'assertions' => ['$x===' => 'list<int>'],
            ],
            'unpackStringKeyedArrayPhp8.1' => [
                'code' => '<?php
                    /** @var array<string, int> */
                    $x = [];
                    /** @var array<array-key, int> */
                    $y = [];

                    $x = [...$x, ...$y];
                ',
                'assertions' => ['$x===' => 'array<array-key, int>'],
                'ignored_issues' => [],
                'php_version' => '8.1',
            ],
            'unpackLiteralStringKeyedArrayPhp8.1' => [
                'code' => '<?php
                    /** @var array<"foo"|"bar", int> */
                    $x = [];
                    /** @var array<"baz", int> */
                    $y = [];

                    $x = [...$x, ...$y];
                ',
                'assertions' => ['$x===' => "array<'bar'|'baz'|'foo', int>"],
                'ignored_issues' => [],
                'php_version' => '8.1',
            ],
            'unpackArrayShapesUnionsLaterUnpacks' => [
                'code' => '<?php
                    $shape = ["foo" => 1, "bar" => 2, 10 => 3];
                    /** @var array<int, 4> */
                    $a = [];
                    /** @var list<5> */
                    $b = [];
                    /** @var array<array-key, 6> */
                    $c = [];

                    $x = [...$a, ...$b, ...$c, ...$shape]; // Shape is last so it overrides previous
                    $y = [...$shape, ...$a, ...$b, ...$c]; // Shape is first, but only possibly matching keys union their values
                ',
                'assertions' => [
                    '$x===' => 'array{0: 3, bar: 2, foo: 1, ...<array-key, 4|5|6>}',
                    '$y===' => 'array{0: 3|4|5|6, bar: 2|6, foo: 1|6, ...<array-key, 4|5|6>}',
                ],
                'ignored_issues' => [],
                'php_version' => '8.1',
            ],
            'unpackNonObjectlike' => [
                'code' => '<?php
                    /** @return list<mixed> */
                    function test(): array {
                        return [];
                    }

                    $x = [...test(), "a" => "b"];
                ',
                'assertions' => ['$x===' => "array{a: 'b', ...<int<0, max>, mixed>}"],
            ],
            'checkTraversableUnpackTemplatesCorrectly' => [
                'code' => '<?php
                    /**
                     * @template T1
                     * @template T2
                     * @template TKey
                     * @template TValue
                     * @extends Traversable<TKey, TValue>
                     */
                    interface Foo extends Traversable {}

                    /**
                     * @param Foo<"a"|"b", "c"|"d", "e"|"f", "g"|"h"> $foo
                     * @return array<"e"|"f", "g"|"h">
                     */
                    function foobar(Foo $foo): array
                    {
                        return [...$foo];
                    }
                ',
                'assertions' => [],
                'ignored_issues' => [],
                'php_version' => '8.1',
            ],
            'unpackIncorrectlyExtendedInterface' => [
                'code' => '<?php
                    /**
                     * @template TKey
                     * @template TValue of scalar
                     * @extends Traversable<TKey, TValue>
                     */
                    interface Foo extends Traversable {}

                    /**
                     * @psalm-suppress MissingTemplateParam
                     * @template TKey
                     * @extends Foo<TKey>
                     */
                    interface Bar extends Foo {}

                    /**
                     * @param Bar<int> $bar
                     * @return list<scalar>
                     */
                    function foobar(Bar $bar): array
                    {
                        $unpacked = [...$bar];
                        return $unpacked;
                    }
                ',
            ],
            'unpackGrandchildOfTraversable' => [
                'code' => '<?php
                    /**
                     * @template T1
                     * @template T2
                     * @template TKey
                     * @template TValue
                     * @extends Traversable<TKey, TValue>
                     */
                    interface Foo extends Traversable {}

                    /** @extends Foo<"a", "b", "c", "d"> */
                    interface Bar extends Foo {}

                    /**
                     * @return array<"c", "d">
                     */
                    function foobar(Bar $bar): array
                    {
                        return [...$bar];
                    }
                ',
                'assertions' => [],
                'ignored_issues' => [],
                'php_version' => '8.1',
            ],
            'unpackNonGenericGrandchildOfTraversable' => [
                'code' => '<?php
                    /** @extends Traversable<string, string> */
                    interface Foo extends Traversable {}

                    interface Bar extends Foo {}

                    /**
                     * @return array<string, string>
                     */
                    function foobar(Bar $bar): array
                    {
                        return [...$bar];
                    }
                ',
                'assertions' => [],
                'ignored_issues' => [],
                'php_version' => '8.1',
            ],
            'unpackTNamedObjectShouldUseTemplateConstraints' => [
                'code' => '<?php
                    /**
                     * @template TKey of "a"|"b"
                     * @template TValue of "c"|"d"
                     * @extends Traversable<TKey, TValue>
                     */
                    interface Foo extends Traversable {}

                    /**
                     * @return array<"a"|"b", "c"|"d">
                     */
                    function foobar(Foo $foo): array
                    {
                        return [...$foo];
                    }
                ',
                'assertions' => [],
                'ignored_issues' => [],
                'php_version' => '8.1',
            ],

            'ArrayOffsetNumericSupPHPINTMAX' => [
                'code' => '<?php
                    $_a = [
                        "9223372036854775808" => 1,
                        "9223372036854775809" => 2
                    ];
                ',
            ],
            'assignToListWithForeachKey' => [
                'code' => '<?php
                    /**
                     * @param list<string> $list
                     * @return list<string>
                     */
                    function getList(array $list): array {
                        foreach ($list as $key => $value) {
                            $list[$key] = $value . "!";
                        }

                        return $list;
                    }',
            ],
            'ArrayCreateTemplateArrayKey' => [
                'code' => '<?php
                /**
                  * @template K of array-key
                  * @param K $key
                  */
                function with($key): void
                {
                    [$key => 123];
                }',
            ],
            'assignStringIndexed' => [
                'code' => '<?php
                    /**
                     * @param array<string, mixed> $array
                     * @return non-empty-array<string, mixed>
                     */
                    function getArray(array $array): array {
                        if (rand(0, 1)) {
                            $array["a"] = 2;
                        } else {
                            $array["b"] = 1;
                        }
                        return $array;
                    }',
            ],
            'castPossiblyArray'  => [
                'code' => '<?php
                    /**
                     * @psalm-param string|list<string> $a
                     * @return list<string>
                     */
                    function addHeaders($a): array {
                        return (array)$a;
                    }',
            ],
            'ClassConstantAsKey'  => [
                'code' => '<?php
                    /**
                     * @property Foo::C_* $aprop
                     */
                    class Foo {
                        public const C_ONE = 1;
                        public const C_TWO = 2;

                        public function __get(string $prop) {
                            if ($prop === "aprop")
                                return self::C_ONE;
                            throw new \RuntimeException("Unsupported property: $prop");
                        }

                        /** @return array<Foo::C_*, string> */
                        public static function getNames(): array {
                            return [
                                self::C_ONE => "One",
                                self::C_TWO => "Two",
                            ];
                        }

                        public function getThisName(): string {
                            $names = self::getNames();
                            $aprop = $this->aprop;

                            return $names[$aprop];
                        }
                    }',
            ],
            'AddTwoSealedArrays'  => [
                'code' => '<?php
                    final class Token
                    {
                        public const ONE = [
                            16 => 16,
                        ];

                        public const TWO = [
                            17 => 17,
                        ];

                        public const THREE = [
                            18 => 18,
                        ];
                    }
                    $_a = Token::ONE + Token::TWO + Token::THREE;
                    ',
                'assertions' => ['$_a===' => 'array{16: 16, 17: 17, 18: 18}'],
            ],
            'unpackTypedIterableWithStringKeysIntoArray' => [
                'code' => '<?php

                /**
                 * @param iterable<string, string> $data
                 * @return array<string, string>
                 */
                function unpackIterable(iterable $data): array
                {
                    return [...$data];
                }',
                'assertions' => [],
                'ignored_issues' => [],
                'php_version' => '8.1',
            ],
            'unpackTypedTraversableWithStringKeysIntoArray' => [
                'code' => '<?php

                    /**
                     * @param Traversable<string, string> $data
                     * @return array<string, string>
                     */
                    function unpackIterable(Traversable $data): array
                    {
                        return [...$data];
                    }',
                'assertions' => [],
                'ignored_issues' => [],
                'php_version' => '8.1',
            ],
            'unpackArrayWithArrayKeyIntoArray' => [
                'code' => '<?php

                /**
                 * @param array<array-key, mixed> $data
                 * @return array<array-key, mixed>
                 */
                function unpackArray(array $data): array
                {
                    return [...$data];
                }',
                'assertions' => [],
                'ignored_issues' => [],
                'php_version' => '8.1',
            ],
            'unpackArrayWithTwoTypesNotObjectLike' => [
                'code' => '<?php
                    function int(): int
                    {
                        return 0;
                    }

                    /**
                     * @return list<positive-int>
                     */
                    function posiviteIntegers(): array
                    {
                        return [1];
                    }

                    $_a = [...posiviteIntegers(), int()];
                    /** @psalm-check-type $_a = non-empty-list<int> */
                ',
            ],
            'nullableDestructuring' => [
                'code' => '<?php
                    /**
                     * @return array{"foo", "bar"}|null
                     */
                    function foobar(): ?array
                    {
                        return null;
                    }

                    [$_foo, $_bar] = foobar();
                    ',
                'assertions' => [
                    '$_foo' => 'null|string',
                    '$_bar' => 'null|string',
                ],
                'ignored_issues' => [],
                'php_version' => '8.1',
            ],
            'allowsArrayAccessNullOffset' => [
                'code' => '<?php
                    /**
                     * @template-implements ArrayAccess<int, string>
                     */
                    class C implements ArrayAccess {
                        public function offsetExists(mixed $offset) : bool { return true; }

                        public function offsetGet($offset) : string { return "";}

                        public function offsetSet(mixed $offset, mixed $value) : void {}

                        public function offsetUnset(mixed $offset) : void { }
                    }

                    $c = new C();
                    $c[] = "hello";',
                'assertions' => [],
                'ignored_issues' => [],
                'php_version' => '8.0',
            ],
            'conditionalRestrictedDocblockKeyAssignment' => [
                'code' => '<?php


                /**
                 * @return array{booking: array{active: false, icon: "settings"}, phones: array{active: false, icon: "phone-tube"}, stat: array{active: false, icon: "review"}, support: array{active: false, icon: "help"}}
                 */
                function getSections(): array {
                    return [
                            "phones" => [
                                "active" => false,
                                "icon" => "phone-tube",
                            ],
                            "stat" => [
                                "active" => false,
                                "icon" => "review",
                            ],
                            "booking" => [
                                "active" => false,
                                "icon" => "settings",
                            ],
                            "support" => [
                                "active" => false,
                                "icon" => "help",
                            ],
                    ];
                }
                $items = getSections();
                /** @var string */
                $currentAction = "";
                if (\array_key_exists($currentAction, $items)) {
                    $items[$currentAction]["active"] = true;
                }',
            ],
            'listAppendShape' => [
                'code' => '<?php
                    $a = [];
                    $a[]= 0;
                    $a[]= 1;
                    $a[]= 2;

                    $b = [0];
                    $b[]= 1;
                    $b[]= 2;',
                'assertions' => [
                    '$a===' => 'list{0, 1, 2}',
                    '$b===' => 'list{0, 1, 2}',
                ],
            ],
            'appendValuesToMap' => [
                'code' => '<?php
                    /**
                     * @return array{foo:numeric-string}&array<non-empty-string,non-empty-string>
                     */
                    function defaultQueryParams(): array
                    {
                        return [
                           "foo" => "123",
                           "bar" => "baz",
                        ];
                    }

                    /**
                     * @return array<non-empty-string, non-empty-string>
                     */
                    function getQueryParams(): array
                    {
                        $queryParams = defaultQueryParams();
                        $queryParams["a"] = "zzz";
                        return $queryParams;
                    }',
            ],
<<<<<<< HEAD
            'AssignListToNonEmptyList' => [
                'code' => '<?php
                    /** @var array<int, non-empty-list<string>> $l*/
                    $l = [];
                    $l[] = [];',
                'assertions' => [
                    '$l===' => 'non-empty-array<int, list<string>>',
                ],
=======
            'stringIntKeys' => [
                'code' => '<?php
                    /**
                     * @param array<15|"17"|"hello", string> $arg
                     * @return bool
                     */
                    function foo($arg) {
                        foreach ($arg as $k => $v) {
                            if ( $k === 15 ) {
                                return true;
                            }

                            if ( $k === 17 ) {
                                return false;
                            }
                        }

                        return true;
                    }

                    $x = ["15" => "a", 17 => "b"];
                    foo($x);',
>>>>>>> b38530ed
            ],
        ];
    }

    public function providerInvalidCodeParse(): iterable
    {
        return [
            'objectAssignment' => [
                'code' => '<?php
                    class A {}
                    (new A)["b"] = 1;',
                'error_message' => 'UndefinedMethod',
            ],
            'invalidArrayAccess' => [
                'code' => '<?php
                    $a = 5;
                    $a[0] = 5;',
                'error_message' => 'InvalidArrayAssignment',
            ],
            'possiblyUndefinedArrayAccess' => [
                'code' => '<?php
                    if (rand(0,1)) {
                      $a = ["a" => 1];
                    } else {
                      $a = [2, 3];
                    }

                    echo $a[0];',
                'error_message' => 'PossiblyUndefinedArrayOffset',
            ],
            'mixedStringOffsetAssignment' => [
                'code' => '<?php
                    /** @var mixed */
                    $a = 5;
                    "hello"[0] = $a;',
                'error_message' => 'MixedStringOffsetAssignment',
                'ignored_issues' => ['MixedAssignment'],
            ],
            'mixedArrayArgument' => [
                'code' => '<?php
                    /** @param array<mixed, int|string> $foo */
                    function fooFoo(array $foo): void { }

                    function barBar(array $bar): void {
                        fooFoo($bar);
                    }

                    barBar([1, "2"]);',
                'error_message' => 'MixedArgumentTypeCoercion',
                'ignored_issues' => ['MixedAssignment'],
            ],
            'arrayPropertyAssignment' => [
                'code' => '<?php
                    class A {
                        /** @var string[] */
                        public $strs = ["a", "b", "c"];

                        /** @return void */
                        public function bar() {
                            $this->strs = [new stdClass()]; // no issue emitted
                        }
                    }',
                'error_message' => 'InvalidPropertyAssignmentValue',
            ],
            'incrementalArrayPropertyAssignment' => [
                'code' => '<?php
                    class A {
                        /** @var string[] */
                        public $strs = ["a", "b", "c"];

                        /** @return void */
                        public function bar() {
                            $this->strs[] = new stdClass(); // no issue emitted
                        }
                    }',
                'error_message' => 'InvalidPropertyAssignmentValue',
            ],
            'duplicateStringArrayKey' => [
                'code' => '<?php
                    $arr = [
                        "a" => 1,
                        "b" => 2,
                        "c" => 3,
                        "c" => 4,
                    ];',
                'error_message' => 'DuplicateArrayKey',
            ],
            'duplicateIntArrayKey' => [
                'code' => '<?php
                    $arr = [
                        0 => 1,
                        1 => 2,
                        2 => 3,
                        2 => 4,
                    ];',
                'error_message' => 'DuplicateArrayKey',
            ],
            'duplicateImplicitIntArrayKey' => [
                'code' => '<?php
                    $arr = [
                        1,
                        2,
                        3,
                        2 => 4,
                    ];',
                'error_message' => 'DuplicateArrayKey',
            ],
            'mixedArrayAssignmentOnVariable' => [
                'code' => '<?php
                    function foo(array $arr) : void {
                        $arr["foo"][0] = "5";
                    }',
                'error_message' => 'MixedArrayAssignment',
            ],
            'storageKeyMustBeObject' => [
                'code' => '<?php
                    $key = [1,2,3];
                    $storage = new \SplObjectStorage();
                    $storage[$key] = "test";',
                'error_message' => 'InvalidArgument',
            ],
            'listUsedAsArrayWrongType' => [
                'code' => '<?php
                    /** @param string[] $arr */
                    function takesArray(array $arr) : void {}

                    $a = [];
                    $a[] = 1;
                    $a[] = 2;

                    takesArray($a);',
                'error_message' => 'InvalidArgument',
            ],
            'listUsedAsArrayWrongListType' => [
                'code' => '<?php
                    /** @param list<string> $arr */
                    function takesArray(array $arr) : void {}

                    $a = [];
                    $a[] = 1;
                    $a[] = 2;

                    takesArray($a);',
                'error_message' => 'InvalidArgument',
            ],
            'nonEmptyAssignmentToListElementChangeType' => [
                'code' => '<?php
                    /**
                     * @param non-empty-list<string> $arr
                     * @return non-empty-list<string>
                     */
                    function takesList(array $arr) : array {
                        $arr[0] = 5;

                        return $arr;
                    }',
                'error_message' => 'InvalidReturnStatement',
            ],
            'preventArrayAssignmentOnReturnValue' => [
                'code' => '<?php
                    class A {
                        public function foo() : array {
                            return [1, 2, 3];
                        }
                    }

                    (new A)->foo()[3] = 5;',
                'error_message' => 'InvalidArrayAssignment',
            ],
            'mergeIntWithMixed' => [
                'code' => '<?php
                    function getCachedMixed(array $cache, string $locale) : string {
                        if (!isset($cache[$locale])) {
                            $cache[$locale] = 5;
                        }

                        /**
                         * @psalm-suppress MixedReturnStatement
                         */
                        return $cache[$locale];
                    }',
                'error_message' => 'InvalidReturnStatement',
            ],
            'mergeIntWithNestedMixed' => [
                'code' => '<?php
                    function getCachedMixed(array $cache, string $locale) : string {
                        if (!isset($cache[$locale][$locale])) {
                            /**
                             * @psalm-suppress MixedArrayAssignment
                             */
                            $cache[$locale][$locale] = 5;
                        }

                        /**
                         * @psalm-suppress MixedArrayAccess
                         * @psalm-suppress MixedReturnStatement
                         */
                        return $cache[$locale][$locale];
                    }',
                'error_message' => 'InvalidReturnStatement',
            ],
            'mergeWithDeeplyNestedArray' => [
                'code' => '<?php
                    function getTwoPartsLocale(array $cache, string $a, string $b) : string
                    {
                        if (!isset($cache[$b])) {
                            $cache[$b] = array();
                        }

                        if (!isset($cache[$b][$a])) {
                            if (rand(0, 1)) {
                                /** @psalm-suppress MixedArrayAssignment */
                                $cache[$b][$a] = "hello";
                            } else {
                                /** @psalm-suppress MixedArrayAssignment */
                                $cache[$b][$a] = rand(0, 1) ? "string" : null;
                            }
                        }

                        /**
                         * @psalm-suppress MixedArrayAccess
                         * @psalm-suppress MixedReturnStatement
                         */
                        return $cache[$b][$a];
                    }',
                'error_message' => 'NullableReturnStatement',
            ],
            'ArrayCreateOffsetObject' => [
                'code' => '<?php
                    $_a = [new stdClass => "a"];
                ',
                'error_message' => 'InvalidArrayOffset',
            ],
            'ArrayDimOffsetObject' => [
                'code' => '<?php
                    $_a = [];
                    $_a[new stdClass] = "a";
                ',
                'error_message' => 'InvalidArrayOffset',
            ],
            'ArrayCreateOffsetResource' => [
                'code' => '<?php
                    $_a = [fopen("", "") => "a"];
                ',
                'error_message' => 'InvalidArrayOffset',
            ],
            'ArrayDimOffsetResource' => [
                'code' => '<?php
                    $_a = [];
                    $_a[fopen("", "")] = "a";
                ',
                'error_message' => 'InvalidArrayOffset',
            ],
            'ArrayCreateOffsetBool' => [
                'code' => '<?php
                    $_a = [true => "a"];
                ',
                'error_message' => 'InvalidArrayOffset',
            ],
            'ArrayDimOffsetBool' => [
                'code' => '<?php
                    $_a = [];
                    $_a[true] = "a";
                ',
                'error_message' => 'InvalidArrayOffset',
            ],
            'ArrayCreateOffsetStringable' => [
                'code' => '<?php
                    $a = new class{public function __toString(){return "";}};
                    $_a = [$a => "a"];',
                'error_message' => 'InvalidArrayOffset',
            ],
            'ArrayDimOffsetStringable' => [
                'code' => '<?php
                    $_a = [];
                    $a = new class{public function __toString(){return "";}};
                    $_a[$a] = "a";',
                'error_message' => 'InvalidArrayOffset',
            ],
            'coerceListToArray' => [
                'code' => '<?php
                    /**
                     * @param list<int> $_bar
                     */
                    function foo(array $_bar) : void {}

                    /**
                     * @param list<int> $bar
                     */
                    function baz(array $bar) : void {
                        foo((array) $bar);
                    }',
                'error_message' => 'RedundantCast',
            ],
            'arrayValuesOnList' => [
                'code' => '<?php
                    /**
                     * @param list<int> $a
                     * @return list<int>
                     */
                    function foo(array $a) : array {
                        return array_values($a);
                    }',
                'error_message' => 'RedundantFunctionCall',
            ],
            'assignToListWithUpdatedForeachKey' => [
                'code' => '<?php
                    /**
                     * @param list<string> $list
                     * @return list<string>
                     */
                    function getList(array $list): array {
                        foreach ($list as $key => $value) {
                            $list[$key + 1] = $value . "!";
                        }

                        return $list;
                    }',
                'error_message' => 'LessSpecificReturnStatement',
            ],
            // Skipped because the ref-type of array_pop was fixed (list->list)
            'SKIPPED-assignToListWithAlteredForeachKeyVar' => [
                'code' => '<?php
                    /**
                     * @param list<string> $list
                     * @return list<string>
                     */
                    function getList(array $list): array {
                        foreach ($list as $key => $value) {
                            if (rand(0, 1)) {
                                array_pop($list);
                            }

                            $list[$key] = $value . "!";
                        }

                        return $list;
                    }',
                'error_message' => 'InvalidReturnStatement',
            ],
            'createArrayWithMixedOffset' => [
                'code' => '<?php
                    /**
                     * @param mixed $index
                     */
                    function test($index): array {
                        $arr = [$index => 5];
                        return $arr;
                    }',
                'error_message' => 'MixedArrayOffset',
            ],
            'falseArrayAssignment' => [
                'code' => '<?php
                    function foo(): array {
                        $array = [];
                        $array[false] = "";
                        echo $array[0];
                        return $array;
                    }',
                'error_message' => 'InvalidArrayOffset',
            ],
            'TemplateAsKey' => [
                'code' => '<?php

                class Foo {

                    /**
                     * @psalm-template T of array
                     * @param T $offset
                     * @param array<array, string> $weird_array
                     */
                    public function getThisName($offset, $weird_array): string {
                        return $weird_array[$offset];
                    }
                }',
                'error_message' => 'MixedArrayAccess',
                'ignored_issues' => ['InvalidDocblock'],
            ],
            'unpackTypedIterableWithStringKeysIntoArray' => [
                'code' => '<?php
                    /**
                     * @param iterable<string, string> $data
                     * @return list<string>
                     */
                    function unpackIterable(iterable $data): array
                    {
                        return [...$data];
                    }
                ',
                'error_message' => 'DuplicateArrayKey',
                'ignored_issues' => [],
                'php_version' => '8.0',
            ],
            'unpackTypedTraversableWithStringKeysIntoArray' => [
                'code' => '<?php
                    /**
                     * @param Traversable<string, string> $data
                     * @return list<string>
                     */
                    function unpackIterable(Traversable $data): array
                    {
                        return [...$data];
                    }
                ',
                'error_message' => 'DuplicateArrayKey',
                'ignored_issues' => [],
                'php_version' => '8.0',
            ],
            'unpackArrayWithArrayKeyIntoArray' => [
                'code' => '<?php
                    /**
                     * @param array<array-key, mixed> $data
                     * @return list<mixed>
                     */
                    function unpackArray(array $data): array
                    {
                        return [...$data];
                    }
                ',
                'error_message' => 'DuplicateArrayKey',
                'ignored_issues' => [],
                'php_version' => '8.0',
            ],
            'unpackNonIterable' => [
                'code' => '<?php
                    class Foo {}
                    $foo = new Foo();
                    $arr = [...$foo];
                ',
                'error_message' => 'InvalidOperand',
            ],
            'cantUnpackWhenKeyIsntArrayKey' => [
                'code' => '<?php
                    /** @var Traversable<object, object> */
                    $foo = [];
                    $bar = [...$foo];
                ',
                'error_message' => 'InvalidOperand',
            ],
            'unpackTraversableWithKeyOmitted' => [
                'code' => '<?php
                    /** @extends Traversable<int> */
                    interface Foo extends Traversable {}

                    /**
                     * @return array<int, mixed>
                     */
                    function foobar(Foo $foo): array
                    {
                        return [...$foo];
                    }
                ',
                'error_message' => 'InvalidOperand',
            ],
        ];
    }
}<|MERGE_RESOLUTION|>--- conflicted
+++ resolved
@@ -2117,7 +2117,6 @@
                         return $queryParams;
                     }',
             ],
-<<<<<<< HEAD
             'AssignListToNonEmptyList' => [
                 'code' => '<?php
                     /** @var array<int, non-empty-list<string>> $l*/
@@ -2126,7 +2125,7 @@
                 'assertions' => [
                     '$l===' => 'non-empty-array<int, list<string>>',
                 ],
-=======
+            ],
             'stringIntKeys' => [
                 'code' => '<?php
                     /**
@@ -2149,7 +2148,6 @@
 
                     $x = ["15" => "a", 17 => "b"];
                     foo($x);',
->>>>>>> b38530ed
             ],
         ];
     }
