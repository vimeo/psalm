--- conflicted
+++ resolved
@@ -1045,23 +1045,13 @@
                      * @template-implements ArrayAccess<?int, string>
                      */
                     class C implements ArrayAccess {
-<<<<<<< HEAD
-                        public function offsetExists($offset) : bool { return true; }
+                        public function offsetExists(mixed $offset) : bool { return true; }
 
                         public function offsetGet($offset) : string { return "";}
 
-                        public function offsetSet($offset, string $value) : void {}
-
-                        public function offsetUnset($offset) : void { }
-=======
-                        public function offsetExists(mixed $offset) : bool { return true; }
-
-                        public function offsetGet($offset) : string { return "";}
-
                         public function offsetSet(mixed $offset, mixed $value) : void {}
 
                         public function offsetUnset(mixed $offset) : void { }
->>>>>>> 982f95c8
                     }
 
                     $c = new C();
@@ -1977,23 +1967,13 @@
                      * @template-implements ArrayAccess<int, string>
                      */
                     class C implements ArrayAccess {
-<<<<<<< HEAD
-                        public function offsetExists($offset) : bool { return true; }
+                        public function offsetExists(mixed $offset) : bool { return true; }
 
                         public function offsetGet($offset) : string { return "";}
 
-                        public function offsetSet($offset, $value) : void {}
-
-                        public function offsetUnset($offset) : void { }
-=======
-                        public function offsetExists(mixed $offset) : bool { return true; }
-
-                        public function offsetGet($offset) : string { return "";}
-
                         public function offsetSet(mixed $offset, mixed $value) : void {}
 
                         public function offsetUnset(mixed $offset) : void { }
->>>>>>> 982f95c8
                     }
 
                     $c = new C();
