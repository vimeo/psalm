--- conflicted
+++ resolved
@@ -127,13 +127,8 @@
         $projectAnalyzer->generated_report_options = [];
 
         ob_start();
-<<<<<<< HEAD
-        IssueBuffer::finish($projectAnalzyer, false, microtime(true), false, $baseline);
-        $output = (string) ob_get_clean();
-=======
         IssueBuffer::finish($projectAnalyzer, false, microtime(true), false, $baseline);
         $output = ob_get_clean();
->>>>>>> 620a1537
         $this->assertStringNotContainsString("ERROR", $output, "all issues baselined");
         IssueBuffer::clear();
     }
