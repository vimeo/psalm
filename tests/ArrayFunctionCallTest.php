<?php

namespace Psalm\Tests;

use Psalm\Tests\Traits\InvalidCodeAnalysisTestTrait;
use Psalm\Tests\Traits\ValidCodeAnalysisTestTrait;

use const DIRECTORY_SEPARATOR;

class ArrayFunctionCallTest extends TestCase
{
    use InvalidCodeAnalysisTestTrait;
    use ValidCodeAnalysisTestTrait;

    /**
     * @return iterable<string,array{code:string,assertions?:array<string,string>,ignored_issues?:list<string>}>
     */
    public function providerValidCodeParse(): iterable
    {
        return [
            'arrayFilter' => [
                'code' => '<?php
                    $d = array_filter(["a" => rand(0, 10), "b" => rand(0, 10), "c" => null]);
                    $e = array_filter(
                        ["a" => rand(0, 10), "b" => rand(0, 10), "c" => null],
                        function(?int $i): bool {
                            return true;
                        }
                    );',
                'assertions' => [
                    '$d' => 'array{a?: int<1, 10>, b?: int<1, 10>}',
                    '$e' => 'array<string, int<0, 10>|null>',
                ],
            ],
            'positiveIntArrayFilter' => [
                'code' => '<?php
                    /**
                     * @param numeric $a
                     * @param positive-int $positiveOne
                     * @param int<0,12> $d
                     * @param int<1,12> $f
                     * @psalm-return array{a: numeric, b?: int, c: positive-int, d?: int<0, 12>, f: int<1,12>}
                     */
                    function makeAList($a, int $anyInt, int $positiveOne, int $d, int $f): array {
                        return array_filter(["a" => "1", "b" => $anyInt, "c" => $positiveOne, "d" => $d, "f" => $f]);
                    }'
            ],
            'arrayFilterAdvanced' => [
                'code' => '<?php
                    $f = array_filter(["a" => 5, "b" => 12, "c" => null], function(?int $val, string $key): bool {
                        return true;
                    }, ARRAY_FILTER_USE_BOTH);
                    $g = array_filter(["a" => 5, "b" => 12, "c" => null], function(string $val): bool {
                        return true;
                    }, ARRAY_FILTER_USE_KEY);

                    $bar = "bar";

                    $foo = [
                        $bar => function (): string {
                            return "baz";
                        },
                    ];

                    $foo = array_filter(
                        $foo,
                        function (string $key): bool {
                            return $key === "bar";
                        },
                        ARRAY_FILTER_USE_KEY
                    );',
                'assertions' => [
                    '$f' => 'array<string, int|null>',
                    '$g' => 'array<string, int|null>',
                ],
            ],
            'arrayFilterIgnoreNullable' => [
                'code' => '<?php
                    class A {
                        /**
                         * @return array<int, self|null>
                         */
                        public function getRows() : array {
                            return [new self, null];
                        }

                        public function filter() : void {
                            $arr = array_filter(
                                static::getRows(),
                                function (self $row) : bool {
                                    return is_a($row, static::class);
                                }
                            );
                        }
                    }',
                'assertions' => [],
                'ignored_issues' => ['PossiblyInvalidArgument'],
            ],
            'arrayFilterAllowTrim' => [
                'code' => '<?php
                    $foo = array_filter(["hello ", " "], "trim");',
            ],
            'arrayFilterAllowNull' => [
                'code' => '<?php
                    function foo() : array {
                        return array_filter(
                            array_map(
                                /** @return null */
                                function (int $arg) {
                                    return null;
                                },
                                [1, 2, 3]
                            )
                        );
                    }',
            ],
            'arrayFilterNamedFunction' => [
                'code' => '<?php
                    /**
                     * @param array<int, DateTimeImmutable|null> $a
                     * @return array<int, DateTimeImmutable>
                     */
                    function foo(array $a) : array {
                        return array_filter($a, "is_object");
                    }',
            ],
            'arrayFilterFleshOutType' => [
                'code' => '<?php
                    class Baz {
                        public const STATUS_FOO = "foo";
                        public const STATUS_BAR = "bar";
                        public const STATUS_QUX = "qux";

                        /**
                         * @psalm-param self::STATUS_* $role
                         */
                        public static function isStatus(string $role): bool
                        {
                            return !\in_array($role, [self::STATUS_BAR, self::STATUS_QUX], true);
                        }
                    }

                    /** @psalm-var array<Baz::STATUS_*> $statusList */
                    $statusList = [Baz::STATUS_FOO, Baz::STATUS_QUX];
                    $statusList = array_filter($statusList, [Baz::class, "isStatus"]);'
            ],
            'arrayKeysNonEmpty' => [
                'code' => '<?php
                    $a = array_keys(["a" => 1, "b" => 2]);',
                'assertions' => [
                    '$a' => 'non-empty-list<string>',
                ],
            ],
            'arrayKeysMixed' => [
                'code' => '<?php
                    /** @var array */
                    $b = ["a" => 5];
                    $a = array_keys($b);',
                'assertions' => [
                    '$a' => 'list<array-key>',
                ],
                'ignored_issues' => ['MixedArgument'],
            ],
            'arrayValues' => [
                'code' => '<?php
                    $b = array_values(["a" => 1, "b" => 2]);
                    $c = array_values(["a" => "hello", "b" => "jello"]);',
                'assertions' => [
                    '$b' => 'non-empty-list<int>',
                    '$c' => 'non-empty-list<string>',
                ],
            ],
            'arrayCombine' => [
                'code' => '<?php
                    $c = array_combine(["a", "b", "c"], [1, 2, 3]);',
                'assertions' => [
                    '$c' => 'false|non-empty-array<string, int>',
                ],
                'ignored_issues' => [],
                'php_version' => '7.4',
            ],
            'arrayCombinePHP8' => [
                'code' => '<?php
                    $c = array_combine(["a", "b"], [1, 2, 3]);',
                'assertions' => [
                    '$c' => 'non-empty-array<string, int>',
                ],
                'ignored_issues' => [],
                'php_version' => '8.0',
            ],
            'arrayCombineNotMatching' => [
                'code' => '<?php
                    $c = array_combine(["a", "b"], [1, 2, 3]);',
                'assertions' => [
                    '$c' => 'false|non-empty-array<string, int>',
                ],
                'ignored_issues' => [],
                'php_version' => '7.4',
            ],
            'arrayCombineDynamicParams' => [
                'code' => '<?php
                    /** @return array<string> */
                    function getStrings(): array{ return []; }
                    /** @return array<int> */
                    function getInts(): array{ return []; }
                    $c = array_combine(getStrings(), getInts());',
                'assertions' => [
                    '$c' => 'array<string, int>|false',
                ],
            ],
            'arrayMergeIntArrays' => [
<<<<<<< HEAD
                'code' => '<?php
                    $d = array_merge(["a", "b", "c"], [1, 2, 3]);',
=======
                '<?php
                    $d = array_merge(["a", "b", "c", "d"], [1, 2, 3]);',
>>>>>>> 5cd52551
                'assertions' => [
                    '$d' => 'array{0: string, 1: string, 2: string, 3: string, 4: int, 5: int, 6: int}',
                ],
            ],
            'arrayMergePossiblyUndefined' => [
                'code' => '<?php
                    /**
                     * @param array{host?:string} $opts
                     * @return array{host:string|int}
                     */
                    function b(array $opts): array {
                        return array_merge(["host" => 5], $opts);
                    }',
            ],
            'arrayMergeListResultWithArray' => [
                'code' => '<?php
                    /**
                     * @param array<int, string> $list
                     * @return list<string>
                     */
                    function bar(array $list) : array {
                        return array_merge($list, ["test"]);
                    }',
            ],
            'arrayMergeListResultWithList' => [
                'code' => '<?php
                    /**
                     * @param list<string> $list
                     * @return list<string>
                     */
                    function foo(array $list) : array {
                        return array_merge($list, ["test"]);
                    }',
            ],
            'arrayMergeTypes' => [
                'code' => '<?php
                    /**
                     * @psalm-type A=array{name: string}
                     * @psalm-type B=array{age: int}
                     */
                    class Demo
                    {
                        /**
                         * @param A $a
                         * @param B $b
                         * @return A&B
                         */
                        public function merge($a, $b): array
                        {
                            return array_merge($a, $b);
                        }
                    }',
            ],
            'arrayReplaceIntArrays' => [
<<<<<<< HEAD
                'code' => '<?php
                    $d = array_replace(["a", "b", "c"], [1, 2, 3]);',
=======
                '<?php
                    $d = array_replace(["a", "b", "c", "d"], [1, 2, 3]);',
>>>>>>> 5cd52551
                'assertions' => [
                    '$d' => 'array{0: int, 1: int, 2: int, 3: string}',
                ],
            ],
            'arrayReplacePossiblyUndefined' => [
                'code' => '<?php
                    /**
                     * @param array{host?:string} $opts
                     * @return array{host:string|int}
                     */
                    function b(array $opts): array {
                        return array_replace(["host" => 5], $opts);
                    }',
            ],
            'arrayReplaceListResultWithArray' => [
                'code' => '<?php
                    /**
                     * @param array<int, string> $list
                     * @return list<string>
                     */
                    function bar(array $list) : array {
                        return array_replace($list, ["test"]);
                    }',
            ],
            'arrayReplaceListResultWithList' => [
                'code' => '<?php
                    /**
                     * @param list<string> $list
                     * @return list<string>
                     */
                    function foo(array $list) : array {
                        return array_replace($list, ["test"]);
                    }',
            ],
            'arrayReplaceTypes' => [
                'code' => '<?php
                    /**
                     * @psalm-type A=array{name: string}
                     * @psalm-type B=array{age: int}
                     */
                    class Demo
                    {
                        /**
                         * @param A $a
                         * @param B $b
                         * @return A&B
                         */
                        public function replace($a, $b): array
                        {
                            return array_replace($a, $b);
                        }
                    }',
            ],
            'arrayReverseDontPreserveKey' => [
                'code' => '<?php
                    $d = array_reverse(["a", "b", 1, "d" => 4]);',
                'assertions' => [
                    '$d' => 'non-empty-array<int|string, int|string>',
                ],
            ],
            'arrayReverseDontPreserveKeyExplicitArg' => [
                'code' => '<?php
                    $d = array_reverse(["a", "b", 1, "d" => 4], false);',
                'assertions' => [
                    '$d' => 'non-empty-array<int|string, int|string>',
                ],
            ],
            'arrayReversePreserveKey' => [
                'code' => '<?php
                    $d = array_reverse(["a", "b", 1], true);',
                'assertions' => [
                    '$d' => 'non-empty-array<int, int|string>',
                ],
            ],
            'arrayDiff' => [
                'code' => '<?php
                    $d = array_diff(["a" => 5, "b" => 12], [5]);',
                'assertions' => [
                    '$d' => 'array<string, int>',
                ],
            ],
            'arrayDiffIsVariadic' => [
                'code' => '<?php
                    array_diff([], [], [], [], []);',
                'assertions' => [],
            ],
            'arrayDiffKeyIsVariadic' => [
                'code' => '<?php
                    array_diff_key([], [], [], [], []);',
                'assertions' => [],
            ],
            'arrayDiffAssoc' => [
                'code' => '<?php
                    /**
                     * @var array<string, int> $a
                     * @var array $b
                     * @var array $c
                     */
                    $r = array_diff_assoc($a, $b, $c);',
                'assertions' => [
                    '$r' => 'array<string, int>',
                ],
            ],
            'arrayPopMixed' => [
                'code' => '<?php
                    /** @var mixed */
                    $b = ["a" => 5, "c" => 6];
                    $a = array_pop($b);',
                'assertions' => [
                    '$a' => 'mixed',
                    '$b' => 'mixed',
                ],
                'ignored_issues' => ['MixedAssignment', 'MixedArgument'],
            ],
            'arrayPopNonEmpty' => [
                'code' => '<?php
                    /** @var array<string, int> */
                    $a = ["a" => 5, "b" => 6, "c" => 7];
                    $b = 5;
                    if ($a) {
                        $b = array_pop($a);
                    }
                    $c = array_pop($a);',
                'assertions' => [
                    '$b' => 'int',
                    '$c' => 'int|null',
                ],
            ],
            'arrayPopNonEmptyAfterIsset' => [
                'code' => '<?php
                    /** @var array<string, int> */
                    $a = ["a" => 5, "b" => 6, "c" => 7];
                    $b = 5;
                    if (isset($a["a"])) {
                        $b = array_pop($a);
                    }',
                'assertions' => [
                    '$b' => 'int',
                ],
            ],
            'arrayPopNonEmptyAfterCount' => [
                'code' => '<?php
                    /** @var array<string, int> */
                    $a = ["a" => 5, "b" => 6, "c" => 7];
                    $b = 5;
                    if (count($a)) {
                        $b = array_pop($a);
                    }',
                'assertions' => [
                    '$b' => 'int',
                ],
            ],
            'arrayShiftNonEmptyList' => [
                'code' => '<?php
                    /** @param non-empty-list $arr */
                    function type_of_array_shift(array $arr) : int {
                        if (\is_int($arr[0])) {
                            return \array_shift($arr);
                        }

                        return 0;
                    }',
            ],
            'arrayShiftFunkyTKeyedArrayList' => [
                'code' => '<?php
                    /**
                     * @param non-empty-list<string>|array{null} $arr
                     * @return array<int, string>
                     */
                    function foo(array $arr) {
                        array_shift($arr);
                        return $arr;
                    }'
            ],
            'arrayPopNonEmptyAfterCountEqualsOne' => [
                'code' => '<?php
                    /** @var array<string, int> */
                    $a = ["a" => 5, "b" => 6, "c" => 7];
                    $b = 5;
                    if (count($a) === 1) {
                        $b = array_pop($a);
                    }',
                'assertions' => [
                    '$b' => 'int',
                ],
            ],
            'arrayPopNonEmptyAfterCountSoftEqualsOne' => [
                'code' => '<?php
                    /** @var array<string, int> */
                    $a = ["a" => 5, "b" => 6, "c" => 7];
                    $b = 5;
                    if (count($a) == 1) {
                        $b = array_pop($a);
                    }',
                'assertions' => [
                    '$b' => 'int',
                ],
            ],
            'arrayPopNonEmptyAfterCountGreaterThanOne' => [
                'code' => '<?php
                    /** @var array<string, int> */
                    $a = ["a" => 5, "b" => 6, "c" => 7];
                    $b = 5;
                    if (count($a) > 0) {
                        $b = array_pop($a);
                    }',
                'assertions' => [
                    '$b' => 'int',
                ],
            ],
            'arrayPopNonEmptyAfterCountGreaterOrEqualsOne' => [
                'code' => '<?php
                    /** @var array<string, int> */
                    $a = ["a" => 5, "b" => 6, "c" => 7];
                    $b = 5;
                    if (count($a) >= 1) {
                        $b = array_pop($a);
                    }',
                'assertions' => [
                    '$b' => 'int',
                ],
            ],
            'arrayPopNonEmptyAfterCountEqualsOneReversed' => [
                'code' => '<?php
                    /** @var array<string, int> */
                    $a = ["a" => 5, "b" => 6, "c" => 7];
                    $b = 5;
                    if (1 === count($a)) {
                        $b = array_pop($a);
                    }',
                'assertions' => [
                    '$b' => 'int',
                ],
            ],
            'arrayPopNonEmptyAfterCountSoftEqualsOneReversed' => [
                'code' => '<?php
                    /** @var array<string, int> */
                    $a = ["a" => 5, "b" => 6, "c" => 7];
                    $b = 5;
                    if (1 == count($a)) {
                        $b = array_pop($a);
                    }',
                'assertions' => [
                    '$b' => 'int',
                ],
            ],
            'arrayPopNonEmptyAfterCountGreaterThanOneReversed' => [
                'code' => '<?php
                    /** @var array<string, int> */
                    $a = ["a" => 5, "b" => 6, "c" => 7];
                    $b = 5;
                    if (0 < count($a)) {
                        $b = array_pop($a);
                    }',
                'assertions' => [
                    '$b' => 'int',
                ],
            ],
            'arrayPopNonEmptyAfterCountGreatorOrEqualToOneReversed' => [
                'code' => '<?php
                    /** @var array<string, int> */
                    $a = ["a" => 5, "b" => 6, "c" => 7];
                    $b = 5;
                    if (1 <= count($a)) {
                        $b = array_pop($a);
                    }',
                'assertions' => [
                    '$b' => 'int',
                ],
            ],
            'arrayNotEmptyArrayAfterCountLessThanEqualToOne' => [
                'code' => '<?php
                    /** @var list<int> */
                    $leftCount = [1, 2, 3];
                    if (count($leftCount) <= 1) {
                        echo $leftCount[0];
                    }
                    /** @var list<int> */
                    $rightCount = [1, 2, 3];
                    if (1 >= count($rightCount)) {
                        echo $rightCount[0];
                    }',
            ],
            'arrayNotEmptyArrayAfterCountLessThanTwo' => [
                'code' => '<?php
                    /** @var list<int> */
                    $leftCount = [1, 2, 3];
                    if (count($leftCount) < 2) {
                        echo $leftCount[0];
                    }
                    /** @var list<int> */
                    $rightCount = [1, 2, 3];
                    if (2 > count($rightCount)) {
                        echo $rightCount[0];
                    }',
            ],
            'arrayEmptyArrayAfterCountLessThanOne' => [
                'code' => '<?php
                    /** @var list<int> */
                    $leftCount = [1, 2, 3];
                    assert (count($leftCount) < 1);
                    /** @var list<int> */
                    $rightCount = [1, 2, 3];
                    assert (1 > count($rightCount));',
                'assertions' => [
                    '$leftCount' => 'array<never, never>',
                    '$rightCount' => 'array<never, never>',
                ],
            ],
            'arrayEmptyArrayAfterCountLessThanEqualToZero' => [
                'code' => '<?php
                    /** @var list<int> */
                    $leftCount = [1, 2, 3];
                    assert (count($leftCount) <= 0);
                    /** @var list<int> */
                    $rightCount = [1, 2, 3];
                    assert (0 >= count($rightCount));',
                'assertions' => [
                    '$leftCount' => 'array<never, never>',
                    '$rightCount' => 'array<never, never>',
                ],
            ],
            'arrayNotNonEmptyArrayAfterCountGreaterThanEqualToZero' => [
                'code' => '<?php
                    /** @var list<int> */
                    $leftCount = [1, 2, 3];
                    assert(count($leftCount) >= 0);
                    /** @var list<int> */
                    $rightCount = [1, 2, 3];
                    assert(0 <= count($rightCount));',
                'assertions' => [
                    '$leftCount' => 'list<int>',
                    '$rightCount' => 'list<int>',
                ],
            ],
            'arrayNotNonEmptyArrayAfterCountGreaterThanMinusOne' => [
                'code' => '<?php
                    /** @var list<int> */
                    $leftCount = [1, 2, 3];
                    assert (count($leftCount) > -1);
                    /** @var list<int> */
                    $rightCount = [1, 2, 3];
                    assert (-1 < count($rightCount));',
                'assertions' => [
                    '$leftCount' => 'list<int>',
                    '$rightCount' => 'list<int>',
                ],
            ],
            'arrayNonEmptyArrayAfterCountGreaterThanEqualToOne' => [
                'code' => '<?php
                    /** @var list<int> */
                    $leftCount = [1, 2, 3];
                    assert(count($leftCount) >= 1);
                    /** @var list<int> */
                    $rightCount = [1, 2, 3];
                    assert(1 <= count($rightCount));',
                'assertions' => [
                    '$leftCount' => 'non-empty-list<int>',
                    '$rightCount' => 'non-empty-list<int>',
                ],
            ],
            'arrayNonEmptyArrayAfterCountGreaterThanZero' => [
                'code' => '<?php
                    /** @var list<int> */
                    $leftCount = [1, 2, 3];
                    assert (count($leftCount) > 0);
                    /** @var list<int> */
                    $rightCount = [1, 2, 3];
                    assert (0 < count($rightCount));',
                'assertions' => [
                    '$leftCount' => 'non-empty-list<int>',
                    '$rightCount' => 'non-empty-list<int>',
                ],
            ],
            'arrayPopNonEmptyAfterArrayAddition' => [
                'code' => '<?php
                    /** @var array<string, int> */
                    $a = ["a" => 5, "b" => 6, "c" => 7];
                    $a["foo"] = 10;
                    $b = array_pop($a);',
                'assertions' => [
                    '$b' => 'int',
                ],
            ],
            'arrayPopNonEmptyAfterMixedArrayAddition' => [
                'code' => '<?php
                    /** @var array */
                    $a = ["a" => 5, "b" => 6, "c" => 7];
                    $a[] = "hello";
                    $b = array_pop($a);',
                'assertions' => [
                    '$b' => 'mixed|string',
                ],
                'ignored_issues' => [
                    'MixedAssignment',
                ],
            ],
            'uasort' => [
                'code' => '<?php
                    $manifest = ["a" => 1, "b" => 2];
                    uasort(
                        $manifest,
                        function (int $a, int $b) {
                            return $a > $b ? 1 : -1;
                        }
                    );',
                'assertions' => [
                    '$manifest' => 'array<string, int>'
                ],
            ],
            'uksort' => [
                'code' => '<?php
                    $array = ["b" => 1, "a" => 2];
                    uksort(
                        $array,
                        function (string $a, string $b) {
                            return $a <=> $b;
                        }
                    );',
                'assertions' => [
                    '$array' => 'array<string, int>',
                ],
            ],
            'arrayMergeTKeyedArray' => [
                'code' => '<?php
                  /**
                   * @param array<string, int> $a
                   * @return array<string, int>
                   */
                  function foo($a)
                  {
                    return $a;
                  }

                  $a1 = ["hi" => 3];
                  $a2 = ["bye" => 5];
                  $a3 = array_merge($a1, $a2);

                  foo($a3);',
                'assertions' => [
                    '$a3' => 'array{hi: int, bye: int}',
                ],
            ],
            'arrayReplaceTKeyedArray' => [
                'code' => '<?php
                  /**
                   * @param array<string, int> $a
                   * @return array<string, int>
                   */
                  function foo($a)
                  {
                    return $a;
                  }

                  $a1 = ["hi" => 3];
                  $a2 = ["bye" => 5];
                  $a3 = array_replace($a1, $a2);

                  foo($a3);',
                'assertions' => [
                    '$a3' => 'array{hi: int, bye: int}',
                ],
            ],
            'arrayRand' => [
                'code' => '<?php
                    $vars = ["x" => "a", "y" => "b"];
                    $c = array_rand($vars);
                    $d = $vars[$c];
                    $more_vars = ["a", "b"];
                    $e = array_rand($more_vars);',

                'assertions' => [
                    '$vars' => 'array{x: string, y: string}',
                    '$c' => 'string',
                    '$d' => 'string',
                    '$more_vars' => 'array{string, string}',
                    '$e' => 'int',
                ],
            ],
            'arrayRandMultiple' => [
                'code' => '<?php
                    $vars = ["x" => "a", "y" => "b"];
                    $b = 3;
                    $c = array_rand($vars, 1);
                    $d = array_rand($vars, 2);
                    $e = array_rand($vars, 3);
                    $f = array_rand($vars, $b);',

                'assertions' => [
                    '$vars' => 'array{x: string, y: string}',
                    '$c' => 'string',
                    '$e' => 'list<string>',
                    '$f' => 'list<string>|string',
                ],
            ],
            'arrayKeysNoEmpty' => [
                'code' => '<?php
                    function expect_string(string $x): void {
                        echo $x;
                    }

                    function test(): void {
                        foreach (array_keys([]) as $key) {
                            expect_string($key);
                        }
                    }',
                'assertions' => [],
                'ignored_issues' => ['MixedAssignment', 'MixedArgument', 'MixedArgumentTypeCoercion', 'NoValue'],
            ],
            'arrayPopNotNullable' => [
                'code' => '<?php
                    function expectsInt(int $a) : void {}

                    /**
                     * @param array<array-key, array{item:int}> $list
                     */
                    function test(array $list) : void
                    {
                        while (!empty($list)) {
                            $tmp = array_pop($list);
                            expectsInt($tmp["item"]);
                        }
                    }',
            ],
            'arrayFilterWithAssert' => [
                'code' => '<?php
                    $a = array_filter(
                        [1, "hello", 6, "goodbye"],
                        function ($s): bool {
                            return is_string($s);
                        }
                    );',
                'assertions' => [
                    '$a' => 'array<int, string>',
                ],
                'ignored_issues' => [
                    'MissingClosureParamType',
                ],
            ],
            'arrayFilterUseKey' => [
                'code' => '<?php
                    $bar = "bar";

                    $foo = [
                        $bar => function (): string {
                            return "baz";
                        },
                    ];

                    $foo = array_filter(
                        $foo,
                        function (string $key): bool {
                            return $key === "bar";
                        },
                        ARRAY_FILTER_USE_KEY
                    );',
                'assertions' => [
                    '$foo' => 'array<string, pure-Closure():string>',
                ],
            ],
            'ignoreFalsableCurrent' => [
                'code' => '<?php
                    /** @param string[] $arr */
                    function foo(array $arr): string {
                        return current($arr);
                    }
                    /** @param string[] $arr */
                    function bar(array $arr): string {
                        $a = current($arr);
                        if ($a === false) {
                            return "hello";
                        }
                        return $a;
                    }
                    /**
                     * @param string[] $arr
                     * @return false|string
                     */
                    function bat(array $arr) {
                        return current($arr);
                    }',
            ],
            'arraySumEmpty' => [
                'code' => '<?php
                    $foo = array_sum([]) + 1;',
                'assertions' => [
                    '$foo' => 'int',
                ],
            ],
            'arraySumOnlyInt' => [
                'code' => '<?php
                    $foo = array_sum([5,18]);',
                'assertions' => [
                    '$foo' => 'int',
                ],
            ],
            'arraySumOnlyFloat' => [
                'code' => '<?php
                    $foo = array_sum([5.1,18.2]);',
                'assertions' => [
                    '$foo' => 'float',
                ],
            ],
            'arraySumNumeric' => [
                'code' => '<?php
                    $foo = array_sum(["5","18"]);',
                'assertions' => [
                    '$foo' => 'float|int',
                ],
            ],
            'arraySumMix' => [
                'code' => '<?php
                    $foo = array_sum([5,18.5]);',
                'assertions' => [
                    '$foo' => 'float',
                ],
            ],
            'arrayMapWithArrayAndCallable' => [
                'code' => '<?php
                    /**
                     * @psalm-return array<array-key, int>
                     */
                    function foo(array $v): array {
                        $r = array_map("intval", $v);
                        return $r;
                    }',
            ],
            'arrayMapTKeyedArrayAndCallable' => [
                'code' => '<?php
                    /**
                     * @psalm-return array{key1:int,key2:int}
                     */
                    function foo(): array {
                        $v = ["key1"=> 1, "key2"=> "2"];
                        $r = array_map("intval", $v);
                        return $r;
                    }',
            ],
            'arrayMapTKeyedArrayListAndCallable' => [
                'code' => '<?php
                    /** @param list<int> $list */
                    function takesList(array $list): void {}

                    takesList(
                        array_map(
                            "intval",
                            ["1", "2", "3"]
                        )
                    );',
            ],
            'arrayMapTKeyedArrayAndClosure' => [
                'code' => '<?php
                    /**
                     * @psalm-return array{key1:int,key2:int}
                     */
                    function foo(): array {
                      $v = ["key1"=> 1, "key2"=> "2"];
                      $r = array_map(function($i) : int { return intval($i);}, $v);
                      return $r;
                    }',
                'assertions' => [],
                'ignored_issues' => [
                    'MissingClosureParamType'
                ],
            ],
            'arrayMapTKeyedArrayListAndClosure' => [
                'code' => '<?php
                    /** @param list<string> $list */
                    function takesList(array $list): void {}

                    takesList(
                        array_map(
                            function (string $str): string { return $str . "x"; },
                            ["foo", "bar", "baz"]
                        )
                    );',
            ],
            'arrayMapUntypedCallable' => [
                'code' => '<?php
                    /**
                     * @var callable $callable
                     * @var array<string, int> $array
                     */
                    $a = array_map($callable, $array);

                    /**
                     * @var callable $callable
                     * @var array<string, int> $array
                     */
                    $b = array_map($callable, $array, $array);

                    /**
                     * @var callable $callable
                     * @var list<string> $list
                     */
                    $c = array_map($callable, $list);

                    /**
                     * @var callable $callable
                     * @var list<string> $list
                     */
                    $d = array_map($callable, $list, $list);',
                'assertions' => [
                    '$a' => 'array<string, mixed>',
                    '$b' => 'list<mixed>',
                    '$c' => 'list<mixed>',
                    '$d' => 'list<mixed>',
                ],
            ],
            'arrayFilterGoodArgs' => [
                'code' => '<?php
                    function fooFoo(int $i) : bool {
                      return true;
                    }

                    class A {
                        public static function barBar(int $i) : bool {
                            return true;
                        }
                    }

                    array_filter([1, 2, 3], "fooFoo");
                    array_filter([1, 2, 3], "foofoo");
                    array_filter([1, 2, 3], "FOOFOO");
                    array_filter([1, 2, 3], "A::barBar");
                    array_filter([1, 2, 3], "A::BARBAR");
                    array_filter([1, 2, 3], "A::barbar");',
            ],
            'arrayFilterIgnoreMissingClass' => [
                'code' => '<?php
                    array_filter([1, 2, 3], "A::bar");',
                'assertions' => [],
                'ignored_issues' => ['UndefinedClass'],
            ],
            'arrayFilterIgnoreMissingMethod' => [
                'code' => '<?php
                    class A {
                        public static function bar(int $i) : bool {
                            return true;
                        }
                    }

                    array_filter([1, 2, 3], "A::foo");',
                'assertions' => [],
                'ignored_issues' => ['UndefinedMethod'],
            ],
            'arrayMapParamDefault' => [
                'code' => '<?php
                    $arr = ["a", "b"];
                    array_map("mapdef", $arr, array_fill(0, count($arr), 1));
                    function mapdef(string $_a, int $_b = 0): string {
                        return "a";
                    }',
            ],
            'arrayFillZeroLength' => [
                'code' => '<?php
                    count(array_fill(0, 0, 0)) === 0;',
            ],
            'implodeMultiDimensionalArray' => [
                'code' => '<?php
                    $urls = array_map("implode", [["a", "b"]]);',
            ],
            'implodeNonEmptyArrayAndString' => [
                'code' => '<?php
                    $l = ["a", "b"];
                    $k = [1, 2, 3];
                    $a = implode(":", $l);
                    $b = implode(":", $k);',
                'assertions' => [
                    '$a===' => 'non-empty-literal-string',
                    '$b===' => 'non-empty-literal-string',
                ]
            ],
            'key' => [
                'code' => '<?php
                    $a = ["one" => 1, "two" => 3];
                    $b = key($a);',
                'assertions' => [
                    '$b' => 'null|string',
                ],
            ],
            'keyEmptyArray' => [
                'code' => '<?php
                    $a = [];
                    $b = key($a);',
                'assertions' => [
                    '$b' => 'null',
                ],
            ],
            'keyNonEmptyArray' => [
                'code' => '<?php
                    /**
                     * @param non-empty-array $arr
                     * @return null|array-key
                     */
                    function foo(array $arr) {
                        return key($arr);
                    }',
            ],
            'arrayKeyFirst' => [
                'code' => '<?php
                    /** @return array<string, int> */
                    function makeArray(): array { return ["one" => 1, "two" => 3]; }
                    $a = makeArray();
                    $b = array_key_first($a);
                    $c = null;
                    if ($b !== null) {
                        $c = $a[$b];
                    }',
                'assertions' => [
                    '$b' => 'null|string',
                    '$c' => 'int|null',
                ],
            ],
            'arrayKeyFirstNonEmpty' => [
                'code' => '<?php
                    $a = ["one" => 1, "two" => 3];
                    $b = array_key_first($a);
                    $c = $a[$b];',
                'assertions' => [
                    '$b' => 'string',
                    '$c' => 'int',
                ],
            ],
            'arrayKeyFirstEmpty' => [
                'code' => '<?php
                    $a = [];
                    $b = array_key_first($a);',
                'assertions' => [
                    '$b' => 'null'
                ],
            ],
            'arrayKeyLast' => [
                'code' => '<?php
                    /** @return array<string, int> */
                    function makeArray(): array { return ["one" => 1, "two" => 3]; }
                    $a = makeArray();
                    $b = array_key_last($a);
                    $c = null;
                    if ($b !== null) {
                        $c = $a[$b];
                    }',
                'assertions' => [
                    '$b' => 'null|string',
                    '$c' => 'int|null',
                ],
            ],
            'arrayKeyLastNonEmpty' => [
                'code' => '<?php
                    $a = ["one" => 1, "two" => 3];
                    $b = array_key_last($a);
                    $c = $a[$b];',
                'assertions' => [
                    '$b' => 'string',
                    '$c' => 'int',
                ],
            ],
            'arrayKeyLastEmpty' => [
                'code' => '<?php
                    $a = [];
                    $b = array_key_last($a);',
                'assertions' => [
                    '$b' => 'null'
                ],
            ],
            'arrayResetNonEmptyArray' => [
                'code' => '<?php
                    /** @return non-empty-array<string, int> */
                    function makeArray(): array { return ["one" => 1, "two" => 3]; }
                    $a = makeArray();
                    $b = reset($a);',
                'assertions' => [
                    '$b' => 'int'
                ],
            ],
            'arrayResetNonEmptyList' => [
                'code' => '<?php
                    /** @return non-empty-list<int> */
                    function makeArray(): array { return [1, 3]; }
                    $a = makeArray();
                    $b = reset($a);',
                'assertions' => [
                    '$b' => 'int'
                ],
            ],
            'arrayResetNonEmptyTKeyedArray' => [
                'code' => '<?php
                    $a = ["one" => 1, "two" => 3];
                    $b = reset($a);',
                'assertions' => [
                    '$b' => 'int'
                ],
            ],
            'arrayResetEmptyArray' => [
                'code' => '<?php
                    $a = [];
                    $b = reset($a);',
                'assertions' => [
                    '$b' => 'false'
                ],
            ],
            'arrayResetEmptyList' => [
                'code' => '<?php
                    /** @return list<never> */
                    function makeArray(): array { return []; }
                    $a = makeArray();
                    $b = reset($a);',
                'assertions' => [
                    '$b' => 'false'
                ],
            ],
            'arrayResetMaybeEmptyArray' => [
                'code' => '<?php
                    /** @return array<string, int> */
                    function makeArray(): array { return ["one" => 1, "two" => 3]; }
                    $a = makeArray();
                    $b = reset($a);',
                'assertions' => [
                    '$b' => 'false|int'
                ],
            ],
            'arrayResetMaybeEmptyList' => [
                'code' => '<?php
                    /** @return list<int> */
                    function makeArray(): array { return []; }
                    $a = makeArray();
                    $b = reset($a);',
                'assertions' => [
                    '$b' => 'false|int'
                ],
            ],
            'arrayResetMaybeEmptyTKeyedArray' => [
                'code' => '<?php
                    /** @return array{foo?: int} */
                    function makeArray(): array { return []; }
                    $a = makeArray();
                    $b = reset($a);',
                'assertions' => [
                    '$b' => 'false|int'
                ],
            ],
            'arrayEndNonEmptyArray' => [
                'code' => '<?php
                    /** @return non-empty-array<string, int> */
                    function makeArray(): array { return ["one" => 1, "two" => 3]; }
                    $a = makeArray();
                    $b = end($a);',
                'assertions' => [
                    '$b' => 'int'
                ],
            ],
            'arrayEndNonEmptyList' => [
                'code' => '<?php
                    /** @return non-empty-list<int> */
                    function makeArray(): array { return [1, 3]; }
                    $a = makeArray();
                    $b = end($a);',
                'assertions' => [
                    '$b' => 'int'
                ],
            ],
            'arrayEndNonEmptyTKeyedArray' => [
                'code' => '<?php
                    $a = ["one" => 1, "two" => 3];
                    $b = end($a);',
                'assertions' => [
                    '$b' => 'int'
                ],
            ],
            'arrayEndEmptyArray' => [
                'code' => '<?php
                    $a = [];
                    $b = end($a);',
                'assertions' => [
                    '$b' => 'false'
                ],
            ],
            'arrayEndEmptyList' => [
                'code' => '<?php
                    /** @return list<never> */
                    function makeArray(): array { return []; }
                    $a = makeArray();
                    $b = end($a);',
                'assertions' => [
                    '$b' => 'false'
                ],
            ],
            'arrayEndMaybeEmptyArray' => [
                'code' => '<?php
                    /** @return array<string, int> */
                    function makeArray(): array { return ["one" => 1, "two" => 3]; }
                    $a = makeArray();
                    $b = end($a);',
                'assertions' => [
                    '$b' => 'false|int'
                ],
            ],
            'arrayEndMaybeEmptyList' => [
                'code' => '<?php
                    /** @return list<int> */
                    function makeArray(): array { return []; }
                    $a = makeArray();
                    $b = end($a);',
                'assertions' => [
                    '$b' => 'false|int'
                ],
            ],
            'arrayEndMaybeEmptyTKeyedArray' => [
                'code' => '<?php
                    /** @return array{foo?: int} */
                    function makeArray(): array { return []; }
                    $a = makeArray();
                    $b = end($a);',
                'assertions' => [
                    '$b' => 'false|int'
                ],
            ],
            'arrayColumnInference' => [
                'code' => '<?php
                    function makeMixedArray(): array { return []; }
                    /** @return array<array<int,bool>> */
                    function makeGenericArray(): array { return []; }
                    /** @return array<array{0:string}> */
                    function makeShapeArray(): array { return []; }
                    /** @return array<array{0:string}|int> */
                    function makeUnionArray(): array { return []; }
                    /** @return array<string, array{x?:int, y?:int, width?:int, height?:int}> */
                    function makeKeyedArray(): array { return []; }
                    $a = array_column([[1], [2], [3]], 0);
                    $b = array_column([["a" => 1], ["a" => 2], ["a" => 3]], "a");
                    $c = array_column([["k" => "a", "v" => 1], ["k" => "b", "v" => 2]], "v", "k");
                    $d = array_column([], 0);
                    $e = array_column(makeMixedArray(), 0);
                    $f = array_column(makeMixedArray(), 0, "k");
                    $g = array_column(makeMixedArray(), 0, null);
                    $h = array_column(makeGenericArray(), 0);
                    $i = array_column(makeShapeArray(), 0);
                    $j = array_column(makeUnionArray(), 0);
                    $k = array_column([[0 => "test"]], 0);
                    $l = array_column(makeKeyedArray(), "y");
                    $m_prepare = makeKeyedArray();
                    assert($m_prepare !== []);
                    $m = array_column($m_prepare, "y");
                ',
                'assertions' => [
                    '$a' => 'non-empty-list<int>',
                    '$b' => 'non-empty-list<int>',
                    '$c' => 'non-empty-array<string, int>',
                    '$d' => 'list<mixed>',
                    '$e' => 'list<mixed>',
                    '$f' => 'array<array-key, mixed>',
                    '$g' => 'list<mixed>',
                    '$h' => 'list<mixed>',
                    '$i' => 'list<string>',
                    '$j' => 'list<mixed>',
                    '$k' => 'non-empty-list<string>',
                    '$l' => 'list<int>',
                    '$m' => 'list<int>',
                ],
            ],
            'splatArrayIntersect' => [
                'code' => '<?php
                    $foo = [
                        [1, 2, 3],
                        [1, 2],
                    ];

                    $bar = array_intersect(... $foo);',
                'assertions' => [
                    '$bar' => 'array<int, int>',
                ],
            ],
            'arrayIntersectIsVariadic' => [
                'code' => '<?php
                    array_intersect([], [], [], [], []);',
                'assertions' => [],
            ],
            'arrayIntersectKeyIsVariadic' => [
                'code' => '<?php
                    array_intersect_key([], [], [], [], []);',
                'assertions' => [],
            ],
            'arrayIntersectKeyNoReturnType' => [
                'code' => '<?php
                    /**
                     * @psalm-suppress MissingReturnType
                     */
                    function unknown() {
                        return ["x" => "hello"];
                    }

                    class C {
                        /**
                         * @psalm-suppress MissingReturnType
                         */
                        public static function unknownStatic() {
                            return ["x" => "hello"];
                        }

                        /**
                         * @psalm-suppress MissingReturnType
                         */
                        public static function unknownInstance() {
                            return ["x" => "hello"];
                        }
                    }

                    /**
                     * @psalm-suppress MixedArgument
                     */
                    function sdn(array $s) : void {
                        $r = array_intersect_key(unknown(), array_filter($s));
                        if (empty($r)) {}

                        $r = array_intersect_key(C::unknownStatic(), array_filter($s));
                        if (empty($r)) {}

                        $r = array_intersect_key((new C)->unknownInstance(), array_filter($s));
                        if (empty($r)) {}
                    }',
            ],
            'arrayIntersectAssoc' => [
                'code' => '<?php
                    /**
                     * @var array<string, int> $a
                     * @var array $b
                     * @var array $c
                     */
                    $r = array_intersect_assoc($a, $b, $c);',
                'assertions' => [
                    '$r' => 'array<string, int>',
                ],
            ],
            'arrayReduce' => [
                'code' => '<?php
                    $arr = [2, 3, 4, 5];

                    function multiply (int $carry, int $item) : int {
                        return $carry * $item;
                    }

                    $f2 = function (int $carry, int $item) : int {
                        return $carry * $item;
                    };

                    $direct_closure_result = array_reduce(
                        $arr,
                        function (int $carry, int $item) : int {
                            return $carry * $item;
                        },
                        1
                    );

                    $passed_closure_result = array_reduce(
                        $arr,
                        $f2,
                        1
                    );

                    $function_call_result = array_reduce(
                        $arr,
                        "multiply",
                        1
                    );',
                'assertions' => [
                    '$direct_closure_result' => 'int',
                    '$passed_closure_result' => 'int',
                    '$function_call_result' => 'int',
                ],
            ],
            'arrayReduceStaticMethods' => [
                'code' => '<?php
                    $arr = [2, 3, 4, 5];

                    class C {
                        public static function multiply (int $carry, int $item) : int {
                            return $carry * $item;
                        }

                        public static function multiplySelf(array $arr): int {
                            return array_reduce($arr, [self::class, "multiply"], 1);
                        }

                        public static function multiplyStatic(array $arr): int {
                            return array_reduce($arr, [static::class, "multiply"], 1);
                        }
                    }

                    $self_call_result = C::multiplySelf($arr);
                    $static_call_result = C::multiplyStatic($arr);',
                'assertions' => [],
            ],
            'arrayReduceMixedReturn' => [
                'code' => '<?php
                    $arr = [2, 3, 4, 5];

                    $direct_closure_result = array_reduce(
                        $arr,
                        function (int $carry, int $item) {
                            return $_GET["boo"];
                        },
                        1
                    );',
                'assertions' => [],
                'ignored_issues' => ['MissingClosureReturnType', 'MixedAssignment'],
            ],
            'arraySpliceArray' => [
                'code' => '<?php
                    $a = [1, 2, 3];
                    $c = $a;
                    $b = ["a", "b", "c"];
                    array_splice($a, rand(-10, 0), rand(0, 10), $b);',
                'assertions' => [
                    '$a' => 'non-empty-list<int|string>',
                    '$b' => 'array{string, string, string}',
                    '$c' => 'array{int, int, int}',
                ],
            ],
            'arraySpliceReturn' => [
                'code' => '<?php
                    $d = [1, 2, 3];
                    $e = array_splice($d, -1, 1);',
                'assertions' => [
                    '$e' => 'list<int>'
                ],
            ],
            'arraySpliceOtherType' => [
                'code' => '<?php
                    $d = [["red"], ["green"], ["blue"]];
                    array_splice($d, -1, 1, "foo");',
                'assertions' => [
                    '$d' => 'array<int, array{string}|string>',
                ],
            ],
            'ksortPreserveShape' => [
                'code' => '<?php
                    $a = ["a" => 3, "b" => 4];
                    ksort($a);
                    acceptsAShape($a);

                    /**
                     * @param array{a:int,b:int} $a
                     */
                    function acceptsAShape(array $a): void {}',
            ],
            'arraySlicePreserveKeys' => [
                'code' => '<?php
                    $a = ["a" => 1, "b" => 2, "c" => 3];
                    $b = array_slice($a, 1, 2, true);
                    $c = array_slice($a, 1, 2, false);
                    $d = array_slice($a, 1, 2);',
                'assertions' => [
                    '$b' => 'array<string, int>',
                    '$c' => 'array<string, int>',
                    '$d' => 'array<string, int>',
                ],
            ],
            'arraySliceDontPreserveIntKeys' => [
                'code' => '<?php
                    $a = [1 => "a", 4 => "b", 3 => "c"];
                    $b = array_slice($a, 1, 2, true);
                    $c = array_slice($a, 1, 2, false);
                    $d = array_slice($a, 1, 2);',
                'assertions' => [
                    '$b' => 'array<int, string>',
                    '$c' => 'list<string>',
                    '$d' => 'list<string>',
                ],
            ],
            'arrayReversePreserveNonEmptiness' => [
                'code' => '<?php
                    /** @param string[] $arr */
                    function getOrderings(array $arr): int {
                        if ($arr) {
                            $next = null;
                            foreach (array_reverse($arr) as $v) {
                                $next = 1;
                            }
                            return $next;
                        }

                        return 2;
                    }',
            ],
            'inferArrayMapReturnType' => [
                'code' => '<?php
                    /** @return array<string> */
                    function Foo(DateTime ...$dateTimes) : array {
                        return array_map(
                            function ($dateTime) {
                                return ($dateTime->format("c"));
                            },
                            $dateTimes
                        );
                    }',
            ],
            'inferArrayMapArrowFunctionReturnType' => [
                'code' => '<?php
                    /** @return array<string> */
                    function Foo(DateTime ...$dateTimes) : array {
                        return array_map(
                            fn ($dateTime) => ($dateTime->format("c")),
                            $dateTimes
                        );
                    }',
                'assertions' => [],
                'ignored_issues' => [],
                'php_version' => '7.4',
            ],
            'arrayPad' => [
                'code' => '<?php
                    $a = array_pad(["foo" => 1, "bar" => 2], 10, 123);
                    $b = array_pad(["a", "b", "c"], 10, "x");
                    /** @var list<int> $list */
                    $c = array_pad($list, 10, 0);
                    /** @var array<string, string> $array */
                    $d = array_pad($array, 10, "");',
                'assertions' => [
                    '$a' => 'non-empty-array<int|string, int>',
                    '$b' => 'non-empty-list<string>',
                    '$c' => 'non-empty-list<int>',
                    '$d' => 'non-empty-array<int|string, string>',
                ],
            ],
            'arrayPadDynamicSize' => [
                'code' => '<?php
                    function getSize(): int { return random_int(1, 10); }

                    $a = array_pad(["foo" => 1, "bar" => 2], getSize(), 123);
                    $b = array_pad(["a", "b", "c"], getSize(), "x");
                    /** @var list<int> $list */
                    $c = array_pad($list, getSize(), 0);
                    /** @var array<string, string> $array */
                    $d = array_pad($array, getSize(), "");',
                'assertions' => [
                    '$a' => 'array<int|string, int>',
                    '$b' => 'list<string>',
                    '$c' => 'list<int>',
                    '$d' => 'array<int|string, string>',
                ],
            ],
            'arrayPadZeroSize' => [
                'code' => '<?php
                    /** @var array $arr */
                    $result = array_pad($arr, 0, null);',
                'assertions' => [
                    '$result' => 'array<array-key, mixed|null>',
                ],
            ],
            'arrayPadTypeCombination' => [
                'code' => '<?php
                    $a = array_pad(["foo" => 1, "bar" => "two"], 5, false);
                    $b = array_pad(["a", 2, 3.14], 5, null);
                    /** @var list<string|bool> $list */
                    $c = array_pad($list, 5, 0);
                    /** @var array<string, string> $array */
                    $d = array_pad($array, 5, null);',
                'assertions' => [
                    '$a' => 'non-empty-array<int|string, false|int|string>',
                    '$b' => 'non-empty-list<float|int|null|string>',
                    '$c' => 'non-empty-list<bool|int|string>',
                    '$d' => 'non-empty-array<int|string, null|string>',
                ],
            ],
            'arrayPadMixed' => [
                'code' => '<?php
                    /** @var array{foo: mixed, bar: mixed} $arr */
                    $a = array_pad($arr, 5, null);
                    /** @var mixed $mixed */
                    $b = array_pad([$mixed, $mixed], 5, null);
                    /** @var list $list */
                    $c = array_pad($list, 5, null);
                    /** @var mixed[] $array */
                    $d = array_pad($array, 5, null);',
                'assertions' => [
                    '$a' => 'non-empty-array<int|string, mixed|null>',
                    '$b' => 'non-empty-list<mixed|null>',
                    '$c' => 'non-empty-list<mixed|null>',
                    '$d' => 'non-empty-array<array-key, mixed|null>',
                ],
            ],
            'arrayPadFallback' => [
                'code' => '<?php
                    /**
                     * @var mixed $mixed
                     * @psalm-suppress MixedArgument
                     */
                    $result = array_pad($mixed, $mixed, $mixed);',
                'assertions' => [
                    '$result' => 'array<array-key, mixed>',
                ],
            ],
            'arrayChunk' => [
                'code' => '<?php
                    /** @var array{a: int, b: int, c: int, d: int} $arr */
                    $a = array_chunk($arr, 2);
                    /** @var list<string> $list */
                    $b = array_chunk($list, 2);
                    /** @var array<string, float> $arr */
                    $c = array_chunk($arr, 2);
                    ',
                'assertions' => [
                    '$a' => 'list<non-empty-list<int>>',
                    '$b' => 'list<non-empty-list<string>>',
                    '$c' => 'list<non-empty-list<float>>',
                ],
            ],
            'arrayChunkPreservedKeys' => [
                'code' => '<?php
                    /** @var array{a: int, b: int, c: int, d: int} $arr */
                    $a = array_chunk($arr, 2, true);
                    /** @var list<string> $list */
                    $b = array_chunk($list, 2, true);
                    /** @var array<string, float> $arr */
                    $c = array_chunk($arr, 2, true);',
                'assertions' => [
                    '$a' => 'list<non-empty-array<string, int>>',
                    '$b' => 'list<non-empty-array<int, string>>',
                    '$c' => 'list<non-empty-array<string, float>>',
                ],
            ],
            'arrayChunkPreservedKeysExplicitFalse' => [
                'code' => '<?php
                    /** @var array<string, string> $arr */
                    $result = array_chunk($arr, 2, false);',
                'assertions' => [
                    '$result' => 'list<non-empty-list<string>>',
                ],
            ],
            'arrayChunkMixed' => [
                'code' => '<?php
                    /** @var array{a: mixed, b: mixed, c: mixed} $arr */
                    $a = array_chunk($arr, 2);
                    /** @var list<mixed> $list */
                    $b = array_chunk($list, 2);
                    /** @var mixed[] $arr */
                    $c = array_chunk($arr, 2);',
                'assertions' => [
                    '$a' => 'list<non-empty-list<mixed>>',
                    '$b' => 'list<non-empty-list<mixed>>',
                    '$c' => 'list<non-empty-list<mixed>>',
                ],
            ],
            'arrayChunkFallback' => [
                'code' => '<?php
                    /**
                     * @var mixed $mixed
                     * @psalm-suppress MixedArgument
                     */
                    $result = array_chunk($mixed, $mixed, $mixed);',
                'assertions' => [
                    '$result' => 'list<array<array-key, mixed>>',
                ],
            ],
            'arrayMapPreserveNonEmptiness' => [
                'code' => '<?php
                    /**
                     * @psalm-param non-empty-list<string> $strings
                     * @psalm-return non-empty-list<int>
                     */
                    function foo(array $strings): array {
                        return array_map("intval", $strings);
                    }'
            ],
            'SKIPPED-arrayMapZip' => [
                'code' => '<?php
                    /**
                     * @return array<int, array{string,?string}>
                     */
                    function getCharPairs(string $line) : array {
                        $chars = str_split($line);
                        return array_map(
                            null,
                            $chars,
                            array_slice($chars, 1)
                        );
                    }'
            ],
            'arrayFillKeys' => [
                'code' => '<?php
                    $keys = [1, 2, 3];
                    $result = array_fill_keys($keys, true);',
                'assertions' => [
                    '$result' => 'array<int, true>',
                ],
            ],
            'shuffle' => [
                'code' => '<?php
                    $array = ["foo" => 123, "bar" => 456];
                    shuffle($array);',
                'assertions' => [
                    '$array' => 'list<int>',
                ],
            ],
            'sort' => [
                'code' => '<?php
                    $array = ["foo" => 123, "bar" => 456];
                    sort($array);',
                'assertions' => [
                    '$array' => 'list<int>',
                ],
            ],
            'rsort' => [
                'code' => '<?php
                    $array = ["foo" => 123, "bar" => 456];
                    sort($array);',
                'assertions' => [
                    '$array' => 'list<int>',
                ],
            ],
            'usort' => [
                'code' => '<?php
                    $array = ["foo" => 123, "bar" => 456];
                    usort($array, function (int $a, int $b) { return $a <=> $b; });',
                'assertions' => [
                    '$array' => 'list<int>',
                ],
            ],
            'closureParamConstraintsMet' => [
                'code' => '<?php
                    class A {}
                    class B {}

                    $test = [new A(), new B()];

                    usort(
                        $test,
                        /**
                         * @param A|B $a
                         * @param A|B $b
                         */
                        function($a, $b): int
                        {
                            return $a === $b ? 1 : -1;
                        }
                    );'
            ],
            'specialCaseArrayFilterOnSingleEntry' => [
                'code' => '<?php
                    /** @psalm-return list<int> */
                    function makeAList(int $ofThisInteger): array {
                        return array_filter([$ofThisInteger]);
                    }'
            ],
            'arrayMapWithEmptyArrayReturn' => [
                'code' => '<?php
                    /**
                     * @param array<array<string>> $elements
                     * @return list<string>
                     */
                    function resolvePossibleFilePaths($elements) : array
                    {
                        return array_values(
                            array_filter(
                                array_merge(
                                    ...array_map(
                                        function (array $element) : array {
                                            if (rand(0,1) == 1) {
                                                return [];
                                            }
                                            return $element;
                                        },
                                        $elements
                                    )
                                )
                            )
                        );
                    }'
            ],
            'arrayFilterArrowFunction' => [
                'code' => '<?php
                    class A {}
                    class B {}

                    $a = \array_filter(
                        [new A(), new B()],
                        function($x) {
                            return $x instanceof B;
                        }
                    );

                    $b = \array_filter(
                        [new A(), new B()],
                        fn($x) => $x instanceof B
                    );',
                'assertions' => [
                    '$a' => 'array<int, B>',
                    '$b' => 'array<int, B>',
                ],
                'ignored_issues' => [],
                'php_version' => '7.4',
            ],
            'arrayMergeTwoExplicitLists' => [
                'code' => '<?php
                    /**
                     * @param list<int> $foo
                     */
                    function foo(array $foo) : void {}

                    $foo1 = [1, 2, 3];
                    $foo2 = [1, 4, 5];
                    foo(array_merge($foo1, $foo2));'
            ],
            'arrayMergeTwoPossiblyFalse' => [
                'code' => '<?php
                    $a = array_merge(
                        glob(__DIR__ . \'/stubs/*.php\'),
                        glob(__DIR__ . \'/stubs/DBAL/*.php\'),
                    );',
                'assertions' => [
                    '$a' => 'list<string>'
                ],
            ],
            'arrayReplaceTwoExplicitLists' => [
                'code' => '<?php
                    /**
                     * @param list<int> $foo
                     */
                    function foo(array $foo) : void {}

                    $foo1 = [1, 2, 3];
                    $foo2 = [1, 4, 5];
                    foo(array_replace($foo1, $foo2));'
            ],
            'arrayReplaceTwoPossiblyFalse' => [
                'code' => '<?php
                    $a = array_replace(
                        glob(__DIR__ . \'/stubs/*.php\'),
                        glob(__DIR__ . \'/stubs/DBAL/*.php\'),
                    );',
                'assertions' => [
                    '$a' => 'list<string>'
                ],
            ],
            'arrayMapPossiblyFalseIgnored' => [
                'code' => '<?php
                    function takesString(string $string): void {}

                    $date = new DateTime();

                    $a = [$date->format("Y-m-d")];

                    takesString($a[0]);
                    array_map("takesString", $a);',
            ],
            'arrayMapExplicitZip' => [
                'code' => '<?php
                    $as = ["key"];
                    $bs = ["value"];

                    return array_map(fn ($a, $b) => [$a => $b], $as, $bs);',
                'assertions' => [],
                'ignored_issues' => [],
                'php_version' => '7.4',
            ],
            'spliceTurnsintKeyedInputToList' => [
                'code' => '<?php
                    /**
                     * @psalm-param list<string> $elements
                     * @return list<string>
                     */
                    function bar(array $elements, int $index, string $element) : array {
                        array_splice($elements, $index, 0, [$element]);
                        return $elements;
                    }'
            ],
            'arrayChangeKeyCaseWithNonStringKeys' => [
                'code' => '<?php

                $a = [42, "A" => 42];
                echo array_change_key_case($a, CASE_LOWER)[0];'
            ],
            'mapInterfaceMethod' => [
                'code' => '<?php
                    interface MapperInterface {
                        public function map(string $s): int;
                    }

                    /**
                     * @param list<string> $strings
                     * @return list<int>
                     */
                    function mapList(MapperInterface $m, array $strings): array {
                        return array_map([$m, "map"], $strings);
                    }'
            ],
            'arrayShiftComplexArray' => [
                'code' => '<?php
                    /**
                     * @param list<string> $slugParts
                     */
                    function foo(array $slugParts) : void {
                        if (!$slugParts) {
                            $slugParts = [""];
                        }
                        array_shift($slugParts);
                        if (!empty($slugParts)) {}
                    }'
            ],
            'arrayMergeKeepLastKeysAndType' => [
                'code' => '<?php
                    /**
                     * @param array{A: int} $a
                     * @param array<string, string> $b
                     *
                     * @return array{A: int}
                     */
                    function merger(array $a, array $b) : array {
                        return array_merge($b, $a);
                    }'
            ],
            'arrayMergeKeepFirstKeysSameType' => [
                'code' => '<?php
                    /**
                     * @param array{A: int} $a
                     * @param array<string, int> $b
                     *
                     * @return array{A: int}
                     */
                    function merger(array $a, array $b) : array {
                        return array_merge($a, $b);
                    }'
            ],
            'arrayReplaceKeepLastKeysAndType' => [
                'code' => '<?php
                    /**
                     * @param array{A: int} $a
                     * @param array<string, string> $b
                     *
                     * @return array{A: int}
                     */
                    function merger(array $a, array $b) : array {
                        return array_replace($b, $a);
                    }'
            ],
            'arrayReplaceKeepFirstKeysSameType' => [
                'code' => '<?php
                    /**
                     * @param array{A: int} $a
                     * @param array<string, int> $b
                     *
                     * @return array{A: int}
                     */
                    function merger(array $a, array $b) : array {
                        return array_replace($a, $b);
                    }'
            ],
            'filteredArrayCanBeEmpty' => [
                'code' => '<?php
                    /**
                      * @return string|null
                      */
                    function thing() {
                        if(rand(0,1) === 1) {
                            return "data";
                        } else {
                            return null;
                        }
                    }
                    $list = [thing(),thing(),thing()];
                    $list = array_filter($list);
                    if (!empty($list)) {}'
            ],
            'arrayShiftOnMixedOrEmptyArray' => [
                'code' => '<?php
                    /**
                     * @param mixed|array<never, never> $lengths
                     */
                    function doStuff($lengths): void {
                        /** @psalm-suppress MixedArgument, MixedAssignment */
                        $length = array_shift($lengths);
                        if ($length !== null) {}
                    }'
            ],
            'countOnListIntoTuple' => [
                'code' => '<?php
                    /** @param array{string, string} $tuple */
                    function foo(array $tuple) : void {}

                    /** @param list<string> $list */
                    function bar(array $list) : void {
                        if (count($list) === 2) {
                            foo($list);
                        }
                    }'
            ],
            'arrayColumnwithKeyedArrayWithoutRedundantUnion' => [
                'code' => '<?php
                    /**
                     * @param array<string, array{x?:int, y?:int, width?:int, height?:int}> $foos
                     */
                    function foo(array $foos): void {
                        array_multisort($formLayoutFields, SORT_ASC, array_column($foos, "y"));
                    }'
            ],
            'arrayMapGenericObject' => [
                'code' => '<?php
                    /**
                     * @template T
                     */
                    interface Container
                    {
                        /**
                         * @return T
                         */
                        public function get(string $name);
                    }

                    /**
                     * @param Container<stdClass> $container
                     * @param array<string> $data
                     * @return array<stdClass>
                     */
                    function bar(Container $container, array $data): array {
                        return array_map(
                            [$container, "get"],
                            $data
                        );
                    }'
            ],
            'arrayMapShapeAndGenericArray' => [
                'code' => '<?php
                    /** @return string[] */
                    function getLine(): array { return ["a", "b"]; }

                    $line = getLine();

                    if (empty($line[0])) { // converts array<string> to array{0:string}<string>
                        throw new InvalidArgumentException;
                    }

                    $line = array_map( // should not destroy <string> part
                        function($val) { return (int)$val; },
                        $line
                    );
                ',
                'assertions' => [
                    '$line===' => 'array{0: int}<array-key, int>',
                ],
            ],
            'arrayUnshiftOnEmptyArrayMeansNonEmptyList' => [
                'code' => '<?php
                    /**
                     * @return non-empty-list<string>
                     */
                    function foo(): array
                    {
                        $a = [];

                        array_unshift($a, "string");

                        return $a;
                    }',
            ],
            'keepClassStringInOffsetThroughArrayMerge' => [
                'code' => '<?php

                    class A {
                        /** @var array<class-string, string> */
                        private array $a;

                        public function __construct() {
                            $this->a = [];
                        }

                        public function handle(): void {
                            $b = [A::class => "d"];
                            $this->a = array_merge($this->a, $b);
                        }
                    }
                    ',
            ],
        ];
    }

    /**
     * @return iterable<string,array{code:string,error_message:string,ignored_issues?:list<string>,php_version?:string}>
     */
    public function providerInvalidCodeParse(): iterable
    {
        return [
            'arrayFilterWithoutTypes' => [
                'code' => '<?php
                    $e = array_filter(
                        ["a" => 5, "b" => 12, "c" => null],
                        function(?int $i) {
                            return $_GET["a"];
                        }
                    );',
                'error_message' => 'MixedArgumentTypeCoercion',
                'ignored_issues' => ['MissingClosureParamType', 'MissingClosureReturnType'],
            ],
            'arrayFilterUseMethodOnInferrableInt' => [
                'code' => '<?php
                    $a = array_filter([1, 2, 3, 4], function ($i) { return $i->foo(); });',
                'error_message' => 'InvalidMethodCall',
            ],
            'arrayMapUseMethodOnInferrableInt' => [
                'code' => '<?php
                    $a = array_map(function ($i) { return $i->foo(); }, [1, 2, 3, 4]);',
                'error_message' => 'InvalidMethodCall',
            ],
            'arrayMapWithNonCallableStringArray' => [
                'code' => '<?php
                    $foo = ["one", "two"];
                    array_map($foo, ["hello"]);',
                'error_message' => 'InvalidArgument',
            ],
            'arrayMapWithNonCallableIntArray' => [
                'code' => '<?php
                    $foo = [1, 2];
                    array_map($foo, ["hello"]);',
                'error_message' => 'InvalidArgument',
            ],
            'arrayFilterBadArgs' => [
                'code' => '<?php
                    function foo(int $i) : bool {
                      return true;
                    }

                    array_filter(["hello"], "foo");',
                'error_message' => 'InvalidScalarArgument',
            ],
            'arrayFillPositiveConstantLength' => [
                'code' => '<?php
                    count(array_fill(0, 1, 0)) === 0;',
                'error_message' => 'TypeDoesNotContainType'
            ],
            'arrayFilterTooFewArgs' => [
                'code' => '<?php
                    function foo(int $i, string $s) : bool {
                      return true;
                    }

                    array_filter([1, 2, 3], "foo");',
                'error_message' => 'TooFewArguments',
            ],
            'arrayMapBadArgs' => [
                'code' => '<?php
                    function foo(int $i) : bool {
                      return true;
                    }

                    array_map("foo", ["hello"]);',
                'error_message' => 'InvalidScalarArgument',
            ],
            'arrayMapTooFewArgs' => [
                'code' => '<?php
                    function foo(int $i, string $s) : bool {
                      return true;
                    }

                    array_map("foo", [1, 2, 3]);',
                'error_message' => 'TooFewArguments',
            ],
            'arrayMapTooManyArgs' => [
                'code' => '<?php
                    function foo() : bool {
                      return true;
                    }

                    array_map("foo", [1, 2, 3]);',
                'error_message' => 'TooManyArguments',
            ],
            'arrayReduceInvalidClosureTooFewArgs' => [
                'code' => '<?php
                    $arr = [2, 3, 4, 5];

                    $direct_closure_result = array_reduce(
                        $arr,
                        function() : int {
                            return 5;
                        },
                        1
                    );',
                'error_message' => 'InvalidArgument',
                'ignored_issues' => ['MixedTypeCoercion'],
            ],
            'arrayReduceInvalidItemType' => [
                'code' => '<?php
                    $arr = [2, 3, 4, 5];

                    $direct_closure_result = array_reduce(
                        $arr,
                        function (int $carry, stdClass $item) {
                            return $_GET["boo"];
                        },
                        1
                    );',
                'error_message' => 'InvalidArgument',
                'ignored_issues' => ['MissingClosureReturnType'],
            ],
            'arrayReduceInvalidCarryType' => [
                'code' => '<?php
                    $arr = [2, 3, 4, 5];

                    $direct_closure_result = array_reduce(
                        $arr,
                        function (stdClass $carry, int $item) {
                            return $_GET["boo"];
                        },
                        1
                    );',
                'error_message' => 'InvalidArgument',
                'ignored_issues' => ['MissingClosureReturnType'],
            ],
            'arrayReduceInvalidCarryOutputType' => [
                'code' => '<?php
                    $arr = [2, 3, 4, 5];

                    $direct_closure_result = array_reduce(
                        $arr,
                        function (int $carry, int $item) : stdClass {
                            return new stdClass;
                        },
                        1
                    );',
                'error_message' => 'InvalidArgument',
            ],
            'arrayPopNotNull' => [
                'code' => '<?php
                    function expectsInt(int $a) : void {}

                    /**
                     * @param array<array-key, array{item:int}> $list
                     */
                    function test(array $list) : void
                    {
                        while (!empty($list)) {
                            $tmp = array_pop($list);
                            if ($tmp === null) {}
                        }
                    }',
                'error_message' => 'DocblockTypeContradiction',
            ],
            'usortInvalidCallableString' => [
                'code' => '<?php
                    $a = [[1], [2], [3]];
                    usort($a, "strcmp");',
                'error_message' => 'InvalidArgument',
            ],
            'arrayShiftUndefinedVariable' => [
                'code' => '<?php
                    /** @psalm-suppress MissingParamType */
                    function foo($data): void {
                        /** @psalm-suppress MixedArgument */
                        array_unshift($data, $a);
                    }',
                'error_message' => 'UndefinedVariable',
            ],
            'arrayFilterTKeyedArray' => [
                'code' => '<?php
                    /** @param list<int> $ints */
                    function ints(array $ints) : void {}
                    $brr = array_filter([2,3,0,4,5]);
                    ints($brr);',
                'error_message' => 'InvalidArgument',
            ],
            'usortOneParamInvalid' => [
                'code' => '<?php
                    $list = [3, 2, 5, 9];
                    usort($list, fn(int $a, string $b): int => (int) ($a > $b));',
                'error_message' => 'InvalidScalarArgument',
                'ignored_issues' => [],
                'php_version' => '7.4',
            ],
            'usortInvalidComparison' => [
                'code' => '<?php
                    $arr = [["one"], ["two"], ["three"]];

                    usort(
                        $arr,
                        function (string $a, string $b): int {
                            return strcmp($a, $b);
                        }
                    );',
                'error_message' => 'InvalidArgument',
            ],
            'arrayMergeKeepFirstKeysButNotType' => [
                'code' => '<?php
                    /**
                     * @param array{A: int} $a
                     * @param array<string, string> $b
                     *
                     * @return array{A: int}
                     */
                    function merger(array $a, array $b) : array {
                        return array_merge($a, $b);
                    }',
                'error_message' => 'LessSpecificReturnStatement - src' . DIRECTORY_SEPARATOR . 'somefile.php:9:32 - The type \'array{A: int|string}<string, string>\' is more general',
            ],
            'arrayReplaceKeepFirstKeysButNotType' => [
                'code' => '<?php
                    /**
                     * @param array{A: int} $a
                     * @param array<string, string> $b
                     *
                     * @return array{A: int}
                     */
                    function merger(array $a, array $b) : array {
                        return array_replace($a, $b);
                    }',
                'error_message' => 'LessSpecificReturnStatement - src' . DIRECTORY_SEPARATOR . 'somefile.php:9:32 - The type \'array{A: int|string}<string, string>\' is more general',
            ],
            'arrayWalkOverObject' => [
                'code' => '<?php
                    $o = new stdClass();
                    array_walk($o, "var_dump");
                ',
                'error_message' => 'RawObjectIteration',
            ],
            'arrayWalkRecursiveOverObject' => [
                'code' => '<?php
                    $o = new stdClass();
                    array_walk_recursive($o, "var_dump");
                ',
                'error_message' => 'RawObjectIteration',
            ],
        ];
    }
}<|MERGE_RESOLUTION|>--- conflicted
+++ resolved
@@ -209,13 +209,8 @@
                 ],
             ],
             'arrayMergeIntArrays' => [
-<<<<<<< HEAD
-                'code' => '<?php
-                    $d = array_merge(["a", "b", "c"], [1, 2, 3]);',
-=======
-                '<?php
+                'code' => '<?php
                     $d = array_merge(["a", "b", "c", "d"], [1, 2, 3]);',
->>>>>>> 5cd52551
                 'assertions' => [
                     '$d' => 'array{0: string, 1: string, 2: string, 3: string, 4: int, 5: int, 6: int}',
                 ],
@@ -270,13 +265,8 @@
                     }',
             ],
             'arrayReplaceIntArrays' => [
-<<<<<<< HEAD
-                'code' => '<?php
-                    $d = array_replace(["a", "b", "c"], [1, 2, 3]);',
-=======
-                '<?php
+                'code' => '<?php
                     $d = array_replace(["a", "b", "c", "d"], [1, 2, 3]);',
->>>>>>> 5cd52551
                 'assertions' => [
                     '$d' => 'array{0: int, 1: int, 2: int, 3: string}',
                 ],
