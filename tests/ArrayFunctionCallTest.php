--- conflicted
+++ resolved
@@ -665,14 +665,10 @@
                 ],
             ],
             'uasort' => [
-<<<<<<< HEAD
-                'code' => '<?php
-=======
-                '<?php
+                'code' => '<?php
                     function foo (int $a, int $b): int {
                         return $a > $b ? 1 : -1;
                     }
->>>>>>> 06d8e3e3
                     $manifest = ["a" => 1, "b" => 2];
                     uasort(
                         $manifest,
@@ -690,14 +686,11 @@
                 ],
             ],
             'uksort' => [
-<<<<<<< HEAD
-                'code' => '<?php
-=======
-                '<?php
+                'code' => '<?php
                     function foo (string $a, string $b): int {
                         return $a <=> $b;
                     }
->>>>>>> 06d8e3e3
+
                     $array = ["b" => 1, "a" => 2];
                     uksort(
                         $array,
@@ -1064,7 +1057,7 @@
                 ]
             ],
             'implodeArrayOfNonEmptyStringAndEmptyString' => [
-                '<?php
+                'code' => '<?php
                     class Foo {
                         const DIR = __DIR__;
                     }
@@ -1072,18 +1065,18 @@
                     $k = [Foo::DIR];
                     $a = implode("", $l);
                     $b = implode("", $k);',
-                [
+                'assertions' => [
                     '$a===' => 'non-empty-literal-string',
                     '$b===' => 'non-empty-string',
                 ]
             ],
             'implodeEmptyArrayAndString' => [
-                '<?php
+                'code' => '<?php
                     $l = [""];
                     $k = [];
                     $a = implode("", $l);
                     $b = implode("", $k);',
-                [
+                'assertions' => [
                     '$a===' => 'string',
                     '$b===' => 'string',
                 ]
@@ -1841,12 +1834,8 @@
                 ],
             ],
             'usort' => [
-<<<<<<< HEAD
-                'code' => '<?php
-=======
-                '<?php
+                'code' => '<?php
                     function baz (int $a, int $b): int { return $a <=> $b; }
->>>>>>> 06d8e3e3
                     $array = ["foo" => 123, "bar" => 456];
                     usort($array, "baz");
                     $emptyArray = [];
