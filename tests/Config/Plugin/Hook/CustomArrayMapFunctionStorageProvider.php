--- conflicted
+++ resolved
@@ -112,21 +112,13 @@
         DynamicTemplateProvider $template_provider,
         int $return_template_offset = 0
     ): TCallable {
-<<<<<<< HEAD
         $expected_callable = new TCallable(
             'callable',
-            [new FunctionLikeParameter('a', false, $input_type)],
+            [new FunctionLikeParameter('a', false, $input_type, $input_type)],
             new Union([
                 $template_provider->createTemplate('T' . $return_template_offset)
             ])
         );
-=======
-        $expected_callable = new TCallable('callable');
-        $expected_callable->params = [new FunctionLikeParameter('a', false, $input_type, $input_type)];
-        $expected_callable->return_type = new Union([
-            $template_provider->createTemplate('T' . $return_template_offset)
-        ]);
->>>>>>> 3089c16f
 
         return $expected_callable;
     }
