<?php

declare(strict_types=1);

namespace Psalm\Tests;

use Psalm\Config;
use Psalm\Context;
use Psalm\Exception\CodeException;
use Psalm\Exception\ConfigException;
use Psalm\Exception\InvalidClasslikeOverrideException;
use Psalm\Exception\InvalidMethodOverrideException;
use Psalm\Internal\Analyzer\ProjectAnalyzer;
use Psalm\Internal\IncludeCollector;
use Psalm\Internal\Provider\FakeFileProvider;
use Psalm\Internal\Provider\Providers;
use Psalm\Internal\RuntimeCaches;
use Psalm\Tests\Internal\Provider\FakeParserCacheProvider;

use function assert;
use function define;
use function defined;
use function dirname;
use function explode;
use function getcwd;
use function implode;
use function reset;
use function strlen;
use function strpos;
use function substr;

use const DIRECTORY_SEPARATOR;

class StubTest extends TestCase
{
    protected static TestConfig $config;

    public static function setUpBeforeClass(): void
    {
        self::$config = new TestConfig();

        if (!defined('PSALM_VERSION')) {
            define('PSALM_VERSION', '4.0.0');
        }

        if (!defined('PHP_PARSER_VERSION')) {
            define('PHP_PARSER_VERSION', '4.0.0');
        }
    }

    public function setUp(): void
    {
        RuntimeCaches::clearAll();
        $this->file_provider = new FakeFileProvider();
    }

    private function getProjectAnalyzerWithConfig(Config $config): ProjectAnalyzer
    {
        $project_analyzer = new ProjectAnalyzer(
            $config,
            new Providers(
                $this->file_provider,
                new FakeParserCacheProvider(),
            ),
        );
        $project_analyzer->setPhpVersion('7.4', 'tests');

        $config->setIncludeCollector(new IncludeCollector());
        $config->visitComposerAutoloadFiles($project_analyzer, null);

        return $project_analyzer;
    }

    public function testNonexistentStubFile(): void
    {
        $this->expectException(ConfigException::class);
        $this->expectExceptionMessage('Cannot resolve stubfile path');
        $this->project_analyzer = $this->getProjectAnalyzerWithConfig(
            Config::loadFromXML(
                dirname(__DIR__),
                '<?xml version="1.0"?>
                <psalm
                    errorLevel="1"
                >
                    <projectFiles>
                        <directory name="src" />
                    </projectFiles>

                    <stubs>
                        <file name="stubs/invalidfile.phpstub" />
                    </stubs>
                </psalm>',
            ),
        );
    }

    public function testStubFileClass(): void
    {
        $this->project_analyzer = $this->getProjectAnalyzerWithConfig(
            TestConfig::loadFromXML(
                dirname(__DIR__),
                '<?xml version="1.0"?>
                <psalm
                    errorLevel="1"
                >
                    <projectFiles>
                        <directory name="src" />
                    </projectFiles>

                    <stubs>
                        <file name="tests/fixtures/stubs/systemclass.phpstub" />
                    </stubs>
                </psalm>',
            ),
        );

        $file_path = (string) getcwd() . '/src/somefile.php';

        $this->addFile(
            $file_path,
            '<?php
                namespace A\B\C;

                $a = new \SystemClass();
                $b = $a->foo(5, "hello");
                $c = \SystemClass::bar(5, "hello");
                echo \SystemClass::HELLO;',
        );

        $this->analyzeFile($file_path, new Context());
    }

    /**
     * @psalm-pure
     */
    private function getOperatingSystemStyledPath(string $file): string
    {
        return implode(DIRECTORY_SEPARATOR, explode('/', $file));
    }

    public function testLoadStubFileWithRelativePath(): void
    {
        $this->project_analyzer = $this->getProjectAnalyzerWithConfig(
            TestConfig::loadFromXML(
                dirname(__DIR__),
                '<?xml version="1.0"?>
                <psalm
                    errorLevel="1"
                >
                    <stubs>
                        <file name="./tests/../tests/fixtures/stubs/systemclass.phpstub" />
                    </stubs>
                </psalm>',
            ),
        );

        $path = $this->getOperatingSystemStyledPath('tests/fixtures/stubs/systemclass.phpstub');
        $stub_files = $this->project_analyzer->getConfig()->getStubFiles();
        assert(!empty($stub_files));
        $this->assertStringContainsString($path, reset($stub_files));
    }

    public function testLoadStubFileWithAbsolutePath(): void
    {
        $runDir = dirname(__DIR__);
        $this->project_analyzer = $this->getProjectAnalyzerWithConfig(
            TestConfig::loadFromXML(
                $runDir,
                '<?xml version="1.0"?>
                <psalm
                    errorLevel="1"
                >
                    <stubs>
                        <file name="' . $runDir . '/tests/fixtures/stubs/systemclass.phpstub" />
                    </stubs>
                </psalm>',
            ),
        );

        $path = $this->getOperatingSystemStyledPath('tests/fixtures/stubs/systemclass.phpstub');
        $stub_files = $this->project_analyzer->getConfig()->getStubFiles();
        assert(!empty($stub_files));
        $this->assertStringContainsString($path, reset($stub_files));
    }

    public function testStubFileConstant(): void
    {
        $this->project_analyzer = $this->getProjectAnalyzerWithConfig(
            TestConfig::loadFromXML(
                dirname(__DIR__),
                '<?xml version="1.0"?>
                <psalm
                    errorLevel="1"
                >
                    <projectFiles>
                        <directory name="src" />
                    </projectFiles>

                    <stubs>
                        <file name="tests/fixtures/stubs/systemclass.phpstub" />
                    </stubs>
                </psalm>',
            ),
        );

        $file_path = (string) getcwd() . '/src/somefile.php';

        $this->addFile(
            $file_path,
            '<?php
                namespace A\B\C;

                $d = ROOT_CONST_CONSTANT;
                $e = \ROOT_CONST_CONSTANT;
                $f = ROOT_DEFINE_CONSTANT;
                $g = \ROOT_DEFINE_CONSTANT;',
        );

        $this->analyzeFile($file_path, new Context());
    }

    public function testStubFileParentClass(): void
    {
        $this->expectException(CodeException::class);
        $this->expectExceptionMessage('MethodSignatureMismatch');
        $this->project_analyzer = $this->getProjectAnalyzerWithConfig(
            TestConfig::loadFromXML(
                dirname(__DIR__),
                '<?xml version="1.0"?>
                <psalm
                    errorLevel="1"
                >
                    <projectFiles>
                        <directory name="src" />
                    </projectFiles>

                    <stubs>
                        <file name="tests/fixtures/stubs/systemclass.phpstub" />
                    </stubs>
                </psalm>',
            ),
        );

        $file_path = (string) getcwd() . '/src/somefile.php';

        $this->addFile(
            $file_path,
            '<?php
                namespace A\B\C;

                class Foo extends \SystemClass
                {
                    public function foo(string $a, string $b): string
                    {
                        return $a . $b;
                    }
                }
            ',
        );

        $this->analyzeFile($file_path, new Context());
    }

    public function testStubFileCircularReference(): void
    {
        $this->expectException(CodeException::class);
        $this->expectExceptionMessage('CircularReference');
        $this->project_analyzer = $this->getProjectAnalyzerWithConfig(
            TestConfig::loadFromXML(
                dirname(__DIR__),
                '<?xml version="1.0"?>
                <psalm
                    errorLevel="1"
                >
                    <projectFiles>
                        <directory name="src" />
                    </projectFiles>

                    <stubs>
                        <file name="tests/fixtures/stubs/CircularReference.phpstub" />
                    </stubs>
                </psalm>',
            ),
        );

        $file_path = (string) getcwd() . '/src/somefile.php';

        $this->addFile(
            $file_path,
            '<?php
                class Foo extends Baz {}
            ',
        );

        $this->analyzeFile($file_path, new Context());
    }

    public function testPhpStormMetaParsingFile(): void
    {
        $this->project_analyzer = $this->getProjectAnalyzerWithConfig(
            TestConfig::loadFromXML(
                dirname(__DIR__),
                '<?xml version="1.0"?>
                <psalm
                    errorLevel="1"
                >
                    <projectFiles>
                        <directory name="src" />
                    </projectFiles>

                    <stubs>
                        <file name="tests/fixtures/stubs/phpstorm.meta.php" />
                    </stubs>
                </psalm>',
            ),
        );

        $file_path = (string) getcwd() . '/src/somefile.php';

        $this->addFile(
            $file_path,
            '<?php
                namespace Ns {
                    class MyClass {

                        public const OBJECT = "object";
                        private const EXCEPTION = "exception";

                        /**
                         * @return mixed
                         * @psalm-suppress InvalidReturnType
                         */
                        public function create(string $s) {}

                        /**
                         * @return mixed
                         * @psalm-suppress InvalidReturnType
                         */
                        public function create2(string $s) {}

                        /**
                         * @return mixed
                         * @psalm-suppress InvalidReturnType
                         */
                        public function create3(string $s) {}

                        /**
                         * @param mixed $s
                         * @return mixed
                         * @psalm-suppress InvalidReturnType
                         */
                        public function foo($s) {}

                        /**
                         * @return mixed
                         * @psalm-suppress InvalidReturnType
                         */
                        public function bar(array $a) {}
                    }
                }
                namespace {
                    /**
                     * @return mixed
                     * @psalm-suppress InvalidReturnType
                     */
                    function create(string $s) {}

                    /**
                     * @return mixed
                     * @psalm-suppress InvalidReturnType
                     */
                    function create2(string $s) {}

                    /**
                     * @param mixed $s
                     * @return mixed
                     * @psalm-suppress InvalidReturnType
                     */
                    function foo($s) {}

                    /**
                     * @return mixed
                     * @psalm-suppress InvalidReturnType
                     */
                    function bar(array $a) {}

                    $a1 = (new \Ns\MyClass)->creAte("object");
                    $a2 = (new \Ns\MyClass)->creaTe("exception");

                    $y1 = (new \Ns\MyClass)->creAte2("object");
                    $y2 = (new \Ns\MyClass)->creaTe2("exception");

                    $const1 = (new \Ns\MyClass)->creAte3(\Ns\MyClass::OBJECT);
                    $const2 = (new \Ns\MyClass)->creaTe3("exception");

                    $b1 = \Create("object");
                    $b2 = \cReate("exception");

                    $e2 = \creAte(\LogicException::class);

                    $z1 = \Create2("object");
                    $z2 = \cReate2("exception");

                    $x2 = \creAte2(\LogicException::class);

                    $c1 = (new \Ns\MyClass)->foo(5);
                    $c2 = (new \Ns\MyClass)->bar(["hello"]);

                    $d1 = \foO(5);
                    $d2 = \baR(["hello"]);
                }',
        );

        $context = new Context();
        $this->analyzeFile($file_path, $context);

        $this->assertContextVars(
            [
                '$a1===' => 'stdClass',
                '$a2===' => 'Exception',

                '$y1===' => 'stdClass',
                '$y2===' => 'Exception',

                '$const1===' => 'stdClass',
                '$const2===' => 'Exception',

                '$b1===' => 'stdClass',
                '$b2===' => 'Exception',

                '$e2===' => 'LogicException',

                '$z1===' => 'stdClass',
                '$z2===' => 'Exception',

                '$x2===' => 'LogicException',

                '$c1===' => "5",
                '$c2===' => "'hello'",

                '$d1===' => "5",
                '$d2===' => "'hello'",
            ],
            $context,
        );
    }

    /** @param array<string, string> $assertions */
    private function assertContextVars(array $assertions, Context $context): void
    {
        $actual_vars = [];
        foreach ($assertions as $var => $_) {
            $exact = false;

            if ($var && strpos($var, '===') === strlen($var) - 3) {
                $var = substr($var, 0, -3);
                $exact = true;
            }

            if (isset($context->vars_in_scope[$var])) {
                $value = $context->vars_in_scope[$var]->getId($exact);
                if ($exact) {
                    $actual_vars[$var . '==='] = $value;
                } else {
                    $actual_vars[$var] = $value;
                }
            }
        }
        $this->assertSame($assertions, $actual_vars);
    }

    public function testNamespacedStubClass(): void
    {
        $this->project_analyzer = $this->getProjectAnalyzerWithConfig(
            TestConfig::loadFromXML(
                dirname(__DIR__),
                '<?xml version="1.0"?>
                <psalm
                    errorLevel="1"
                >
                    <projectFiles>
                        <directory name="src" />
                    </projectFiles>

                    <stubs>
                        <file name="tests/fixtures/stubs/namespaced_class.phpstub" />
                    </stubs>
                </psalm>',
            ),
        );

        $file_path = (string) getcwd() . '/src/somefile.php';

        $this->addFile(
            $file_path,
            '<?php
                $a = new Foo\SystemClass();
                echo Foo\SystemClass::HELLO;

                $b = $a->foo(5, "hello");
                $c = Foo\SystemClass::bar(5, "hello");

                echo Foo\BAR;',
        );

        $this->analyzeFile($file_path, new Context());
    }

    public function testStubRegularFunction(): void
    {
        $this->project_analyzer = $this->getProjectAnalyzerWithConfig(
            TestConfig::loadFromXML(
                dirname(__DIR__),
                '<?xml version="1.0"?>
                <psalm
                    errorLevel="1"
                >
                    <projectFiles>
                        <directory name="src" />
                    </projectFiles>

                    <stubs>
                        <file name="tests/fixtures/stubs/custom_functions.phpstub" />
                    </stubs>
                </psalm>',
            ),
        );

        $file_path = (string) getcwd() . '/src/somefile.php';

        $this->addFile(
            $file_path,
            '<?php
                echo barBar("hello");',
        );

        $this->analyzeFile($file_path, new Context());
    }

    public function testStubVariadicFunction(): void
    {
        $this->project_analyzer = $this->getProjectAnalyzerWithConfig(
            TestConfig::loadFromXML(
                dirname(__DIR__),
                '<?xml version="1.0"?>
                <psalm
                    errorLevel="1"
                >
                    <projectFiles>
                        <directory name="src" />
                    </projectFiles>

                    <stubs>
                        <file name="tests/fixtures/stubs/custom_functions.phpstub" />
                    </stubs>
                </psalm>',
            ),
        );

        $file_path = (string) getcwd() . '/src/somefile.php';

        $this->addFile(
            $file_path,
            '<?php
                variadic("bat", "bam");',
        );

        $this->analyzeFile($file_path, new Context());
    }

    public function testStubVariadicFunctionWrongArgType(): void
    {
        $this->expectExceptionMessage('InvalidScalarArgument');
        $this->expectException(CodeException::class);
        $this->project_analyzer = $this->getProjectAnalyzerWithConfig(
            TestConfig::loadFromXML(
                dirname(__DIR__),
                '<?xml version="1.0"?>
                <psalm
                    errorLevel="1"
                >
                    <projectFiles>
                        <directory name="src" />
                    </projectFiles>

                    <stubs>
                        <file name="tests/fixtures/stubs/custom_functions.phpstub" />
                    </stubs>
                </psalm>',
            ),
        );

        $file_path = (string) getcwd() . '/src/somefile.php';

        $this->addFile(
            $file_path,
            '<?php
                variadic("bat", 5);',
        );

        $this->analyzeFile($file_path, new Context());
    }

    public function testUserVariadicWithFalseVariadic(): void
    {
        $this->expectExceptionMessage('TooManyArguments');
        $this->expectException(CodeException::class);
        $this->project_analyzer = $this->getProjectAnalyzerWithConfig(
            TestConfig::loadFromXML(
                dirname(__DIR__),
                '<?xml version="1.0"?>
                <psalm
                    errorLevel="1"
                >
                    <projectFiles>
                        <directory name="src" />
                    </projectFiles>
                </psalm>',
            ),
        );

        $file_path = (string) getcwd() . '/src/somefile.php';

        $this->addFile(
            $file_path,
            '<?php
                /**
                 * @param string ...$bar
                 */
                function variadic() : void {}
                variadic("hello");',
        );

        $this->analyzeFile($file_path, new Context());
    }

    /**
     * @runInSeparateProcess
     */
    public function testPolyfilledFunction(): void
    {
        $this->project_analyzer = $this->getProjectAnalyzerWithConfig(
            TestConfig::loadFromXML(
                dirname(__DIR__),
                '<?xml version="1.0"?>
                <psalm
                    errorLevel="1"
                    autoloader="tests/fixtures/stubs/polyfill.phpstub"
                >
                    <projectFiles>
                        <directory name="src" />
                    </projectFiles>
                </psalm>',
            ),
        );

        $file_path = (string) getcwd() . '/src/somefile.php';

        $this->addFile(
            $file_path,
            '<?php
                $a = random_bytes(16);
                $b = new_random_bytes(16);',
        );

        $this->analyzeFile($file_path, new Context());
    }

    /**
     * @runInSeparateProcess
     */
    public function testConditionalConstantDefined(): void
    {
        $this->project_analyzer = $this->getProjectAnalyzerWithConfig(
            TestConfig::loadFromXML(
                dirname(__DIR__),
                '<?xml version="1.0"?>
                <psalm
                    errorLevel="1"
                    autoloader="tests/fixtures/stubs/conditional_constant_define_inferred.phpstub"
                >
                    <projectFiles>
                        <directory name="src" />
                    </projectFiles>
                </psalm>',
            ),
        );

        $file_path = (string) getcwd() . '/src/somefile.php';

        $this->addFile(
            $file_path,
            '<?php
                /** @psalm-suppress MixedArgument */
                echo CODE_DIR;',
        );

        $this->analyzeFile($file_path, new Context());
    }

    /**
     * @runInSeparateProcess
     */
    public function testStubbedConstantVarCommentType(): void
    {
        $this->project_analyzer = $this->getProjectAnalyzerWithConfig(
            TestConfig::loadFromXML(
                dirname(__DIR__),
                '<?xml version="1.0"?>
                <psalm
                    errorLevel="1"
                >
                    <projectFiles>
                        <directory name="src" />
                    </projectFiles>

                    <stubs>
                        <file name="tests/fixtures/stubs/constant_var_comment.phpstub" />
                    </stubs>
                </psalm>',
            ),
        );

        $file_path = (string) getcwd() . '/src/somefile.php';

        $this->addFile(
            $file_path,
            '<?php
                /**
                 * @param non-empty-string $arg
                 * @return void
                 */
                function hello($arg) {
                    echo $arg;
                }

                hello(FOO_BAR);',
        );

        $this->analyzeFile($file_path, new Context());
    }

    /**
     * @runInSeparateProcess
     */
    public function testClassAlias(): void
    {
        $this->project_analyzer = $this->getProjectAnalyzerWithConfig(
            TestConfig::loadFromXML(
                dirname(__DIR__),
                '<?xml version="1.0"?>
                <psalm
                    errorLevel="1"
                    autoloader="tests/fixtures/stubs/class_alias.phpstub"
                >
                    <projectFiles>
                        <directory name="src" />
                    </projectFiles>
                </psalm>',
            ),
        );

        $file_path = (string) getcwd() . '/src/somefile.php';

        $this->addFile(
            $file_path,
            '<?php
                namespace ClassAliasStubTest;

                function foo(A $a) : void {}

                foo(new B());
                foo(new C());

                function bar(B $b) : void {}

                bar(new A());

                $a = new B();

                echo $a->foo;

                echo $a->bar("hello");

                function f(): A {
                    return new A;
                }

                function getAliased(): B {
                    return f();
                }

                $d = new D();

                D::bat();
                $d::bat();

                class E implements IAlias {}',
        );

        $this->analyzeFile($file_path, new Context());
    }

    public function testStubFunctionWithFunctionExists(): void
    {
        $this->project_analyzer = $this->getProjectAnalyzerWithConfig(
            TestConfig::loadFromXML(
                dirname(__DIR__),
                '<?xml version="1.0"?>
                <psalm
                    errorLevel="1"
                >
                    <projectFiles>
                        <directory name="src" />
                    </projectFiles>

                    <stubs>
                        <file name="tests/fixtures/stubs/custom_functions.phpstub" />
                    </stubs>
                </psalm>',
            ),
        );

        $file_path = (string) getcwd() . '/src/somefile.php';

        $this->addFile(
            $file_path,
            '<?php
                function_exists("fooBar");
                echo barBar("hello");',
        );

        $this->analyzeFile($file_path, new Context());
    }

    public function testNamespacedStubFunctionWithFunctionExists(): void
    {
        $this->project_analyzer = $this->getProjectAnalyzerWithConfig(
            TestConfig::loadFromXML(
                dirname(__DIR__),
                '<?xml version="1.0"?>
                <psalm
                    errorLevel="1"
                >
                    <projectFiles>
                        <directory name="src" />
                    </projectFiles>

                    <stubs>
                        <file name="tests/fixtures/stubs/custom_functions.phpstub" />
                    </stubs>
                </psalm>',
            ),
        );

        $file_path = (string) getcwd() . '/src/somefile.php';

        $this->addFile(
            $file_path,
            '<?php
                namespace A;
                function_exists("fooBar");
                echo barBar("hello");',
        );

        $this->analyzeFile($file_path, new Context());
    }

    public function testNoStubFunction(): void
    {
        $this->expectExceptionMessage('UndefinedFunction - /src/somefile.php:2:22 - Function barBar does not exist');
        $this->expectException(CodeException::class);
        $this->project_analyzer = $this->getProjectAnalyzerWithConfig(
            TestConfig::loadFromXML(
                dirname(__DIR__),
                '<?xml version="1.0"?>
                <psalm
                    errorLevel="1"
                >
                    <projectFiles>
                        <directory name="src" />
                    </projectFiles>
                </psalm>',
            ),
        );

        $file_path = (string) getcwd() . '/src/somefile.php';

        $this->addFile(
            $file_path,
            '<?php
                echo barBar("hello");',
        );

        $this->analyzeFile($file_path, new Context());
    }

    public function testNamespacedStubFunction(): void
    {
        $this->project_analyzer = $this->getProjectAnalyzerWithConfig(
            TestConfig::loadFromXML(
                dirname(__DIR__),
                '<?xml version="1.0"?>
                <psalm
                    errorLevel="1"
                >
                    <projectFiles>
                        <directory name="src" />
                    </projectFiles>

                    <stubs>
                        <file name="tests/fixtures/stubs/namespaced_functions.phpstub" />
                    </stubs>
                </psalm>',
            ),
        );

        $file_path = (string) getcwd() . '/src/somefile.php';

        $this->addFile(
            $file_path,
            '<?php
                echo Foo\barBar("hello");',
        );

        $this->analyzeFile($file_path, new Context());
    }

    public function testConditionalNamespacedStubFunction(): void
    {
        $this->project_analyzer = $this->getProjectAnalyzerWithConfig(
            TestConfig::loadFromXML(
                dirname(__DIR__),
                '<?xml version="1.0"?>
                <psalm
                    errorLevel="1"
                >
                    <projectFiles>
                        <directory name="src" />
                    </projectFiles>

                    <stubs>
                        <file name="tests/fixtures/stubs/conditional_namespaced_functions.phpstub" />
                    </stubs>
                </psalm>',
            ),
        );

        $file_path = (string) getcwd() . '/src/somefile.php';

        $this->addFile(
            $file_path,
            '<?php
                echo Foo\barBar("hello");',
        );

        $this->analyzeFile($file_path, new Context());
    }

    public function testConditionallyExtendingInterface(): void
    {
        $this->project_analyzer = $this->getProjectAnalyzerWithConfig(
            TestConfig::loadFromXML(
                dirname(__DIR__),
                '<?xml version="1.0"?>
                <psalm
                    errorLevel="1"
                >
                    <projectFiles>
                        <directory name="src" />
                    </projectFiles>

                    <stubs>
                        <file name="tests/fixtures/stubs/conditional_interface.phpstub" />
                    </stubs>
                </psalm>',
            ),
        );

        $file_path = (string) getcwd() . '/src/somefile.php';

        $this->addFile(
            $file_path,
            '<?php
                class C implements I1, I2, I3, I4 {}

                function foo(I5 $d) : void {
                    $d->getMessage();
                }

                function bar(I6 $d) : void {
                    $d->getMessage();
                }

                function bat(I7 $d) : void {
                    $d->getMessage();
                }

                function baz(I8 $d) : void {
                    $d->getMessage();
                }',
        );

        $this->analyzeFile($file_path, new Context());
    }

    public function testStubFileWithExistingClassDefinition(): void
    {
        $this->project_analyzer = $this->getProjectAnalyzerWithConfig(
            TestConfig::loadFromXML(
                dirname(__DIR__),
                '<?xml version="1.0"?>
                <psalm
                    errorLevel="1"
                >
                    <projectFiles>
                        <directory name="src" />
                    </projectFiles>

                    <stubs>
                        <file name="tests/fixtures/stubs/DomainException.phpstub" />
                    </stubs>
                </psalm>',
            ),
        );

        $file_path = (string) getcwd() . '/src/somefile.php';

        $this->addFile(
            $file_path,
            '<?php
                $a = new DomainException(5);',
        );

        $this->analyzeFile($file_path, new Context());
    }

    /** @return iterable<string, array{string,string}> */
    public function versionDependentStubsProvider(): iterable
    {
        yield '7.0' => [
            '7.0',
            '<?php
                $a = new SomeClass;
                $a->something("zzz");',
        ];
        yield '8.0' => [
            '8.0',
            '<?php
                $a = new SomeClass;
                $a->something();',
        ];
    }

    /** @dataProvider versionDependentStubsProvider */
    public function testVersionDependentStubs(string $php_version, string $code): void
    {
        $this->project_analyzer = $this->getProjectAnalyzerWithConfig(
            TestConfig::loadFromXML(
                dirname(__DIR__),
                '<?xml version="1.0"?>
                <psalm
                    errorLevel="1"
                >
                    <projectFiles>
                        <directory name="src" />
                    </projectFiles>

                    <stubs>
                        <file name="tests/fixtures/stubs/VersionDependentMethods.phpstub" />
                    </stubs>
                </psalm>',
            ),
        );
        $this->project_analyzer->setPhpVersion($php_version, 'tests');

        $file_path = (string) getcwd() . '/src/somefile.php';

        $this->addFile($file_path, $code);

        $this->analyzeFile($file_path, new Context());
    }

    public function testStubFileWithPartialClassDefinitionWithMoreMethods(): void
    {
        $this->project_analyzer = $this->getProjectAnalyzerWithConfig(
            TestConfig::loadFromXML(
                dirname(__DIR__),
                '<?xml version="1.0"?>
                <psalm
                    errorLevel="1"
                >
                    <projectFiles>
                        <directory name="src" />
                    </projectFiles>

                    <stubs>
                        <file name="tests/fixtures/stubs/partial_class.phpstub" />
                    </stubs>
                </psalm>',
            ),
        );

        $file_path = (string) getcwd() . '/src/somefile.php';

        $this->addFile(
            $file_path,
            '<?php
                namespace Foo;

                class PartiallyStubbedClass  {
                    /**
                     * @param string $a
                     * @return object
                     */
                    public function foo(string $a) {
                        return new self;
                    }

                    public function bar(int $i) : void {}
                }

                class A {}

                (new PartiallyStubbedClass())->foo(A::class);
                (new PartiallyStubbedClass())->bar(5);',
        );

        $this->analyzeFile($file_path, new Context());
    }

    public function testExtendOnlyStubbedClass(): void
    {
        $this->project_analyzer = $this->getProjectAnalyzerWithConfig(
            TestConfig::loadFromXML(
                dirname(__DIR__),
                '<?xml version="1.0"?>
                <psalm
                    errorLevel="1"
                >
                    <projectFiles>
                        <directory name="src" />
                    </projectFiles>

                    <stubs>
                        <file name="tests/fixtures/stubs/partial_class.phpstub" />
                    </stubs>
                </psalm>',
            ),
        );

        $file_path = (string) getcwd() . '/src/somefile.php';

        $this->addFile(
            $file_path,
            '<?php
                namespace Foo;

                class A extends PartiallyStubbedClass {}

                (new A)->foo(A::class);',
        );

        $this->analyzeFile($file_path, new Context());
    }

    public function testStubFileWithExtendedStubbedClass(): void
    {
        $this->project_analyzer = $this->getProjectAnalyzerWithConfig(
            TestConfig::loadFromXML(
                dirname(__DIR__),
                '<?xml version="1.0"?>
                <psalm
                    errorLevel="1"
                >
                    <projectFiles>
                        <directory name="src" />
                    </projectFiles>

                    <stubs>
                        <file name="tests/fixtures/stubs/partial_class.phpstub" />
                    </stubs>
                </psalm>',
            ),
        );

        $file_path = (string) getcwd() . '/src/somefile.php';

        $this->addFile(
            $file_path,
            '<?php
                namespace Foo;

                class Bar extends PartiallyStubbedClass  {}

                new Bar();',
        );

        $this->analyzeFile($file_path, new Context());
    }

<<<<<<< HEAD
    public function testStubFileWithPartialClassDefinitionWithCoercion(): void
    {
        $this->expectExceptionMessage('TypeCoercion');
        $this->expectException(CodeException::class);
        $this->project_analyzer = $this->getProjectAnalyzerWithConfig(
            TestConfig::loadFromXML(
                dirname(__DIR__),
                '<?xml version="1.0"?>
                <psalm
                    errorLevel="1"
                >
                    <projectFiles>
                        <directory name="src" />
                    </projectFiles>

                    <stubs>
                        <file name="tests/fixtures/stubs/partial_class.phpstub" />
                    </stubs>
                </psalm>',
            ),
        );

        $file_path = (string) getcwd() . '/src/somefile.php';

        $this->addFile(
            $file_path,
            '<?php
                namespace Foo;

                class PartiallyStubbedClass  {
                    /**
                     * @param string $a
                     * @return object
                     */
                    public function foo(string $a) {
                        return new self;
                    }
                }

                (new PartiallyStubbedClass())->foo("dasda");',
        );

        $this->analyzeFile($file_path, new Context());
    }

    public function testStubFileWithPartialClassDefinitionGeneralReturnType(): void
    {
        $this->expectExceptionMessage('InvalidReturnStatement');
        $this->expectException(CodeException::class);
        $this->project_analyzer = $this->getProjectAnalyzerWithConfig(
            TestConfig::loadFromXML(
                dirname(__DIR__),
                '<?xml version="1.0"?>
                <psalm
                    errorLevel="1"
                >
                    <projectFiles>
                        <directory name="src" />
                    </projectFiles>

                    <stubs>
                        <file name="tests/fixtures/stubs/partial_class.phpstub" />
                    </stubs>
                </psalm>',
            ),
        );

        $file_path = (string) getcwd() . '/src/somefile.php';

        $this->addFile(
            $file_path,
            '<?php
                namespace Foo;

                class PartiallyStubbedClass  {
                    /**
                     * @param string $a
                     * @return object
                     */
                    public function foo(string $a) {
                        return new \stdClass;
                    }
                }',
        );

        $this->analyzeFile($file_path, new Context());
    }

=======
>>>>>>> 982f95c8
    public function testStubFileWithTemplatedClassDefinitionAndMagicMethodOverride(): void
    {
        $this->project_analyzer = $this->getProjectAnalyzerWithConfig(
            TestConfig::loadFromXML(
                dirname(__DIR__),
                '<?xml version="1.0"?>
                <psalm
                    errorLevel="1"
                >
                    <projectFiles>
                        <directory name="src" />
                    </projectFiles>

                    <stubs>
                        <file name="tests/fixtures/stubs/templated_class.phpstub" />
                    </stubs>
                </psalm>',
            ),
        );

        $file_path = (string) getcwd() . '/src/somefile.php';

        $this->addFile(
            $file_path,
            '<?php
                class A {
                    /**
                     * @param int $id
                     * @param ?int $lockMode
                     * @param ?int $lockVersion
                     * @return mixed
                     */
                    public function find($id, $lockMode = null, $lockVersion = null) {
                        return null;
                    }
                }

                /**
                 * @psalm-suppress MissingTemplateParam
                 */
                class B extends A {}

                class Obj {}

                /**
                 * @method ?Obj find(int $id, $lockMode = null, $lockVersion = null)
                 */
                class C extends B {}',
        );

        $this->analyzeFile($file_path, new Context());
    }

    public function testInheritedMethodUsedInStub(): void
    {
        $this->project_analyzer = $this->getProjectAnalyzerWithConfig(
            TestConfig::loadFromXML(
                dirname(__DIR__),
                '<?xml version="1.0"?>
                <psalm
                    findUnusedCode="true"
                >
                    <projectFiles>
                        <directory name="src" />
                    </projectFiles>
                </psalm>',
            ),
        );

        $this->project_analyzer->getCodebase()->reportUnusedCode();

        $vendor_file_path = (string) getcwd() . '/vendor/vendor_class.php';

        $this->addFile(
            $vendor_file_path,
            '<?php
                namespace SomeVendor;

                class VendorClass {
                    abstract public function foo() : void;

                    public static function vendorFunction(VendorClass $v) : void {
                        $v->foo();
                    }
                }',
        );

        $file_path = (string) getcwd() . '/src/somefile.php';

        $this->addFile(
            $file_path,
            '<?php
                class MyClass extends \SomeVendor\VendorClass {
                    public function foo() : void {}
                }

                \SomeVendor\VendorClass::vendorFunction(new MyClass);',
        );

        $this->analyzeFile($file_path, new Context(), false);

        $this->project_analyzer->consolidateAnalyzedData();
    }

    public function testStubOverridingMissingClass(): void
    {
        $this->project_analyzer = $this->getProjectAnalyzerWithConfig(
            TestConfig::loadFromXML(
                dirname(__DIR__),
                '<?xml version="1.0"?>
                <psalm>
                    <projectFiles>
                        <directory name="src" />
                    </projectFiles>
                    <stubs>
                        <file name="tests/fixtures/stubs/MissingClass.phpstub" />
                    </stubs>
                </psalm>',
            ),
        );

        $file_path = (string) getcwd() . '/src/somefile.php';

        $this->addFile(
            $file_path,
            '<?php

                echo "hello";',
        );

        $this->expectException(InvalidClasslikeOverrideException::class);

        $this->analyzeFile($file_path, new Context());
    }

    public function testStubOverridingMissingMethod(): void
    {
        $this->project_analyzer = $this->getProjectAnalyzerWithConfig(
            TestConfig::loadFromXML(
                dirname(__DIR__),
                '<?xml version="1.0"?>
                <psalm>
                    <projectFiles>
                        <directory name="src" />
                    </projectFiles>
                    <stubs>
                        <file name="tests/fixtures/stubs/MissingMethod.phpstub" />
                    </stubs>
                </psalm>',
            ),
        );

        $file_path = (string) getcwd() . '/src/somefile.php';

        $this->addFile(
            $file_path,
            '<?php

                echo "hello";',
        );

        $this->expectException(InvalidMethodOverrideException::class);

        $this->analyzeFile($file_path, new Context());
    }

    public function testStubReplacingInterfaceDocblock(): void
    {
        $this->project_analyzer = $this->getProjectAnalyzerWithConfig(
            TestConfig::loadFromXML(
                dirname(__DIR__),
                '<?xml version="1.0"?>
                <psalm>
                    <projectFiles>
                        <directory name="src" />
                    </projectFiles>
                    <stubs>
                        <file name="tests/fixtures/stubs/Doctrine.phpstub" />
                    </stubs>
                </psalm>',
            ),
        );

        $this->addFile(
            (string) getcwd() . '/vendor/doctrine/import.php',
            '<?php
                namespace Doctrine\ORM;

                interface EntityManagerInterface
                {
                    /**
                     * @param string $entityName The name of the entity type.
                     * @param mixed  $id         The entity identifier.
                     *
                     * @return object|null The entity reference.
                     */
                    public function getReference($entityName, $id);
                }

                class EntityManager implements EntityManagerInterface
                {
                    /**
                     * @psalm-suppress InvalidReturnType
                     */
                    public function getReference($entityName, $id) {
                        /**
                         * @psalm-suppress InvalidReturnStatement
                         */
                        return new \stdClass;
                    }
                }',
        );

        $file_path = (string) getcwd() . '/src/somefile.php';

        $this->addFile(
            $file_path,
            '<?php
                use Doctrine\ORM\EntityManager;

                class A {}

                function em(EntityManager $em) : void {
                    echo $em->getReference(A::class, 1);
                }',
        );

        $this->expectException(CodeException::class);
        $this->expectExceptionMessage('A|null');

        $this->analyzeFile($file_path, new Context());
    }

    /**
     * This covers the following case encountered by mmcev106:
     * - A function was defined without a docblock
     * - The autoloader defined a global containing the path to that file
     * - The code being scanned required the path specified by the autoloader defined global
     * - A docblock was added via a stub that marked the function as a taint source
     * - The stub docblock was incorrectly ignored, causing the the taint source to be ignored
     */
    public function testAutoloadDefinedRequirePath(): void
    {
        $this->project_analyzer = $this->getProjectAnalyzerWithConfig(
            TestConfig::loadFromXML(
                dirname(__DIR__),
                '<?xml version="1.0"?>
                <psalm
                    errorLevel="1"
                    autoloader="tests/fixtures/stubs/define_custom_require_path.php"
                >
                    <projectFiles>
                        <directory name="src" />
                    </projectFiles>

                    <stubs>
                        <file name="tests/fixtures/stubs/custom_taint_source.phpstub" />
                    </stubs>
                </psalm>',
            ),
        );

        $this->project_analyzer->trackTaintedInputs();

        $file_path = (string) getcwd() . '/src/somefile.php';

        $this->addFile(
            $file_path,
            '<?php
                require_once CUSTOM_REQUIRE_PATH;
                echo custom_taint_source();',
        );

        $this->expectExceptionMessage('TaintedHtml - /src/somefile.php');
        $this->analyzeFile($file_path, new Context());
    }
}<|MERGE_RESOLUTION|>--- conflicted
+++ resolved
@@ -1199,97 +1199,6 @@
         $this->analyzeFile($file_path, new Context());
     }
 
-<<<<<<< HEAD
-    public function testStubFileWithPartialClassDefinitionWithCoercion(): void
-    {
-        $this->expectExceptionMessage('TypeCoercion');
-        $this->expectException(CodeException::class);
-        $this->project_analyzer = $this->getProjectAnalyzerWithConfig(
-            TestConfig::loadFromXML(
-                dirname(__DIR__),
-                '<?xml version="1.0"?>
-                <psalm
-                    errorLevel="1"
-                >
-                    <projectFiles>
-                        <directory name="src" />
-                    </projectFiles>
-
-                    <stubs>
-                        <file name="tests/fixtures/stubs/partial_class.phpstub" />
-                    </stubs>
-                </psalm>',
-            ),
-        );
-
-        $file_path = (string) getcwd() . '/src/somefile.php';
-
-        $this->addFile(
-            $file_path,
-            '<?php
-                namespace Foo;
-
-                class PartiallyStubbedClass  {
-                    /**
-                     * @param string $a
-                     * @return object
-                     */
-                    public function foo(string $a) {
-                        return new self;
-                    }
-                }
-
-                (new PartiallyStubbedClass())->foo("dasda");',
-        );
-
-        $this->analyzeFile($file_path, new Context());
-    }
-
-    public function testStubFileWithPartialClassDefinitionGeneralReturnType(): void
-    {
-        $this->expectExceptionMessage('InvalidReturnStatement');
-        $this->expectException(CodeException::class);
-        $this->project_analyzer = $this->getProjectAnalyzerWithConfig(
-            TestConfig::loadFromXML(
-                dirname(__DIR__),
-                '<?xml version="1.0"?>
-                <psalm
-                    errorLevel="1"
-                >
-                    <projectFiles>
-                        <directory name="src" />
-                    </projectFiles>
-
-                    <stubs>
-                        <file name="tests/fixtures/stubs/partial_class.phpstub" />
-                    </stubs>
-                </psalm>',
-            ),
-        );
-
-        $file_path = (string) getcwd() . '/src/somefile.php';
-
-        $this->addFile(
-            $file_path,
-            '<?php
-                namespace Foo;
-
-                class PartiallyStubbedClass  {
-                    /**
-                     * @param string $a
-                     * @return object
-                     */
-                    public function foo(string $a) {
-                        return new \stdClass;
-                    }
-                }',
-        );
-
-        $this->analyzeFile($file_path, new Context());
-    }
-
-=======
->>>>>>> 982f95c8
     public function testStubFileWithTemplatedClassDefinitionAndMagicMethodOverride(): void
     {
         $this->project_analyzer = $this->getProjectAnalyzerWithConfig(
