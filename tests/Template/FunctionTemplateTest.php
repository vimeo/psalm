--- conflicted
+++ resolved
@@ -1607,12 +1607,7 @@
                     }'
             ],
             'dontScreamForArithmeticsOnFloatTemplates' => [
-<<<<<<< HEAD
-                'code' => '<?php
-=======
-                '<?php
->>>>>>> 06d8e3e3
-
+                'code' => '<?php
                     /**
                      * @template T of ?float
                      * @param T $p
