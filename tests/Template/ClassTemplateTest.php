<?php

namespace Psalm\Tests\Template;

use Psalm\Tests\TestCase;
use Psalm\Tests\Traits\InvalidCodeAnalysisTestTrait;
use Psalm\Tests\Traits\ValidCodeAnalysisTestTrait;

use const DIRECTORY_SEPARATOR;

class ClassTemplateTest extends TestCase
{
    use InvalidCodeAnalysisTestTrait;
    use ValidCodeAnalysisTestTrait;

    /**
     * @return iterable<string,array{code:string,assertions?:array<string,string>,ignored_issues?:list<string>,php_version?:string}>
     */
    public function providerValidCodeParse(): iterable
    {
        return [
            'cachingIterator' => [
                'code' => '<?php

                    $input = range("a", "z");

                    $arrayIterator = new ArrayIterator($input);
                    $decoratorIterator = new CachingIterator($arrayIterator);
                    $next = $decoratorIterator->hasNext();
                    $key = $decoratorIterator->key();
                    $value = $decoratorIterator->current();
                ',
                'assertions' => [
                    '$key' => 'int|null',
                    '$value' => 'null|string',
                    '$next' => 'bool',
                ],
            ],
            'infiniteIterator' => [
                'code' => '<?php

                    $input = range("a", "z");

                    $arrayIterator = new ArrayIterator($input);
                    $decoratorIterator = new InfiniteIterator($arrayIterator);
                    $key = $decoratorIterator->key();
                    $value = $decoratorIterator->current();
                ',
                'assertions' => [
                    '$key' => 'int|null',
                    '$value' => 'null|string',
                ],
            ],
            'limitIterator' => [
                'code' => '<?php

                    $input = range("a", "z");

                    $arrayIterator = new ArrayIterator($input);
                    $decoratorIterator = new LimitIterator($arrayIterator, 1, 1);
                    $key = $decoratorIterator->key();
                    $value = $decoratorIterator->current();
                ',
                'assertions' => [
                    '$key' => 'int|null',
                    '$value' => 'null|string',
                ],
            ],
            'callbackFilterIterator' => [
                'code' => '<?php

                    $input = range("a", "z");

                    $arrayIterator = new ArrayIterator($input);
                    $decoratorIterator = new CallbackFilterIterator(
                        $arrayIterator,
                        static function (string $value): bool {return "a" === $value;}
                    );
                    $key = $decoratorIterator->key();
                    $value = $decoratorIterator->current();
                ',
                'assertions' => [
                    '$key' => 'int|null',
                    '$value' => 'null|string',
                ],
            ],
            'noRewindIterator' => [
                'code' => '<?php

                    $input = range("a", "z");

                    $arrayIterator = new ArrayIterator($input);
                    $decoratorIterator = new NoRewindIterator($arrayIterator);
                    $key = $decoratorIterator->key();
                    $value = $decoratorIterator->current();
                ',
                'assertions' => [
                    '$key' => 'int|null',
                    '$value' => 'null|string',
                ],
            ],
            'classTemplate' => [
                'code' => '<?php
                    class A {}
                    class B {}
                    class C {}
                    class D {}

                    /**
                     * @template T as object
                     */
                    class Foo {
                        /** @var T::class */
                        public $T;

                        /**
                         * @param class-string<T> $T
                         */
                        public function __construct(string $T) {
                            $this->T = $T;
                        }

                        /**
                         * @return T
                         * @psalm-suppress MixedMethodCall
                         */
                        public function bar() {
                            $t = $this->T;
                            return new $t();
                        }
                    }

                    $at = "A";

                    /**
                     * @var Foo<A>
                     * @psalm-suppress ArgumentTypeCoercion
                     */
                    $afoo = new Foo($at);
                    $afoo_bar = $afoo->bar();

                    $bfoo = new Foo(B::class);
                    $bfoo_bar = $bfoo->bar();

                    // this shouldn’t cause a problem as it’s a docbblock type
                    if (!($bfoo_bar instanceof B)) {}

                    $c = C::class;
                    $cfoo = new Foo($c);
                    $cfoo_bar = $cfoo->bar();',
                'assertions' => [
                    '$afoo' => 'Foo<A>',
                    '$afoo_bar' => 'A',

                    '$bfoo' => 'Foo<B>',
                    '$bfoo_bar' => 'B',

                    '$cfoo' => 'Foo<C>',
                    '$cfoo_bar' => 'C',
                ],
                'ignored_issues' => [
                    'MixedReturnStatement',
                    'LessSpecificReturnStatement',
                    'DocblockTypeContradiction',
                ],
            ],
            'classTemplateSelfs' => [
                'code' => '<?php
                    /**
                     * @template T as object
                     */
                    class Foo {
                        /** @var class-string<T> */
                        public $T;

                        /**
                         * @param class-string<T> $T
                         */
                        public function __construct(string $T) {
                            $this->T = $T;
                        }

                        /**
                         * @return T
                         * @psalm-suppress MixedMethodCall
                         */
                        public function bar() {
                            $t = $this->T;
                            return new $t();
                        }
                    }

                    class E {
                        /**
                         * @return Foo<self>
                         */
                        public static function getFoo() {
                            return new Foo(__CLASS__);
                        }

                        /**
                         * @return Foo<self>
                         */
                        public static function getFoo2() {
                            return new Foo(self::class);
                        }

                        /**
                         * @return Foo<static>
                         */
                        public static function getFoo3() {
                            return new Foo(static::class);
                        }
                    }

                    class G extends E {}

                    $efoo = E::getFoo();
                    $efoo2 = E::getFoo2();
                    $efoo3 = E::getFoo3();

                    $gfoo = G::getFoo();
                    $gfoo2 = G::getFoo2();
                    $gfoo3 = G::getFoo3();',
                'assertions' => [
                    '$efoo' => 'Foo<E>',
                    '$efoo2' => 'Foo<E>',
                    '$efoo3' => 'Foo<E>',
                    '$gfoo' => 'Foo<E>',
                    '$gfoo2' => 'Foo<E>',
                    '$gfoo3' => 'Foo<G>',
                ],
                'ignored_issues' => [
                    'LessSpecificReturnStatement',
                    'RedundantConditionGivenDocblockType',
                ],
            ],
            'classTemplateExternalClasses' => [
                'code' => '<?php
                    /**
                     * @template T as object
                     */
                    class Foo {
                        /** @var T::class */
                        public $T;

                        /**
                         * @param class-string<T> $T
                         */
                        public function __construct(string $T) {
                            $this->T = $T;
                        }

                        /**
                         * @return T
                         * @psalm-suppress MixedMethodCall
                         */
                        public function bar() {
                            $t = $this->T;
                            return new $t();
                        }
                    }

                    $efoo = new Foo(\Exception::class);
                    $efoo_bar = $efoo->bar();

                    $ffoo = new Foo(\LogicException::class);
                    $ffoo_bar = $ffoo->bar();',
                'assertions' => [
                    '$efoo' => 'Foo<Exception>',
                    '$efoo_bar' => 'Exception',

                    '$ffoo' => 'Foo<LogicException>',
                    '$ffoo_bar' => 'LogicException',
                ],
                'ignored_issues' => ['LessSpecificReturnStatement'],
            ],
            'classTemplateContainerSimpleCall' => [
                'code' => '<?php
                    class A {}

                    /**
                     * @template T
                     */
                    class Foo {
                        /** @var T */
                        public $obj;

                        /**
                         * @param T $obj
                         */
                        public function __construct($obj) {
                            $this->obj = $obj;
                        }

                        /**
                         * @return T
                         */
                        public function bar() {
                            return $this->obj;
                        }
                    }

                    $afoo = new Foo(new A());
                    $afoo_bar = $afoo->bar();',
                'assertions' => [
                    '$afoo' => 'Foo<A>',
                    '$afoo_bar' => 'A',
                ],
            ],
            'classTemplateContainerThisCall' => [
                'code' => '<?php
                    /**
                     * @template T
                     */
                    class Foo {
                        /** @var T */
                        public $obj;

                        /**
                         * @param T $obj
                         */
                        public function __construct($obj) {
                            $this->obj = $obj;
                        }

                        /**
                         * @return T
                         */
                        public function bar() {
                            return $this->obj;
                        }

                        /**
                         * @return T
                         */
                        public function bat() {
                            return $this->bar();
                        }

                        public function __toString(): string {
                            return "hello " . $this->obj;
                        }
                    }',
                'assertions' => [],
                'ignored_issues' => ['MixedOperand'],
            ],
            'validPsalmTemplatedClassType' => [
                'code' => '<?php
                    class A {}

                    /**
                     * @psalm-template T
                     */
                    class Foo {
                        /**
                         * @param T $x
                         */
                        public function bar($x): void { }
                    }

                    $afoo = new Foo();
                    $afoo->bar(new A());',
            ],
            'intersectionTemplatedTypes' => [
                'code' => '<?php
                    namespace NS;
                    use Countable;

                    /** @template T */
                    class Collection
                    {
                        /** @psalm-var iterable<T> */
                        private $data;

                        /** @psalm-param iterable<T> $data */
                        public function __construct(iterable $data) {
                            $this->data = $data;
                        }
                    }

                    class Item {}
                    /** @psalm-param Collection<Item> $c */
                    function takesCollectionOfItems(Collection $c): void {}

                    /** @psalm-var iterable<Item> $data2 */
                    $data2 = [];
                    takesCollectionOfItems(new Collection($data2));

                    /** @psalm-var iterable<Item>&Countable $data */
                    $data = [];
                    takesCollectionOfItems(new Collection($data));',
            ],
            'repeatedCall' => [
                'code' => '<?php
                    namespace NS;

                    use Closure;

                    /**
                     * @template TKey as array-key
                     * @template TValue
                     * @psalm-consistent-constructor
                     * @psalm-consistent-templates
                     */
                    class ArrayCollection {
                        /** @var array<TKey,TValue> */
                        private $data;

                        /** @param array<TKey,TValue> $data */
                        public function __construct(array $data) {
                            $this->data = $data;
                        }

                        /**
                         * @template T
                         * @param Closure(TValue):T $func
                         * @return ArrayCollection<TKey,T>
                         */
                        public function map(Closure $func) {
                            return new static(array_map($func, $this->data));
                        }
                    }

                    class Item {}
                    /**
                     * @param ArrayCollection<array-key,Item> $i
                     */
                    function takesCollectionOfItems(ArrayCollection $i): void {}

                    $c = new ArrayCollection([ new Item ]);
                    takesCollectionOfItems($c);
                    takesCollectionOfItems($c->map(function(Item $i): Item { return $i;}));
                    takesCollectionOfItems($c->map(function(Item $i): Item { return $i;}));',
            ],
            'noRepeatedTypeException' => [
                'code' => '<?php
                    /** @template T as object */
                    class Foo
                    {
                        /**
                         * @psalm-var class-string<T>
                         */
                        private $type;

                        /** @var array<T> */
                        private $items;

                        /**
                         * @param class-string<T> $type
                         */
                        public function __construct(string $type)
                        {
                            if (!in_array($type, [A::class, B::class], true)) {
                                throw new \InvalidArgumentException;
                            }

                            $this->type = $type;
                            $this->items = [];
                        }

                        /** @param T $item */
                        public function add($item): void
                        {
                            $this->items[] = $item;
                        }
                    }

                    class FooFacade
                    {
                        /**
                         * @template T as object
                         * @param  T $item
                         */
                        public function add(object $item): void
                        {
                            $foo = $this->ensureFoo([$item]);
                            $foo->add($item);
                        }

                        /**
                         * @template T as object
                         * @param  array<mixed,T> $items
                         * @return Foo<T>
                         */
                        private function ensureFoo(array $items): Foo
                        {
                            /** @var class-string<T> */
                            $type = $items[0] instanceof A ? A::class : B::class;
                            return new Foo($type);
                        }
                    }

                    class A {}
                    class B {}',
            ],
            'collectionOfClosure' => [
                'code' => '<?php
                    /**
                     * @template TKey
                     * @template TValue
                     */
                    class Collection {
                        /**
                         * @param Closure(TValue):bool $p
                         * @return Collection<TKey,TValue>
                         */
                        public function filter(Closure $p) {
                            return $this;
                        }
                    }
                    class I {}

                    /** @var Collection<mixed,Collection<mixed,I>> $c */
                    $c = new Collection;

                    $c->filter(
                        /** @param Collection<mixed,I> $elt */
                        function(Collection $elt): bool { return (bool) rand(0,1); }
                    );

                    $c->filter(
                        /** @param Collection<mixed,I> $elt */
                        function(Collection $elt): bool { return true; }
                    );',
            ],
            'templatedInterfaceIteration' => [
                'code' => '<?php
                    namespace NS;

                    /**
                     * @template TKey
                     * @template TValue
                     * 
                     * @extends \IteratorAggregate<TKey, TValue>
                     */
                    interface ICollection extends \IteratorAggregate {
                        /** @return \Traversable<TKey,TValue> */
                        public function getIterator();
                    }

                    /**
                     * @template TKey as array-key
                     * @template TValue
                     * 
                     * @implements ICollection<TKey, TValue>
                     */
                    class Collection implements ICollection {
                        /** @var array<TKey, TValue> */
                        private $data;
                        /**
                         * @param array<TKey, TValue> $data
                         */
                        public function __construct(array $data) {
                            $this->data = $data;
                        }
                        /**
                         * @return \Traversable<TKey, TValue>
                         */
                        public function getIterator(): \Traversable {
                            return new \ArrayIterator($this->data);
                        }
                    }

                    $c = new Collection(["a" => 1]);

                    foreach ($c as $k => $v) { atan($v); strlen($k); }',
            ],
            'allowTemplatedIntersectionToExtend' => [
                'code' => '<?php
                    interface Foo {}

                    interface AlmostFoo {
                        /**
                         * @return Foo
                         */
                        public function makeFoo();
                    }

                    /**
                     * @template T
                     */
                    final class AlmostFooMap implements AlmostFoo {
                        /** @var T&Foo */
                        private $bar;

                        /**
                         * @param T&Foo $bar
                         */
                        public function __construct(Foo $bar)
                        {
                            $this->bar = $bar;
                        }

                        /**
                         * @return T&Foo
                         */
                        public function makeFoo()
                        {
                            return $this->bar;
                        }
                    }',
            ],
            'restrictTemplateInputWithTClassGoodInput' => [
                'code' => '<?php
                    namespace Bar;

                    /** @template T as object */
                    class Foo
                    {
                        /**
                         * @psalm-var T::class
                         */
                        private $type;

                        /** @var array<T> */
                        private $items;

                        /**
                         * @param T::class $type
                         */
                        public function __construct(string $type)
                        {
                            if (!in_array($type, [A::class, B::class], true)) {
                                throw new \InvalidArgumentException;
                            }
                            $this->type = $type;
                            $this->items = [];
                        }

                        /** @param T $item */
                        public function add($item): void
                        {
                            $this->items[] = $item;
                        }
                    }

                    class A {}
                    class B {}

                    $foo = new Foo(A::class);
                    $foo->add(new A);',
            ],
            'classTemplateFunctionImplementsInterface' => [
                'code' => '<?php
                    namespace A\B;

                    interface Foo {}

                    interface IFooGetter {
                        /**
                         * @return Foo
                         */
                        public function getFoo();
                    }

                    /**
                     * @template T as Foo
                     */
                    class FooGetter implements IFooGetter {
                        /** @var T */
                        private $t;

                        /**
                         * @param T $t
                         */
                        public function __construct(Foo $t)
                        {
                            $this->t = $t;
                        }

                        /**
                         * @return T
                         */
                        public function getFoo()
                        {
                            return $this->t;
                        }
                    }

                    function passFoo(Foo $f) : Foo {
                        return (new FooGetter($f))->getFoo();
                    }',
            ],
            'getPropertyOnClass' => [
                'code' => '<?php
                    class Foo {
                        /** @var int */
                        public $id = 0;
                    }

                    /**
                     * @template T as Foo
                     */
                    class Collection {
                        /**
                         * @var class-string<T>
                         */
                        private $type;

                        /**
                         * @param class-string<T> $type
                         */
                        public function __construct(string $type) {
                            $this->type = $type;
                        }

                        /**
                         * @return class-string<T>
                         */
                        public function getType()
                        {
                           return $this->type;
                        }

                        /**
                         * @param T $object
                         */
                        public function bar(Foo $object) : void
                        {
                            if ($this->getType() !== get_class($object)) {
                                return;
                            }

                            echo $object->id;
                        }
                    }

                    class FooChild extends Foo {}

                    /** @param Collection<Foo> $c */
                    function handleCollectionOfFoo(Collection $c) : void {
                        if ($c->getType() === FooChild::class) {}
                    }',
            ],
            'getMagicPropertyOnClass' => [
                'code' => '<?php
                   class A {}

                   /**
                    * @template T as A
                    * @property ?T $x
                    */
                   class B {
                       /** @var ?T */
                       public $y;

                       public function __get() {}
                   }

                   $b = new B();
                   $b_x = $b->x;
                   $b_y = $b->y;
                ',
                'assertions' => [
                    '$b_x' => 'A|null',
                    '$b_y' => 'A|null',
                ],
            ],
            'getMagicPropertyOnThis' => [
                'code' => '<?php
                   abstract class A {}

                   class X extends A {}

                   /**
                    * @template T as A
                    * @property ?T $x
                    */
                   class B {
                       /** @var ?T */
                       public $y;

                       public function __get() {}

                       public function test(): void {
                           if ($this->x instanceof X) {}
                           if ($this->y instanceof X) {}
                       }
                   }
                ',
            ],
            'getEquateClass' => [
                'code' => '<?php
                    class Foo {
                        /** @var int */
                        public $id = 0;
                    }

                    /**
                     * @template T as Foo
                     */
                    class Container {
                        /**
                         * @var T
                         */
                        private $obj;

                        /**
                         * @param T $obj
                         */
                        public function __construct(Foo $obj) {
                            $this->obj = $obj;
                        }

                        /**
                         * @param T $object
                         */
                        public function bar(Foo $object) : void
                        {
                            if ($this->obj === $object) {}
                        }
                    }',
            ],
            'allowComparisonGetTypeResult' => [
                'code' => '<?php
                    class Foo {}

                    /**
                     * @template T as Foo
                     */
                    class Collection {
                        /**
                         * @var class-string<T>
                         */
                        private $type;

                        /**
                         * @param class-string<T> $type
                         */
                        public function __construct(string $type) {
                            $this->type = $type;
                        }

                        /**
                         * @return class-string<T>|null
                         */
                        public function getType()
                        {
                           return $this->type;
                        }
                    }

                    function foo(Collection $c) : void {
                        $val = $c->getType();
                        if (!$val) {}
                        if ($val) {}
                    }',
            ],
            'mixedTemplatedParamOutWithNoExtendedTemplate' => [
                'code' => '<?php
                    /**
                     * @template TValue
                     */
                    class ValueContainer
                    {
                        /**
                         * @var TValue
                         */
                        private $v;
                        /**
                         * @param TValue $v
                         */
                        public function __construct($v)
                        {
                            $this->v = $v;
                        }
                        /**
                         * @return TValue
                         */
                        public function getValue()
                        {
                            return $this->v;
                        }
                    }

                    /**
                     * @psalm-suppress MissingTemplateParam
                     * @template TKey
                     * @template TValue
                     */
                    class KeyValueContainer extends ValueContainer
                    {
                        /**
                         * @var TKey
                         */
                        private $k;
                        /**
                         * @param TKey $k
                         * @param TValue $v
                         */
                        public function __construct($k, $v)
                        {
                            $this->k = $k;
                            parent::__construct($v);
                        }
                        /**
                         * @return TKey
                         */
                        public function getKey()
                        {
                            return $this->k;
                        }
                    }
                    $a = new KeyValueContainer("hello", 15);
                    $b = $a->getValue();',
                'assertions' => [
                    '$a' => 'KeyValueContainer<string, int>',
                    '$b' => 'mixed',
                ],
                'ignored_issues' => ['MixedAssignment'],
            ],
            'mixedTemplatedParamOutDifferentParamName' => [
                'code' => '<?php
                    /**
                     * @template TValue
                     */
                    class ValueContainer
                    {
                        /**
                         * @var TValue
                         */
                        private $v;
                        /**
                         * @param TValue $v
                         */
                        public function __construct($v)
                        {
                            $this->v = $v;
                        }
                        /**
                         * @return TValue
                         */
                        public function getValue()
                        {
                            return $this->v;
                        }
                    }

                    /**
                     * @template TKey
                     * @template Tv
                     * 
                     * @psalm-suppress MissingTemplateParam
                     */
                    class KeyValueContainer extends ValueContainer
                    {
                        /**
                         * @var TKey
                         */
                        private $k;
                        /**
                         * @param TKey $k
                         * @param Tv $v
                         */
                        public function __construct($k, $v)
                        {
                            $this->k = $k;
                            parent::__construct($v);
                        }
                        /**
                         * @return TKey
                         */
                        public function getKey()
                        {
                            return $this->k;
                        }
                    }
                    $a = new KeyValueContainer("hello", 15);
                    $b = $a->getValue();',
                'assertions' => [
                    '$a' => 'KeyValueContainer<string, int>',
                    '$b' => 'mixed',
                ],
                'ignored_issues' => ['MixedAssignment'],
            ],
            'doesntExtendTemplateAndDoesNotOverride' => [
                'code' => '<?php
                    /**
                     * @template T as array-key
                     */
                    abstract class User
                    {
                        /**
                         * @var T
                         */
                        private $id;
                        /**
                         * @param T $id
                         */
                        public function __construct($id)
                        {
                            $this->id = $id;
                        }
                        /**
                         * @return T
                         */
                        public function getID()
                        {
                            return $this->id;
                        }
                    }

                    /**
                     * @psalm-suppress MissingTemplateParam
                     */
                    class AppUser extends User {}

                    $au = new AppUser(-1);
                    $id = $au->getId();',
                'assertions' => [
                    '$au' => 'AppUser',
                    '$id' => 'array-key',
                ],
            ],
            'templateTKeyedArrayValues' => [
                'code' => '<?php
                    /**
                     * @template TKey
                     * @template TValue
                     */
                    class Collection {
                        /**
                         * @return array{0:Collection<TKey,TValue>,1:Collection<TKey,TValue>}
                         * @psalm-suppress InvalidReturnType
                         */
                        public function partition() {}
                    }

                    /** @var Collection<int,string> $c */
                    $c = new Collection;
                    [$partA, $partB] = $c->partition();',
                'assertions' => [
                    '$partA' => 'Collection<int, string>',
                    '$partB' => 'Collection<int, string>',
                ],
            ],
            'doublyLinkedListConstructor' => [
                'code' => '<?php
                    $list = new SplDoublyLinkedList();
                    $list->add(5, "hello");
                    $list->add("hello", 5);

                    /** @var SplDoublyLinkedList<int, string> */
                    $templated_list = new SplDoublyLinkedList();
                    $templated_list->add(5, "hello");
                    $a = $templated_list->bottom();',
                'assertions' => [
                    '$a' => 'string',
                ],
            ],
            'templateDefaultSimpleString' => [
                'code' => '<?php
                    /**
                     * @template T as string
                     */
                    class C {
                        /** @var T */
                        public $t;

                        /**
                         * @param T $t
                         */
                        function __construct(string $t = "hello") {
                            $this->t = $t;
                        }
                    }

                    $c = new C();',
                'assertions' => [
                    '$c===' => "C<'hello'>",
                ],
            ],
            'SKIPPED-templateDefaultConstant' => [
                'code' => '<?php
                    const FOO = "bar";

                    /**
                     * @template T as string
                     */
                    class E {
                        /** @var T */
                        public $t;

                        /**
                         * @param T $t
                         */
                        function __construct(string $t = FOO) {
                            $this->t = $t;
                        }
                    }

                    $e = new E();',
                'assertions' => [
                    '$e===' => 'E<string(bar)>',
                ],
            ],
            'SKIPPED-templateDefaultClassMemberConstant' => [
                'code' => '<?php
                    class D {
                        const FOO = "bar";
                    }

                    /**
                     * @template T as string
                     */
                    class E {
                        /** @var T */
                        public $t;

                        /**
                         * @param T $t
                         */
                        function __construct(string $t = D::FOO) {
                            $this->t = $t;
                        }
                    }

                    $e = new E();',
                'assertions' => [
                    '$e===' => 'E<string(bar)>',
                ],
            ],
            'templateDefaultClassConstant' => [
                'code' => '<?php
                    class D {}

                    /**
                     * @template T as object
                     */
                    class E {
                        /** @var class-string<T> */
                        public $t;

                        /**
                         * @param class-string<T> $t
                         */
                        function __construct(string $t = D::class) {
                            $this->t = $t;
                        }
                    }

                    $e = new E();',
                'assertions' => [
                    '$e===' => 'E<D>',
                ],
            ],
            'allowNullablePropertyAssignment' => [
                'code' => '<?php
                    /**
                     * @template T1
                     */
                    interface I {
                        /**
                         * @return T1
                         */
                        public function get();
                    }

                    /**
                     * @template T2
                     */
                    class C {
                        /**
                         * @var T2|null
                         */
                        private $bar;

                        /**
                         * @param I<T2> $foo
                         */
                        public function __construct(I $foo) {
                            $this->bar = $foo->get();
                        }
                    }',
            ],
            'reflectionClass' => [
                'code' => '<?php
                    /**
                     * @template T as object
                     *
                     * @property-read class-string<T> $name
                     */
                    class CustomReflectionClass {
                        /**
                         * @var class-string<T>
                         */
                        public $name;

                        /**
                         * @param T|class-string<T> $argument
                         */
                        public function __construct($argument) {
                            if (is_object($argument)) {
                                $this->name = get_class($argument);
                            } else {
                                $this->name = $argument;
                            }
                        }
                    }

                    /**
                     * @template T as object
                     * @param class-string<T> $className
                     * @return CustomReflectionClass<T>
                     */
                    function getTypeOf(string $className) {
                        return new CustomReflectionClass($className);
                    }',
            ],
            'psalmReflectionClass' => [
                'code' => '<?php
                    /**
                     * @template T as object
                     *
                     * @psalm-property-read class-string<T> $name
                     */
                    class CustomReflectionClass {
                        /**
                         * @var class-string<T>
                         */
                        public $name;

                        /**
                         * @param T|class-string<T> $argument
                         */
                        public function __construct($argument) {
                            if (is_object($argument)) {
                                $this->name = get_class($argument);
                            } else {
                                $this->name = $argument;
                            }
                        }
                    }

                    /**
                     * @template T as object
                     * @param class-string<T> $className
                     * @return CustomReflectionClass<T>
                     */
                    function getTypeOf(string $className) {
                        return new CustomReflectionClass($className);
                    }',
            ],
            'ignoreTooManyGenericObjectArgs' => [
                'code' => '<?php
                    /**
                     * @template T
                     */
                    class C {
                        /** @var T */
                        public $t;

                        /** @param T $t */
                        public function __construct($t) {
                            $this->t = $t;
                        }
                    }

                    /** @param C<int> $c */
                    function takesC(C $c) : void {}

                    /**
                     * @psalm-suppress TooManyTemplateParams
                     * @var C<int, int>
                     */
                    $c = new C(5);
                    takesC($c);',
            ],
            'classTemplateUnionType' => [
                'code' => '<?php
                    /**
                     * @template T0 as int|string
                     */
                    class C {
                        /**
                         * @param T0 $t
                         */
                        public function foo($t) : void {}
                    }

                    /** @param C<int> $c */
                    function foo(C $c) : void {}

                    /** @param C<string> $c */
                    function bar(C $c) : void {}',
            ],
            'unionAsTypeReturnType' => [
                'code' => '<?php
                    /**
                     * @template TKey of ?array-key
                     * @template T
                     */
                    interface Collection
                    {
                        /**
                         * @param Closure(T=):bool $p
                         * @return Collection<TKey, T>
                         */
                        public function filter(Closure $p);
                    }',
            ],
            'converterObject' => [
                'code' => '<?php
                    /**
                     * @template I as array-key
                     * @template V
                     */
                    class Converter
                    {
                        /**
                         * @var array<I, V> $records
                         */
                        public $records;

                        /**
                         * @param array<I, V> $records
                         */
                        public function __construct(array $records) {
                            $this->records = $records;
                        }

                        /**
                         * @template Q2 as object
                         *
                         * @param Q2 $obj2
                         *
                         * @return array<I, V|Q2>
                         */
                        private function appender(object $obj2): array
                        {
                            $arr = [];
                            foreach ($this->records as $key => $obj) {
                                if (rand(0, 1)) {
                                    $obj = $obj2;
                                }
                                $arr[$key] = $obj;
                            }

                            return $arr;
                        }

                        /**
                         * @template Q1 as object
                         *
                         * @param Q1 $obj
                         *
                         * @return array<I, V|Q1>
                         */
                        public function appendProperty(object $obj): array
                        {
                            return $this->appender($obj);
                        }
                    }',
            ],
            'converterClassString' => [
                'code' => '<?php
                    /**
                     * @template I as array-key
                     * @template V
                     */
                    class Converter
                    {
                       /**
                        * @var array<I, V> $records
                        */
                       public $records;

                       /**
                        * @param array<I, V> $records
                        */
                       public function __construct(array $records) {
                           $this->records = $records;
                       }

                       /**
                         * @template Q as object
                         *
                         * @param class-string<Q> $obj
                         *
                         * @return array<I, V|Q>
                         */
                        public function appendProperty(string $obj): array
                        {
                            return $this->appender($obj);
                        }

                        /**
                         * @template Q as object
                         *
                         * @param class-string<Q> $obj2
                         *
                         * @return array<I, V|Q>
                         *
                         * @psalm-suppress MixedMethodCall
                         */
                        private function appender(string $obj2): array
                        {
                            $arr = [];
                            foreach ($this->records as $key => $obj) {
                                if (rand(0, 1)) {
                                    $obj = new $obj2;
                                }
                                $arr[$key] = $obj;
                            }

                            return $arr;
                        }
                    }',
            ],
            'allowTemplateReconciliation' => [
                'code' => '<?php
                    /**
                     * @template T
                     */
                    abstract class C {
                        /** @param T $t */
                        public function foo($t): void {
                            if (!$t) {}
                            if ($t) {}
                         }
                    }',
            ],
            'allowTemplateParamsToCoerceToMinimumTypes' => [
                'code' => '<?php
                    /**
                     * @psalm-template TKey of array-key
                     * @psalm-template T
                     */
                    class ArrayCollection
                    {
                        /**
                         * @var array<TKey,T>
                         */
                        private $elements;

                        /**
                         * @param array<TKey,T> $elements
                         */
                        public function __construct(array $elements = [])
                        {
                            $this->elements = $elements;
                        }
                    }

                    /** @psalm-suppress MixedArgument */
                    $c = new ArrayCollection($_GET["a"]);',
                'assertions' => [
                    '$c' => 'ArrayCollection<array-key, mixed>',
                ],
            ],
            'doNotCombineTypes' => [
                'code' => '<?php
                    class A {}
                    class B {}

                    /**
                     * @template T
                     */
                    class C {
                        /**
                         * @var T
                         */
                        private $t;

                        /**
                         * @param T $t
                         */
                        public function __construct($t) {
                            $this->t = $t;
                        }

                        /**
                         * @return T
                         */
                        public function get() {
                            return $this->t;
                        }
                    }

                    /**
                     * @param C<A> $a
                     * @param C<B> $b
                     * @return C<A>|C<B>
                     */
                    function randomCollection(C $a, C $b) : C {
                        if (rand(0, 1)) {
                            return $a;
                        }

                        return $b;
                    }

                    $random_collection = randomCollection(new C(new A), new C(new B));

                    $a_or_b = $random_collection->get();',
                'assertions' => [
                    '$random_collection' => 'C<A>|C<B>',
                    '$a_or_b' => 'A|B',
                ],
            ],
            'doNotCombineTypesWhenMemoized' => [
                'code' => '<?php
                    class A {}
                    class B {}

                    /**
                     * @template T
                     */
                    class C {
                        /**
                         * @var T
                         */
                        private $t;

                        /**
                         * @param T $t
                         */
                        public function __construct($t) {
                            $this->t = $t;
                        }

                        /**
                         * @return T
                         * @psalm-mutation-free
                         */
                        public function get() {
                            return $this->t;
                        }
                    }

                    /** @var C<A>|C<B> $random_collection **/
                    $a_or_b = $random_collection->get();',
                'assertions' => [
                    '$random_collection' => 'C<A>|C<B>',
                    '$a_or_b' => 'A|B',
                ],
            ],
            'inferClosureParamTypeFromContext' => [
                'code' => '<?php
                    /**
                     * @template E
                     */
                    interface Collection {
                        /**
                         * @template R
                         * @param callable(E):R $action
                         * @return Collection<R>
                         */
                        function map(callable $action): self;
                    }

                    /**
                     * @template T
                     */
                    interface Optional {
                        /**
                         * @return T
                         */
                        function get();
                    }

                    /**
                     * @param Collection<Optional<string>> $collection
                     * @return Collection<string>
                     */
                    function expandOptions(Collection $collection) : Collection {
                        return $collection->map(
                            function ($optional) {
                                return $optional->get();
                            }
                        );
                    }',
            ],
            'templateEmptyParamCoercion' => [
                'code' => '<?php
                    namespace NS;
                    use Countable;

                    /** @template T */
                    class Collection
                    {
                        /** @psalm-var iterable<T> */
                        private $data;

                        /** @psalm-param iterable<T> $data */
                        public function __construct(iterable $data = []) {
                            $this->data = $data;
                        }
                    }

                    class Item {}
                    /** @psalm-param Collection<Item> $c */
                    function takesCollectionOfItems(Collection $c): void {}

                    takesCollectionOfItems(new Collection());
                    takesCollectionOfItems(new Collection([]));',
            ],
            'templatedGet' => [
                'code' => '<?php
                    /**
                     * @template P as string
                     * @template V as mixed
                     */
                    class PropertyBag {
                        /** @var array<P,V> */
                        protected $data = [];

                        /** @param array<P,V> $data */
                        public function __construct(array $data) {
                            $this->data = $data;
                        }

                        /** @param P $name */
                        public function __isset(string $name): bool {
                            return isset($this->data[$name]);
                        }

                        /**
                         * @param P $name
                         * @return V
                         */
                        public function __get(string $name) {
                            return $this->data[$name];
                        }
                    }

                    $p = new PropertyBag(["a" => "data for a", "b" => "data for b"]);

                    $a = $p->a;',
                'assertions' => [
                    '$a' => 'string',
                ],
            ],
            'templateAsArray' => [
                'code' => '<?php
                    /**
                     * @template DATA as array<string, scalar|array|object|null>
                     */
                    abstract class Foo {
                        /**
                         * @var DATA
                         */
                        protected $data;

                        /**
                         * @param DATA $data
                         */
                        public function __construct(array $data) {
                            $this->data = $data;
                        }

                        /**
                         * @return scalar|array|object|null
                         */
                        public function __get(string $property) {
                            return isset($this->data[$property]) ? $this->data[$property] : null;
                        }
                    }',
            ],
            'keyOfClassTemplateAcceptingIndexedAccess' => [
                'code' => '<?php
                    /**
                     * @template TData as array
                     */
                    abstract class DataBag {
                        /**
                         * @var TData
                         */
                        protected $data;

                        /**
                         * @param TData $data
                         */
                        public function __construct(array $data) {
                            $this->data = $data;
                        }

                        /**
                         * @template K as key-of<TData>
                         *
                         * @param K $property
                         * @param TData[K] $value
                         */
                        public function __set(string $property, $value) {
                            $this->data[$property] = $value;
                        }
                    }',
            ],
            'keyOfClassTemplateReturningIndexedAccess' => [
                'code' => '<?php
                    /**
                     * @template TData as array
                     */
                    abstract class DataBag {
                        /**
                         * @var TData
                         */
                        protected $data;

                        /**
                         * @param TData $data
                         */
                        public function __construct(array $data) {
                            $this->data = $data;
                        }

                        /**
                         * @template K as key-of<TData>
                         *
                         * @param K $property
                         *
                         * @return TData[K]
                         */
                        public function __get(string $property) {
                            return $this->data[$property];
                        }
                    }',
            ],
            'SKIPPED-templatedInterfaceIntersectionFirst' => [
                'code' => '<?php
                    /** @psalm-template T */
                    interface IParent {
                        /** @psalm-return T */
                        function foo();
                    }

                    interface IChild extends IParent {}

                    class C {}

                    /** @psalm-return IParent<C>&IChild */
                    function makeConcrete() : IChild {
                        return new class() implements IChild {
                            public function foo() {
                                return new C();
                            }
                        };
                    }

                    $a = makeConcrete()->foo();',
                'assertions' => [
                    '$a' => 'C',
                ],
            ],
            'templatedInterfaceIntersectionSecond' => [
                'code' => '<?php
                    /** @psalm-template T */
                    interface IParent {
                        /** @psalm-return T */
                        function foo();
                    }

                    /** @psalm-suppress MissingTemplateParam */
                    interface IChild extends IParent {}

                    class C {}

                    /** @psalm-return IChild&IParent<C> */
                    function makeConcrete() : IChild {
                        return new class() implements IChild {
                            public function foo() {
                                return new C();
                            }
                        };
                    }

                    $a = makeConcrete()->foo();',
                'assertions' => [
                    '$a' => 'C',
                ],
            ],
            'returnTemplateIntersectionGenericObjectAndTemplate' => [
                'code' => '<?php
                    /** @psalm-template Tp */
                    interface I {
                        /** @psalm-return Tp */
                        function getMe();
                    }

                    class C {}

                    /**
                     * @psalm-template T as object
                     *
                     * @psalm-param class-string<T> $className
                     *
                     * @psalm-return T&I<T>
                     * 
                     * @psalm-suppress MissingTemplateParam
                     */
                    function makeConcrete(string $className) : object
                    {
                        /** @var T&I<T> */
                        return new class() extends C implements I {
                            public function getMe() {
                                return $this;
                            }
                        };
                    }

                    $a = makeConcrete(C::class);',
                'assertions' => [
                    '$a' => 'C&I<C>',
                ],
            ],
            'keyOfArrayGet' => [
                'code' => '<?php
                    /**
                     * @template DATA as array<string, int|bool>
                     */
                    abstract class Foo {
                        /**
                         * @var DATA
                         */
                        protected $data;

                        /**
                         * @param DATA $data
                         */
                        public function __construct(array $data) {
                            $this->data = $data;
                        }

                        /**
                         * @template K as key-of<DATA>
                         *
                         * @param K $property
                         *
                         * @return DATA[K]
                         */
                        public function __get(string $property) {
                            return $this->data[$property];
                        }
                    }',
            ],
            'keyOfArrayRandomKey' => [
                'code' => '<?php
                    /**
                     * @template DATA as array<string, int|bool>
                     */
                    abstract class Foo {
                        /**
                         * @var DATA
                         */
                        protected $data;

                        /**
                         * @param DATA $data
                         */
                        public function __construct(array $data) {
                            $this->data = $data;
                        }

                        /**
                         * @return key-of<DATA>
                         */
                        abstract public function getRandomKey() : string;
                    }',
            ],
            'allowBoolTemplateCoercion' => [
                'code' => '<?php
                    /** @template T */
                    class TestPromise {
                        /** @psalm-param T $value */
                        public function __construct($value) {}
                    }

                    /** @return TestPromise<bool> */
                    function test(): TestPromise {
                        return new TestPromise(true);
                    }',
            ],
            'classTemplatedPropertyEmptyAssignment' => [
                'code' => '<?php
                    /** @template T */
                    class Foo {
                        /** @param \Closure():T $closure */
                        public function __construct($closure) {}
                    }

                    class Bar {
                        /** @var Foo<array> */
                        private $FooArray;

                        public function __construct() {
                            $this->FooArray = new Foo(function(): array { return []; });
                        }
                    }',
            ],
            'classTemplatedPropertyAssignmentWithMoreSpecificArray' => [
                'code' => '<?php
                    /** @template T */
                    class Foo {
                        /** @param \Closure():T $closure */
                        public function __construct($closure) {}
                    }
                    class Bar {
                        /** @var Foo<array> */
                        private $FooArray;
                        public function __construct() {
                            $this->FooArray = new Foo(function(): array { return []; });
                        }
                    }',
            ],
            'insideClosureVarTemplate' => [
                'code' => '<?php
                    /**
                     * @template T of object
                     */
                    class Foo {
                        /**
                         * @psalm-return callable(T): ?T
                         */
                        public function bar() {
                            return
                                /**
                                 * @param T $data
                                 * @return ?T
                                 */
                                function($data) {
                                    $data = rand(0, 1) ? $data : null;
                                    return $data;
                                };
                        }
                    }',
            ],
            'reflectTemplatedClass' => [
                'code' => '<?php
                    /** @template T1 of object */
                    class Foo {
                        /**
                         * @param class-string<T1> $a
                         * @psalm-return ReflectionClass<T1>
                         */
                        public function reflection(string $a) {
                            return new ReflectionClass($a);
                        }
                    }',
            ],
            'anonymousClassMustNotBreakParentTemplate' => [
                'code' => '<?php
                    /** @template T */
                    class Foo {
                        /** @psalm-var ?T */
                        private $value;

                        /** @psalm-param T $val */
                        public function set($val) : void {
                            $this->value = $val;
                            /** @psalm-suppress MissingTemplateParam */
                            new class extends Foo {};
                        }

                        /** @psalm-return ?T */
                        public function get() {
                            return $this->value;
                        }
                    }'
            ],
            'templatedInvoke' => [
                'code' => '<?php
                    /**
                     * @template T
                     * @psalm-consistent-constructor
                     * @psalm-consistent-templates
                     */
                    class Foo {
                        /** @var T */
                        private $value;

                        /** @param T $val */
                        public function __construct($val) {
                            $this->value = $val;
                        }

                        /** @return T */
                        public function get() {
                            return $this->value;
                        }

                        /**
                         * @param T $val
                         * @return Foo<T>
                         */
                        public function __invoke($val) {
                            return new static($val);
                        }

                        /**
                         * @param T $val
                         * @return Foo<T>
                         */
                        public function create($val) {
                            return new static($val);
                        }
                    }

                    function bar(string $s) : string {
                        $foo = new Foo($s);
                        $bar = $foo($s);
                        return $bar->get();
                    }'
            ],
            'templatedLiteralStringReplacement' => [
                'code' => '<?php
                    /**
                     * @template T
                     */
                    final class Value {
                        /**
                         * @psalm-var T
                         */
                        private $value;

                        /**
                         * @psalm-param T $value
                         */
                        public function __construct($value) {
                            $this->value = $value;
                        }

                        /**
                         * @psalm-return T
                         */
                        public function value() {
                            return $this->value;
                        }
                    }

                    /**
                     * @template T
                     * @psalm-param T $value
                     * @psalm-return Value<T>
                     */
                    function value($value): Value {
                        return new Value($value);
                    }

                    /**
                     * @psalm-param Value<string> $value
                     */
                    function client($value): void {}
                    client(value("awdawd"));'
            ],
            'yieldFromGenericObjectNotExtendingIterator' => [
                'code' => '<?php
                    /** @extends \ArrayObject<int, int> */
                    class Foo extends \ArrayObject {}

                    class A {
                        /**
                         * @var Foo<string>
                         */
                        public Foo $vector;

                        /**
                         * @param Foo<string> $v
                         */
                        public function __construct(Foo $v) {
                            $this->vector = $v;
                        }

                        public function getIterator(): Iterator
                        {
                            yield from $this->vector;
                        }
                    }',
                'assertions' => [],
                'ignored_issues' => ['TooManyTemplateParams']
            ],
            'coerceEmptyArrayToGeneral' => [
                'code' => '<?php
                    /** @template-covariant T */
                    class Foo
                    {
                        /** @param \Closure(string):T $closure */
                        public function __construct($closure) {}
                    }

                    class Bar
                    {
                        /** @var Foo<array> */
                        private $FooArray;

                        public function __construct() {
                            $this->FooArray = new Foo(function(string $s): array {
                                /** @psalm-suppress MixedAssignment */
                                $json = \json_decode($s, true);

                                if (! \is_array($json)) {
                                    return [];
                                }

                                return $json;
                            });

                            takesFooArray($this->FooArray);
                        }
                    }

                    /** @param Foo<array> $_ */
                    function takesFooArray($_): void {}',
            ],
            'allowListAcceptance' => [
                'code' => '<?php
                    /** @template T */
                    class Collection
                    {
                        /** @var list<T> */
                        public $values;

                        /** @param list<T> $values */
                        function __construct(array $values)
                        {
                            $this->values = $values;
                        }
                    }

                    /** @return Collection<string> */
                    function makeStringCollection()
                    {
                        return new Collection(getStringList()); // gets typed as Collection<mixed> for some reason
                    }

                    /** @return list<string> */
                    function getStringList(): array
                    {
                        return ["foo", "baz"];
                    }'
            ],
            'allowListAcceptanceIntoArray' => [
                'code' => '<?php
                    /** @template T */
                    class Collection
                    {
                        /** @var array<T> */
                        public $values;

                        /** @param array<T> $values */
                        function __construct(array $values)
                        {
                            $this->values = $values;
                        }
                    }

                    /** @return Collection<string> */
                    function makeStringCollection()
                    {
                        return new Collection(getStringList()); // gets typed as Collection<mixed> for some reason
                    }

                    /** @return list<string> */
                    function getStringList(): array
                    {
                        return ["foo", "baz"];
                    }'
            ],
            'allowInternalNullCheck' => [
                'code' => '<?php
                    /**
                     * @template TP as ?scalar
                     */
                    class Entity
                    {
                        /**
                         * @var TP
                         */
                        private $parent;

                        /** @param TP $parent */
                        public function __construct($parent) {
                            $this->parent = $parent;
                        }

                        public function hasNoParent() : bool
                        {
                            return $this->parent === null; // So TP does contain null
                        }
                    }'
            ],
            'useMethodWithExistingGenericParam' => [
                'code' => '<?php
                    class Bar {
                        public function getFoo(): string {
                            return "foo";
                        }
                    }

                    /**
                     * @template TKey
                     * @template T
                     */
                    interface Collection {
                        /**
                         * @param Closure(T=):bool $p
                         * @return Collection<TKey, T>
                         */
                        public function filter(Closure $p);
                    }

                    /**
                     * @param Collection<int, Bar> $c
                     * @psalm-return Collection<int, Bar>
                     */
                    function filter(Collection $c, string $name) {
                        return $c->filter(
                            function (Bar $f) use ($name) {
                                return $f->getFoo() === "foo";
                            }
                        );
                    }'
            ],
            'unboundVariableIsEmptyInInstanceMethod' => [
                'code' => '<?php
                    class A {
                        /**
                         * @template TE
                         * @template TR
                         *
                         * @param TE $elt
                         * @param TR ...$elts
                         *
                         * @return TE|TR
                         */
                        public function collectInstance($elt, ...$elts) {
                            $ret = $elt;
                            foreach ($elts as $item) {
                                if (rand(0, 1)) {
                                    $ret = $item;
                                }
                            }
                            return $ret;
                        }
                    }

                    echo (new A)->collectInstance("a");'
            ],
            'unboundVariableIsEmptyInStaticMethod' => [
                'code' => '<?php
                    class A {
                        /**
                         * @template TE
                         * @template TR
                         *
                         * @param TE $elt
                         * @param TR ...$elts
                         *
                         * @return TE|TR
                         */
                        public static function collectStatic($elt, ...$elts) {
                            $ret = $elt;
                            foreach ($elts as $item) {
                                if (rand(0, 1)) {
                                    $ret = $item;
                                }
                            }
                            return $ret;
                        }
                    }

                    echo A::collectStatic("a");'
            ],
            'traversableToIterable' => [
                'code' => '<?php
                    /**
                     * @template T1 as array-key
                     * @template T2
                     *
                     * @param iterable<T1,T2> $x
                     *
                     * @return array<T1,T2>
                     */
                    function iterableToArray (iterable $x): array {
                        if (is_array($x)) {
                            return $x;
                        }
                        else {
                            return iterator_to_array($x);
                        }
                    }

                    /**
                     * @param Traversable<int, int> $t
                     * @return array<int, int>
                     */
                    function withParams(Traversable $t) : array {
                        return iterableToArray($t);
                    }',
            ],
            'templateStaticWithParam' => [
                'code' => '<?php
                    /**
                     * @template T
                     * @psalm-consistent-constructor
                     * @psalm-consistent-templates
                     */
                    class ArrayCollection {
                        /** @var list<T> */
                        private $elements;

                        /**
                         * @param list<T> $elements
                         */
                        public function __construct(array $elements) {
                            $this->elements = $elements;
                        }

                        /**
                         * @template U
                         * @param callable(T=):U $callback
                         * @return static<U>
                         */
                        public function map(callable $callback) {
                            /** @psalm-suppress RedundantFunctionCall */
                            return new static(array_values(array_map($callback, $this->elements)));
                        }
                    }

                    /** @param ArrayCollection<int> $ints */
                    function takesInts(ArrayCollection $ints) :void {}

                    /** @param ArrayCollection<int|string> $ints */
                    function takesIntsOrStrings(ArrayCollection $ints) :void {}

                    takesInts((new ArrayCollection([ "a", "bc" ]))->map("strlen"));

                    /** @return ($s is "string" ? string : int) */
                    function foo(string $s) {
                        if ($s === "string") {
                            return "hello";
                        }
                        return 5;
                    }

                    takesIntsOrStrings((new ArrayCollection([ "a", "bc" ]))->map("foo"));

                    /**
                     * @template T
                     * @extends ArrayCollection<T>
                     */
                    class LazyArrayCollection extends ArrayCollection {}'
            ],
            'weakReferenceIsTyped' => [
                'code' => '<?php
                    $e = new Exception;
                    $r = WeakReference::create($e);
                    $ex = $r->get();
                ',
                'assertions' => [ '$ex' => 'Exception|null' ],
            ],
            'weakReferenceIsCovariant' => [
                'code' => '<?php
                    /** @param WeakReference<Throwable> $_ref */
                    function acceptsThrowableRef(WeakReference $_ref): void {}

                    acceptsThrowableRef(WeakReference::create(new Exception));
                '
            ],
            'mapTypeParams' => [
                'code' => '<?php
                    /**
                     * @template TKey as array-key
                     * @template TValue
                     */
                    class Map {
                        /** @var array<TKey, TValue> */
                        public $arr;

                        /** @param array<TKey, TValue> $arr */
                        function __construct(array $arr) {
                            $this->arr = $arr;
                        }
                    }

                    /**
                     * @template TInputKey as array-key
                     * @template TInputValue
                     * @param Map<TInputKey, TInputValue> $map
                     * @return Map<TInputKey, TInputValue>
                     */
                    function copyMapUsingProperty(Map $map): Map {
                        return new Map($map->arr);
                    }',
            ],
            'mapStaticClassTemplatedFromClassString' => [
                'code' => '<?php
                    /**
                     * @psalm-consistent-constructor
                     */
                    class Base {
                        /** @return static */
                        public static function factory(): self {
                            return new static();
                        }
                    }

                    /**
                     * @template T of Base
                     * @param class-string<T> $t
                     * @return T
                     */
                    function f(string $t) {
                        return $t::factory();
                    }

                    /** @template T of Base */
                    class C {
                        /** @var class-string<T> */
                        private string $t;

                        /** @param class-string<T> $t */
                        public function __construct($t) {
                            $this->t = $t;
                        }

                        /** @return T */
                        public function f(): Base {
                            $t = $this->t;
                            return $t::factory();
                        }
                    }'
            ],
            'uasortCallableInMethod' => [
                'code' => '<?php
                    class C {
                        /**
                         * @template T of object
                         * @psalm-param array<T> $collection
                         * @psalm-param callable(T, T): int $sorter
                         * @psalm-return array<T>
                         */
                        function order(array $collection, callable $sorter): array {
                            usort($collection, $sorter);

                            return $collection;
                        }
                    }'
            ],
            'intersectOnTOfObject' => [
                'code' => '<?php
                    /**
                     * @psalm-template TO of object
                     */
                    interface A {
                        /**
                         * @psalm-param Closure(TO&A):mixed $c
                         */
                        public function setClosure(Closure $c): void;
                    }

                    function foo(A $i) : void {
                        $i->setClosure(
                            function(A $i) : string {
                                return "hello";
                            }
                        );
                    }'
            ],
            'assertionOnTemplatedClassString' => [
                'code' => '<?php
                    class TEM {
                        /**
                         * @template Entity as object
                         * @psalm-param class-string<Entity> $type
                         * @psalm-return EQB<Entity>
                         */
                        public function createEQB(string $type) {
                            if (!class_exists($type)) {
                                throw new InvalidArgumentException();
                            }
                            return new EQB($type);
                        }
                    }

                    /**
                     * @template Entity as object
                     */
                    class EQB {
                        /**
                         * @psalm-var class-string<Entity>
                         */
                        protected $type;

                        /**
                         * @psalm-param class-string<Entity> $type
                         */
                        public function __construct(string $type) {
                            $this->type = $type;
                        }
                    }'
            ],
            'createEmptyArrayCollection' => [
                'code' => '<?php
                    $a = new ArrayCollection([]);

                    /**
                     * @psalm-template TKey of array-key
                     * @psalm-template T
                     */
                    class ArrayCollection
                    {
                        /**
                         * An array containing the entries of this collection.
                         *
                         * @psalm-var array<TKey,T>
                         * @var array
                         */
                        private $elements = [];

                        /**
                         * Initializes a new ArrayCollection.
                         *
                         * @param array $elements
                         *
                         * @psalm-param array<TKey,T> $elements
                         */
                        public function __construct(array $elements = [])
                        {
                            $this->elements = $elements;
                        }

                        /**
                         * @param TKey $key
                         * @param T $t
                         */
                        public function add($key, $t) : void {
                            $this->elements[$key] = $t;
                        }
                    }',
                'assertions' => [
                    '$a' => 'ArrayCollection<never, never>'
                ]
            ],
            'newGenericBecomesPropertyTypeValidArg' => [
                'code' => '<?php
                    class B {}

                    class A {
                        /** @var ArrayCollection<int, B> */
                        public ArrayCollection $b_collection;

                        public function __construct() {
                            $this->b_collection = new ArrayCollection([]);
                            $this->b_collection->add(5, new B());
                        }
                    }

                    /**
                     * @psalm-template TKey of array-key
                     * @psalm-template T
                     */
                    class ArrayCollection
                    {
                        /**
                         * An array containing the entries of this collection.
                         *
                         * @psalm-var array<TKey,T>
                         * @var array
                         */
                        private $elements = [];

                        /**
                         * Initializes a new ArrayCollection.
                         *
                         * @param array $elements
                         *
                         * @psalm-param array<TKey,T> $elements
                         */
                        public function __construct(array $elements = [])
                        {
                            $this->elements = $elements;
                        }

                        /**
                         * @param TKey $key
                         * @param T $t
                         */
                        public function add($key, $t) : void {
                            $this->elements[$key] = $t;
                        }
                    }'
            ],
            'allowPropertyCoercion' => [
                'code' => '<?php
                    class Test
                    {
                        /**
                         * @var ArrayCollection<int, DateTime>
                         */
                        private $c;

                        public function __construct()
                        {
                            $this->c = new ArrayCollection();
                            $this->c->filter(function (DateTime $dt): bool {
                                return $dt === $dt;
                            });
                        }
                    }

                    /**
                     * @psalm-template TKey of array-key
                     * @psalm-template T
                     */
                    class ArrayCollection
                    {
                        /**
                         * @psalm-var array<TKey,T>
                         * @var array
                         */
                        private $elements;

                        /**
                         * @param array $elements
                         *
                         * @psalm-param array<TKey,T> $elements
                         */
                        public function __construct(array $elements = [])
                        {
                            $this->elements = $elements;
                        }

                        /**
                         * @psalm-param Closure(T=):bool $p
                         * @psalm-return self<TKey, T>
                         */
                        public function filter(Closure $p)
                        {
                            return $this;
                        }
                    }'
            ],
            'unionClassStringInferenceAndDefaultEmptyArray' => [
                'code' => '<?php
                    class A{}

                    $packages = Collection::fromClassString(A::class);

                    /**
                     * @template T
                     */
                    class Collection{
                        /** @var array<T> $items */
                        protected $items = [];

                        /**
                         * @param array<string, T> $items
                         */
                        public function __construct(array $items = [])
                        {
                            $this->items = $items;
                        }

                        /**
                         * @template C as object
                         * @param class-string<C> $classString
                         * @param array<string, C> $elements
                         * @return Collection<C>
                         */
                        public static function fromClassString(string $classString, array $elements = []) : Collection
                        {
                            return new Collection($elements);
                        }
                    }',
                'assertions' => [
                    '$packages' => 'Collection<A>'
                ]
            ],
            'assertSameOnTemplatedProperty' => [
                'code' => '<?php
                    /** @template E as object */
                    final class Box
                    {
                        /** @var E */
                        private $contents;

                        /** @param E $contents */
                        public function __construct(object $contents)
                        {
                            $this->contents = $contents;
                        }

                        /** @param E $thing */
                        public function contains(object $thing) : bool
                        {
                            if ($this->contents !== $thing) {
                                return false;
                            }

                            return true;
                        }
                    }'
            ],
            'assertNotNullOnTemplatedProperty' => [
                'code' => '<?php
                    /**
                     * @template T of object
                     */
                    final class A {
                        /**
                         * @psalm-var ?callable(T): bool
                         */
                        public $filter;
                    }

                    /** @psalm-var A<A> */
                    $a = new A();

                    if (null !== $a->filter) {}'
            ],
            'setTemplatedPropertyOutsideClass' => [
                'code' => '<?php
                    /**
                     * @template TValue as scalar
                     */
                    class Watcher {
                        /**
                         * @psalm-var TValue
                         */
                        public $value;

                        /**
                         * @psalm-param TValue $value
                         */
                        public function __construct($value) {
                            $this->value = $value;
                        }
                    }

                    /** @psalm-var Watcher<int> $watcher */
                    $watcher = new Watcher(0);
                    $watcher->value = 0;'
            ],
            'callableAsClassStringArray' => [
                'code' => '<?php
                    abstract class Id
                    {
                        protected string $id;

                        final protected function __construct(string $id)
                        {
                            $this->id = $id;
                        }

                        /**
                         * @return static
                         */
                        final public static function fromString(string $id): self
                        {
                            return new static($id);
                        }
                    }

                    /**
                     * @template T of Id
                     */
                    final class Ids
                    {
                        /**
                         * @psalm-var list<T>
                         */
                        private array $ids;

                        /**
                         * @psalm-param list<T> $ids
                         */
                        private function __construct(array $ids)
                        {
                            $this->ids = $ids;
                        }

                        /**
                         * @template T1 of Id
                         * @psalm-param T1 $class
                         * @psalm-param list<string> $ids
                         * @psalm-return self<T1>
                         */
                        public static function fromObjects(Id $class, array $ids): self
                        {
                            return new self(array_map([$class, "fromString"], $ids));
                        }

                        /**
                         * @template T1 of Id
                         * @psalm-param class-string<T1> $class
                         * @psalm-param list<string> $ids
                         * @psalm-return self<T1>
                         */
                        public static function fromStrings(string $class, array $ids): self
                        {
                            return new self(array_map([$class, "fromString"], $ids));
                        }
                    }'
            ],
            'noCrashTemplateInsideGenerator' => [
                'code' => '<?php
                    namespace Foo;

                    /**
                     * @template T
                     */
                    final class Set
                    {
                        /** @var \Iterator<T> */
                        private \Iterator $values;

                        /**
                         * @param \Iterator<T> $values
                         */
                        public function __construct(\Iterator $values)
                        {
                            $this->values = $values;
                        }

                        /**
                         * @param T $element
                         *
                         * @return self<T>
                         */
                        public function __invoke($element): self
                        {
                            return new self(
                                (
                                    function($values, $element): \Generator {
                                        /** @var T $value */
                                        foreach ($values as $value) {
                                            yield $value;
                                        }

                                        yield $element;
                                    }
                                )($this->values, $element),
                            );
                        }
                    }',
                'assertions' => [],
                'ignored_issues' => ['MissingClosureParamType']
            ],
            'templatedPropertyAllowsNull' => [
                'code' => '<?php
                    /**
                     * @template TKey as string|null
                     */
                    class A {
                        /** @var TKey  */
                        public $key;

                        /**
                         * @param TKey $key
                         */
                        public function __construct(?string $key)
                        {
                            $this->key = $key;
                        }
                    }'
            ],
            'templatePropertyWithoutParams' => [
                'code' => '<?php
                    /**
                     * @template T of object
                     */
                    class Batch {
                        /**
                         * @var iterable<T>
                         */
                        public iterable $objects = [];

                        /**
                         * @var callable(T): void
                         */
                        public $onEach;

                        public function __construct() {
                            $this->onEach = function (): void {};
                        }
                    }

                    function handle(Batch $message, object $o): void {
                        $fn = $message->onEach;
                        $fn($o);
                    }'
            ],
            'changePropertyTypeOfTemplate' => [
                'code' => '<?php
                    class A {
                        public int $x = 0;
                    }

                    /**
                     * @template T as A
                     * @param T $obj
                     * @param-out T $obj
                     */
                    function foo(A &$obj): void {
                        $obj->x = 1;
                    }'
            ],
            'multipleMatchingObjectsInUnion' => [
                'code' => '<?php
                    /** @template-covariant T */
                    interface Container {
                        /** @return T */
                        public function get();
                    }

                    /**
                     * @template T
                     * @param array<Container<T>> $containers
                     * @return T
                     */
                    function unwrap(array $containers) {
                        return array_map(
                            fn($container) => $container->get(),
                            $containers
                        )[0];
                    }

                    /**
                     * @param array<Container<int>|Container<string>> $typed_containers
                     */
                    function takesDifferentTypes(array $typed_containers) : void {
                        $ret = unwrap($typed_containers);

                        if (is_string($ret)) {}
                        if (is_int($ret)) {}
                    }',
                'assertions' => [],
                'ignored_issues' => [],
                'php_version' => '7.4'
            ],
            'templateWithLateResolvedType' => [
                'code' => '<?php
                    /**
                     * @template A of Enum::TYPE_*
                     */
                    class Foo {}

                    class Enum
                    {
                        const TYPE_ONE = 1;
                        const TYPE_TWO = 2;
                    }

                    /** @var Foo<Enum::TYPE_ONE> $foo */
                    $foo = new Foo();'
            ],
            'SKIPPED-extendedPropertyTypeParameterised' => [
                'code' => '<?php
                    namespace App;

                    use DateTimeImmutable;
                    use Ds\Map;

                    abstract class Z
                    {
                        public function test(): void
                        {
                            $map = $this->createMap();

                            $date = $map->get("test");

                            echo $date->format("Y");
                        }

                        /**
                         * @return Map<string, DateTimeImmutable>
                         */
                        abstract protected function createMap(): Map;
                    }'
            ],
            'looseEquality' => [
                'code' => '<?php

                    /**
                     * @psalm-immutable
                     * @template T of self::READ_UNCOMMITTED|self::READ_COMMITTED|self::REPEATABLE_READ|self::SERIALIZABLE
                     */
                    final class TransactionIsolationLevel
                    {
                        private const READ_UNCOMMITTED = "read uncommitted";
                        private const READ_COMMITTED = "read committed";
                        private const REPEATABLE_READ = "repeatable read";
                        private const SERIALIZABLE = "serializable";

                        /**
                         * @psalm-var T $level
                         */
                        private string $level;

                        /**
                         * @psalm-param T $level
                         */
                        private function __construct(string $level)
                        {
                            $this->level = $level;
                        }

                        /**
                         * @psalm-return self<self::READ_UNCOMMITTED>
                         */
                        public static function readUncommitted(): self
                        {
                            return new self(self::READ_UNCOMMITTED);
                        }

                        /**
                         * @psalm-return T
                         */
                        public function toString(): string
                        {
                            return $this->level;
                        }

                        /**
                         * @psalm-template TResult
                         * @psalm-param pure-callable(self::READ_UNCOMMITTED): TResult $readUncommitted
                         * @psalm-return TResult
                         */
                        public function resolve(callable $readUncommitted) {
                            if ($this->level == self::READ_UNCOMMITTED) {
                                return $readUncommitted($this->level);
                            }

                            throw new \LogicException("bad");
                        }
                    }'
            ],
            'narrowTemplateTypeWithInstanceof' => [
                'code' => '<?php
                    class Foo {}
                    class Bar {}

                    /** @template FooOrBarOrNull of Foo|Bar|null */
                    class Resolved
                    {
                        /**
                         * @var FooOrBarOrNull
                         */
                        private $entity = null;

                        /**
                         * @psalm-param FooOrBarOrNull $qux
                         */
                        public function __contruct(?object $qux)
                        {
                            if ($qux instanceof Foo) {
                                $this->entity = $qux;
                            }
                        }
                    }'
            ],
            'flippedParamsMethodInside' => [
                'code' => '<?php
                    /**
                     * @template A
                     * @template B
                     */
                    abstract class Foo
                    {
                        /** @return Traversable<A, B> */
                        public abstract function getTraversable() : Traversable;

                        /**
                         * @param Foo<B, A> $flipped
                         * @return Traversable<B, A>
                         */
                        public function getFlippedTraversable(Foo $flipped): Traversable
                        {
                            return $flipped->getTraversable();
                        }
                    }'
            ],
            'flippedParamsMethodOutside' => [
                'code' => '<?php
                    /**
                     * @template B
                     * @template A
                     * @param Foo<B, A> $flipped
                     * @return Traversable<B, A>
                     */
                    function getFlippedTraversable(Foo $flipped): Traversable {
                        return $flipped->getTraversable();
                    }

                    /**
                     * @template A
                     * @template B
                     */
                    abstract class Foo
                    {
                        /** @return Traversable<A, B> */
                        public abstract function getTraversable() : Traversable;
                    }'
            ],
            'flippedParamsPropertyInside' => [
                'code' => '<?php
                    /**
                     * @template A
                     * @template B
                     */
                    abstract class Foo
                    {
                        /** @var Traversable<A, B> */
                        public $traversable;

                        /**
                         * @param Foo<B, A> $flipped
                         * @return Traversable<B, A>
                         */
                        public function getFlippedTraversable(Foo $flipped): Traversable
                        {
                            return $flipped->traversable;
                        }
                    }'
            ],
            'flippedParamsPropertyOutside' => [
                'code' => '<?php
                    /**
                     * @template B
                     * @template A
                     * @param Foo<B, A> $flipped
                     * @return Traversable<B, A>
                     */
                    function getFlippedTraversable(Foo $flipped): Traversable {
                        return $flipped->traversable;
                    }

                    /**
                     * @template A
                     * @template B
                     */
                    abstract class Foo
                    {
                        /** @var Traversable<A, B> */
                        public $traversable;
                    }'
            ],
            'simpleTemplate' => [
                'code' => '<?php
                    /** @template T */
                    interface F {}

                    /** @param F<mixed> $f */
                    function takesFMixed(F $f) : void {}

                    function sendsF(F $f) : void {
                        takesFMixed($f);
                    }'
            ],
            'arrayCollectionMapInternal' => [
                'code' => '<?php
                    /**
                     * @psalm-template TKey of array-key
                     * @psalm-template T
                     * @psalm-consistent-constructor
                     * @psalm-consistent-templates
                     */
                    class ArrayCollection
                    {
                        /** @psalm-var array<TKey,T> */
                        private $elements;

                        /** @psalm-param array<TKey,T> $elements */
                        public function __construct(array $elements = [])
                        {
                            $this->elements = $elements;
                        }

                        /**
                         * @template TNewKey of array-key
                         * @template TNew
                         * @psalm-param array<TNewKey, TNew> $elements
                         * @psalm-return static<TNewKey, TNew>
                         */
                        protected static function createFrom(array $elements)
                        {
                            return new static($elements);
                        }

                        /**
                         * @psalm-template U
                         * @psalm-param Closure(T=):U $func
                         * @psalm-return static<TKey, U>
                         */
                        public function map(Closure $func)
                        {
                            $new_elements = array_map($func, $this->elements);
                            return self::createFrom($new_elements);
                        }
                    }'
            ],
            'arrayCollectionMapExternal' => [
                'code' => '<?php
                    /**
                     * @psalm-template TKey of array-key
                     * @psalm-template T
                     * @psalm-consistent-constructor
                     */
                    class ArrayCollection
                    {
                        /** @psalm-var array<TKey,T> */
                        private $elements;

                        /** @psalm-param array<TKey,T> $elements */
                        public function __construct(array $elements = [])
                        {
                            $this->elements = $elements;
                        }

                        /**
                         * @psalm-template U
                         * @psalm-param Closure(T=):U $func
                         * @psalm-return ArrayCollection<TKey, U>
                         */
                        public function map(Closure $func)
                        {
                            $new_elements = array_map($func, $this->elements);
                            return Creator::createFrom($new_elements);
                        }
                    }

                    class Creator {
                        /**
                         * @template TNewKey of array-key
                         * @template TNew
                         * @psalm-param array<TNewKey, TNew> $elements
                         * @psalm-return ArrayCollection<TNewKey, TNew>
                         */
                        public static function createFrom(array $elements) {
                            return new ArrayCollection($elements);
                        }
                    }'
            ],
            'templateWithClassConstants' => [
                'code' => '<?php
                    /**
                     * @psalm-immutable
                     * @template T of self::A|self::B|self::C
                     */
                    final class Foo
                    {
                        public const A = "aa";
                        public const B = "bb";
                        public const C = "cc";

                        /**
                         * @psalm-var T $level
                         */
                        private string $level;

                        /**
                         * @psalm-param T $level
                         */
                        public function __construct(string $level)
                        {
                            $this->level = $level;
                        }
                    }

                    /**
                     * @psalm-return Foo<Foo::A>
                     */
                    function getFooA(): Foo {
                        return new Foo(Foo::A);
                    }'
            ],
            'callTemplatedMethodOnSameClass' => [
                'code' => '<?php
                    /**
                     * @template T as object
                     */
                    class Mapper {
                        /**
                         * @param T $e
                         * @return T
                         */
                        public function foo($e) {
                            return $e;
                        }

                        /**
                         * @param T $e
                         * @return T
                         */
                        public function passthru($e) {
                            return $this->foo($e);
                        }
                    }'
            ],
            'templatedStaticUnion' => [
                'code' => '<?php
                    /**
                     * @template T
                     * @psalm-consistent-templates
                     */
                    abstract class A {
                        /**
                          * @var T
                          */
                        private $v;

                        /**
                          * @param T $v
                          */
                        final public function __construct($v) {
                            $this->v = $v;
                        }

                        /**
                          * @return static<T>
                          */
                        public function foo(): A {
                            if (rand(0, 1)) {
                                return new static($this->v);
                            } else {
                                return new static($this->v);
                            }
                        }
                    }'
            ],
            'templatedTypeWithLimitGoesIntoTemplatedType' => [
                'code' => '<?php
                    /**
                     * @template T as object
                     */
                    abstract class A {}

                    function takesA(A $a) : void {}

                    function foo(A $a) : void {
                        takesA($a);
                    }',
            ],
            'templateIsAComplexMultilineType' => [
                'code' => '<?php
                /**
                 * @template T of array{
                 *    a: string,
                 *    b: int
                 * }
                 */
                class MyContainer {
                    /** @var T */
                    private $value;
                    /** @param T $value */
                    public function __construct($value) {
                        $this->value = $value;
                    }
                    /** @return T */
                    public function getValue() {
                      return $this->value;
                    }
                }'
            ],
            'newWithoutInferredTemplate' => [
                'code' => '<?php
                    /**
                     * @psalm-template T2 of object
                     */
                    final class Foo {}

                    $f = new Foo();',
                'assertions' => [
                    '$f' => 'Foo<object>'
                ]
            ],
            'PHP80-weakmapIsGeneric' => [
                'code' => '<?php
                    /** @param WeakMap<Throwable,int> $wm */
                    function isCountable(WeakMap $wm): int {
                        return count($wm);
                    }

                    /**
                     * @param WeakMap<Throwable,int> $wm
                     * @return array{Throwable,int}
                     */
                    function isTraverable(WeakMap $wm): array {
                        foreach ($wm as $k => $v) {
                            return [$k, $v];
                        }
                        throw new RuntimeException;
                    }

                    /**
                     * @param WeakMap<Throwable,int> $wm
                     * @return Traversable<Throwable,int>
                     */
                    function hasAggregateIterator(WeakMap $wm): Traversable {
                        return $wm->getIterator();
                    }

                    /**
                     * @param WeakMap<Throwable,int> $wm
                     */
                    function readsLikeAnArray(WeakMap $wm): int {
                        $ex = new Exception;
                        if (isset($wm[$ex])) {
                            return $wm[$ex];
                        }
                        throw new RuntimeException;
                    }

                    /**
                     * @param WeakMap<Throwable,int> $wm
                     */
                    function writesLikeAnArray(WeakMap $wm): void {
                        $ex = new Exception;
                        $wm[$ex] = 42;
                    }
                ',
            ],
            'combineTwoTemplatedArrays' => [
                'code' => '<?php
                    /** @template T */
                    class Option
                    {
                        /** @param T $v */
                        public function __construct(private $v) {}

                        /**
                         * @template E
                         * @param E $else
                         * @return T|E
                         */
                        public function getOrElse($else)
                        {
                           return rand(0, 1) === 1 ? $this->v : $else;
                        }
                    }

                    $opt = new Option([1, 3]);

                    $b = $opt->getOrElse([2, 4])[0];',
                'assertions' => [
                    '$b===' => '1|2'
                ]
            ],
            'generaliseTemplatedString' => [
                'code' => '<?php
                    /** @template TData */
                    class Container {
                        /** @var TData */
                        public $data;

                        /** @param TData $data */
                        public function __construct($data) {
                            $this->data = $data;
                        }
                    }

                    /** @param Container<string> $r */
                    function takesContainer(Container $r): void {
                        $r->data = "David";
                    }

                    $me = new Container("Matthew");

                    takesContainer($me);

                    if ($me->data === "David") {}'
            ],
            'generaliseTemplatedArray' => [
                'code' => '<?php
                    /** @template TData */
                    class Container {
                        /** @var TData */
                        public $data;

                        /** @param TData $data */
                        public function __construct($data) {
                            $this->data = $data;
                        }
                    }

                    /** @param Container<array{name: string}> $r */
                    function takesContainer(Container $r): void {
                        $r->data = ["name" => "David"];
                    }

                    $me = new Container(["name" => "Matthew"]);

                    takesContainer($me);

                    if ($me->data["name"] === "David") {}'
            ],
            'allowCovariantBoundsMismatchSameContainers' => [
                'code' => '<?php
                    /**
                     * @param Collection<Dog> $c
                     * @param Collection<Cat> $d
                     */
                    function bar(Collection $c, Collection $d): Dog|Cat {
                        return foo($c, $d);
                    }

                    /** @template-covariant T of object */
                    interface Collection {
                        /** @return T */
                        public function get(): object;
                    }

                    class Cat {}
                    class Dog {}

                    /**
                     * @template T of object
                     * @param Collection<T> $c
                     * @param Collection<T> $d
                     * @return T
                     */
                    function foo(Collection $c, Collection $d): object {
                        return rand(0, 1) ? $c->get() : $d->get();
                    }',
                    'assertions' => [],
                    'ignored_issues' => [],
                    'php_version' => '8.0',
            ],
            'allowCovariantBoundsMismatchDifferentContainers' => [
                'code' => '<?php
                    /**
                     * @param Collection1<Dog> $c
                     * @param Collection2<Cat> $d
                     */
                    function bar(Collection1 $c, Collection2 $d): Dog|Cat {
                        return foo($c, $d);
                    }

                    /** @template-covariant T of object */
                    interface Collection1 {
                        /** @return T */
                        public function get(): object;
                    }

                    /** @template-covariant T of object */
                    interface Collection2 {
                        /** @return T */
                        public function get(): object;
                    }

                    class Cat {}
                    class Dog {}

                    /**
                     * @template T of object
                     * @param Collection1<T> $c
                     * @param Collection2<T> $d
                     * @return T
                     */
                    function foo(Collection1 $c, Collection2 $d): object {
                        return rand(0, 1) ? $c->get() : $d->get();
                    }',
                    'assertions' => [],
                    'ignored_issues' => [],
                    'php_version' => '8.0',
            ],
            'allowCovariantBoundsMismatchContainerAndObject' => [
                'code' => '<?php
                    /**
                     * @param Collection<Cat> $d
                     */
                    function bar(Dog $c, Collection $d): Dog|Cat {
                        $animal = foo($c, $d);
                        if ($animal instanceof Dog) {}
                        if ($animal instanceof Cat) {}
                        return $animal;
                    }

                    /** @template-covariant T of object */
                    interface Collection {
                        /** @return T */
                        public function get(): object;
                    }

                    class Cat {}
                    class Dog {}

                    /**
                     * @template T of object
                     * @param T $c
                     * @param Collection<T> $d
                     * @return T
                     */
                    function foo(object $c, Collection $d): object {
                        return rand(0, 1) ? $c : $d->get();
                    }',
                    'assertions' => [],
                    'ignored_issues' => [],
                    'php_version' => '8.0',
            ],
            'allowCompatibleGenerics' => [
                'code' => '<?php
                    /** @template T of object */
                    interface A {}

                    /** @template T of object */
                    interface B {}

                    /**
                     * @template T of object
                     * @param A<T> $a
                     * @param B<T> $b
                     */
                    function foo(A $a, B $b): void {}

                    /**
                     * @param A<stdClass> $a
                     * @param B<stdClass> $b
                     */
                    function bar(A $a, B $b): void {
                        foo($a, $b);
                    }'
            ],
            'templateOnDocblockMethod' => [
                'code' => '<?php
                    /**
                     * @template T
                     * @method T get()
                     * @method void set(T $value)
                     */
                    class Container
                    {
                        public function __call(string $name, array $args) {}
                    }

                    class A {}
                    function foo(A $a): void {}

                    /** @var Container<A> $container */
                    $container = new Container();
                    $container->set(new A());
                    foo($container->get());
                '
            ],
            'templateOnDocblockMethodOnInterface' => [
                'code' => '<?php
                    /**
                     * @template T
                     * @method T get()
                     * @method void set(T $value)
                     */
                    interface Container
                    {
                    }

                    class A {}
                    function foo(A $a): void {}

                    /** @var Container<A> $container */
                    $container->set(new A());
                    foo($container->get());
                '
            ],
<<<<<<< HEAD
            'refineTemplateTypeOfUnion' => [
                'code' => '<?php
                    /** @psalm-template T as One|Two|Three */
                    class A {
                        /** @param T $t */
                        public function __construct(
                            private object $t
                        ) {}

                        public function foo(): void {
                            if ($this->t instanceof One || $this->t instanceof Two) {}
                        }
                    }

                    final class One {}
                    final class Two {}
                    final class Three {}',
            ],
            'refineTemplateTypeOfUnionMoreComplex' => [
                'code' => '<?php
                    /** @psalm-template T as One|Two|Three */
                    class A {
                        /** @param T $t */
                        public function __construct(
                            private object $t
                        ) {}

                        public function foo(): void {
                            if ($this->t instanceof One && rand(0, 1)) {}

                            if ($this->t instanceof Two) {}
                        }
                    }

                    final class One {}
                    final class Two {}
                    final class Three {}',
            ],
            'issue7825' => [
                'code' => '<?php
=======
            'issue7825' => [
                '<?php
>>>>>>> 06d8e3e3
                    interface Stub {}
                    interface ProxyQueryInterface {}
                    class MockObject {}
                    /** @phpstan-template T of ProxyQueryInterface */
                    interface PagerInterface {}
                    /** @phpstan-template T of ProxyQueryInterface */
                    class Datagrid
                    {
                        /** @var T */
                        private $query;

                        /** @var PagerInterface<T> */
                        private $pager;

                        /**
                         * @phpstan-param T                 $query
                         * @phpstan-param PagerInterface<T> $pager
                         */
                        public function __construct(
                            ProxyQueryInterface $query,
                            PagerInterface $pager
                        ) {
                            $this->pager = $pager;
                            $this->query = $query;
                        }
                    }
                    interface FormBuilderInterface {}
                    /** @template T of FieldDescriptionInterface */
                    class FieldDescriptionCollection {}
                    interface FieldDescriptionInterface {}
                    abstract class Test
                    {
                        /** @var Datagrid<ProxyQueryInterface&Stub> */
                        private Datagrid $datagrid;

                        /** @var PagerInterface<ProxyQueryInterface&Stub>&MockObject */
                        private $pager;

                        /** @var ProxyQueryInterface&Stub */
                        private $query;

                        /** @var FieldDescriptionCollection<FieldDescriptionInterface> */
                        private FieldDescriptionCollection $columns;

                        private FormBuilderInterface $formBuilder;

                        /**
                         * @psalm-template RealInstanceType of object
                         * @psalm-param class-string<RealInstanceType> $originalClassName
                         * @psalm-return MockObject&RealInstanceType
                         */
                        abstract protected function createMock(string $originalClassName): MockObject;

                        /**
                         * @psalm-template RealInstanceType of object
                         * @psalm-param    class-string<RealInstanceType> $originalClassName
                         * @psalm-return   Stub&RealInstanceType
                         */
                        abstract protected function createStub(string $originalClassName): Stub;

                        protected function setUp(): void
                        {
                            $this->query = $this->createStub(ProxyQueryInterface::class);
                            $this->columns = new FieldDescriptionCollection();

                            /** @var PagerInterface<ProxyQueryInterface&Stub>&MockObject $pager */
                            $pager = $this->createMock(PagerInterface::class);
                            $this->pager = $pager;
                            $this->datagrid = new Datagrid($this->query, $pager);
                        }
                    }',
            ],
        ];
    }

    /**
     * @return iterable<string,array{code:string,error_message:string,ignored_issues?:list<string>,php_version?:string}>
     */
    public function providerInvalidCodeParse(): iterable
    {
        return [
            'restrictTemplateInputWithClassString' => [
                'code' => '<?php
                    /** @template T as object */
                    class Foo
                    {
                        /**
                         * @psalm-var class-string
                         */
                        private $type;

                        /** @var array<T> */
                        private $items;

                        /**
                         * @param T::class $type
                         */
                        public function __construct(string $type)
                        {
                            if (!in_array($type, [A::class, B::class], true)) {
                                throw new \InvalidArgumentException;
                            }
                            $this->type = $type;
                            $this->items = [];
                        }

                        /** @param T $item */
                        public function add($item): void
                        {
                            $this->items[] = $item;
                        }
                    }

                    class A {}
                    class B {}

                    $foo = new Foo(A::class);
                    $foo->add(new B);',
                'error_message' => 'InvalidArgument',
            ],
            'restrictTemplateInputWithTClassBadInput' => [
                'code' => '<?php
                    /** @template T */
                    class Foo
                    {
                        /**
                         * @psalm-var class-string
                         */
                        private $type;

                        /** @var array<T> */
                        private $items;

                        /**
                         * @param T::class $type
                         */
                        public function __construct(string $type)
                        {
                            if (!in_array($type, [A::class, B::class], true)) {
                                throw new \InvalidArgumentException;
                            }
                            $this->type = $type;
                            $this->items = [];
                        }

                        /** @param T $item */
                        public function add($item): void
                        {
                            $this->items[] = $item;
                        }
                    }

                    class A {}
                    class B {}

                    $foo = new Foo(A::class);
                    $foo->add(new B);',
                'error_message' => 'InvalidArgument',
            ],
            'templatedClosureProperty' => [
                'code' => '<?php
                    final class State
                    {}

                    interface Foo
                    {}

                    function type(string ...$_p): void {}

                    /**
                     * @template T
                     */
                    final class AlmostFooMap
                    {
                        /**
                         * @param callable(State):(T&Foo) $closure
                         */
                        public function __construct(callable $closure)
                        {
                            type($closure);
                        }
                    }',
                'error_message' => 'InvalidArgument - src' . DIRECTORY_SEPARATOR . 'somefile.php:20:34 - Argument 1 of type expects string, callable(State):(T:AlmostFooMap as mixed)&Foo provided',
            ],
            'templateWithNoReturn' => [
                'code' => '<?php
                    /**
                     * @template T
                     */
                    class A {
                        /** @return T */
                        public function foo() {}
                    }',
                'error_message' => 'InvalidReturnType',
            ],
            'templateInvalidDocblockArgument' => [
                'code' => '<?php
                    /** @template T as object */
                    class Generic {}

                    /**
                     * @template T
                     * @param T $p
                     * @return Generic<T>
                     * @psalm-suppress InvalidReturnType
                     */
                    function violate($p) {}',
                'error_message' => 'InvalidTemplateParam',
            ],
            'doublyLinkedListBadParam' => [
                'code' => '<?php
                    /** @var SplDoublyLinkedList<int, string> */
                    $templated_list = new SplDoublyLinkedList();
                    $templated_list->add(5, []);',
                'error_message' => 'InvalidArgument',
            ],
            'copyScopedClassInNamespacedClass' => [
                'code' => '<?php
                    namespace Foo;

                    /**
                     * @template Bar as DOMNode
                     */
                    class Bar {}',
                'error_message' => 'ReservedWord',
            ],
            'duplicateTemplateFunction' => [
                'code' => '<?php
                    /**
                     * @template T
                     */
                    class Foo
                    {
                        /** @var T */
                        private $value;

                        /**
                         * @template T
                         * @param T $value
                         * @return self<T>
                         */
                        static function of($value): self
                        {
                            return new self($value);
                        }

                        /**
                         * @param T $value
                         */
                        private function __construct($value)
                        {
                            $this->value = $value;
                        }
                    }',
                'error_message' => 'InvalidDocblock',
            ],
            'preventDogCatSnafu' => [
                'code' => '<?php
                    class Animal {}
                    class Dog extends Animal {}
                    class Cat extends Animal {}

                    /**
                     * @template T
                     */
                    class Collection {
                        /**
                         * @param T $t
                         */
                        public function add($t) : void {}
                    }

                    /**
                     * @param Collection<Animal> $list
                     */
                    function addAnimal(Collection $list) : void {
                        $list->add(new Cat());
                    }

                    /**
                     * @param Collection<Dog> $list
                     */
                    function takesDogList(Collection $list) : void {
                        addAnimal($list); // this should be an error
                    }',
                'error_message' => 'InvalidArgument',
            ],
            'templateEmptyParamCoercionChangeVariable' => [
                'code' => '<?php
                    namespace NS;
                    use Countable;

                    /** @template T */
                    class Collection
                    {
                        /** @psalm-var iterable<T> */
                        private $data;

                        /** @psalm-param iterable<T> $data */
                        public function __construct(iterable $data = []) {
                            $this->data = $data;
                        }
                    }

                    /** @psalm-param Collection<string> $c */
                    function takesStringCollection(Collection $c): void {}

                    /** @psalm-param Collection<int> $c */
                    function takesIntCollection(Collection $c): void {}

                    $collection = new Collection();

                    takesStringCollection($collection);
                    takesIntCollection($collection);',
                'error_message' => 'InvalidArgument',
            ],
            'argumentExpectsFleshOutTIndexedAccess' => [
                'code' => '<?php
                    /**
                     * @template TData as array
                     */
                    abstract class Row {
                        /**
                         * @var TData
                         */
                        protected $data;

                        /**
                         * @param TData $data
                         */
                        public function __construct(array $data) {
                            $this->data = $data;
                        }

                        /**
                         * @template K as key-of<TData>
                         *
                         * @param K $property
                         *
                         * @return TData[K]
                         */
                        public function __get(string $property) {
                            // validation logic would go here
                            return $this->data[$property];
                        }

                        /**
                         * @template K as key-of<TData>
                         *
                         * @param K $property
                         * @param TData[K] $value
                         */
                        public function __set(string $property, $value) {
                            // data updating would go here
                            $this->data[$property] = $value;
                        }
                    }

                    /** @extends Row<array{id: int, name: string, height: float}> */
                    class CharacterRow extends Row {}

                    $mario = new CharacterRow(["id" => 5, "name" => "Mario", "height" => 3.5]);

                    $mario->ame = "Luigi";',
                'error_message' => 'InvalidArgument - src' . DIRECTORY_SEPARATOR . "somefile.php:47:29 - Argument 1 of CharacterRow::__set expects 'height'|'id'|'name', 'ame' provided",
            ],
            'specialiseTypeBeforeReturning' => [
                'code' => '<?php
                    class Base {}
                    class Derived extends Base {}

                    /**
                     * @template T of Base
                     */
                    class Foo {
                        /**
                         * @param T $t
                         */
                        public function __construct ($t) {}
                    }

                    /**
                     * @return Foo<Base>
                     */
                    function returnFooBase() {
                        $f = new Foo(new Derived());
                        takesFooDerived($f);
                        return $f;
                    }

                    /**
                     * @param Foo<Derived> $foo
                     */
                    function takesFooDerived($foo): void {}',
                'error_message' => 'InvalidReturnStatement'
            ],
            'possiblySpecialiseTypeBeforeReturning' => [
                'code' => '<?php
                    class Base {}
                    class Derived extends Base {}

                    /**
                     * @template T of Base
                     */
                    class Foo {
                        /**
                         * @param T $t
                         */
                        public function __construct ($t) {}
                    }

                    /**
                     * @return Foo<Base>
                     */
                    function returnFooBase() {
                        $f = new Foo(new Derived());

                        if (rand(0, 1)) {
                            takesFooDerived($f);
                        }

                        return $f;
                    }

                    /**
                     * @param Foo<Derived> $foo
                     */
                    function takesFooDerived($foo): void {}',
                'error_message' => 'InvalidReturnStatement'
            ],
            'preventUseWithMoreSpecificParamInt' => [
                'code' => '<?php
                    /** @template T */
                    abstract class Collection {
                        /** @param T $elem */
                        public function add($elem): void {}
                    }

                    /**
                     * @template T
                     * @param Collection<T> $col
                     */
                    function usesCollection(Collection $col): void {
                        $col->add(456);
                    }',
                'error_message' => 'InvalidArgument'
            ],
            'preventUseWithMoreSpecificParamEmptyArray' => [
                'code' => '<?php
                    /** @template T */
                    abstract class Collection {
                        /** @param T $elem */
                        public function add($elem): void {}
                    }

                    /**
                     * @template T
                     * @param Collection<T> $col
                     */
                    function usesCollection(Collection $col): void {
                        $col->add([]);
                    }',
                'error_message' => 'InvalidArgument'
            ],
            'preventTemplatedCorrectionBeingWrittenTo' => [
                'code' => '<?php
                    namespace NS;

                    /**
                     * @template TKey
                     * @template TValue
                     */
                    class ArrayCollection {
                        /** @var array<TKey,TValue> */
                        private $data;

                        /** @param array<TKey,TValue> $data */
                        public function __construct(array $data) {
                            $this->data = $data;
                        }

                        /**
                         * @param TKey $key
                         * @param TValue $value
                         */
                        public function addItem($key, $value) : void {
                            $this->data[$key] = $value;
                        }
                    }

                    class Item {}
                    class SubItem extends Item {}
                    class OtherSubItem extends Item {}

                    /**
                     * @param ArrayCollection<int,Item> $i
                     */
                    function takesCollectionOfItems(ArrayCollection $i): void {
                       $i->addItem(10, new OtherSubItem);
                    }

                    $subitem_collection = new ArrayCollection([ new SubItem ]);

                    takesCollectionOfItems($subitem_collection);',
                'error_message' => 'InvalidArgument'
            ],
            'noClassTemplatesInStaticMethods' => [
                'code' => '<?php
                    /**
                     * @template T
                     */
                    class C {
                        /**
                         * @param T $t
                         */
                        public static function foo($t) : void {}
                    }',
                'error_message' => 'UndefinedDocblockClass'
            ],
            'newGenericBecomesPropertyTypeInvalidArg' => [
                'code' => '<?php
                    class B {}
                    class C {}

                    class A {
                        /** @var ArrayCollection<int, B> */
                        public ArrayCollection $b_collection;

                        public function __construct() {
                            $this->b_collection = new ArrayCollection([]);
                            $this->b_collection->add(5, new C());
                        }
                    }

                    /**
                     * @psalm-template TKey
                     * @psalm-template T
                     */
                    class ArrayCollection
                    {
                        /**
                         * An array containing the entries of this collection.
                         *
                         * @psalm-var array<TKey,T>
                         * @var array
                         */
                        private $elements = [];

                        /**
                         * Initializes a new ArrayCollection.
                         *
                         * @param array $elements
                         *
                         * @psalm-param array<TKey,T> $elements
                         */
                        public function __construct(array $elements = [])
                        {
                            $this->elements = $elements;
                        }

                        /**
                         * @param TKey $key
                         * @param T $t
                         */
                        public function add($key, $t) : void {
                            $this->elements[$key] = $t;
                        }
                    }',
                'error_message' => 'InvalidArgument'
            ],
            'preventIteratorAggregateToIterableWithDifferentTypes' => [
                'code' => '<?php
                    class Foo {}

                    class Bar {}

                    /** @param iterable<int, Foo> $foos */
                    function consume(iterable $foos): void {}

                    /** @param IteratorAggregate<int, Bar> $t */
                    function foo(IteratorAggregate $t) : void {
                        consume($t);
                    }',
                'error_message' => 'InvalidArgument',
            ],
            'preventPassingToBoundParam' => [
                'code' => '<?php
                    /**
                     * @template T
                     */
                    class Container
                    {
                        /** @var T */
                        private $t;

                        /** @param T $t */
                        public function __construct($t)
                        {
                            $this->t = $t;
                        }

                        /**
                         * @param T $t
                         * @return T
                         */
                        protected function makeNew($t)
                        {
                            return $t;
                        }

                        /**
                         * @template U
                         * @param U $u
                         */
                        public function map($u) : void
                        {
                            $this->makeNew($u);
                        }
                    }',
                'error_message' => 'InvalidArgument',
            ],
            'bindRedirectedTemplate' => [
                'code' => '<?php
                    /**
                     * @template TIn
                     * @template TOut
                     */
                    final class Map
                    {
                        /** @param Closure(TIn): TOut $c */
                        public function __construct(private Closure $c) {}

                        /**
                         * @template TIn2 as list<TIn>
                         * @param TIn2 $in
                         * @return list<TOut>
                         */
                        public function __invoke(array $in) : array {
                            return array_map(
                                $this->c,
                                $in
                            );
                        }
                    }

                    $m = new Map(fn(int $num) => (string) $num);
                    $m(["a"]);',
                'error_message' => 'InvalidScalarArgument',
                'ignored_issues' => [],
                'php_version' => '8.0'
            ],
            'bindClosureParamAccurately' => [
                'code' => '<?php
                    /**
                     * @template TKey
                     * @template TValue
                     */
                    interface Collection {
                        /**
                         * @template T
                         * @param Closure(TValue):T $func
                         * @return Collection<TKey,T>
                         */
                        public function map(Closure $func);

                    }

                    /**
                     * @param Collection<int, string> $c
                     */
                    function f(Collection $c): void {
                        $fn = function(int $_p): bool { return true; };
                        $c->map($fn);
                    }',
                'error_message' => 'InvalidScalarArgument',
            ],
            'limitTemplateTypeWithSameName' => [
                'code' => '<?php
                    /**
                     * @template T as object
                     */
                    abstract class A {}

                    function takesA(A $a) : void {}

                    /** @param A<stdClass> $a */
                    function foo(A $a) : void {
                        takesA($a);
                    }',
                'error_message' => 'InvalidArgument',
            ],
            'limitTemplateTypeExtended' => [
                'code' => '<?php

                    /**
                     * @template T as object
                     */
                    abstract class A {}

                    /**
                     * @extends A<stdClass>
                     */
                    class AChild extends A {}

                    function takesA(A $a) : void {}

                    $child = new AChild();
                    takesA($child);',
                'error_message' => 'InvalidArgument',
            ],
            'noCrashTemplatedClosure' => [
                'code' => '<?php
                    /**
                     * @template TCallback as Closure():string
                     */
                    class A {
                        /** @var TCallback */
                        private $callback;

                        /** @param TCallback $callback */
                        public function __construct(Closure $callback) {
                            $this->callback = $callback;
                        }

                        /** @param TCallback $callback */
                        public function setCallback(Closure $callback): void {
                            $this->callback = $callback;
                        }
                    }
                    $a = new A(function() { return "a";});
                    $a->setCallback(function() { return "b";});',
                'error_message' => 'InvalidScalarArgument',
            ],
            'preventBoundsMismatchDifferentContainers' => [
                'code' => '<?php
                    /**
                     * @param Collection1<Dog> $c
                     * @param Collection2<Cat> $d
                     */
                    function bar(Collection1 $c, Collection2 $d): void {
                        foo($c, $d);
                    }

                    /** @template T of object */
                    interface Collection1 {
                        /** @param T $item */
                        public function add(object $item): void;
                    }

                    /** @template T of object */
                    interface Collection2 {
                        /** @param T $item */
                        public function add(object $item): void;

                        /** @return T */
                        public function get(): object;
                    }

                    class Cat {}
                    class Dog {}

                    /**
                     * @template T of object
                     * @param Collection1<T> $c
                     * @param Collection2<T> $d
                     */
                    function foo(Collection1 $c, Collection2 $d): void {
                        $c->add($d->get());
                    }',
                'error_message' => 'InvalidArgument',
            ],
            'preventBoundsMismatchSameContainers' => [
                'code' => '<?php
                    /**
                     * @param Collection<Dog> $c
                     * @param Collection<Cat> $d
                     */
                    function bar(Collection $c, Collection $d): void {
                        foo($c, $d);
                    }

                    /** @template T of object */
                    interface Collection {
                        /** @param T $item */
                        public function add(object $item): void;

                        /** @return T */
                        public function get(): object;
                    }

                    class Cat {}
                    class Dog {}

                    /**
                     * @template T of object
                     * @param Collection<T> $c
                     * @param Collection<T> $d
                     */
                    function foo(Collection $c, Collection $d): void {
                        $c->add($d->get());
                    }',
                'error_message' => 'InvalidArgument',
            ],
            'preventBoundsMismatchDifferentBoundLevels' => [
                'code' => '<?php
                    /**
                     * @param Collection<Dog> $c
                     */
                    function bar(Collection $c): void {
                        foo($c, new Cat());
                    }

                    /** @template T of object */
                    interface Collection {
                        /** @param T $item */
                        public function add(object $item): void;
                    }

                    class Cat {}
                    class Dog {}

                    /**
                     * @template T of object
                     * @param Collection<T> $c
                     * @param T $d
                     */
                    function foo(Collection $c, object $d): void {
                        $c->add($d);
                    }',
                'error_message' => 'InvalidArgument',
            ],
            'invalidTemplateArgumentOnDocblockMethod' => [
                'code' => '<?php
                    /**
                     * @template T
                     * @method void set(T $value)
                     */
                    class Container
                    {
                        public function __call(string $name, array $args) {}
                    }

                    class A {}
                    class B {}

                    /** @var Container<A> $container */
                    $container = new Container();
                    $container->set(new B());',
                'error_message' => 'InvalidArgument',
            ],
            'refineTemplateTypeOfUnionAccurately' => [
                'code' => '<?php
                    /** @psalm-template T as One|Two|Three */
                    class A {
                        /** @param T $t */
                        public function __construct(
                            private object $t
                        ) {}

                        /** @return int */
                        public function foo() {
                            if ($this->t instanceof One || $this->t instanceof Two) {
                                return $this->t;
                            }

                            throw new \Exception();
                        }
                    }

                    final class One {}
                    final class Two {}
                    final class Three {}',
                'error_message' => 'InvalidReturnStatement - src' . DIRECTORY_SEPARATOR . 'somefile.php:12:40 - The inferred type \'T:A as One|Two\' ',
            ],
        ];
    }
}<|MERGE_RESOLUTION|>--- conflicted
+++ resolved
@@ -531,7 +531,7 @@
                     /**
                      * @template TKey
                      * @template TValue
-                     * 
+                     *
                      * @extends \IteratorAggregate<TKey, TValue>
                      */
                     interface ICollection extends \IteratorAggregate {
@@ -542,7 +542,7 @@
                     /**
                      * @template TKey as array-key
                      * @template TValue
-                     * 
+                     *
                      * @implements ICollection<TKey, TValue>
                      */
                     class Collection implements ICollection {
@@ -940,7 +940,7 @@
                     /**
                      * @template TKey
                      * @template Tv
-                     * 
+                     *
                      * @psalm-suppress MissingTemplateParam
                      */
                     class KeyValueContainer extends ValueContainer
@@ -1786,7 +1786,7 @@
                      * @psalm-param class-string<T> $className
                      *
                      * @psalm-return T&I<T>
-                     * 
+                     *
                      * @psalm-suppress MissingTemplateParam
                      */
                     function makeConcrete(string $className) : object
@@ -3652,7 +3652,6 @@
                     foo($container->get());
                 '
             ],
-<<<<<<< HEAD
             'refineTemplateTypeOfUnion' => [
                 'code' => '<?php
                     /** @psalm-template T as One|Two|Three */
@@ -3693,10 +3692,6 @@
             ],
             'issue7825' => [
                 'code' => '<?php
-=======
-            'issue7825' => [
-                '<?php
->>>>>>> 06d8e3e3
                     interface Stub {}
                     interface ProxyQueryInterface {}
                     class MockObject {}
