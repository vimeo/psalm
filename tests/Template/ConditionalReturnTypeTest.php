<?php

declare(strict_types=1);

namespace Psalm\Tests\Template;

use Psalm\Tests\TestCase;
use Psalm\Tests\Traits\ValidCodeAnalysisTestTrait;

class ConditionalReturnTypeTest extends TestCase
{
    use ValidCodeAnalysisTestTrait;

    public function providerValidCodeParse(): iterable
    {
        return [
            'conditionalReturnTypeSimple' => [
                'code' => '<?php

                    class A {
                        /** @var array<string, string> */
                        private array $itemAttr = [];

                        /**
                         * @template T as ?string
                         * @param T $name
                         * @return string|string[]
                         * @psalm-return (T is string ? string : array<string, string>)
                         */
                        public function getAttribute(?string $name, string $default = "")
                        {
                            if (null === $name) {
                                return $this->itemAttr;
                            }
                            return isset($this->itemAttr[$name]) ? $this->itemAttr[$name] : $default;
                        }
                    }

                    $a = (new A)->getAttribute("colour", "red"); // typed as string
                    $b = (new A)->getAttribute(null); // typed as array<string, string>
                    /** @psalm-suppress MixedArgument */
                    $c = (new A)->getAttribute($GLOBALS["foo"]); // typed as string|array<string, string>',
                'assertions' => [
                    '$a' => 'string',
                    '$b' => 'array<string, string>',
                    '$c' => 'array<string, string>|string',
                ],
            ],
            'nestedConditionalOnIntReturnType' => [
                'code' => '<?php
                    /**
                     * @template T as int
                     * @param T $i
                     * @psalm-return (T is 0 ? string : (T is 1 ? int : bool))
                     */
                    function getDifferentType(int $i) {
                        if ($i === 0) {
                            return "hello";
                        }

                        if ($i === 1) {
                            return 5;
                        }

                        return true;
                    }',
            ],
            'nestedConditionalOnStringsReturnType' => [
                'code' => '<?php
                    /**
                     * @template T as string
                     * @param T $i
                     * @psalm-return (T is "0" ? string : (T is "1" ? int : bool))
                     */
                    function getDifferentType(string $i) {
                        if ($i === "0") {
                            return "hello";
                        }

                        if ($i === "1") {
                            return 5;
                        }

                        return true;
                    }',
            ],
            'nestedConditionalOnClassStringsReturnType' => [
                'code' => '<?php
                    class A {}
                    class B {}

                    /**
                     * @template T as string
                     * @param T $i
                     * @psalm-return (T is A::class ? string : (T is B::class ? int : bool))
                     */
                    function getDifferentType(string $i) {
                        if ($i === A::class) {
                            return "hello";
                        }

                        if ($i === B::class) {
                            return 5;
                        }

                        return true;
                    }',
            ],
            'userlandVarExport' => [
                'code' => '<?php
                    /**
                     * @template TReturnFlag as bool
                     * @param mixed $expression
                     * @param TReturnFlag $return
                     * @psalm-return (TReturnFlag is true ? string : void)
                     */
                    function my_var_export($expression, bool $return = false) {
                        if ($return) {
                            return var_export($expression, true);
                        }

                        var_export($expression);
                    }',
            ],
            'userlandAddition' => [
                'code' => '<?php
                    /**
                     * @template T as int|float
                     * @param T $a
                     * @param T $b
                     * @return int|float
                     * @psalm-return (T is int ? int : float)
                     */
                    function add($a, $b) {
                        return $a + $b;
                    }

                    $int = add(3, 5);
                    $float1 = add(2.5, 3);
                    $float2 = add(2.7, 3.1);
                    $float3 = add(3, 3.5);
                    /** @psalm-suppress PossiblyNullArgument */
                    $int = add(rand(0, 1) ? null : 1, 1);',
                'assertions' => [
                    '$int' => 'int',
                    '$float1' => 'float|int',
                    '$float2' => 'float',
                    '$float3' => 'float|int',
                ],
            ],
            'possiblyNullArgumentStillMatchesType' => [
                'code' => '<?php
                    /**
                     * @template T as int|float
                     * @param T $a
                     * @param T $b
                     * @return int|float
                     * @psalm-return (T is int ? int : float)
                     */
                    function add($a, $b) {
                        return $a + $b;
                    }

                    /** @psalm-suppress PossiblyNullArgument */
                    $int = add(rand(0, 1) ? null : 1, 4);',
                'assertions' => [
                    '$int' => 'int',
                ],
            ],
            'nestedClassConstantConditionalComparison' => [
                'code' => '<?php
                    class A {
                        const TYPE_STRING = 0;
                        const TYPE_INT = 1;

                        /**
                         * @template T as int
                         * @param T $i
                         * @psalm-return (
                         *     T is self::TYPE_STRING
                         *     ? string
                         *     : (T is self::TYPE_INT ? int : bool)
                         * )
                         */
                        public static function getDifferentType(int $i) {
                            if ($i === self::TYPE_STRING) {
                                return "hello";
                            }

                            if ($i === self::TYPE_INT) {
                                return 5;
                            }

                            return true;
                        }
                    }

                    $string = A::getDifferentType(0);
                    $int = A::getDifferentType(1);
                    $bool = A::getDifferentType(4);
                    $string2 = (new A)->getDifferentType(0);
                    $int2 = (new A)->getDifferentType(1);
                    $bool2 = (new A)->getDifferentType(4);',
                'assertions' => [
                    '$string' => 'string',
                    '$int' => 'int',
                    '$bool' => 'bool',
                    '$string2' => 'string',
                    '$int2' => 'int',
                    '$bool2' => 'bool',
                ],
            ],
            'variableConditionalSyntax' => [
                'code' => '<?php
                    /**
                     * @psalm-return ($i is 0 ? string : ($i is 1 ? int : bool))
                     */
                    function getDifferentType(int $i) {
                        if ($i === 0) {
                            return "hello";
                        }

                        if ($i === 1) {
                            return 5;
                        }

                        return true;
                    }',
            ],
            'variableConditionalSyntaxWithNewlines' => [
                'code' => '<?php
                    /**
                     * @psalm-return (
                     *      $i is 0
                     *      ? string
                     *      : (
                     *          $i is 1
                     *          ? int
                     *          : bool
                     *      )
                     *  )
                     */
                    function getDifferentType(int $i) {
                        if ($i === 0) {
                            return "hello";
                        }

                        if ($i === 1) {
                            return 5;
                        }

                        return true;
                    }',
            ],
            'nullableClassString' => [
                'code' => '<?php
                    namespace Foo;

                    class A {
                        public function test1() : void {}
                    }

                    class Application {
                        public function test2() : void {}
                    }

                    /**
                     * @template T of object
                     * @template TName as class-string<T>|null
                     *
                     * @psalm-param TName $className
                     *
                     * @psalm-return (TName is null ? Application : T)
                     */
                    function app(?string $className = null) {
                        if ($className === null) {
                            return new Application();
                        }

                        /**
                         * @psalm-suppress MixedMethodCall
                         */
                        return new $className();
                    }

                    app(A::class)->test1();
                    app()->test2();',
            ],
            'refineTypeInConditionalWithString' => [
                'code' => '<?php
                    /**
                     * @template TInput
                     *
                     * @param TInput $input
                     *
                     * @return (TInput is string ? TInput : \'hello\')
                     */
                    function foobaz($input): string {
                        if (is_string($input)) {
                            return $input;
                        }

                        return "hello";
                    }

                    $a = foobaz("boop");
                    $b = foobaz(4);',
                'assertions' => [
                    '$a' => 'string',
                    '$b' => 'string',
                ],
            ],
            'refineTypeInConditionalWithClassName' => [
                'code' => '<?php
                    class A {}
                    class AChild extends A {}
                    class B {}

                    /**
                     * @template TInput as object
                     *
                     * @param TInput $input
                     *
                     * @return (TInput is A ? TInput : A)
                     */
                    function foobaz(object $input): A {
                        if ($input instanceof A) {
                            return $input;
                        }

                        return new A();
                    }

                    $a = foobaz(new AChild());
                    $b = foobaz(new B());',
                'assertions' => [
                    '$a' => 'AChild',
                    '$b' => 'A',
                ],
            ],
            'isTemplateArrayCheck' => [
                'code' => '<?php
                    /**
                     * @param string|array $pv_var
                     *
                     * @psalm-return ($pv_var is array ? array : string)
                     */
                    function test($pv_var) {
                        $return = $pv_var;
                        if(!is_array($pv_var)) {
                            $return = utf8_encode($pv_var);
                        }

                        return $return;
                    }',
            ],
            'combineConditionalArray' => [
                'code' => '<?php
                    /**
                     * @psalm-return ($idOnly is true ? array<int> : array<stdClass>)
                     */
                    function test(bool $idOnly = false) {
                        if ($idOnly) {
                            return [0, 1];
                        }

                        return [new stdClass(), new stdClass()];
                    }',
            ],
            'promiseConditional' => [
                'code' => '<?php
                    /**
                     * @template T
                     */
                    class Promise {
                        /** @var T */
                        private $t;

                        /** @param T $t */
                        public function __construct($t) {
                            $this->t = $t;
                        }
                    }

                    /**
                     * @template T
                     * @extends Promise<T>
                     */
                    class Success extends Promise {}

                    /**
                     * @template TReturn
                     * @template TPromise
                     *
                     * @template T as Promise<TPromise>|TReturn
                     *
                     * @param callable(): T $callback
                     *
                     * @return Promise
                     * @psalm-return (T is Promise ? Promise<TPromise> : Promise<TReturn>)
                     */
                    function call(callable $callback): Promise {
                        $result = $callback();

                        if ($result instanceof Promise) {
                            return $result;
                        }

                        return new Promise($result);
                    }

                    $ret_int_promise = function (): Promise {
                        return new Success(9);
                    };

                    $c1 = call($ret_int_promise);

                    $c2 = call(function (): int {
                        return 42;
                    });',
                'assertions' => [
                    '$c1' => 'Promise<int>',
                    '$c2' => 'Promise<int>',
                ],
            ],
            'conditionalReturnShouldMatchInherited' => [
                'code' => '<?php
                    interface I {
                        public function test1(bool $idOnly): array;
                    }

                    class Test implements I
                    {
                        /**
                         * @template T1 as bool
                         * @param T1 $idOnly
                         * @psalm-return (T1 is true ? array : array)
                         */
                        public function test1(bool $idOnly): array {
                            return [];
                        }
                    }',
            ],
            'conditionalOnArgCount' => [
                'code' => '<?php
                    /**
                     * @return (func_num_args() is 0 ? false : string)
                     */
                    function zeroArgsFalseOneArgString(string $s = "") {
                        if (func_num_args() === 0) {
                            return false;
                        }

                        return $s;
                    }

                    $a = zeroArgsFalseOneArgString();
                    $b = zeroArgsFalseOneArgString("");
                    $c = zeroArgsFalseOneArgString("hello");',
                'assertions' => [
                    '$a' => 'false',
                    '$b' => 'string',
                    '$c' => 'string',
                ],
            ],
            'InheritFuncNumArgs' => [
                'code' => '<?php
                    abstract class A
                    {
                        /**
                         * @psalm-return (func_num_args() is 1 ? string : int)
                         */
                        public static function get(bool $a, ?bool $b = null)
                        {
                            if ($b) {
                                return 1;
                            }
                            return "";
                        }
                    }

                    class B extends A
                    {

                        public static function getB(bool $a): int
                        {
                            return self::get($a, true);
                        }
                    }',
            ],
            'namespaceFuncNumArgs' => [
                'code' => '<?php
                    namespace Foo;

                    /**
                     * @return (func_num_args() is 0 ? false : string)
                     */
                    function zeroArgsFalseOneArgString(string $s = "") {
                        if (func_num_args() === 0) {
                            return false;
                        }

                        return $s;
                    }

                    $a = zeroArgsFalseOneArgString("hello");',
            ],
            'nullableReturnType' => [
                'code' => '<?php
                    /**
                     * @psalm-return ($name is "foo" ? string : null)
                     */
                    function get(string $name) : ?string {
                        if ($name === "foo") {
                            return "hello";
                        }
                        return null;
                    }',
            ],
            'conditionalOrDefault' => [
                'code' => '<?php
                    /**
                     * @template TKey
                     * @template TValue
                     */
                    interface C {
                        /**
                         * @template TDefault
                         * @param TKey $key
                         * @param TDefault $default
                         * @return (
                         *     func_num_args() is 1
                         *     ? TValue
                         *     : TValue|TDefault
                         * )
                         */
                        public function get($key, $default = null);
                    }

                    /** @param C<string, DateTime> $c */
                    function getDateTime(C $c) : DateTime {
                        return $c->get("t");
                    }

                    /** @param C<string, DateTime> $c */
                    function getNullableDateTime(C $c) : ?DateTime {
                        return $c->get("t", null);
                    }',
            ],
            'literalStringIsNotAClassString' => [
                'code' => '<?php
                    interface SerializerInterface
                    {
                        /**
                         * Deserializes the given data to the specified type.
                         *
                         * @psalm-template TClass
                         * @psalm-template TType as \'array\'|class-string<TClass>
                         * @psalm-param TType $type
                         * @psalm-return (
                         *     TType is \'array\'
                         *     ? array
                         *     : TClass
                         * )
                         *
                         * @return mixed
                         */
                        public function deserialize(string $data, string $type);
                    }

                    function foo(SerializerInterface $i, string $data): Exception {
                        return $i->deserialize($data, Exception::class);
                    }

                    function bar(SerializerInterface $i, string $data): array {
                        return $i->deserialize($data, \'array\');
                    }',
            ],
            'inheritConditional' => [
                'code' => '<?php
                    /**
                     * @template E
                     */
                    interface AInterface {
                        /**
                         * @template T
                         * @template T2 as "int"|class-string<T>
                         * @param T2 $type
                         * @return (T2 is "int" ? static<int> : static<T>)
                         */
                        public static function ofType(string $type);
                    }


                    /**
                     * @template E
                     * @implements AInterface<E>
                     * @psalm-consistent-constructor
                     * @psalm-consistent-templates
                     */
                    class BClass implements AInterface {
                        protected string $type;

                        protected function __construct(string $type)
                        {
                            $this->type   = $type;
                        }

                        /**
                         * @template T
                         * @template T2 as "int"|class-string<T>
                         * @param T2 $type
                         * @return (T2 is "int" ? static<int> : static<T>)
                         */
                        public static function ofType(string $type) {
                            return new static($type);
                        }
                    }',
            ],
            'checkNullOrFalse' => [
                'code' => '<?php
                    /**
                     * @template T of mixed|false|null
                     * @param T $i
                     * @return (T is false ? no-return : T is null ? no-return : T)
                     */
                    function orThrow($i) {
                        if ($i === false || $i === null) {
                            throw new RuntimeException("Example");
                        }
                        return $i;
                    }',
            ],
            'identicalToTrue' => [
                'code' => '<?php
                    class A{
                        /**
                         * @psalm-return ($id_only is true ? int[] : string[])
                         */
                        public function get_liste_tdm_by_cod_s(bool $id_only = false): array {
                            if ($id_only === true) {
                                return [0];
                            }

                            return [""];
                        }
                    }',
            ],
            'stringOrClassStringT' => [
                'code' => '<?php
                    class A {}

                    /**
                     * @template T
                     * @param literal-string|class-string<T> $name
                     * @return ($name is class-string ? T : mixed)
                     */
                    function get(string $name) {
                        return;
                    }

                    $lowercase_a = "a";

                    /** @var class-string $class_string */
                    $class_string = "b";

                    /** @psalm-suppress MixedAssignment */
                    $expect_mixed = get($lowercase_a);
                    $expect_object = get($class_string);

                    $expect_a_object = get(A::class);

                    /** @psalm-suppress MixedAssignment */
                    $expect_mixed_from_literal = get("LiteralDirect");',
                'assertions' => [
                    '$expect_mixed' => 'mixed',
                    '$expect_object' => 'object',
                    '$expect_a_object' => 'A',
                    '$expect_mixed_from_literal' => 'mixed',
                ],
            ],
            'isArrayCheckOnTemplate' => [
                'code' => '<?php
                    /**
                     * @template TResult as string|list<string>
                     * @param TResult $result
                     * @return (TResult is array ? list<string> : string)
                     */
                    function recursion($result) {
                        if (\is_array($result)) {
                            return $result;
                        }

                        return strtoupper($result);
                    }',
            ],
            'optional' => [
                'code' => '<?php
                    class User {
                        public string $name = "Dave";
                    }

                    /** @return User|NullObject */
                    function takesNullableUser(?User $user) {
                        return optional($user);
                    }

                    class NullObject {
                        /**
                         * @return null
                         */
                        public function __call(string $_name, array $args) {
                            return null;
                        }

                        /**
                         * @return null
                         */
                        public function __get(string $s) {
                            return null;
                        }

                        public function __set(string $_name, string $_value) : void {
                        }
                    }

                    /**
                     * @template TVar as object|null
                     * @param TVar $var
                     * @return (TVar is object ? TVar : NullObject)
                     */
                    function optional($var) {
                        if ($var) {
                            return $var;
                        }

                        return new NullObject();
                    }',
            ],
            'reconcileCallableFunctionTemplateParam' => [
                'code' => '<?php
                    /**
                     * @template T
                     * @template TOptionalClosure as (callable():T)|null
                     * @param TOptionalClosure $cb
                     * @return (TOptionalClosure is null ? int : T)
                     */
                    function f($cb) {
                        if (is_callable($cb)) {
                            return $cb();
                        }

                        return 1;
                    }',
            ],
            'reconcileCallableClassTemplateParam' => [
                'code' => '<?php
                    class C {
                        /**
                         * @template T
                         * @template TOptionalClosure as (callable():T)|null
                         * @param TOptionalClosure $cb
                         * @return (TOptionalClosure is null ? int : T)
                         */
                        public static function f($cb) {
                            if (is_callable($cb)) {
                                return $cb();
                            }

                            return 1;
                        }
                    }',
            ],
            'classConstantDefault' => [
                'code' => '<?php
                    class Request {
                        const SOURCE_GET = "GET";
                        const SOURCE_POST = "POST";
                        const SOURCE_BODY = "BODY";

                        private function getBody() : string {
                            return "";
                        }

                        /**
                         * @template TSource as self::SOURCE_*
                         * @param TSource $source
                         * @return (TSource is "BODY" ? object|list : array)
                         * @psalm-taint-source input
                         */
                        public function getParams(
                            string $source = self::SOURCE_GET
                        ) {
                            if ($source === "GET") {
                                return $_GET;
                            }

                            if ($source === "POST") {
                                throw new \UnexpectedValueException("bad");
                            }

                            /** @psalm-suppress MixedAssignment */
                            $decoded = json_decode($this->getBody(), false);

                            if (!is_object($decoded) && !is_array($decoded)) {
                                throw new \UnexpectedValueException("bad");
                            }

                            return $decoded;
                        }
                    }

                    /** @psalm-suppress MixedArgument */
                    echo (new Request)->getParams()["a"];

                    /** @psalm-suppress MixedArgument */
                    echo (new Request)->getParams(Request::SOURCE_GET)["a"];',
            ],
            'conditionalArrayValues' => [
                'code' => '<?php
                    /**
                     * @template TValue
                     * @template TIterable of ?iterable<TValue>
                     * @param TIterable $iterable
                     * @return (TIterable is null ? null : list<TValue>)
                     */
                    function toList(?iterable $iterable): ?array {
                        if (null === $iterable) {
                            return null;
                        }

                        if (is_array($iterable)) {
                            return array_values($iterable);
                        }

                        return iterator_to_array($iterable, false);
                    }',
            ],
            'dontChokeOnFalsyAssertionsWithTemplatesInLoop' => [
                'code' => '<?php
                    /**
                     * @psalm-return ($list_output is true ? list : array)
                     */
                    function scope(bool $list_output = true): array
                    {
                        for ($i = 0; $i < 5; $i++) {
                            $list_output ? [] : [];
                        }

                        return [];
                    }
                    ',
            ],
            'dontChokeOnFalsyAssertionsWithTemplatesOutsideLoop' => [
                'code' => '<?php
                    class A {}
                    class B {}

                    /**
                     * @psalm-return ($a is true ? list<A> : list<B>)
                     */
                    function get_liste_designation_client(bool $a = false) {
                        (!$a ? "a" : "b");
                        (!$a ? "a" : "b");
                        return [];
                    }
                    ',
            ],
            'strlenReturnsIntForLowercaseString' => [
                'code' => '<?php
                    /**
                     * @psalm-return (
                     *     $string is non-empty-string
                     *     ? positive-int
                     *     : int
                     * )
                     */
                    function strlen2(string $string) : int { return 1;}

                    function test(string $s): void {
                        if (strlen2(strtolower($s))) {
                            echo 1;
                        }
                    }
                    ',
            ],
            'returnTypeBasedOnPhpVersionId' => [
                'code' => '<?php
                    /**
                     * @psalm-return (PHP_VERSION_ID is int<70300, max> ? string : int)
                     */
                    function getSomething()
                    {
                        return mt_rand(1, 10) > 5 ? "a value" : 42;
                    }

                    /**
                     * @psalm-return (PHP_VERSION_ID is int<70100, max> ? string : int)
                     */
                    function getSomethingElse()
                    {
                        return mt_rand(1, 10) > 5 ? "a value" : 42;
                    }

                    $something = getSomething();
                    $somethingElse = getSomethingElse();
                ',
                'assertions' => [
                    '$something' => 'int',
                    '$somethingElse' => 'string',
                ],
                'ignored_issues' => [],
                'php_version' => '7.2',
            ],
<<<<<<< HEAD
            'ineritedreturnTypeBasedOnPhpVersionId' => [
                'code' => '<?php
                    class A {
                    /**
                     * @psalm-return (PHP_VERSION_ID is int<70300, max> ? string : int)
                     */
                    function getSomething()
                    {
                        return mt_rand(1, 10) > 5 ? "a value" : 42;
                    }

                    /**
                     * @psalm-return (PHP_VERSION_ID is int<70100, max> ? string : int)
                     */
                    function getSomethingElse()
                    {
                        return mt_rand(1, 10) > 5 ? "a value" : 42;
                    }
                    }

                    class B extends A {}

                    $class = new B();
                    $something = $class->getSomething();
                    $somethingElse = $class->getSomethingElse();
                ',
                'assertions' => [
                    '$something' => 'int',
                    '$somethingElse' => 'string',
                ],
                'ignored_issues' => [],
                'php_version' => '7.2',
            ],
            'ineritedConditionalTemplatedReturnType' => [
=======
            'inheritedConditionalTemplatedReturnType' => [
>>>>>>> 620a1537
                'code' => '<?php
                    /** @template InstanceType */
                    interface ContainerInterface
                    {
                        /**
                         * @template TRequestedInstance extends InstanceType
                         * @param class-string<TRequestedInstance>|string $name
                         * @return ($name is class-string ? TRequestedInstance : InstanceType)
                         */
                        public function build(string $name): mixed;
                    }

                    /**
                     * @template InstanceType
                     * @template-implements ContainerInterface<InstanceType>
                     */
                    abstract class MixedContainer implements ContainerInterface
                    {
                        /** @param InstanceType $instance */
                        public function __construct(private readonly mixed $instance)
                        {}

                        public function build(string $name): mixed
                        {
                            return $this->instance;
                        }
                    }

                    /**
                     * @template InstanceType of object
                     * @template-extends MixedContainer<InstanceType>
                     */
                    abstract class ObjectContainer extends MixedContainer
                    {
                        public function build(string $name): object
                        {
                            return parent::build($name);
                        }
                    }

                    /** @template-extends ObjectContainer<stdClass> */
                    final class SpecificObjectContainer extends ObjectContainer
                    {
                    }

                    final class SpecificObject extends stdClass {}

                    $container = new SpecificObjectContainer(new stdClass());
                    $object = $container->build(SpecificObject::class);
                    $nonSpecificObject = $container->build("whatever");

                    /** @var ObjectContainer<object> $container */
                    $container = null;
                    $justObject = $container->build("whatever");
                    $specificObject = $container->build(stdClass::class);
                ',
                'assertions' => [
                    '$object===' => 'SpecificObject',
                    '$nonSpecificObject===' => 'stdClass',
                    '$justObject===' => 'object',
                    '$specificObject===' => 'stdClass',
                ],
                'ignored_issues' => [],
                'php_version' => '8.1',
            ],
            'nonEmptyLiteralString' => [
                'code' => '<?php
                    /**
                     * @param literal-string $string
                     * @psalm-return ($string is non-empty-literal-string ? string : int)
                     */
                    function getSomething(string $string)
                    {
                        if (!$string) {
                            return 1;
                        }

                        return "";
                    }

                    /** @var literal-string $literalString */
                    $literalString;
                    $something = getSomething($literalString);
                    /** @var non-empty-literal-string $nonEmptyliteralString */
                    $nonEmptyliteralString;
                    $something2 = getSomething($nonEmptyliteralString);
                ',
                'assertions' => [
                    '$something' => 'int|string',
                    '$something2' => 'string',
                ],
                'ignored_issues' => [],
            ],
        ];
    }
}<|MERGE_RESOLUTION|>--- conflicted
+++ resolved
@@ -912,7 +912,6 @@
                 'ignored_issues' => [],
                 'php_version' => '7.2',
             ],
-<<<<<<< HEAD
             'ineritedreturnTypeBasedOnPhpVersionId' => [
                 'code' => '<?php
                     class A {
@@ -947,9 +946,6 @@
                 'php_version' => '7.2',
             ],
             'ineritedConditionalTemplatedReturnType' => [
-=======
-            'inheritedConditionalTemplatedReturnType' => [
->>>>>>> 620a1537
                 'code' => '<?php
                     /** @template InstanceType */
                     interface ContainerInterface
