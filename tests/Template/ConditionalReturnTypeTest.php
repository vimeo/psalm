<?php

namespace Psalm\Tests\Template;

use Psalm\Tests\TestCase;
use Psalm\Tests\Traits\ValidCodeAnalysisTestTrait;

class ConditionalReturnTypeTest extends TestCase
{
    use ValidCodeAnalysisTestTrait;

    /**
     * @return iterable<string,array{code:string,assertions?:array<string,string>,ignored_issues?:list<string>}>
     */
    public function providerValidCodeParse(): iterable
    {
        return [
            'conditionalReturnTypeSimple' => [
                'code' => '<?php

                    class A {
                        /** @var array<string, string> */
                        private array $itemAttr = [];

                        /**
                         * @template T as ?string
                         * @param T $name
                         * @return string|string[]
                         * @psalm-return (T is string ? string : array<string, string>)
                         */
                        public function getAttribute(?string $name, string $default = "")
                        {
                            if (null === $name) {
                                return $this->itemAttr;
                            }
                            return isset($this->itemAttr[$name]) ? $this->itemAttr[$name] : $default;
                        }
                    }

                    $a = (new A)->getAttribute("colour", "red"); // typed as string
                    $b = (new A)->getAttribute(null); // typed as array<string, string>
                    /** @psalm-suppress MixedArgument */
<<<<<<< HEAD
                    $c = (new A)->getAttribute($_GET["foo"]); // typed as string|array<string, string>',
                'assertions' => [
=======
                    $c = (new A)->getAttribute($GLOBALS["foo"]); // typed as string|array<string, string>',
                [
>>>>>>> 7ec5ffbd
                    '$a' => 'string',
                    '$b' => 'array<string, string>',
                    '$c' => 'array<string, string>|string'
                ]
            ],
            'nestedConditionalOnIntReturnType' => [
                'code' => '<?php
                    /**
                     * @template T as int
                     * @param T $i
                     * @psalm-return (T is 0 ? string : (T is 1 ? int : bool))
                     */
                    function getDifferentType(int $i) {
                        if ($i === 0) {
                            return "hello";
                        }

                        if ($i === 1) {
                            return 5;
                        }

                        return true;
                    }'
            ],
            'nestedConditionalOnStringsReturnType' => [
                'code' => '<?php
                    /**
                     * @template T as string
                     * @param T $i
                     * @psalm-return (T is "0" ? string : (T is "1" ? int : bool))
                     */
                    function getDifferentType(string $i) {
                        if ($i === "0") {
                            return "hello";
                        }

                        if ($i === "1") {
                            return 5;
                        }

                        return true;
                    }'
            ],
            'nestedConditionalOnClassStringsReturnType' => [
                'code' => '<?php
                    class A {}
                    class B {}

                    /**
                     * @template T as string
                     * @param T $i
                     * @psalm-return (T is A::class ? string : (T is B::class ? int : bool))
                     */
                    function getDifferentType(string $i) {
                        if ($i === A::class) {
                            return "hello";
                        }

                        if ($i === B::class) {
                            return 5;
                        }

                        return true;
                    }'
            ],
            'userlandVarExport' => [
                'code' => '<?php
                    /**
                     * @template TReturnFlag as bool
                     * @param mixed $expression
                     * @param TReturnFlag $return
                     * @psalm-return (TReturnFlag is true ? string : void)
                     */
                    function my_var_export($expression, bool $return = false) {
                        if ($return) {
                            return var_export($expression, true);
                        }

                        var_export($expression);
                    }'
            ],
            'userlandAddition' => [
                'code' => '<?php
                    /**
                     * @template T as int|float
                     * @param T $a
                     * @param T $b
                     * @return int|float
                     * @psalm-return (T is int ? int : float)
                     */
                    function add($a, $b) {
                        return $a + $b;
                    }

                    $int = add(3, 5);
                    $float1 = add(2.5, 3);
                    $float2 = add(2.7, 3.1);
                    $float3 = add(3, 3.5);
                    /** @psalm-suppress PossiblyNullArgument */
                    $int = add(rand(0, 1) ? null : 1, 1);',
                'assertions' => [
                    '$int' => 'int',
                    '$float1' => 'float|int',
                    '$float2' => 'float',
                    '$float3' => 'float|int',
                ]
            ],
            'possiblyNullArgumentStillMatchesType' => [
                'code' => '<?php
                    /**
                     * @template T as int|float
                     * @param T $a
                     * @param T $b
                     * @return int|float
                     * @psalm-return (T is int ? int : float)
                     */
                    function add($a, $b) {
                        return $a + $b;
                    }

                    /** @psalm-suppress PossiblyNullArgument */
                    $int = add(rand(0, 1) ? null : 1, 4);',
                'assertions' => [
                    '$int' => 'int',
                ]
            ],
            'nestedClassConstantConditionalComparison' => [
                'code' => '<?php
                    class A {
                        const TYPE_STRING = 0;
                        const TYPE_INT = 1;

                        /**
                         * @template T as int
                         * @param T $i
                         * @psalm-return (
                         *     T is self::TYPE_STRING
                         *     ? string
                         *     : (T is self::TYPE_INT ? int : bool)
                         * )
                         */
                        public static function getDifferentType(int $i) {
                            if ($i === self::TYPE_STRING) {
                                return "hello";
                            }

                            if ($i === self::TYPE_INT) {
                                return 5;
                            }

                            return true;
                        }
                    }

                    $string = A::getDifferentType(0);
                    $int = A::getDifferentType(1);
                    $bool = A::getDifferentType(4);
                    $string2 = (new A)->getDifferentType(0);
                    $int2 = (new A)->getDifferentType(1);
                    $bool2 = (new A)->getDifferentType(4);',
                'assertions' => [
                    '$string' => 'string',
                    '$int' => 'int',
                    '$bool' => 'bool',
                    '$string2' => 'string',
                    '$int2' => 'int',
                    '$bool2' => 'bool',
                ]
            ],
            'variableConditionalSyntax' => [
                'code' => '<?php
                    /**
                     * @psalm-return ($i is 0 ? string : ($i is 1 ? int : bool))
                     */
                    function getDifferentType(int $i) {
                        if ($i === 0) {
                            return "hello";
                        }

                        if ($i === 1) {
                            return 5;
                        }

                        return true;
                    }'
            ],
            'variableConditionalSyntaxWithNewlines' => [
                'code' => '<?php
                    /**
                     * @psalm-return (
                     *      $i is 0
                     *      ? string
                     *      : (
                     *          $i is 1
                     *          ? int
                     *          : bool
                     *      )
                     *  )
                     */
                    function getDifferentType(int $i) {
                        if ($i === 0) {
                            return "hello";
                        }

                        if ($i === 1) {
                            return 5;
                        }

                        return true;
                    }'
            ],
            'nullableClassString' => [
                'code' => '<?php
                    namespace Foo;

                    class A {
                        public function test1() : void {}
                    }

                    class Application {
                        public function test2() : void {}
                    }

                    /**
                     * @template T of object
                     * @template TName as class-string<T>|null
                     *
                     * @psalm-param TName $className
                     *
                     * @psalm-return (TName is null ? Application : T)
                     */
                    function app(?string $className = null) {
                        if ($className === null) {
                            return new Application();
                        }

                        /**
                         * @psalm-suppress MixedMethodCall
                         */
                        return new $className();
                    }

                    app(A::class)->test1();
                    app()->test2();'
            ],
            'refineTypeInConditionalWithString' => [
                'code' => '<?php
                    /**
                     * @template TInput
                     *
                     * @param TInput $input
                     *
                     * @return (TInput is string ? TInput : \'hello\')
                     */
                    function foobaz($input): string {
                        if (is_string($input)) {
                            return $input;
                        }

                        return "hello";
                    }

                    $a = foobaz("boop");
                    $b = foobaz(4);',
                'assertions' => [
                    '$a' => 'string',
                    '$b' => 'string',
                ]
            ],
            'refineTypeInConditionalWithClassName' => [
                'code' => '<?php
                    class A {}
                    class AChild extends A {}
                    class B {}

                    /**
                     * @template TInput as object
                     *
                     * @param TInput $input
                     *
                     * @return (TInput is A ? TInput : A)
                     */
                    function foobaz(object $input): A {
                        if ($input instanceof A) {
                            return $input;
                        }

                        return new A();
                    }

                    $a = foobaz(new AChild());
                    $b = foobaz(new B());',
                'assertions' => [
                    '$a' => 'AChild',
                    '$b' => 'A',
                ]
            ],
            'isTemplateArrayCheck' => [
                'code' => '<?php
                    /**
                     * @param string|array $pv_var
                     *
                     * @psalm-return ($pv_var is array ? array : string)
                     */
                    function test($pv_var) {
                        $return = $pv_var;
                        if(!is_array($pv_var)) {
                            $return = utf8_encode($pv_var);
                        }

                        return $return;
                    }'
            ],
            'combineConditionalArray' => [
                'code' => '<?php
                    /**
                     * @psalm-return ($idOnly is true ? array<int> : array<stdClass>)
                     */
                    function test(bool $idOnly = false) {
                        if ($idOnly) {
                            return [0, 1];
                        }

                        return [new stdClass(), new stdClass()];
                    }'
            ],
            'promiseConditional' => [
                'code' => '<?php
                    /**
                     * @template T
                     */
                    class Promise {
                        /** @var T */
                        private $t;

                        /** @param T $t */
                        public function __construct($t) {
                            $this->t = $t;
                        }
                    }

                    /**
                     * @template T
                     * @extends Promise<T>
                     */
                    class Success extends Promise {}

                    /**
                     * @template TReturn
                     * @template TPromise
                     *
                     * @template T as Promise<TPromise>|TReturn
                     *
                     * @param callable(): T $callback
                     *
                     * @return Promise
                     * @psalm-return (T is Promise ? Promise<TPromise> : Promise<TReturn>)
                     */
                    function call(callable $callback): Promise {
                        $result = $callback();

                        if ($result instanceof Promise) {
                            return $result;
                        }

                        return new Promise($result);
                    }

                    $ret_int_promise = function (): Promise {
                        return new Success(9);
                    };

                    $c1 = call($ret_int_promise);

                    $c2 = call(function (): int {
                        return 42;
                    });',
                'assertions' => [
                    '$c1' => 'Promise<int>',
                    '$c2' => 'Promise<int>',
                ]
            ],
            'conditionalReturnShouldMatchInherited' => [
                'code' => '<?php
                    interface I {
                        public function test1(bool $idOnly): array;
                    }

                    class Test implements I
                    {
                        /**
                         * @template T1 as bool
                         * @param T1 $idOnly
                         * @psalm-return (T1 is true ? array : array)
                         */
                        public function test1(bool $idOnly): array {
                            return [];
                        }
                    }'
            ],
            'conditionalOnArgCount' => [
                'code' => '<?php
                    /**
                     * @return (func_num_args() is 0 ? false : string)
                     */
                    function zeroArgsFalseOneArgString(string $s = "") {
                        if (func_num_args() === 0) {
                            return false;
                        }

                        return $s;
                    }

                    $a = zeroArgsFalseOneArgString();
                    $b = zeroArgsFalseOneArgString("");
                    $c = zeroArgsFalseOneArgString("hello");',
                'assertions' => [
                    '$a' => 'false',
                    '$b' => 'string',
                    '$c' => 'string',
                ]
            ],
            'namespaceFuncNumArgs' => [
                'code' => '<?php
                    namespace Foo;

                    /**
                     * @return (func_num_args() is 0 ? false : string)
                     */
                    function zeroArgsFalseOneArgString(string $s = "") {
                        if (func_num_args() === 0) {
                            return false;
                        }

                        return $s;
                    }

                    $a = zeroArgsFalseOneArgString("hello");',
            ],
            'nullableReturnType' => [
                'code' => '<?php
                    /**
                     * @psalm-return ($name is "foo" ? string : null)
                     */
                    function get(string $name) : ?string {
                        if ($name === "foo") {
                            return "hello";
                        }
                        return null;
                    }'
            ],
            'conditionalOrDefault' => [
                'code' => '<?php
                    /**
                     * @template TKey
                     * @template TValue
                     */
                    interface C {
                        /**
                         * @template TDefault
                         * @param TKey $key
                         * @param TDefault $default
                         * @return (
                         *     func_num_args() is 1
                         *     ? TValue
                         *     : TValue|TDefault
                         * )
                         */
                        public function get($key, $default = null);
                    }

                    /** @param C<string, DateTime> $c */
                    function getDateTime(C $c) : DateTime {
                        return $c->get("t");
                    }

                    /** @param C<string, DateTime> $c */
                    function getNullableDateTime(C $c) : ?DateTime {
                        return $c->get("t", null);
                    }'
            ],
            'literalStringIsNotAClassString' => [
                'code' => '<?php
                    interface SerializerInterface
                    {
                        /**
                         * Deserializes the given data to the specified type.
                         *
                         * @psalm-template TClass
                         * @psalm-template TType as \'array\'|class-string<TClass>
                         * @psalm-param TType $type
                         * @psalm-return (
                         *     TType is \'array\'
                         *     ? array
                         *     : TClass
                         * )
                         *
                         * @return mixed
                         */
                        public function deserialize(string $data, string $type);
                    }

                    function foo(SerializerInterface $i, string $data): Exception {
                        return $i->deserialize($data, Exception::class);
                    }

                    function bar(SerializerInterface $i, string $data): array {
                        return $i->deserialize($data, \'array\');
                    }'
            ],
            'inheritConditional' => [
                'code' => '<?php
                    /**
                     * @template E
                     */
                    interface AInterface {
                        /**
                         * @template T
                         * @template T2 as "int"|class-string<T>
                         * @param T2 $type
                         * @return (T2 is "int" ? static<int> : static<T>)
                         */
                        public static function ofType(string $type);
                    }


                    /**
                     * @template E
                     * @implements AInterface<E>
                     * @psalm-consistent-constructor
                     * @psalm-consistent-templates
                     */
                    class BClass implements AInterface {
                        protected string $type;

                        protected function __construct(string $type)
                        {
                            $this->type   = $type;
                        }

                        /**
                         * @template T
                         * @template T2 as "int"|class-string<T>
                         * @param T2 $type
                         * @return (T2 is "int" ? static<int> : static<T>)
                         */
                        public static function ofType(string $type) {
                            return new static($type);
                        }
                    }'
            ],
            'checkNullOrFalse' => [
                'code' => '<?php
                    /**
                     * @template T of mixed|false|null
                     * @param T $i
                     * @return (T is false ? no-return : T is null ? no-return : T)
                     */
                    function orThrow($i) {
                        if ($i === false || $i === null) {
                            throw new RuntimeException("Example");
                        }
                        return $i;
                    }'
            ],
            'identicalToTrue' => [
                'code' => '<?php
                    class A{
                        /**
                         * @psalm-return ($id_only is true ? int[] : string[])
                         */
                        public function get_liste_tdm_by_cod_s(bool $id_only = false): array {
                            if ($id_only === true) {
                                return [0];
                            }

                            return [""];
                        }
                    }'
            ],
            'stringOrClassStringT' => [
                'code' => '<?php
                    class A {}

                    /**
                     * @template T
                     * @param literal-string|class-string<T> $name
                     * @return ($name is class-string ? T : mixed)
                     */
                    function get(string $name) {
                        return;
                    }

                    $lowercase_a = "a";

                    /** @var class-string $class_string */
                    $class_string = "b";

                    /** @psalm-suppress MixedAssignment */
                    $expect_mixed = get($lowercase_a);
                    $expect_object = get($class_string);

                    $expect_a_object = get(A::class);

                    /** @psalm-suppress MixedAssignment */
                    $expect_mixed_from_literal = get("LiteralDirect");',
                'assertions' => [
                    '$expect_mixed' => 'mixed',
                    '$expect_object' => 'object',
                    '$expect_a_object' => 'A',
                    '$expect_mixed_from_literal' => 'mixed',
                ]
            ],
            'isArryCheckOnTemplate' => [
                'code' => '<?php
                    /**
                     * @template TResult as string|list<string>
                     * @param TResult $result
                     * @return (TResult is array ? list<string> : string)
                     */
                    function recursion($result) {
                        if (\is_array($result)) {
                            return $result;
                        }

                        return strtoupper($result);
                    }'
            ],
            'optional' => [
                'code' => '<?php
                    class User {
                        public string $name = "Dave";
                    }

                    /** @return User|NullObject */
                    function takesNullableUser(?User $user) {
                        return optional($user);
                    }

                    class NullObject {
                        /**
                         * @return null
                         */
                        public function __call(string $_name, array $args) {
                            return null;
                        }

                        /**
                         * @return null
                         */
                        public function __get(string $s) {
                            return null;
                        }

                        public function __set(string $_name, string $_value) : void {
                        }
                    }

                    /**
                     * @template TVar as object|null
                     * @param TVar $var
                     * @return (TVar is object ? TVar : NullObject)
                     */
                    function optional($var) {
                        if ($var) {
                            return $var;
                        }

                        return new NullObject();
                    }'
            ],
            'reconcileCallableFunctionTemplateParam' => [
                'code' => '<?php
                    /**
                     * @template T
                     * @template TOptionalClosure as (callable():T)|null
                     * @param TOptionalClosure $cb
                     * @return (TOptionalClosure is null ? int : T)
                     */
                    function f($cb) {
                        if (is_callable($cb)) {
                            return $cb();
                        }

                        return 1;
                    }'
            ],
            'reconcileCallableClassTemplateParam' => [
                'code' => '<?php
                    class C {
                        /**
                         * @template T
                         * @template TOptionalClosure as (callable():T)|null
                         * @param TOptionalClosure $cb
                         * @return (TOptionalClosure is null ? int : T)
                         */
                        public static function f($cb) {
                            if (is_callable($cb)) {
                                return $cb();
                            }

                            return 1;
                        }
                    }'
            ],
            'classConstantDefault' => [
                'code' => '<?php
                    class Request {
                        const SOURCE_GET = "GET";
                        const SOURCE_POST = "POST";
                        const SOURCE_BODY = "BODY";

                        private function getBody() : string {
                            return "";
                        }

                        /**
                         * @template TSource as self::SOURCE_*
                         * @param TSource $source
                         * @return (TSource is "BODY" ? object|list : array)
                         * @psalm-taint-source
                         */
                        public function getParams(
                            string $source = self::SOURCE_GET
                        ) {
                            if ($source === "GET") {
                                return $_GET;
                            }

                            if ($source === "POST") {
                                throw new \UnexpectedValueException("bad");
                            }

                            /** @psalm-suppress MixedAssignment */
                            $decoded = json_decode($this->getBody(), false);

                            if (!is_object($decoded) && !is_array($decoded)) {
                                throw new \UnexpectedValueException("bad");
                            }

                            return $decoded;
                        }
                    }

                    /** @psalm-suppress MixedArgument */
                    echo (new Request)->getParams()["a"];

                    /** @psalm-suppress MixedArgument */
                    echo (new Request)->getParams(Request::SOURCE_GET)["a"];'
            ],
            'conditionalArrayValues' => [
                'code' => '<?php
                    /**
                     * @template TValue
                     * @template TIterable of ?iterable<TValue>
                     * @param TIterable $iterable
                     * @return (TIterable is null ? null : list<TValue>)
                     */
                    function toList(?iterable $iterable): ?array {
                        if (null === $iterable) {
                            return null;
                        }

                        if (is_array($iterable)) {
                            return array_values($iterable);
                        }

                        return iterator_to_array($iterable, false);
                    }'
            ],
            'dontChokeOnFalsyAssertionsWithTemplatesInLoop' => [
                'code' => '<?php
                    /**
                     * @psalm-return ($list_output is true ? list : array)
                     */
                    function scope(bool $list_output = true): array
                    {
                        for ($i = 0; $i < 5; $i++) {
                            $list_output ? [] : [];
                        }

                        return [];
                    }
                    '
            ],
            'dontChokeOnFalsyAssertionsWithTemplatesOutsideLoop' => [
                'code' => '<?php
                    class A {}
                    class B {}

                    /**
                     * @psalm-return ($a is true ? list<A> : list<B>)
                     */
                    function get_liste_designation_client(bool $a = false) {
                        (!$a ? "a" : "b");
                        (!$a ? "a" : "b");
                        return [];
                    }
                    '
            ],
            'strlenReturnsIntForLowercaseString' => [
                'code' => '<?php
                    /**
                     * @psalm-return (
                     *     $string is non-empty-string
                     *     ? positive-int
                     *     : int
                     * )
                     */
                    function strlen2(string $string) : int { return 1;}

                    function test(string $s): void {
                        if (strlen2(strtolower($s))) {
                            echo 1;
                        }
                    }
                    '
            ],
            'returnTypeBasedOnPhpVersionId' => [
                'code' => '<?php
                    /**
                     * @psalm-return (PHP_VERSION_ID is int<70300, max> ? string : int)
                     */
                    function getSomething()
                    {
                        return mt_rand(1, 10) > 5 ? "a value" : 42;
                    }

                    /**
                     * @psalm-return (PHP_VERSION_ID is int<70100, max> ? string : int)
                     */
                    function getSomethingElse()
                    {
                        return mt_rand(1, 10) > 5 ? "a value" : 42;
                    }

                    $something = getSomething();
                    $somethingElse = getSomethingElse();
                ',
                'assertions' => [
                    '$something' => 'int',
                    '$somethingElse' => 'string'
                ],
                'ignored_issues' => [],
                'php_version' => '7.2'
            ]
        ];
    }
}<|MERGE_RESOLUTION|>--- conflicted
+++ resolved
@@ -40,13 +40,8 @@
                     $a = (new A)->getAttribute("colour", "red"); // typed as string
                     $b = (new A)->getAttribute(null); // typed as array<string, string>
                     /** @psalm-suppress MixedArgument */
-<<<<<<< HEAD
-                    $c = (new A)->getAttribute($_GET["foo"]); // typed as string|array<string, string>',
-                'assertions' => [
-=======
                     $c = (new A)->getAttribute($GLOBALS["foo"]); // typed as string|array<string, string>',
-                [
->>>>>>> 7ec5ffbd
+                'assertions' => [
                     '$a' => 'string',
                     '$b' => 'array<string, string>',
                     '$c' => 'array<string, string>|string'
