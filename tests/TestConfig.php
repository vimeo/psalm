--- conflicted
+++ resolved
@@ -30,11 +30,7 @@
         $this->ignore_internal_falsable_issues = true;
         $this->ignore_internal_nullable_issues = true;
 
-<<<<<<< HEAD
-        $this->base_dir = (string) getcwd() . DIRECTORY_SEPARATOR;
-=======
-        $this->base_dir = getcwd();
->>>>>>> ba4e3125
+        $this->base_dir = (string) getcwd();
 
         if (!self::$cached_project_files) {
             self::$cached_project_files = ProjectFileFilter::loadFromXMLElement(
