<?php
namespace Psalm\Tests\FileManipulation;

use Psalm\Context;
use Psalm\Internal\Analyzer\FileAnalyzer;
use Psalm\Tests\Internal\Provider;

class ReturnTypeManipulationTest extends FileManipulationTest
{
    /**
     * @return array<string,array{string,string,string,string[],bool,5?:bool}>
     */
    public function providerValidCodeParse()
    {
        return [
            'addMissingVoidReturnType56' => [
                '<?php
                    function foo() { }',
                '<?php
                    /**
                     * @return void
                     */
                    function foo() { }',
                '5.6',
                ['MissingReturnType'],
                true,
            ],
            'addMissingVoidReturnType70' => [
                '<?php
                    function foo() { }',
                '<?php
                    /**
                     * @return void
                     */
                    function foo() { }',
                '7.0',
                ['MissingReturnType'],
                true,
            ],
            'addMissingVoidReturnType71' => [
                '<?php
                    function foo() { }',
                '<?php
                    function foo(): void { }',
                '7.1',
                ['MissingReturnType'],
                true,
            ],
            'addMissingStringReturnType56' => [
                '<?php
                    function foo() {
                        return "hello";
                    }',
                '<?php
                    /**
                     * @return string
                     */
                    function foo() {
                        return "hello";
                    }',
                '5.6',
                ['MissingReturnType'],
                true,
            ],
            'addMissingStringReturnType70' => [
                '<?php
                    function foo() {
                        return "hello";
                    }',
                '<?php
                    function foo(): string {
                        return "hello";
                    }',
                '7.0',
                ['MissingReturnType'],
                true,
            ],
            'addMissingClosureStringReturnType56' => [
                '<?php
                    $a = function() {
                        return "hello";
                    };',
                '<?php
                    $a = /**
                     * @return string
                     */
                    function() {
                        return "hello";
                    };',
                '5.6',
                ['MissingClosureReturnType'],
                true,
            ],
            'addMissingNullableStringReturnType56' => [
                '<?php
                    function foo() {
                        return rand(0, 1) ? "hello" : null;
                    }',
                '<?php
                    /**
                     * @return string|null
                     */
                    function foo() {
                        return rand(0, 1) ? "hello" : null;
                    }',
                '5.6',
                ['MissingReturnType'],
                true,
            ],
            'addMissingNullableStringReturnType70' => [
                '<?php
                    function foo() {
                        return rand(0, 1) ? "hello" : null;
                    }',
                '<?php
                    /**
                     * @return string|null
                     */
                    function foo() {
                        return rand(0, 1) ? "hello" : null;
                    }',
                '7.0',
                ['MissingReturnType'],
                true,
            ],
            'addMissingStringReturnType71' => [
                '<?php
                    function foo() {
                        return rand(0, 1) ? "hello" : null;
                    }',
                '<?php
                    function foo(): ?string {
                        return rand(0, 1) ? "hello" : null;
                    }',
                '7.1',
                ['MissingReturnType'],
                true,
            ],
            'addMissingStringReturnTypeWithComment71' => [
                '<?php
                    function foo() /** : ?string */ {
                        return rand(0, 1) ? "hello" : null;
                    }',
                '<?php
                    function foo(): ?string /** : ?string */ {
                        return rand(0, 1) ? "hello" : null;
                    }',
                '7.1',
                ['MissingReturnType'],
                true,
            ],
            'addMissingStringReturnTypeWithSingleLineComment71' => [
                '<?php
                    function foo()// cool
                    {
                        return rand(0, 1) ? "hello" : null;
                    }',
                '<?php
                    function foo(): ?string// cool
                    {
                        return rand(0, 1) ? "hello" : null;
                    }',
                '7.1',
                ['MissingReturnType'],
                true,
            ],
            'addMissingStringArrayReturnType56' => [
                '<?php
                    function foo() {
                        return ["hello"];
                    }',
                '<?php
                    /**
                     * @return string[]
                     *
                     * @psalm-return array{ 0: string }
                     */
                    function foo() {
                        return ["hello"];
                    }',
                '5.6',
                ['MissingReturnType'],
                true,
            ],
            'addMissingStringArrayReturnType70' => [
                '<?php
                    function foo() {
                        return ["hello"];
                    }',
                '<?php
                    /**
                     * @return string[]
                     *
                     * @psalm-return array{ 0: string }
                     */
                    function foo(): array {
                        return ["hello"];
                    }',
                '7.0',
                ['MissingReturnType'],
                true,
            ],
            'addMissingObjectLikeReturnType70' => [
                '<?php
                    function foo() {
                        return rand(0, 1) ? ["a" => "hello"] : ["a" => "goodbye", "b" => "hello again"];
                    }',
                '<?php
                    /**
                     * @return string[]
                     *
                     * @psalm-return array{ a: string, b?: string }
                     */
                    function foo(): array {
                        return rand(0, 1) ? ["a" => "hello"] : ["a" => "goodbye", "b" => "hello again"];
                    }',
                '7.0',
                ['MissingReturnType'],
                true,
            ],
            'addMissingObjectLikeReturnTypeWithEmptyArray' => [
                '<?php
                    function foo() {
                        if (rand(0, 1)) {
                            return [];
                        }

                        return [
                            "a" => 1,
                            "b" => 2,
                        ];
                    }',
                '<?php
                    /**
                     * @return int[]
                     *
                     * @psalm-return array{ a?: int, b?: int }
                     */
                    function foo(): array {
                        if (rand(0, 1)) {
                            return [];
                        }

                        return [
                            "a" => 1,
                            "b" => 2,
                        ];
                    }',
                '7.0',
                ['MissingReturnType'],
                true,
            ],
            'addMissingObjectLikeReturnTypeWithNestedArrays' => [
                '<?php
                    function foo() {
                        return [
                            "a" => 1,
                            "b" => 2,
                            "c" => [
                                "a" => 1,
                                "b" => 2,
                                "c" => [
                                    "a" => 1,
                                    "b" => 2,
                                    "c" => 3,
                                ],
                            ],
                        ];
                    }',
                '<?php
                    /**
                     * @return ((int[]|int)[]|int)[]
                     *
                     * @psalm-return array{ a: int, b: int, c: array{ a: int, b: int, c: array{ a: int, b: int, c: int } } }
                     */
                    function foo(): array {
                        return [
                            "a" => 1,
                            "b" => 2,
                            "c" => [
                                "a" => 1,
                                "b" => 2,
                                "c" => [
                                    "a" => 1,
                                    "b" => 2,
                                    "c" => 3,
                                ],
                            ],
                        ];
                    }',
                '7.0',
                ['MissingReturnType'],
                true,
            ],
            'addMissingObjectLikeReturnTypeSeparateStatements70' => [
                '<?php
                    function foo() {
                        if (rand(0, 1)) {
                            return ["a" => "hello", "b" => "hello again"];
                        }

                        if (rand(0, 1)) {
                            return ["a" => "hello", "b" => "hello again"];
                        }

                        return ["a" => "goodbye"];
                    }',
                '<?php
                    /**
                     * @return string[]
                     *
                     * @psalm-return array{ a: string, b?: string }
                     */
                    function foo(): array {
                        if (rand(0, 1)) {
                            return ["a" => "hello", "b" => "hello again"];
                        }

                        if (rand(0, 1)) {
                            return ["a" => "hello", "b" => "hello again"];
                        }

                        return ["a" => "goodbye"];
                    }',
                '7.0',
                ['MissingReturnType'],
                true,
            ],
            'addMissingStringArrayReturnTypeFromCall71' => [
                '<?php
                    /** @return string[] */
                    function foo(): array {
                        return ["hello"];
                    }

                    function bar() {
                        return foo();
                    }',
                '<?php
                    /** @return string[] */
                    function foo(): array {
                        return ["hello"];
                    }

                    /**
                     * @return string[]
                     *
                     * @psalm-return array<array-key, string>
                     */
                    function bar(): array {
                        return foo();
                    }',
                '7.1',
                ['MissingReturnType'],
                true,
            ],
            'addMissingDocblockStringArrayReturnTypeFromCall71' => [
                '<?php
                    /** @return string[] */
                    function foo() {
                        return ["hello"];
                    }

                    function bar() {
                        return foo();
                    }',
                '<?php
                    /** @return string[] */
                    function foo() {
                        return ["hello"];
                    }

                    /**
                     * @return string[]
                     *
                     * @psalm-return array<array-key, string>
                     */
                    function bar() {
                        return foo();
                    }',
                '7.1',
                ['MissingReturnType'],
                true,
            ],
            'addMissingNullableStringReturnType71' => [
                '<?php
                    /** @return string[] */
                    function foo(): array {
                        return ["hello"];
                    }

                    function bar() {
                        foreach (foo() as $f) {
                            return $f;
                        }
                        return null;
                    }',
                '<?php
                    /** @return string[] */
                    function foo(): array {
                        return ["hello"];
                    }

                    /**
                     * @return null|string
                     */
                    function bar() {
                        foreach (foo() as $f) {
                            return $f;
                        }
                        return null;
                    }',
                '7.1',
                ['MissingReturnType'],
                true,
            ],
            'addMissingNullableStringReturnTypeWithMaybeReturn71' => [
                '<?php
                    function foo() {
                      if (rand(0, 1)) return new stdClass;
                    }',
                '<?php
                    /**
                     * @return null|stdClass
                     */
                    function foo() {
                      if (rand(0, 1)) return new stdClass;
                    }',
                '7.1',
                ['MissingReturnType'],
                true,
            ],
            'addMissingUnsafeNullableStringReturnType71' => [
                '<?php
                    /** @return string[] */
                    function foo(): array {
                        return ["hello"];
                    }

                    function bar() {
                        foreach (foo() as $f) {
                            return $f;
                        }
                        return null;
                    }',
                '<?php
                    /** @return string[] */
                    function foo(): array {
                        return ["hello"];
                    }

                    function bar(): ?string {
                        foreach (foo() as $f) {
                            return $f;
                        }
                        return null;
                    }',
                '7.1',
                ['MissingReturnType'],
                false,
            ],
            'addSelfReturnType' => [
                '<?php
                    class A {
                        public function foo() {
                            return $this;
                        }
                    }',
                '<?php
                    class A {
                        public function foo(): self {
                            return $this;
                        }
                    }',
                '7.1',
                ['MissingReturnType'],
                false,
            ],
            'addIterableReturnType' => [
                '<?php
                    function foo() {
                        return bar();
                    }

                    function bar(): iterable {
                        return [1, 2, 3];
                    }',
                '<?php
                    function foo(): iterable {
                        return bar();
                    }

                    function bar(): iterable {
                        return [1, 2, 3];
                    }',
                '7.1',
                ['MissingReturnType'],
                false,
            ],
            'addGenericIterableReturnType' => [
                '<?php
                    function foo() {
                        return bar();
                    }

                    /** @return iterable<int> */
                    function bar(): iterable {
                        return [1, 2, 3];
                    }',
                '<?php
                    /**
                     * @return iterable
                     *
                     * @psalm-return iterable<mixed, int>
                     */
                    function foo(): iterable {
                        return bar();
                    }

                    /** @return iterable<int> */
                    function bar(): iterable {
                        return [1, 2, 3];
                    }',
                '7.1',
                ['MissingReturnType'],
                false,
            ],
            'addMissingNullableReturnTypeInDocblockOnly71' => [
                '<?php
                    function foo() {
                      if (rand(0, 1)) {
                        return;
                      }

                      return "hello";
                    }

                    function bar() {
                      if (rand(0, 1)) {
                        return;
                      }

                      if (rand(0, 1)) {
                        return null;
                      }

                      return "hello";
                    }',
                '<?php
                    /**
                     * @return string|null
                     */
                    function foo() {
                      if (rand(0, 1)) {
                        return;
                      }

                      return "hello";
                    }

                    /**
                     * @return string|null
                     */
                    function bar() {
                      if (rand(0, 1)) {
                        return;
                      }

                      if (rand(0, 1)) {
                        return null;
                      }

                      return "hello";
                    }',
                '7.1',
                ['MissingReturnType'],
                false,
            ],
            'addMissingVoidReturnTypeToOldArray71' => [
                '<?php
                    function foo(array $a = array()) {}
                    function bar(array $a = array() )  {}',
                '<?php
                    function foo(array $a = array()): void {}
                    function bar(array $a = array() ): void  {}',
                '7.1',
                ['MissingReturnType'],
                false,
            ],
            'addMissingVoidReturnTypeClosureUse71' => [
                '<?php
                    $a = "foo";
                    $b = function() use ($a) {};',
                '<?php
                    $a = "foo";
                    $b = function() use ($a): void {};',
                '7.1',
                ['MissingClosureReturnType'],
                false,
            ],
            'dontAddMissingVoidReturnType56' => [
                '<?php
                    /** @return void */
                    function foo() { }

                    function bar() {
                        return foo();
                    }',
                '<?php
                    /** @return void */
                    function foo() { }

                    function bar() {
                        return foo();
                    }',
                '5.6',
                ['MissingReturnType'],
                true,
            ],
            'dontAddMissingVoidReturnTypehintForSubclass71' => [
                '<?php
                    class A {
                        public function foo() {}
                    }

                    class B extends A {
                        public function foo() {}
                    }',
                '<?php
                    class A {
                        /**
                         * @return void
                         */
                        public function foo() {}
                    }

                    class B extends A {
                        /**
                         * @return void
                         */
                        public function foo() {}
                    }',
                '7.1',
                ['MissingReturnType'],
                true,
            ],
            'dontAddMissingVoidReturnTypehintForPrivateMethodInSubclass71' => [
                '<?php
                    class A {
                        private function foo() {}
                    }

                    class B extends A {
                        private function foo() {}
                    }',
                '<?php
                    class A {
                        private function foo(): void {}
                    }

                    class B extends A {
                        private function foo(): void {}
                    }',
                '7.1',
                ['MissingReturnType'],
                true,
            ],
            'dontAddMissingClassReturnTypehintForSubclass71' => [
                '<?php
                    class A {
                        public function foo() {
                            return $this;
                        }
                    }

                    class B extends A {
                        public function foo() {
                            return $this;
                        }
                    }',
                '<?php
                    class A {
                        /**
                         * @return self
                         */
                        public function foo() {
                            return $this;
                        }
                    }

                    class B extends A {
                        /**
                         * @return self
                         */
                        public function foo() {
                            return $this;
                        }
                    }',
                '7.1',
                ['MissingReturnType'],
                true,
            ],
            'dontAddMissingClassReturnTypehintForSubSubclass71' => [
                '<?php
                    class A {
                        public function foo() {
                            return $this;
                        }
                    }

                    class B extends A {}

                    class C extends B {
                        public function foo() {
                            return $this;
                        }
                    }',
                '<?php
                    class A {
                        /**
                         * @return self
                         */
                        public function foo() {
                            return $this;
                        }
                    }

                    class B extends A {}

                    class C extends B {
                        /**
                         * @return self
                         */
                        public function foo() {
                            return $this;
                        }
                    }',
                '7.1',
                ['MissingReturnType'],
                true,
            ],
            'fixInvalidIntReturnType56' => [
                '<?php
                    /**
                     * @return int
                     */
                    function foo() {
                        return "hello";
                    }',
                '<?php
                    /**
                     * @return string
                     */
                    function foo() {
                        return "hello";
                    }',
                '5.6',
                ['InvalidReturnType'],
                true,
            ],
            'fixInvalidIntReturnType70' => [
                '<?php
                    /**
                     * @return int
                     */
                    function foo(): int {
                        return "hello";
                    }',
                '<?php
                    /**
                     * @return string
                     */
                    function foo(): string {
                        return "hello";
                    }',
                '7.0',
                ['InvalidReturnType'],
                true,
            ],
            'fixInvalidIntReturnTypeJustInTypehint70' => [
                '<?php
                    function foo(): int {
                        return "hello";
                    }',
                '<?php
                    function foo(): string {
                        return "hello";
                    }',
                '7.0',
                ['InvalidReturnType'],
                true,
            ],
            'fixInvalidStringReturnTypeThatIsNotPhpCompatible70' => [
                '<?php
                    function foo(): string {
                        return rand(0, 1) ? "hello" : false;
                    }',
                '<?php
                    /**
                     * @return string|false
                     */
                    function foo() {
                        return rand(0, 1) ? "hello" : false;
                    }',
                '7.0',
                ['InvalidFalsableReturnType'],
                true,
            ],
            'fixInvalidIntReturnTypeThatIsNotPhpCompatible70' => [
                '<?php
                    function foo(): string {
                        return rand(0, 1) ? "hello" : null;
                    }',
                '<?php
                    /**
                     * @return string|null
                     */
                    function foo() {
                        return rand(0, 1) ? "hello" : null;
                    }',
                '7.0',
                ['InvalidNullableReturnType'],
                true,
            ],
            'fixInvalidIntReturnTypeJustInTypehintWithComment70' => [
                '<?php
                    function foo() /** cool : beans */ : int /** cool : beans */ {
                        return "hello";
                    }',
                '<?php
                    function foo() /** cool : beans */ : string /** cool : beans */ {
                        return "hello";
                    }',
                '7.0',
                ['InvalidReturnType'],
                true,
            ],
            'fixInvalidIntReturnTypeJustInTypehintWithSingleLineComment70' => [
                '<?php
                    function foo() // hello
                    : int {
                        return "hello";
                    }',
                '<?php
                    function foo() // hello
                    : string {
                        return "hello";
                    }',
                '7.0',
                ['InvalidReturnType'],
                true,
            ],
            'fixMismatchingDocblockReturnType70' => [
                '<?php
                    /**
                     * @return int
                     */
                    function foo(): string {
                        return "hello";
                    }',
                '<?php
                    /**
                     * @return string
                     */
                    function foo(): string {
                        return "hello";
                    }',
                '7.0',
                ['MismatchingDocblockReturnType'],
                true,
            ],
            'preserveFormat' => [
                '<?php
                    /**
                     * Here is a paragraph
                     *
                     * And another one
                     *
                     * @other is
                     *    a friend of mine
                     *       + Members
                     *          - `google`
                     * @return int
                     */
                    function foo(): int {
                      return "hello";
                    }',
                '<?php
                    /**
                     * Here is a paragraph
                     *
                     * And another one
                     *
                     * @other is
                     *    a friend of mine
                     *       + Members
                     *          - `google`
                     *
                     * @return string
                     */
                    function foo(): string {
                      return "hello";
                    }',
                '7.0',
                ['InvalidReturnType'],
                true,
            ],
            'addLessSpecificArrayReturnType71' => [
                '<?php
                    namespace A\B {
                        class C {}
                    }

                    namespace C {
                        use A\B;

                        class D {
                            public function getArrayOfC(): array {
                                return [new \A\B\C];
                            }
                        }
                    }',
                '<?php
                    namespace A\B {
                        class C {}
                    }

                    namespace C {
                        use A\B;

                        class D {
                            /**
                             * @return B\C[]
                             *
<<<<<<< HEAD
                             * @psalm-return array{ 0: \A\B\C }
=======
                             * @psalm-return array{0:B\C}
>>>>>>> 7fc11af4
                             */
                            public function getArrayOfC(): array {
                                return [new \A\B\C];
                            }
                        }
                    }',
                '7.1',
                ['LessSpecificReturnType'],
                true,
            ],
            'fixLessSpecificClosureReturnType' => [
                '<?php
                    function foo(string $name) : string {
                        return $name . " hello";
                    }

                    function bar() : callable {
                        return function(string $name) {
                            return foo($name);
                        };
                    }',
                '<?php
                    function foo(string $name) : string {
                        return $name . " hello";
                    }

                    /**
                     * @return Closure
                     *
                     * @psalm-return Closure(string):string
                     */
                    function bar() : Closure {
                        return function(string $name) {
                            return foo($name);
                        };
                    }',
                '7.1',
                ['LessSpecificReturnType'],
                false,
            ],
            'fixLessSpecificReturnTypePreserveNotes' => [
                '<?php
                    namespace Foo;

                    /**
                     * @return object some description
                     */
                    function foo() {
                        return new \stdClass();
                    }',
                '<?php
                    namespace Foo;

                    /**
                     * @return \stdClass some description
                     */
                    function foo() {
                        return new \stdClass();
                    }',
                '5.6',
                ['LessSpecificReturnType'],
                false,
            ],
            'fixInvalidReturnTypePreserveNotes' => [
                '<?php
                    namespace Foo;

                    class A {
                        /**
                         * @return string some description
                         */
                        function foo() {
                            return new \stdClass();
                        }
                    }',
                '<?php
                    namespace Foo;

                    class A {
                        /**
                         * @return \stdClass some description
                         */
                        function foo() {
                            return new \stdClass();
                        }
                    }',
                '5.6',
                ['InvalidReturnType'],
                false,
            ],
            'fixInvalidNullableReturnTypePreserveNotes' => [
                '<?php
                    namespace Foo;

                    class A {
                        /**
                         * @return string|null some notes
                         */
                        function foo() : ?string {
                            return "hello";
                        }
                    }',
                '<?php
                    namespace Foo;

                    class A {
                        /**
                         * @return string some notes
                         */
                        function foo() : string {
                            return "hello";
                        }
                    }',
                '7.1',
                ['LessSpecificReturnType'],
                false,
            ],
            'fixLessSpecificReturnType' => [
                '<?php
                    class A {}
                    class B extends A {}

                    class C extends B {
                        public function getB(): ?\A {
                            return new B;
                        }
                        public function getC(): ?\A {
                            return new C;
                        }
                    }',
                '<?php
                    class A {}
                    class B extends A {}

                    class C extends B {
                        public function getB(): B {
                            return new B;
                        }
                        public function getC(): self {
                            return new C;
                        }
                    }',
                '7.1',
                ['LessSpecificReturnType'],
                true,
            ],
            'addMissingReturnTypeWhenParentHasNone' => [
                '<?php
                    class A {
                        /** @psalm-suppress MissingReturnType */
                        public function foo() {
                            return;
                        }
                    }

                    class B extends A {
                        public function foo() {
                            return;
                        }
                    }',
                '<?php
                    class A {
                        /** @psalm-suppress MissingReturnType */
                        public function foo() {
                            return;
                        }
                    }

                    class B extends A {
                        /**
                         * @return void
                         */
                        public function foo() {
                            return;
                        }
                    }',
                '7.1',
                ['MissingReturnType'],
                false,
            ],
            'dontAddMissingReturnTypeWhenChildHasNone' => [
                '<?php
                    class A {
                        public function foo() {}
                    }

                    class B extends A {
                        /** @psalm-suppress MissingReturnType */
                        public function foo() {}
                    }',
                '<?php
                    class A {
                        /**
                         * @return void
                         */
                        public function foo() {}
                    }

                    class B extends A {
                        /** @psalm-suppress MissingReturnType */
                        public function foo() {}
                    }',
                '7.1',
                ['MissingReturnType'],
                false,
            ],
            'fixInvalidIntReturnTypeJustInPhpDoc' => [
                '<?php
                    class A {
                        /**
                         * @return int
                         * @psalm-suppress InvalidReturnType
                         */
                        protected function foo() {}
                    }

                    class B extends A {
                        /**
                         * @return int
                         */
                        protected function foo() {}
                    }',
                '<?php
                    class A {
                        /**
                         * @return int
                         * @psalm-suppress InvalidReturnType
                         */
                        protected function foo() {}
                    }

                    class B extends A {
                        /**
                         * @return void
                         */
                        protected function foo() {}
                    }',
                '7.3',
                ['InvalidReturnType'],
                false,
            ],
            'fixInvalidIntReturnTypeJustInPhpDocWhenDisallowingBackwardsIncompatibleChanges' => [
                '<?php
                    class A {
                        /**
                         * @return int
                         */
                        protected function foo() {}
                    }',
                '<?php
                    class A {
                        /**
                         * @return void
                         */
                        protected function foo() {}
                    }',
                '7.3',
                ['InvalidReturnType'],
                false,
                false,
            ],
            'fixInvalidIntReturnTypeInFinalMethodWhenDisallowingBackwardsIncompatibleChanges' => [
                '<?php
                    class A {
                        /**
                         * @return int
                         */
                        protected final function foo() {}
                    }',
                '<?php
                    class A {
                        /**
                         * @return void
                         */
                        protected final function foo(): void {}
                    }',
                '7.3',
                ['InvalidReturnType'],
                false,
                false,
            ],
            'fixInvalidIntReturnTypeInFinalClassWhenDisallowingBackwardsIncompatibleChanges' => [
                '<?php
                    final class A {
                        /**
                         * @return int
                         */
                        protected function foo() {}
                    }',
                '<?php
                    final class A {
                        /**
                         * @return void
                         */
                        protected function foo(): void {}
                    }',
                '7.3',
                ['InvalidReturnType'],
                false,
                false,
            ],
            'fixInvalidIntReturnTypeInFunctionWhenDisallowingBackwardsIncompatibleChanges' => [
                '<?php
                    /**
                     * @return int
                     */
                    function foo() {}',
                '<?php
                    /**
                     * @return void
                     */
                    function foo(): void {}',
                '7.3',
                ['InvalidReturnType'],
                false,
                false,
            ],
            'noEmptyArrayAnnotation' => [
                '<?php
                    function foo() {
                        return [];
                    }',
                '<?php
                    /**
                     * @return array
                     *
                     * @psalm-return array<empty, empty>
                     */
                    function foo(): array {
                        return [];
                    }',
                '7.3',
                ['MissingReturnType'],
                false,
            ],
            'dontReplaceValidReturnTypePreventingBackwardsIncompatibility' => [
                '<?php
                    class A {
                        /**
                         * @return int[]|null
                         */
                        public function foo(): ?array {
                            return ["hello"];
                        }
                    }',
                '<?php
                    class A {
                        /**
                         * @return string[]
                         *
                         * @psalm-return array{ 0: string }
                         */
                        public function foo(): ?array {
                            return ["hello"];
                        }
                    }',
                '7.3',
                ['InvalidReturnType'],
                false,
                false
            ],
            'dontReplaceValidReturnTypeAllowBackwardsIncompatibility' => [
                '<?php
                    class A {
                        /**
                         * @return int[]|null
                         */
                        public function foo(): ?array {
                            return ["hello"];
                        }
                    }',
                '<?php
                    class A {
                        /**
                         * @return string[]
                         *
                         * @psalm-return array{ 0: string }
                         */
                        public function foo(): array {
                            return ["hello"];
                        }
                    }',
                '7.3',
                ['InvalidReturnType'],
                false,
                true
            ],
        ];
    }
}<|MERGE_RESOLUTION|>--- conflicted
+++ resolved
@@ -173,7 +173,7 @@
                     /**
                      * @return string[]
                      *
-                     * @psalm-return array{ 0: string }
+                     * @psalm-return array{0: string}
                      */
                     function foo() {
                         return ["hello"];
@@ -191,7 +191,7 @@
                     /**
                      * @return string[]
                      *
-                     * @psalm-return array{ 0: string }
+                     * @psalm-return array{0: string}
                      */
                     function foo(): array {
                         return ["hello"];
@@ -209,7 +209,7 @@
                     /**
                      * @return string[]
                      *
-                     * @psalm-return array{ a: string, b?: string }
+                     * @psalm-return array{a: string, b?: string}
                      */
                     function foo(): array {
                         return rand(0, 1) ? ["a" => "hello"] : ["a" => "goodbye", "b" => "hello again"];
@@ -234,7 +234,7 @@
                     /**
                      * @return int[]
                      *
-                     * @psalm-return array{ a?: int, b?: int }
+                     * @psalm-return array{a?: int, b?: int}
                      */
                     function foo(): array {
                         if (rand(0, 1)) {
@@ -271,7 +271,7 @@
                     /**
                      * @return ((int[]|int)[]|int)[]
                      *
-                     * @psalm-return array{ a: int, b: int, c: array{ a: int, b: int, c: array{ a: int, b: int, c: int } } }
+                     * @psalm-return array{a: int, b: int, c: array{a: int, b: int, c: array{a: int, b: int, c: int}}}
                      */
                     function foo(): array {
                         return [
@@ -309,7 +309,7 @@
                     /**
                      * @return string[]
                      *
-                     * @psalm-return array{ a: string, b?: string }
+                     * @psalm-return array{a: string, b?: string}
                      */
                     function foo(): array {
                         if (rand(0, 1)) {
@@ -932,11 +932,7 @@
                             /**
                              * @return B\C[]
                              *
-<<<<<<< HEAD
-                             * @psalm-return array{ 0: \A\B\C }
-=======
-                             * @psalm-return array{0:B\C}
->>>>>>> 7fc11af4
+                             * @psalm-return array{0: B\C}
                              */
                             public function getArrayOfC(): array {
                                 return [new \A\B\C];
@@ -1287,7 +1283,7 @@
                         /**
                          * @return string[]
                          *
-                         * @psalm-return array{ 0: string }
+                         * @psalm-return array{0: string}
                          */
                         public function foo(): ?array {
                             return ["hello"];
@@ -1313,7 +1309,7 @@
                         /**
                          * @return string[]
                          *
-                         * @psalm-return array{ 0: string }
+                         * @psalm-return array{0: string}
                          */
                         public function foo(): array {
                             return ["hello"];
