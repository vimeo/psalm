<?php

namespace Psalm\Tests;

use Psalm\Tests\Traits\InvalidCodeAnalysisTestTrait;
use Psalm\Tests\Traits\ValidCodeAnalysisTestTrait;

class ArgTest extends TestCase
{
    use InvalidCodeAnalysisTestTrait;
    use ValidCodeAnalysisTestTrait;

    /**
     *
     */
    public function providerValidCodeParse(): iterable
    {
        return [
            'argumentUnpackingLiteral' => [
                'code' => '<?php
                    function add(int $a, int $b, int $c) : int {
                        return $a + $b + $c;
                    }

                    echo add(1, ...[2, 3]);',
            ],
            'arrayPushArgumentUnpackingWithGoodArg' => [
                'code' => '<?php
                    $a = ["foo"];
                    $b = ["foo", "bar"];

                    array_push($a, ...$b);',
                'assertions' => [
                    '$a' => 'non-empty-list<string>',
                ],
            ],
            'arrayMergeArgumentUnpacking' => [
                'code' => '<?php
                    $a = [[1, 2]];
                    $b = array_merge([], ...$a);',
                'assertions' => [
                    '$b===' => 'strict-list{1, 2}',
                ],
            ],
            'preserveTypesWhenUnpacking' => [
                'code' => '<?php
                    /**
                     * @return array<int,array<int,string>>
                     */
                    function getData(): array
                    {
                        return [
                            ["a", "b"],
                            ["c", "d"]
                        ];
                    }

                    /**
                     * @return array<int,string>
                     */
                    function f1(): array
                    {
                        $data = getData();
                        return array_merge($data[0], $data[1]);
                    }

                    /**
                     * @return array<int,string>
                     */
                    function f2(): array
                    {
                        $data = getData();
                        return array_merge(...$data);
                    }

                    /**
                     * @return array<int,string>
                     */
                    function f3(): array
                    {
                        $data = getData();
                        return array_merge([], ...$data);
                    }',
            ],
            'unpackArg' => [
                'code' => '<?php
                    function Foo(string $a, string ...$b) : void {}

                    /** @return array<array-key, string> */
                    function Baz(string ...$c) {
                        Foo(...$c);
                        return $c;
                    }',
            ],
            'unpackByRefArg' => [
                'code' => '<?php
                    function example (int &...$x): void {}
                    $y = 0;
                    example($y);
                    $z = [0];
                    example(...$z);',
                'assertions' => [
                    '$y' => 'int',
                    '$z' => 'array<int, int>',
                ],
            ],
            'callMapClassOptionalArg' => [
                'code' => '<?php
                    class Hello {}
                    $m = new ReflectionMethod(Hello::class, "goodbye");
                    $m->invoke(null, "cool");',
            ],
            'sortFunctions' => [
                'code' => '<?php
                    $a = ["b" => 5, "a" => 8];
                    ksort($a);
                    $b = ["b" => 5, "a" => 8];
                    sort($b);
                    $c = [];
                    sort($c);
                ',
                'assertions' => [
                    '$a' => 'strict-array{a: int, b: int}',
                    '$b' => 'non-empty-list<int>',
                    '$c' => 'list<never>',
                ],
            ],
            'arrayModificationFunctions' => [
                'code' => '<?php
                    $a = ["b" => 5, "a" => 8];
                    array_unshift($a, (bool)rand(0, 1));
                    $b = ["b" => 5, "a" => 8];
                    array_push($b, (bool)rand(0, 1));
                ',
                'assertions' => [
                    '$a' => 'non-empty-array<int|string, bool|int>',
                    '$b' => 'non-empty-array<int|string, bool|int>',
                ],
            ],
            'byRefArgAssignment' => [
                'code' => '<?php
                    $a = ["hello", "goodbye"];
                    shuffle($a);
                    $a = [0, 1];',
            ],
            'correctOrderValidation' => [
                'code' => '<?php
                    function getString(int $i) : string {
                        return rand(0, 1) ? "hello" : "";
                    }

                    function takesInt(int $i) : void {}

                    $i = rand(0, 10);

                    if (!($i = getString($i))) {}',
            ],
            'allowNullInObjectUnion' => [
                'code' => '<?php
                    /**
                     * @param string|null|object $b
                     */
                    function foo($b) : void {}
                    foo(null);',
            ],
            'allowArrayIntScalarForArrayStringWithArgumentTypeCoercionIgnored' => [
                'code' => '<?php
                    /** @param array<array-key> $arr */
                    function foo(array $arr) : void {
                    }

                    /** @return array<int, scalar> */
                    function bar() : array {
                      return [];
                    }

                    /** @psalm-suppress ArgumentTypeCoercion */
                    foo(bar());',
            ],
            'allowArrayScalarForArrayStringWithArgumentTypeCoercionIgnored' => [
                'code' => '<?php declare(strict_types=1);
                    /** @param array<string> $arr */
                    function foo(array $arr) : void {}

                    /** @return array<int, scalar> */
                    function bar() : array {
                        return [];
                    }

                    /** @psalm-suppress ArgumentTypeCoercion */
                    foo(bar());',
            ],
            'unpackObjectlikeListArgs' => [
                'code' => '<?php
                    $a = [new DateTime(), 1];
                    function f(DateTime $d, int $a): void {}
                    f(...$a);',
            ],
            'unpackWithoutAlteringArray' => [
                'code' => '<?php
                    function takeVariadicInts(int ...$inputs): void {}

                    $a = [3, 5, 7];
                    takeVariadicInts(...$a);',
                'assertions' => [
                    '$a' => 'non-empty-list<int>'
                ]
            ],
            'iterableSplat' => [
                'code' => '<?php
                    /** @param iterable<int, mixed> $args */
                    function foo(iterable $args): int {
                        return intval(...$args);
                    }

                    /** @param ArrayIterator<int, mixed> $args */
                    function bar(ArrayIterator $args): int {
                        return intval(...$args);
                    }',
            ],
            'unpackListWithOptional' => [
                'code' => '<?php
                    function foo(string ...$rest):void {}

                    $rest = ["zzz"];

                    if (rand(0,1)) {
                        $rest[] = "xxx";
                    }

                    foo("first", ...$rest);'
            ],
            'useNamedArguments' => [
                'code' => '<?php
                    class CustomerData {
                        public function __construct(
                            public string $name,
                            public string $email,
                            public int $age,
                        ) {}
                    }

                    /**
                     * @param strict-array{age: int, name: string, email: string} $input
                     */
                    function foo(array $input) : CustomerData {
                        return new CustomerData(
                            age: $input["age"],
                            name: $input["name"],
                            email: $input["email"],
                        );
                    }'
            ],
            'useNamedArgumentsSimple' => [
                'code' => '<?php
                    function takesArguments(string $name, int $age) : void {}

                    takesArguments(name: "hello", age: 5);
                    takesArguments(age: 5, name: "hello");'
            ],
            'useNamedArgumentsSpread' => [
                'code' => '<?php
                    function takesArguments(string $name, int $age) : void {}

                    $args = ["name" => "hello", "age" => 5];
                    takesArguments(...$args);',
                'assertions' => [],
                'ignored_issues' => [],
                'php_version' => '8.0'
            ],
            'useNamedVariadicArguments' => [
                'code' => '<?php
                    function takesArguments(int ...$args) : void {}

                    takesArguments(age: 5);',
                'assertions' => [],
                'ignored_issues' => [],
                'php_version' => '8.0'
            ],
            'useUnpackedNamedVariadicArguments' => [
                'code' => '<?php
                    function takesArguments(int ...$args) : void {}

                    takesArguments(...["age" => 5]);',
                'assertions' => [],
                'ignored_issues' => [],
                'php_version' => '8.0'
            ],
            'variadicArgsOptional' => [
                'code' => '<?php
                    bar(...["aaaaa"]);
                    function bar(string $p1, int $p3 = 10) : void {}'
            ],
            'mkdirNamedParameters' => [
                'code' => '<?php declare(strict_types=1);
                    mkdir("/var/test/123", recursive: true);',
                'assertions' => [],
                'ignored_issues' => [],
                'php_version' => '8.0'
            ],
            'variadicArgumentWithNoNamedArgumentsIsList' => [
                'code' => '<?php
                    class A {
                        /**
                         * @no-named-arguments
                         * @psalm-return list<int>
                         */
                        public function foo(int ...$values): array
                        {
                            return $values;
                        }
                    }
                ',
            ],
<<<<<<< HEAD
            'SealedAcceptSealed' => [
                'code' => '<?php
                    /** @param strict-array{test: string} $a */
                    function a(array $a): string {
                        return $a["test"];
                    }

                    $sealed = ["test" => "str"];
                    a($sealed);
                ',
=======
            'variadicCallbackArgsCountMatch' => [
                '<?php
                /**
                 * @param callable(string, string):void $callback
                 * @return void
                 */
                function caller($callback) {}

                /**
                 * @param string ...$bar
                 * @return void
                 */
                function foo(...$bar) {}

                caller("foo");',
            ],
            'variadicCallableArgsCountMatch' => [
                '<?php
                    /**
                     * @param callable(string, ...int):void $callback
                     * @return void
                     */
                    function var_caller($callback) {}

                    /**
                     * @param string $a
                     * @param int $b
                     * @param int $c
                     * @return void
                     */
                    function foo($a, $b, $c) {}

                    var_caller("foo");',
>>>>>>> f630a0dc
            ],
        ];
    }

    /**
     *
     */
    public function providerInvalidCodeParse(): iterable
    {
        return [
            'arrayPushArgumentUnpackingWithBadArg' => [
                'code' => '<?php
                    $a = [];
                    $b = "hello";

                    $a[] = "foo";

                    array_push($a, ...$b);',
                'error_message' => 'InvalidArgument',
            ],
            'possiblyInvalidArgument' => [
                'code' => '<?php
                    $foo = [
                        "a",
                        ["b"],
                    ];

                    $a = array_map(
                        function (string $uuid): string {
                            return $uuid;
                        },
                        $foo[rand(0, 1)]
                    );',
                'error_message' => 'PossiblyInvalidArgument',
            ],
            'possiblyInvalidArgumentWithOverlap' => [
                'code' => '<?php
                    class A {}
                    class B {}
                    class C {}

                    $foo = rand(0, 1) ? new A : new B;

                    /** @param B|C $b */
                    function bar($b) : void {}

                    bar($foo);',
                'error_message' => 'PossiblyInvalidArgument',
            ],
            'possiblyInvalidArgumentWithMixed' => [
                'code' => '<?php declare(strict_types=1);
                    /**
                     * @psalm-suppress MissingParamType
                     * @psalm-suppress MixedArgument
                     */
                    function foo($a) : void {
                        if (rand(0, 1)) {
                            $a = 0;
                        }

                        echo strlen($a);
                    }',
                'error_message' => 'PossiblyInvalidArgument',
            ],
            'expectsNonNullAndPassedPossiblyNull' => [
                'code' => '<?php
                    /**
                     * @param mixed|null $mixed_or_null
                     */
                    function foo($mixed, $mixed_or_null): void {
                        /**
                         * @psalm-suppress MixedArgument
                         */
                        new Exception($mixed_or_null);
                    }',
                'error_message' => 'PossiblyNullArgument'
            ],
            'useInvalidNamedArgument' => [
                'code' => '<?php
                    class CustomerData {
                        public function __construct(
                            public string $name,
                            public string $email,
                            public int $age,
                        ) {}
                    }

                    /**
                     * @param strict-array{age: int, name: string, email: string} $input
                     */
                    function foo(array $input) : CustomerData {
                        return new CustomerData(
                            aage: $input["age"],
                            name: $input["name"],
                            email: $input["email"],
                        );
                    }',
                'error_message' => 'InvalidNamedArgument'
            ],
            'usePositionalArgAfterNamed' => [
                'code' => '<?php
                    final class Person
                    {
                        public function __construct(
                            public string $name,
                            public int $age,
                        ) { }
                    }

                    new Person(name: "", 0);',
                'error_message' => 'InvalidNamedArgument'
            ],
            'useUnpackedInvalidNamedArgument' => [
                'code' => '<?php
                    class CustomerData {
                        public function __construct(
                            public string $name,
                            public string $email,
                            public int $age,
                        ) {}
                    }

                    /**
                     * @param strict-array{aage: int, name: string, email: string} $input
                     */
                    function foo(array $input) : CustomerData {
                        return new CustomerData(...$input);
                    }',
                'error_message' => 'InvalidNamedArgument',
                'ignored_issues' => [],
                'php_version' => '8.0'
            ],
            'noNamedArgsMethod' => [
                'code' => '<?php
                    class CustomerData
                    {
                        /** @no-named-arguments */
                        public function __construct(
                            public string $name,
                            public string $email,
                            public int $age,
                        ) {}
                    }

                    /**
                     * @param strict-array{age: int, name: string, email: string} $input
                     */
                    function foo(array $input) : CustomerData {
                        return new CustomerData(
                            age: $input["age"],
                            name: $input["name"],
                            email: $input["email"],
                        );
                    }',
                'error_message' => 'NamedArgumentNotAllowed',
            ],
            'noNamedArgsFunction' => [
                'code' => '<?php
                    /** @no-named-arguments */
                    function takesArguments(string $name, int $age) : void {}

                    takesArguments(age: 5, name: "hello");',
                'error_message' => 'NamedArgumentNotAllowed',
            ],
            'arrayWithoutAllNamedParameters' => [
                'code' => '<?php
                    class User {
                        public function __construct(
                            public int $id,
                            public string $name,
                            public int $age
                        ) {}
                    }

                    /**
                     * @param strict-array{id: int, name: string} $data
                     */
                    function processUserDataInvalid(array $data) : User {
                        return new User(...$data);
                    }',
                'error_message' => 'MixedArgument',
                'ignored_issues' => [],
                'php_version' => '8.0'
            ],
            'arrayWithoutAllNamedParametersSuppressMixed' => [
                'code' => '<?php
                    class User {
                        public function __construct(
                            public int $id,
                            public string $name,
                            public int $age
                        ) {}
                    }

                    /**
                     * @param strict-array{id: int, name: string} $data
                     */
                    function processUserDataInvalid(array $data) : User {
                        /** @psalm-suppress MixedArgument */
                        return new User(...$data);
                    }',
                'error_message' => 'TooFewArguments',
                'ignored_issues' => [],
                'php_version' => '8.0'
            ],
            'wrongTypeVariadicArguments' => [
                'code' => '<?php
                    function takesArguments(int ...$args) : void {}

                    takesArguments(age: "abc");',
                'error_message' => 'InvalidScalarArgument',
                'ignored_issues' => [],
                'php_version' => '8.0'
            ],
            'byrefVarSetsPossible' => [
                'code' => '<?php
                    /**
                     * @param mixed $a
                     * @psalm-param-out int $a
                     */
                    function takesByRef(&$a) : void {
                        $a = 5;
                    }

                    if (rand(0, 1)) {
                        takesByRef($b);
                    }

                    echo $b;',
                'error_message' => 'PossiblyUndefinedGlobalVariable',
            ],
            'overwriteNamedParam' => [
                'code' => '<?php
                    function test(int $param, int $param2): void {
                        echo $param + $param2;
                    }

                    test(param: 1, param: 2);',
                'error_message' => 'InvalidNamedArgument',
                'ignored_issues' => [],
                'php_version' => '8.0'
            ],
            'overwriteOrderedNamedParam' => [
                'code' => '<?php
                    function test(int $param, int $param2): void {
                        echo $param + $param2;
                    }

                    test(1, param: 2);',
                'error_message' => 'InvalidNamedArgument',
                'ignored_issues' => [],
                'php_version' => '8.0'
            ],
            'overwriteOrderedWithUnpackedNamedParam' => [
                'code' => '<?php
                    function test(int $param, int $param2): void {
                        echo $param + $param2;
                    }

                    test(1, ...["param" => 2]);',
                'error_message' => 'InvalidNamedArgument',
                'ignored_issues' => [],
                'php_version' => '8.0'
            ],
            'variadicArgumentIsNotList' => [
                'code' => '<?php
                    /** @psalm-return list<int> */
                    function foo(int ...$values): array
                    {
                        return $values;
                    }
                ',
                'error_message' => 'MixedReturnTypeCoercion',
            ],
            'preventUnpackingPossiblyIterable' => [
                'code' => '<?php
                    function foo(int $arg1, int $arg2): void {}

                    /** @var iterable<int, int>|object */
                    $test = [1, 2];
                    foo(...$test);
                ',
                'error_message' => 'PossiblyInvalidArgument'
            ],
            'SKIPPED-preventUnpackingPossiblyArray' => [
                'code' => '<?php
                    function foo(int $arg1, int $arg2): void {}

                    /** @var array<int, int>|object */
                    $test = [1, 2];
                    foo(...$test);
                ',
                'error_message' => 'PossiblyInvalidArgument'
            ],
            'noNamedArguments' => [
                'code' => '<?php
                    /**
                     * @psalm-suppress UnusedParam
                     * @no-named-arguments
                     */
                    function foo(int $arg1, int $arg2): void {}

                    foo(arg2: 0, arg1: 1);
                ',
                'error_message' => 'NamedArgumentNotAllowed',
                'ignored_issues' => [],
                'php_version' => '8.0',
            ],
            'noNamedArgumentsUnpackIterable' => [
                'code' => '<?php
                    /**
                     * @psalm-suppress UnusedParam
                     * @no-named-arguments
                     */
                    function foo(int $arg1, int $arg2): void {}

                    /** @var iterable<string, int> */
                    $test = ["arg1" => 1, "arg2" => 2];
                    foo(...$test);
                ',
                'error_message' => 'NamedArgumentNotAllowed',
                'ignored_issues' => [],
                'php_version' => '8.0',
            ],
            'variadicArgumentWithNoNamedArgumentsPreventsPassingArrayWithStringKey' => [
                'code' => '<?php
                    /**
                     * @no-named-arguments
                     * @psalm-return list<int>
                     */
                    function foo(int ...$values): array
                    {
                        return $values;
                    }

                    foo(...["a" => 0]);
                ',
                'error_message' => 'NamedArgumentNotAllowed',
            ],
            'unpackNonArrayKeyIterable' => [
                'code' => '<?php
                    /** @psalm-suppress UnusedParam */
                    function foo(string ...$args): void {}

                    /** @var Iterator<float, string> */
                    $test = null;
                    foo(...$test);
                ',
                'error_message' => 'InvalidArgument',
            ],
            'numericStringIsNotNonFalsy' => [
                'code' => '<?php
                    /** @param non-falsy-string $arg */
                    function foo(string $arg): string
                    {
                        return $arg;
                    }

                    /** @return numeric-string */
                    function bar(): string
                    {
                        return "0";
                    }

                    foo(bar());
                ',
                'error_message' => 'ArgumentTypeCoercion',
            ],
            'objectIsNotObjectWithProperties' => [
                'code' => '<?php

                    function makeObj(): object {
                        return (object)["a" => 42];
                    }

                    /** @param object{hmm:float} $_o */
                    function takesObject($_o): void {}

                    takesObject(makeObj()); // expected: ArgumentTypeCoercion
                ',
                'error_message' => 'ArgumentTypeCoercion',
            ],
            'objectRedundantCast' => [
                'code' => '<?php

                    function makeObj(): object {
                        return (object)["a" => 42];
                    }

                    function takesObject(object $_o): void {}

                    takesObject((object)makeObj()); // expected: RedundantCast
                ',
                'error_message' => 'RedundantCast',
            ],
            'MissingMandatoryParamWithNamedParams' => [
                'code' => '<?php
                class User
                {
                    public function __construct(
                        protected string $name,
                        protected string $problematicOne,
                        protected string $id = "",
                    ){}
                }

                new User(
                name: "John",
                id: "asd",
                );
                ',
                'error_message' => 'TooFewArguments',
            ],
<<<<<<< HEAD
            'SealedRefuseUnsealed' => [
                'code' => '<?php
                    /** @param strict-array{test: string} $a */
                    function a(array $a): string {
                        return $a["test"];
                    }

                    /** @var array{test: string} */
                    $unsealed = [];
                    a($unsealed);
                ',
                'error_message' => 'InvalidArgument',
            ],
            'SealedRefuseSealedExtra' => [
                'code' => '<?php
                    /** @param strict-array{test: string} $a */
                    function a(array $a): string {
                        return $a["test"];
                    }

                    $sealedExtraKeys = ["test" => "str", "somethingElse" => "test"];
                    a($sealedExtraKeys);
                ',
                'error_message' => 'InvalidArgument',
=======
            'callbackArgsCountMismatch' => [
                '<?php
                    /**
                     * @param callable(string, string):void $callback
                     * @return void
                     */
                    function caller($callback) {}

                    /**
                     * @param string $a
                     * @return void
                     */
                    function foo($a) {}

                    caller("foo");',
                'error_message' => 'InvalidScalarArgument',
            ],
            'callableArgsCountMismatch' => [
                '<?php
                    /**
                     * @param callable(string):void $callback
                     * @return void
                     */
                    function caller($callback) {}

                    /**
                     * @param string $a
                     * @param string $b
                     * @return void
                     */
                    function foo($a, $b) {}

                    caller("foo");',
                'error_message' => 'InvalidScalarArgument',
>>>>>>> f630a0dc
            ],
        ];
    }
}<|MERGE_RESOLUTION|>--- conflicted
+++ resolved
@@ -312,7 +312,6 @@
                     }
                 ',
             ],
-<<<<<<< HEAD
             'SealedAcceptSealed' => [
                 'code' => '<?php
                     /** @param strict-array{test: string} $a */
@@ -323,9 +322,9 @@
                     $sealed = ["test" => "str"];
                     a($sealed);
                 ',
-=======
+            ],
             'variadicCallbackArgsCountMatch' => [
-                '<?php
+                'code' => '<?php
                 /**
                  * @param callable(string, string):void $callback
                  * @return void
@@ -341,7 +340,7 @@
                 caller("foo");',
             ],
             'variadicCallableArgsCountMatch' => [
-                '<?php
+                'code' => '<?php
                     /**
                      * @param callable(string, ...int):void $callback
                      * @return void
@@ -357,7 +356,6 @@
                     function foo($a, $b, $c) {}
 
                     var_caller("foo");',
->>>>>>> f630a0dc
             ],
         ];
     }
@@ -771,7 +769,6 @@
                 ',
                 'error_message' => 'TooFewArguments',
             ],
-<<<<<<< HEAD
             'SealedRefuseUnsealed' => [
                 'code' => '<?php
                     /** @param strict-array{test: string} $a */
@@ -796,9 +793,9 @@
                     a($sealedExtraKeys);
                 ',
                 'error_message' => 'InvalidArgument',
-=======
+            ],
             'callbackArgsCountMismatch' => [
-                '<?php
+                'code' => '<?php
                     /**
                      * @param callable(string, string):void $callback
                      * @return void
@@ -815,7 +812,7 @@
                 'error_message' => 'InvalidScalarArgument',
             ],
             'callableArgsCountMismatch' => [
-                '<?php
+                'code' => '<?php
                     /**
                      * @param callable(string):void $callback
                      * @return void
@@ -831,7 +828,6 @@
 
                     caller("foo");',
                 'error_message' => 'InvalidScalarArgument',
->>>>>>> f630a0dc
             ],
         ];
     }
