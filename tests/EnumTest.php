<?php

declare(strict_types=1);

namespace Psalm\Tests;

use Psalm\Tests\Traits\InvalidCodeAnalysisTestTrait;
use Psalm\Tests\Traits\ValidCodeAnalysisTestTrait;

class EnumTest extends TestCase
{
    use ValidCodeAnalysisTestTrait;
    use InvalidCodeAnalysisTestTrait;

    public function providerValidCodeParse(): iterable
    {
        return [
            'example' => [
                'code' => '<?php
                    interface Colourful {
                        public function color(): string;
                    }

                    enum Suit implements Colourful {
                        case Hearts;
                        case Diamonds;
                        case Clubs;
                        case Spades;

                        public function color(): string {
                            return match($this) {
                                Suit::Hearts, Suit::Diamonds => "Red",
                                Suit::Clubs, Suit::Spades => "Black",
                            };
                        }

                        public function shape(): string {
                            return "Rectangle";
                        }
                    }

                    function paint(Colourful $c): void {}
                    function deal(Suit $s): void {
                        if ($s === Suit::Clubs) {
                            echo $s->color();
                        }
                    }

                    paint(Suit::Clubs);
                    deal(Suit::Spades);

                    Suit::Diamonds->shape();',
                'assertions' => [],
                'ignored_issues' => [],
                'php_version' => '8.1',
            ],
            'enumValue' => [
                'code' => '<?php
                    enum Suit: string {
                        case Hearts = "h";
                        case Diamonds = "d";
                        case Clubs = "c";
                        case Spades = "s";
                    }

                    if (Suit::Hearts->value === "h") {}',
                'assertions' => [],
                'ignored_issues' => [],
                'php_version' => '8.1',
            ],
            'enumCases' => [
                'code' => '<?php
                    enum Suit {
                        case Hearts;
                        case Diamonds;
                        case Clubs;
                        case Spades;
                    }

                    foreach (Suit::cases() as $case) {
                        echo match($case) {
                            Suit::Hearts, Suit::Diamonds => "Red",
                            Suit::Clubs, Suit::Spades => "Black",
                        };
                    }',
                'assertions' => [],
                'ignored_issues' => [],
                'php_version' => '8.1',
            ],
            'literalExpressionAsCaseValue' => [
                'code' => '<?php
                    enum Mask: int {
                        case One = 1 << 0;
                        case Two = 1 << 1;
                    }
                    $z = Mask::Two->value;
                ',
                'assertions' => [
                    '$z===' => '2',
                ],
                'ignored_issues' => [],
                'php_version' => '8.1',
            ],
            'EnumCaseValue #8568' => [
                'code' => '<?php
                    enum Mask: int {
                        case One = 1 << 0;
                        case Two = 1 << 1;
                    }
                    /** @return Mask */
                    function a() {
                        return Mask::One;
                    }

                    $z = a()->value;
                ',
                'assertions' => [
                    '$z===' => '1|2',
                ],
                'ignored_issues' => [],
                'php_version' => '8.1',
            ],
            'EnumUnionAsCaseValue #8568' => [
                'code' => '<?php
                    enum Mask: int {
                        case One = 1 << 0;
                        case Two = 1 << 1;
                        case Four = 1 << 2;
                    }
                    /** @return Mask::One|Mask::Two */
                    function a() {
                        return Mask::One;
                    }

                    $z = a()->value;
                ',
                'assertions' => [
                    '$z===' => '1|2',
                ],
                'ignored_issues' => [],
                'php_version' => '8.1',
            ],
            'matchCaseOnEnumValue #8812' => [
                'code' => '<?php
                    enum SomeType: string
                    {
                        case FOO = "FOO";
                        case BAR = "BAR";
                    }

                    function getSomething(string $moduleString): int
                    {
                        return match ($moduleString) {
                            SomeType::FOO->value => 1,
                            SomeType::BAR->value => 2,
                        };
                    }
                ',
                'assertions' => [],
                'ignored_issues' => [],
                'php_version' => '8.1',
            ],
            'namePropertyFromOutside' => [
                'code' => '<?php
                    enum Status
                    {
                        case DRAFT;
                        case PUBLISHED;
                        case ARCHIVED;
                    }
                    $a = Status::DRAFT->name;
                ',
                'assertions' => [
                    '$a===' => "'DRAFT'",
                ],
                'ignored_issues' => [],
                'php_version' => '8.1',
            ],
            'namePropertyFromInside' => [
                'code' => '<?php
                    enum Status
                    {
                        case DRAFT;
                        case PUBLISHED;
                        case ARCHIVED;

                        /**
                         * @return non-empty-string
                         */
                        public function get(): string
                        {
                            return $this->name;
                        }
                    }
                ',
                'assertions' => [],
                'ignored_issues' => [],
                'php_version' => '8.1',
            ],
            'valuePropertyFromInside' => [
                'code' => '<?php
                    enum Status: string
                    {
                        case DRAFT = "draft";
                        case PUBLISHED = "published";
                        case ARCHIVED = "archived";

                        public function get(): string
                        {
                            return $this->value;
                        }
                    }

                    echo Status::DRAFT->get();

                ',
                'assertions' => [],
                'ignored_issues' => [],
                'php_version' => '8.1',
            ],
            'wildcardEnumAsParam' => [
                'code' => '<?php
                    enum A {
                        case C_1;
                        case C_2;
                        case C_3;

                        /**
                         * @param self::C_* $i
                         */
                        public static function foo(self $i) : void {}
                    }

                    A::foo(A::C_1);
                    A::foo(A::C_2);
                    A::foo(A::C_3);',
                'assertions' => [],
                'ignored_issues' => [],
                'php_version' => '8.1',
            ],
            'wildcardEnumAsReturn' => [
                'code' => '<?php
                    enum E {
                        const A = 1;
                        case B;
                    }

                    /** @return E::* */
                    function f(): mixed {
                        return E::B;
                    }',
                'assertions' => [],
                'ignored_issues' => [],
                'php_version' => '8.1',
            ],
            'wildcardConstantsOnEnum' => [
                'code' => '<?php
                    enum A {
                        const C_1 = 1;
                        const C_2 = 2;
                        const C_3 = 3;

                        /**
                         * @param self::C_* $i
                         */
                        public static function foo(int $i) : void {}
                    }

                    A::foo(A::C_1);
                    A::foo(A::C_2);
                    A::foo(A::C_3);',
                'assertions' => [],
                'ignored_issues' => [],
                'php_version' => '8.1',
            ],
            'constantOfAVariableEnumClassString' => [
                'code' => '<?php
                    enum A { const C = 3; }
                    $e = A::class;
                    $_z = $e::C;
                ',
                'assertions' => [
                    '$_z===' => '3',
                ],
                'ignored_issues' => [],
                'php_version' => '8.1',
            ],
            'constantOfAVariableEnumInstance' => [
                'code' => '<?php
                    enum A {
                        const C = 3;
                        case AA;
                    }
                    $e = A::AA;
                    $_z = $e::C;
                ',
                'assertions' => [
                    '$_z===' => '3',
                ],
                'ignored_issues' => [],
                'php_version' => '8.1',
            ],
            'EnumCaseInAttribute' => [
                'code' => '<?php
                    class CreateController {
                        #[Param(paramType: ParamType::FLAG)]
                        public function actionGet(): void {}
                    }

                    use Attribute;

                    #[Attribute(Attribute::TARGET_METHOD | Attribute::IS_REPEATABLE)]
                    class Param {
                        public function __construct(
                            public ParamType $paramType = ParamType::PARAM
                        ) {
                        }
                    }

                    enum ParamType {
                        case FLAG;
                        case PARAM;
                    }',
                'assertions' => [],
                'ignored_issues' => [],
                'php_version' => '8.1',
            ],
            'casesOnEnumWithNoCasesReturnEmptyArray' => [
                'code' => '<?php
                    enum Status: int {}
                    $_z = Status::cases();
                ',
                'assertions' => [
                    '$_z===' => 'array<never, never>',
                ],
                'ignored_issues' => [],
                'php_version' => '8.1',
            ],
            'backedEnumFromReturnsInstanceOfThatEnum' => [
                'code' => '<?php
                    enum Status: int {
                        case Open = 1;
                        case Closed = 2;
                    }

                    function f(): Status {
                        return Status::from(1);
                    }
                ',
                'assertions' => [],
                'ignored_issues' => [],
                'php_version' => '8.1',
            ],
            'backedEnumTryFromReturnsInstanceOfThatEnum' => [
                'code' => '<?php
                    enum Status: int {
                        case Open = 1;
                        case Closed = 2;
                    }

                    function f(): Status {
                        return Status::tryFrom(rand(1, 10)) ?? Status::Open;
                    }
                ',
                'assertions' => [],
                'ignored_issues' => [],
                'php_version' => '8.1',
            ],
            'backedEnumFromReturnsSpecificCase' => [
                'code' => '<?php
                    enum Status: int {
                        case Open = 1;
                        case Closed = 2;
                    }

                    $_z = Status::from(2);
                ',
                'assertions' => [
                    '$_z===' => 'enum(Status::Closed)',
                ],
                'ignored_issues' => [],
                'php_version' => '8.1',
            ],
            'backedEnumTryFromReturnsSpecificCase' => [
                'code' => '<?php
                    enum Status: int {
                        case Open = 1;
                        case Closed = 2;
                    }

                    $_z = Status::tryFrom(2);
                ',
                'assertions' => [
                    '$_z===' => 'enum(Status::Closed)|null',
                ],
                'ignored_issues' => [],
                'php_version' => '8.1',
            ],
            'backedEnumFromReturnsUnionOfCases' => [
                'code' => '<?php
                    enum Status: int {
                        case Open = 1;
                        case Closed = 2;
                        case Busted = 3;
                    }

                    $_z = Status::from(rand(1, 2));
                ',
                'assertions' => [
                    '$_z===' => 'enum(Status::Closed)|enum(Status::Open)',
                ],
                'ignored_issues' => [],
                'php_version' => '8.1',
            ],
            'backedEnumTryFromReturnsUnionOfCases' => [
                'code' => '<?php
                    enum Status: int {
                        case Open = 1;
                        case Closed = 2;
                        case Busted = 3;
                    }

                    $_z = Status::tryFrom(rand(1, 2));
                ',
                'assertions' => [
                    '$_z===' => 'enum(Status::Closed)|enum(Status::Open)|null',
                ],
                'ignored_issues' => [],
                'php_version' => '8.1',
            ],
            'InterfacesWithProperties' => [
                'code' => '<?php

                    static fn (\UnitEnum $tag): string => $tag->name;

                    static fn (\BackedEnum $tag): string|int => $tag->value;

                    interface ExtendedUnitEnum extends \UnitEnum {}
                    static fn (ExtendedUnitEnum $tag): string => $tag->name;

                    interface ExtendedBackedEnum extends \BackedEnum {}
                    static fn (ExtendedBackedEnum $tag): string|int => $tag->value;
                    ',
                'assertions' => [],
                'ignored_issues' => [],
                'php_version' => '8.1',
            ],
            'EnumCollapsing' => [
                'code' => '<?php
                    enum Code: int
                    {
                        case Ok = 0;
                        case Fatal = 1;
                    }

                    function foo(): int|Code|null
                    {
                        return null;
                    }

                    $code = foo();
                    if(!isset($code)){
                        $code = Code::Ok;
                    }',
                'assertions' => [
                    '$code' => 'Code|int',
                ],
                'ignored_issues' => [],
                'php_version' => '8.1',
            ],
            'EnumCaseReconciliation' => [
                'code' => '<?php
                    enum Code: int
                    {
                        case Ok = 0;
                        case Fatal = 1;
                    }

                    function foo(): Code|null
                    {
                        return null;
                    }

                    $code = foo();
                    $code1 = null;
                    $code2 = null;
                    if($code instanceof Code){
                        $code1 = $code;
                    }
                    if(!$code instanceof Code){
                        $code2 = $code;
                    }',
                'assertions' => [
                    '$code1' => 'Code|null',
                    '$code2' => 'null',
                ],
                'ignored_issues' => [],
                'php_version' => '8.1',
            ],
            'constantAsACaseValueOfABackedEnum' => [
                'code' => '<?php
                    enum Test: string
                    {
                        public const ENUM_VALUE = "forty two";

                        case TheAnswer = self::ENUM_VALUE;
                    }
                    $a = Test::TheAnswer->value;
                ',
                'assertions' => [
                    '$a===' => "'forty two'",
                ],
                'ignored_issues' => [],
                'php_version' => '8.1',
            ],
            'methodInheritanceByInterfaces' => [
                'code' => '<?php
                    interface I extends BackedEnum {}
                    /** @var I $i */
                    $a = $i::cases();
                    $b = $i::from(1);
                    $c = $i::tryFrom(2);
                ',
                'assertions' => [
                    '$a===' => 'list<I>',
                    '$b===' => 'I',
                    '$c===' => 'I|null',
                ],
                'ignored_issues' => [],
                'php_version' => '8.1',
            ],
            'reconcileCaseWithInterface' => [
                'code' => <<<'PHP'
                    <?php
                    interface I {}
                    enum E implements I { case A; }
                    function f(I $i): void {
                        if ($i === E::A) {
                        } else {
                        }
                    }
                    PHP,
                'assertions' => [],
                'ignored_issues' => [],
                'php_version' => '8.1',
            ],
            'valueOfBackedEnum' => [
                'code' => <<<'PHP'
                    <?php
                    enum StringEnum: string {
                        case FOO = 'foo';
                        case BAR = 'bar';
                    }

                    enum IntEnum: int {
                        case FOO = 1;
                        case BAR = 2;
                    }

                    /** @var value-of<StringEnum::FOO> $string */
                    $string = '';
                    /** @var value-of<StringEnum::*> $anyString */
                    $anyString = '';

                    /** @var value-of<IntEnum::FOO> $int */
                    $int = 0;
                    /** @var value-of<IntEnum::*> $anyInt */
                    $anyInt = 0;
                    PHP,
                'assertions' => [
                    '$string===' => '\'foo\'',
                    '$anyString===' => '\'bar\'|\'foo\'',
                    '$int===' => '1',
                    '$anyInt===' => '1|2',
                ],
                'ignored_issues' => [],
                'php_version' => '8.1',
            ],
            'nameTypeOnKnownCases' => [
                'code' => <<<'PHP'
                    <?php
                    enum Transport: string {
                        case CAR = 'car';
                        case BIKE = 'bike';
                        case BOAT = 'boat';
                    }

                    $val = Transport::from(uniqid());
                    $_name = $val->name;
                    PHP,
                'assertions' => [
                    '$_name===' => "'BIKE'|'BOAT'|'CAR'",
                ],
                'ignored_issues' => [],
                'php_version' => '8.1',
            ],
            'nameTypeOnUnknownCases' => [
                'code' => <<<'PHP'
                    <?php
                    enum Transport: string {
                        case CAR = 'car';
                        case BIKE = 'bike';
                        case BOAT = 'boat';
                    }

                    function f(Transport $e): void {
                        $_name = $e->name;
                        /** @psalm-check-type-exact $_name='BIKE'|'BOAT'|'CAR' */;
                    }
                    PHP,
                'assertions' => [],
                'ignored_issues' => [],
                'php_version' => '8.1',
            ],
<<<<<<< HEAD
            'classStringAsBackedEnumValue' => [
                'code' => <<<'PHP'
                    <?php
                    class Foo {}

                    enum FooEnum: string {
                        case Foo = Foo::class;
                    }

                    /**
                     * @param class-string $s
                     */
                    function noop(string $s): string
                    {
                        return $s;
                    }

                    $foo = FooEnum::Foo->value;
                    noop($foo);
                    noop(FooEnum::Foo->value);
=======
            'backedEnumCaseValueFromClassConstant' => [
                'code' => <<<'PHP'
                    <?php
                    class FooBar {
                        public const FOO = 'foo';
                        public const BAR = 2;
                    }

                    enum FooEnum: string {
                        case FOO = FooBar::FOO;
                    }

                    enum BarEnum: int {
                        case BAR = FooBar::BAR;
                    }
>>>>>>> c7d7b48b
                    PHP,
                'assertions' => [],
                'ignored_issues' => [],
                'php_version' => '8.1',
            ],
        ];
    }

    public function providerInvalidCodeParse(): iterable
    {
        return [
            'enumValueIsNot' => [
                'code' => '<?php
                    enum Suit: string {
                        case Hearts = "h";
                        case Diamonds = "d";
                        case Clubs = "c";
                        case Spades = "s";
                    }

                    if (Suit::Hearts->value === "a") {}',
                'error_message' => 'TypeDoesNotContainType',
                'ignored_issues' => [],
                'php_version' => '8.1',
            ],
            'enumValueNotBacked' => [
                'code' => '<?php
                    enum Suit {
                        case Hearts;
                        case Diamonds;
                        case Clubs;
                        case Spades;
                    }

                    echo Suit::Hearts->value;',
                'error_message' => 'UndefinedPropertyFetch',
                'ignored_issues' => [],
                'php_version' => '8.1',
            ],
            'badSuit' => [
                'code' => '<?php
                    enum Suit {
                        case Hearts;
                        case Diamonds;
                        case Clubs;
                        case Spades;
                    }

                    function foo(Suit $s): void {
                        if ($s === Suit::Clu) {}
                    }',
                'error_message' => 'UndefinedConstant',
                'ignored_issues' => [],
                'php_version' => '8.1',
            ],
            'cantCompareToSuitTwice' => [
                'code' => '<?php
                    enum Suit {
                        case Hearts;
                        case Diamonds;
                        case Clubs;
                        case Spades;
                    }

                    function foo(Suit $s): void {
                        if ($s === Suit::Clubs)  {
                            if ($s === Suit::Clubs) {
                                echo "bad";
                            }
                        }
                    }',
                'error_message' => 'RedundantCondition',
                'ignored_issues' => [],
                'php_version' => '8.1',
            ],
            'insufficientMatches' => [
                'code' => '<?php
                    enum Suit {
                        case Hearts;
                        case Diamonds;
                        case Clubs;
                        case Spades;

                        public function color(): string {
                            return match($this) {
                                Suit::Hearts, Suit::Diamonds => "Red",
                                Suit::Clubs => "Black",
                            };
                        }
                    }',
                'error_message' => 'UnhandledMatchCondition',
                'ignored_issues' => [],
                'php_version' => '8.1',
            ],
            'insufficientMatchesForCases' => [
                'code' => '<?php
                    enum Suit {
                        case Hearts;
                        case Diamonds;
                        case Clubs;
                        case Spades;
                    }

                    foreach (Suit::cases() as $case) {
                        echo match($case) {
                            Suit::Hearts, Suit::Diamonds => "Red",
                            Suit::Clubs => "Black",
                        };
                    }',
                'error_message' => 'UnhandledMatchCondition',
                'ignored_issues' => [],
                'php_version' => '8.1',
            ],
            'invalidBackingType' => [
                'code' => '<?php
                    enum Status: array {}
                ',
                'error_message' => 'InvalidEnumBackingType',
                'ignored_issues' => [],
                'php_version' => '8.1',
            ],
            'invalidCaseTypeForBackedEnum' => [
                'code' => '<?php
                    enum Status: int {
                        case Open = [];
                    }
                ',
                'error_message' => 'InvalidEnumCaseValue',
                'ignored_issues' => [],
                'php_version' => '8.1',
            ],
            'duplicateValues' => [
                'code' => '<?php
                    enum Status: string
                    {
                        case Foo = "foo";
                        case Bar = "bar";
                        case Baz = "bar";
                    }
                ',
                'error_message' => 'DuplicateEnumCaseValue',
                'ignored_issues' => [],
                'php_version' => '8.1',
            ],
            'duplicateCases' => [
                'code' => '<?php
                    enum Status
                    {
                        case Foo;
                        case Foo;
                    }
                ',
                'error_message' => 'DuplicateEnumCase',
                'ignored_issues' => [],
                'php_version' => '8.1',
            ],
            'caseWithAValueOfANonBackedEnum' => [
                'code' => '<?php
                    enum Status
                    {
                        case Foo = 1;
                    }
                ',
                'error_message' => 'InvalidEnumCaseValue',
                'ignored_issues' => [],
                'php_version' => '8.1',
            ],
            'caseWithoutAValueOfABackedEnum' => [
                'code' => '<?php
                    enum Status: int
                    {
                        case Foo;
                    }
                ',
                'error_message' => 'InvalidEnumCaseValue',
                'ignored_issues' => [],
                'php_version' => '8.1',
            ],
            'caseTypeMismatch' => [
                'code' => '<?php
                    enum Status: int
                    {
                        case Foo = "one";
                    }
                ',
                'error_message' => 'InvalidEnumCaseValue',
                'ignored_issues' => [],
                'php_version' => '8.1',
            ],
            'propsOnEnum' => [
                'code' => '<?php
                    enum Status {
                        public $prop;
                    }
                ',
                'error_message' => 'NoEnumProperties',
                'ignored_issues' => [],
                'php_version' => '8.1',
            ],
            'enumInstantiation' => [
                'code' => '<?php
                    enum Status {}
                    new Status;
                ',
                'error_message' => 'UndefinedClass',
                'ignored_issues' => [],
                'php_version' => '8.1',
            ],
            'enumsAsAttributes' => [
                'code' => '<?php
                    #[Attribute(Attribute::TARGET_CLASS)]
                    enum Status { }
                    ',
                'error_message' => 'InvalidAttribute',
                'ignored_issues' => [],
                'php_version' => '8.1',
            ],
            'deprecatedAttribute' => [
                'code' => '<?php
                    enum Foo {
                        case A;

                        #[Psalm\Deprecated]
                        case B;
                    }

                    Foo::B;
                    ',
                'error_message' => 'DeprecatedConstant',
                'ignored_issues' => [],
                'php_version' => '8.1',
            ],
            'forbiddenMethod' => [
                'code' => '<?php
                    enum Foo {
                        case A;
                        public function __get() {}
                    }
                ',
                'error_message' => 'InvalidEnumMethod',
                'ignored_issues' => [],
                'php_version' => '8.1',
            ],
            'forbiddenUnitEnumImplementation' => [
                'code' => '<?php
                    class Foo implements UnitEnum {
                        /** @psalm-pure */
                        public static function cases(): array
                        {
                            return [];
                        }
                    }
                ',
                'error_message' => 'InvalidInterfaceImplementation',
                'ignored_issues' => [],
                'php_version' => '8.1',
            ],
            'forbiddenBackedEnumImplementation' => [
                'code' => '<?php
                    class Foo implements BackedEnum {
                        /** @psalm-pure */
                        public static function cases(): array
                        {
                            return [];
                        }

                        /** @psalm-pure */
                        public static function from(int|string $value): static
                        {
                            throw new Exception;
                        }

                        /** @psalm-pure */
                        public static function tryFrom(int|string $value): ?static
                        {
                            return null;
                        }
                    }
                ',
                'error_message' => 'InvalidInterfaceImplementation',
                'ignored_issues' => [],
                'php_version' => '8.1',
            ],
            'forbiddenUnitEnumCasesMethod' => [
                'code' => '<?php
                    enum Foo {
                        case A;
                        public static function cases(): array
                        {
                            return [];
                        }
                    }
                ',
                'error_message' => 'InvalidEnumMethod',
                'ignored_issues' => [],
                'php_version' => '8.1',
            ],
            'forbiddenBackedEnumCasesMethod' => [
                'code' => '<?php
                    enum Status: string {
                        case Open = "open";
                        public static function cases(): array
                        {
                            return [];
                        }
                    }
                ',
                'error_message' => 'InvalidEnumMethod',
                'ignored_issues' => [],
                'php_version' => '8.1',
            ],
            'forbiddenBackedEnumFromMethod' => [
                'code' => '<?php
                    enum Status: string {
                        case Open = "open";
                        public static function from(string $value): self
                        {
                            throw new Exception;
                        }
                    }
                ',
                'error_message' => 'InvalidEnumMethod',
                'ignored_issues' => [],
                'php_version' => '8.1',
            ],
            'forbiddenBackedEnumTryFromMethod' => [
                'code' => '<?php
                    enum Status: string {
                        case Open = "open";
                        public static function tryFrom(string $value): ?self
                        {
                            return null;
                        }
                    }
                ',
                'error_message' => 'InvalidEnumMethod',
                'ignored_issues' => [],
                'php_version' => '8.1',
            ],
            'functionCallWithInvalidCase' => [
                'code' => '<?php
                    enum Status {
                        case Open;
                        case Closed;
                    }

                    /** @param Status::Open $status */
                    function foo(Status $status): void {}

                    foo(Status::Closed);
                ',
                'error_message' => 'InvalidArgument',
                'ignored_issues' => [],
                'php_version' => '8.1',
            ],
            'issue-7814-1' => [
                'code' => '<?php
                    enum State
                    {
                        case A;
                        case B;
                        case C;
                    }

                    /**
                     * @param State::A|State::B $_
                     */
                    function test(State $_): void {}

                    test(State::C);
                ',
                'error_message' => 'InvalidArgument',
                'ignored_issues' => [],
                'php_version' => '8.1',
            ],
            'issue-7814-2' => [
                'code' => '<?php
                    enum State
                    {
                        case A;
                        case B;
                        case C;
                    }

                    /**
                     * @template T of State
                     */
                    final class WithState
                    {
                        /**
                         * @param T $s
                         */
                        public function __construct(
                            public readonly State $s,
                        ) {}
                    }

                    /**
                     * @param WithState<State::A> $_
                     */
                    function withA(WithState $_): void {}

                    // Should be issue here. But nothing
                    // Argument 1 of withA expects WithState<enum(State::A)>, WithState<enum(State::C)> provided
                    withA(new WithState(State::C));
                ',
                'error_message' => 'InvalidArgument',
                'ignored_issues' => [],
                'php_version' => '8.1',
            ],
            'backedEnumDoesNotPassNativeType' => [
                'code' => '<?php
                    enum State: string
                    {
                        case A = "A";
                        case B = "B";
                        case C = "C";
                    }
                    function f(string $state): void {}
                    f(State::A);
                ',
                'error_message' => 'InvalidArgument',
                'ignored_issues' => [],
                'php_version' => '8.1',
            ],
            'stringBackedEnumCaseValueFromClassConstant' => [
                'code' => '<?php
                    class Foo {
                        const FOO = 1;
                    }

                    enum Bar: string
                    {
                        case Foo = Foo::FOO;
                    }
                ',
                'error_message' => 'InvalidEnumCaseValue',
                'ignored_issues' => [],
                'php_version' => '8.1',
            ],
            'intBackedEnumCaseValueFromClassConstant' => [
                'code' => '<?php
                    class Foo {
                        const FOO = "foo";
                    }

                    enum Bar: int
                    {
                        case Foo = Foo::FOO;
                    }
                ',
                'error_message' => 'InvalidEnumCaseValue',
                'ignored_issues' => [],
                'php_version' => '8.1',
            ],
        ];
    }
}<|MERGE_RESOLUTION|>--- conflicted
+++ resolved
@@ -612,7 +612,6 @@
                 'ignored_issues' => [],
                 'php_version' => '8.1',
             ],
-<<<<<<< HEAD
             'classStringAsBackedEnumValue' => [
                 'code' => <<<'PHP'
                     <?php
@@ -633,7 +632,11 @@
                     $foo = FooEnum::Foo->value;
                     noop($foo);
                     noop(FooEnum::Foo->value);
-=======
+                    PHP,
+                'assertions' => [],
+                'ignored_issues' => [],
+                'php_version' => '8.1',
+            ],
             'backedEnumCaseValueFromClassConstant' => [
                 'code' => <<<'PHP'
                     <?php
@@ -649,7 +652,6 @@
                     enum BarEnum: int {
                         case BAR = FooBar::BAR;
                     }
->>>>>>> c7d7b48b
                     PHP,
                 'assertions' => [],
                 'ignored_issues' => [],
