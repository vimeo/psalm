<?php

declare(strict_types=1);

namespace Psalm\Tests;

use Psalm\Tests\Traits\InvalidCodeAnalysisTestTrait;
use Psalm\Tests\Traits\ValidCodeAnalysisTestTrait;

class EnumTest extends TestCase
{
    use ValidCodeAnalysisTestTrait;
    use InvalidCodeAnalysisTestTrait;

    public function providerValidCodeParse(): iterable
    {
        return [
            'example' => [
                'code' => '<?php
                    interface Colourful {
                        public function color(): string;
                    }

                    enum Suit implements Colourful {
                        case Hearts;
                        case Diamonds;
                        case Clubs;
                        case Spades;

                        public function color(): string {
                            return match($this) {
                                Suit::Hearts, Suit::Diamonds => "Red",
                                Suit::Clubs, Suit::Spades => "Black",
                            };
                        }

                        public function shape(): string {
                            return "Rectangle";
                        }
                    }

                    function paint(Colourful $c): void {}
                    function deal(Suit $s): void {
                        if ($s === Suit::Clubs) {
                            echo $s->color();
                        }
                    }

                    paint(Suit::Clubs);
                    deal(Suit::Spades);

                    Suit::Diamonds->shape();',
                'assertions' => [],
                'ignored_issues' => [],
                'php_version' => '8.1',
            ],
            'enumValue' => [
                'code' => '<?php
                    enum Suit: string {
                        case Hearts = "h";
                        case Diamonds = "d";
                        case Clubs = "c";
                        case Spades = "s";
                    }

                    if (Suit::Hearts->value === "h") {}',
                'assertions' => [],
                'ignored_issues' => [],
                'php_version' => '8.1',
            ],
            'enumCases' => [
                'code' => '<?php
                    enum Suit {
                        case Hearts;
                        case Diamonds;
                        case Clubs;
                        case Spades;
                    }

                    foreach (Suit::cases() as $case) {
                        echo match($case) {
                            Suit::Hearts, Suit::Diamonds => "Red",
                            Suit::Clubs, Suit::Spades => "Black",
                        };
                    }',
                'assertions' => [],
                'ignored_issues' => [],
                'php_version' => '8.1',
            ],
            'literalExpressionAsCaseValue' => [
                'code' => '<?php
                    enum Mask: int {
                        case One = 1 << 0;
                        case Two = 1 << 1;
                    }
                    $z = Mask::Two->value;
                ',
                'assertions' => [
                    '$z===' => '2',
                ],
                'ignored_issues' => [],
                'php_version' => '8.1',
            ],
            'EnumCaseValue #8568' => [
                'code' => '<?php
                    enum Mask: int {
                        case One = 1 << 0;
                        case Two = 1 << 1;
                    }
                    /** @return Mask */
                    function a() {
                        return Mask::One;
                    }

                    $z = a()->value;
                ',
                'assertions' => [
                    '$z===' => '1|2',
                ],
                'ignored_issues' => [],
                'php_version' => '8.1',
            ],
            'EnumUnionAsCaseValue #8568' => [
                'code' => '<?php
                    enum Mask: int {
                        case One = 1 << 0;
                        case Two = 1 << 1;
                        case Four = 1 << 2;
                    }
                    /** @return Mask::One|Mask::Two */
                    function a() {
                        return Mask::One;
                    }

                    $z = a()->value;
                ',
                'assertions' => [
                    '$z===' => '1|2',
                ],
                'ignored_issues' => [],
                'php_version' => '8.1',
            ],
            'matchCaseOnEnumValue #8812' => [
                'code' => '<?php
                    enum SomeType: string
                    {
                        case FOO = "FOO";
                        case BAR = "BAR";
                    }

                    function getSomething(string $moduleString): int
                    {
                        return match ($moduleString) {
                            SomeType::FOO->value => 1,
                            SomeType::BAR->value => 2,
                        };
                    }
                ',
                'assertions' => [],
                'ignored_issues' => [],
                'php_version' => '8.1',
            ],
            'namePropertyFromOutside' => [
                'code' => '<?php
                    enum Status
                    {
                        case DRAFT;
                        case PUBLISHED;
                        case ARCHIVED;
                    }
                    $a = Status::DRAFT->name;
                ',
                'assertions' => [
                    '$a===' => "'DRAFT'",
                ],
                'ignored_issues' => [],
                'php_version' => '8.1',
            ],
            'namePropertyFromInside' => [
                'code' => '<?php
                    enum Status
                    {
                        case DRAFT;
                        case PUBLISHED;
                        case ARCHIVED;

                        /**
                         * @return non-empty-string
                         */
                        public function get(): string
                        {
                            return $this->name;
                        }
                    }
                ',
                'assertions' => [],
                'ignored_issues' => [],
                'php_version' => '8.1',
            ],
            'valuePropertyFromInside' => [
                'code' => '<?php
                    enum Status: string
                    {
                        case DRAFT = "draft";
                        case PUBLISHED = "published";
                        case ARCHIVED = "archived";

                        public function get(): string
                        {
                            return $this->value;
                        }
                    }

                    echo Status::DRAFT->get();

                ',
                'assertions' => [],
                'ignored_issues' => [],
                'php_version' => '8.1',
            ],
            'wildcardEnumAsParam' => [
                'code' => '<?php
                    enum A {
                        case C_1;
                        case C_2;
                        case C_3;

                        /**
                         * @param self::C_* $i
                         */
                        public static function foo(self $i) : void {}
                    }

                    A::foo(A::C_1);
                    A::foo(A::C_2);
                    A::foo(A::C_3);',
                'assertions' => [],
                'ignored_issues' => [],
                'php_version' => '8.1',
            ],
            'wildcardEnumAsReturn' => [
                'code' => '<?php
                    enum E {
                        const A = 1;
                        case B;
                    }

                    /** @return E::* */
                    function f(): mixed {
                        return E::B;
                    }',
                'assertions' => [],
                'ignored_issues' => [],
                'php_version' => '8.1',
            ],
            'wildcardConstantsOnEnum' => [
                'code' => '<?php
                    enum A {
                        const C_1 = 1;
                        const C_2 = 2;
                        const C_3 = 3;

                        /**
                         * @param self::C_* $i
                         */
                        public static function foo(int $i) : void {}
                    }

                    A::foo(A::C_1);
                    A::foo(A::C_2);
                    A::foo(A::C_3);',
                'assertions' => [],
                'ignored_issues' => [],
                'php_version' => '8.1',
            ],
            'constantOfAVariableEnumClassString' => [
                'code' => '<?php
                    enum A { const C = 3; }
                    $e = A::class;
                    $_z = $e::C;
                ',
                'assertions' => [
                    '$_z===' => '3',
                ],
                'ignored_issues' => [],
                'php_version' => '8.1',
            ],
            'constantOfAVariableEnumInstance' => [
                'code' => '<?php
                    enum A {
                        const C = 3;
                        case AA;
                    }
                    $e = A::AA;
                    $_z = $e::C;
                ',
                'assertions' => [
                    '$_z===' => '3',
                ],
                'ignored_issues' => [],
                'php_version' => '8.1',
            ],
            'EnumCaseInAttribute' => [
                'code' => '<?php
                    class CreateController {
                        #[Param(paramType: ParamType::FLAG)]
                        public function actionGet(): void {}
                    }

                    use Attribute;

                    #[Attribute(Attribute::TARGET_METHOD | Attribute::IS_REPEATABLE)]
                    class Param {
                        public function __construct(
                            public ParamType $paramType = ParamType::PARAM
                        ) {
                        }
                    }

                    enum ParamType {
                        case FLAG;
                        case PARAM;
                    }',
                'assertions' => [],
                'ignored_issues' => [],
                'php_version' => '8.1',
            ],
            'casesOnEnumWithNoCasesReturnEmptyArray' => [
                'code' => '<?php
                    enum Status: int {}
                    $_z = Status::cases();
                ',
                'assertions' => [
                    '$_z===' => 'array<never, never>',
                ],
                'ignored_issues' => [],
                'php_version' => '8.1',
            ],
            'backedEnumFromReturnsInstanceOfThatEnum' => [
                'code' => '<?php
                    enum Status: int {
                        case Open = 1;
                        case Closed = 2;
                    }

                    function f(): Status {
                        return Status::from(1);
                    }
                ',
                'assertions' => [],
                'ignored_issues' => [],
                'php_version' => '8.1',
            ],
            'backedEnumTryFromReturnsInstanceOfThatEnum' => [
                'code' => '<?php
                    enum Status: int {
                        case Open = 1;
                        case Closed = 2;
                    }

                    function f(): Status {
                        return Status::tryFrom(rand(1, 10)) ?? Status::Open;
                    }
                ',
                'assertions' => [],
                'ignored_issues' => [],
                'php_version' => '8.1',
            ],
            'backedEnumFromReturnsSpecificCase' => [
                'code' => '<?php
                    enum Status: int {
                        case Open = 1;
                        case Closed = 2;
                    }

                    $_z = Status::from(2);
                ',
                'assertions' => [
                    '$_z===' => 'enum(Status::Closed)',
                ],
                'ignored_issues' => [],
                'php_version' => '8.1',
            ],
            'backedEnumTryFromReturnsSpecificCase' => [
                'code' => '<?php
                    enum Status: int {
                        case Open = 1;
                        case Closed = 2;
                    }

                    $_z = Status::tryFrom(2);
                ',
                'assertions' => [
                    '$_z===' => 'enum(Status::Closed)|null',
                ],
                'ignored_issues' => [],
                'php_version' => '8.1',
            ],
            'backedEnumFromReturnsUnionOfCases' => [
                'code' => '<?php
                    enum Status: int {
                        case Open = 1;
                        case Closed = 2;
                        case Busted = 3;
                    }

                    $_z = Status::from(rand(1, 2));
                ',
                'assertions' => [
                    '$_z===' => 'enum(Status::Closed)|enum(Status::Open)',
                ],
                'ignored_issues' => [],
                'php_version' => '8.1',
            ],
            'backedEnumTryFromReturnsUnionOfCases' => [
                'code' => '<?php
                    enum Status: int {
                        case Open = 1;
                        case Closed = 2;
                        case Busted = 3;
                    }

                    $_z = Status::tryFrom(rand(1, 2));
                ',
                'assertions' => [
                    '$_z===' => 'enum(Status::Closed)|enum(Status::Open)|null',
                ],
                'ignored_issues' => [],
                'php_version' => '8.1',
            ],
            'InterfacesWithProperties' => [
                'code' => '<?php

                    static fn (\UnitEnum $tag): string => $tag->name;

                    static fn (\BackedEnum $tag): string|int => $tag->value;

                    interface ExtendedUnitEnum extends \UnitEnum {}
                    static fn (ExtendedUnitEnum $tag): string => $tag->name;

                    interface ExtendedBackedEnum extends \BackedEnum {}
                    static fn (ExtendedBackedEnum $tag): string|int => $tag->value;
                    ',
                'assertions' => [],
                'ignored_issues' => [],
                'php_version' => '8.1',
            ],
            'EnumCollapsing' => [
                'code' => '<?php
                    enum Code: int
                    {
                        case Ok = 0;
                        case Fatal = 1;
                    }

                    function foo(): int|Code|null
                    {
                        return null;
                    }

                    $code = foo();
                    if(!isset($code)){
                        $code = Code::Ok;
                    }',
                'assertions' => [
                    '$code' => 'Code|int',
                ],
                'ignored_issues' => [],
                'php_version' => '8.1',
            ],
            'EnumCaseReconciliation' => [
                'code' => '<?php
                    enum Code: int
                    {
                        case Ok = 0;
                        case Fatal = 1;
                    }

                    function foo(): Code|null
                    {
                        return null;
                    }

                    $code = foo();
                    $code1 = null;
                    $code2 = null;
                    if($code instanceof Code){
                        $code1 = $code;
                    }
                    if(!$code instanceof Code){
                        $code2 = $code;
                    }',
                'assertions' => [
                    '$code1' => 'Code|null',
                    '$code2' => 'null',
                ],
                'ignored_issues' => [],
                'php_version' => '8.1',
            ],
            'constantAsACaseValueOfABackedEnum' => [
                'code' => '<?php
                    enum Test: string
                    {
                        public const ENUM_VALUE = "forty two";

                        case TheAnswer = self::ENUM_VALUE;
                    }
                    $a = Test::TheAnswer->value;
                ',
                'assertions' => [
                    '$a===' => "'forty two'",
                ],
                'ignored_issues' => [],
                'php_version' => '8.1',
            ],
            'methodInheritanceByInterfaces' => [
                'code' => '<?php
                    interface I extends BackedEnum {}
                    /** @var I $i */
                    $a = $i::cases();
                    $b = $i::from(1);
                    $c = $i::tryFrom(2);
                ',
                'assertions' => [
                    '$a===' => 'list<I>',
                    '$b===' => 'I',
                    '$c===' => 'I|null',
                ],
                'ignored_issues' => [],
                'php_version' => '8.1',
            ],
            'reconcileCaseWithInterface' => [
                'code' => <<<'PHP'
                    <?php
                    interface I {}
                    enum E implements I { case A; }
                    function f(I $i): void {
                        if ($i === E::A) {
                        } else {
                        }
                    }
                    PHP,
                'assertions' => [],
                'ignored_issues' => [],
                'php_version' => '8.1',
            ],
            'valueOfBackedEnum' => [
                'code' => <<<'PHP'
                    <?php
                    enum StringEnum: string {
                        case FOO = 'foo';
                        case BAR = 'bar';
                    }

                    enum IntEnum: int {
                        case FOO = 1;
                        case BAR = 2;
                    }

                    /** @var value-of<StringEnum::FOO> $string */
                    $string = '';
                    /** @var value-of<StringEnum::*> $anyString */
                    $anyString = '';

                    /** @var value-of<IntEnum::FOO> $int */
                    $int = 0;
                    /** @var value-of<IntEnum::*> $anyInt */
                    $anyInt = 0;
                    PHP,
                'assertions' => [
                    '$string===' => '\'foo\'',
                    '$anyString===' => '\'bar\'|\'foo\'',
                    '$int===' => '1',
                    '$anyInt===' => '1|2',
                ],
                'ignored_issues' => [],
                'php_version' => '8.1',
            ],
            'nameTypeOnKnownCases' => [
                'code' => <<<'PHP'
                    <?php
                    enum Transport: string {
                        case CAR = 'car';
                        case BIKE = 'bike';
                        case BOAT = 'boat';
                    }

                    $val = Transport::from(uniqid());
                    $_name = $val->name;
                    PHP,
                'assertions' => [
                    '$_name===' => "'BIKE'|'BOAT'|'CAR'",
                ],
                'ignored_issues' => [],
                'php_version' => '8.1',
            ],
            'nameTypeOnUnknownCases' => [
                'code' => <<<'PHP'
                    <?php
                    enum Transport: string {
                        case CAR = 'car';
                        case BIKE = 'bike';
                        case BOAT = 'boat';
                    }

                    function f(Transport $e): void {
                        $_name = $e->name;
                        /** @psalm-check-type-exact $_name='BIKE'|'BOAT'|'CAR' */;
                    }
                    PHP,
                'assertions' => [],
                'ignored_issues' => [],
                'php_version' => '8.1',
            ],
<<<<<<< HEAD
            'classStringAsBackedEnumValue' => [
                'code' => <<<'PHP'
                    <?php
                    class Foo {}

                    enum FooEnum: string {
                        case Foo = Foo::class;
                    }

                    /**
                     * @param class-string $s
                     */
                    function noop(string $s): string
                    {
                        return $s;
                    }

                    $foo = FooEnum::Foo->value;
                    noop($foo);
                    noop(FooEnum::Foo->value);
=======
            'backedEnumCaseValueFromClassConstant' => [
                'code' => <<<'PHP'
                    <?php
                    class FooBar {
                        public const FOO = 'foo';
                        public const BAR = 2;
                    }

                    enum FooEnum: string {
                        case FOO = FooBar::FOO;
                    }

                    enum BarEnum: int {
                        case BAR = FooBar::BAR;
                    }
>>>>>>> 915d8015
                    PHP,
                'assertions' => [],
                'ignored_issues' => [],
                'php_version' => '8.1',
            ],
        ];
    }

    public function providerInvalidCodeParse(): iterable
    {
        return [
            'enumValueIsNot' => [
                'code' => '<?php
                    enum Suit: string {
                        case Hearts = "h";
                        case Diamonds = "d";
                        case Clubs = "c";
                        case Spades = "s";
                    }

                    if (Suit::Hearts->value === "a") {}',
                'error_message' => 'TypeDoesNotContainType',
                'ignored_issues' => [],
                'php_version' => '8.1',
            ],
            'enumValueNotBacked' => [
                'code' => '<?php
                    enum Suit {
                        case Hearts;
                        case Diamonds;
                        case Clubs;
                        case Spades;
                    }

                    echo Suit::Hearts->value;',
                'error_message' => 'UndefinedPropertyFetch',
                'ignored_issues' => [],
                'php_version' => '8.1',
            ],
            'badSuit' => [
                'code' => '<?php
                    enum Suit {
                        case Hearts;
                        case Diamonds;
                        case Clubs;
                        case Spades;
                    }

                    function foo(Suit $s): void {
                        if ($s === Suit::Clu) {}
                    }',
                'error_message' => 'UndefinedConstant',
                'ignored_issues' => [],
                'php_version' => '8.1',
            ],
            'cantCompareToSuitTwice' => [
                'code' => '<?php
                    enum Suit {
                        case Hearts;
                        case Diamonds;
                        case Clubs;
                        case Spades;
                    }

                    function foo(Suit $s): void {
                        if ($s === Suit::Clubs)  {
                            if ($s === Suit::Clubs) {
                                echo "bad";
                            }
                        }
                    }',
                'error_message' => 'RedundantCondition',
                'ignored_issues' => [],
                'php_version' => '8.1',
            ],
            'insufficientMatches' => [
                'code' => '<?php
                    enum Suit {
                        case Hearts;
                        case Diamonds;
                        case Clubs;
                        case Spades;

                        public function color(): string {
                            return match($this) {
                                Suit::Hearts, Suit::Diamonds => "Red",
                                Suit::Clubs => "Black",
                            };
                        }
                    }',
                'error_message' => 'UnhandledMatchCondition',
                'ignored_issues' => [],
                'php_version' => '8.1',
            ],
            'insufficientMatchesForCases' => [
                'code' => '<?php
                    enum Suit {
                        case Hearts;
                        case Diamonds;
                        case Clubs;
                        case Spades;
                    }

                    foreach (Suit::cases() as $case) {
                        echo match($case) {
                            Suit::Hearts, Suit::Diamonds => "Red",
                            Suit::Clubs => "Black",
                        };
                    }',
                'error_message' => 'UnhandledMatchCondition',
                'ignored_issues' => [],
                'php_version' => '8.1',
            ],
            'invalidBackingType' => [
                'code' => '<?php
                    enum Status: array {}
                ',
                'error_message' => 'InvalidEnumBackingType',
                'ignored_issues' => [],
                'php_version' => '8.1',
            ],
            'invalidCaseTypeForBackedEnum' => [
                'code' => '<?php
                    enum Status: int {
                        case Open = [];
                    }
                ',
                'error_message' => 'InvalidEnumCaseValue',
                'ignored_issues' => [],
                'php_version' => '8.1',
            ],
            'duplicateValues' => [
                'code' => '<?php
                    enum Status: string
                    {
                        case Foo = "foo";
                        case Bar = "bar";
                        case Baz = "bar";
                    }
                ',
                'error_message' => 'DuplicateEnumCaseValue',
                'ignored_issues' => [],
                'php_version' => '8.1',
            ],
            'duplicateCases' => [
                'code' => '<?php
                    enum Status
                    {
                        case Foo;
                        case Foo;
                    }
                ',
                'error_message' => 'DuplicateEnumCase',
                'ignored_issues' => [],
                'php_version' => '8.1',
            ],
            'caseWithAValueOfANonBackedEnum' => [
                'code' => '<?php
                    enum Status
                    {
                        case Foo = 1;
                    }
                ',
                'error_message' => 'InvalidEnumCaseValue',
                'ignored_issues' => [],
                'php_version' => '8.1',
            ],
            'caseWithoutAValueOfABackedEnum' => [
                'code' => '<?php
                    enum Status: int
                    {
                        case Foo;
                    }
                ',
                'error_message' => 'InvalidEnumCaseValue',
                'ignored_issues' => [],
                'php_version' => '8.1',
            ],
            'caseTypeMismatch' => [
                'code' => '<?php
                    enum Status: int
                    {
                        case Foo = "one";
                    }
                ',
                'error_message' => 'InvalidEnumCaseValue',
                'ignored_issues' => [],
                'php_version' => '8.1',
            ],
            'propsOnEnum' => [
                'code' => '<?php
                    enum Status {
                        public $prop;
                    }
                ',
                'error_message' => 'NoEnumProperties',
                'ignored_issues' => [],
                'php_version' => '8.1',
            ],
            'enumInstantiation' => [
                'code' => '<?php
                    enum Status {}
                    new Status;
                ',
                'error_message' => 'UndefinedClass',
                'ignored_issues' => [],
                'php_version' => '8.1',
            ],
            'enumsAsAttributes' => [
                'code' => '<?php
                    #[Attribute(Attribute::TARGET_CLASS)]
                    enum Status { }
                    ',
                'error_message' => 'InvalidAttribute',
                'ignored_issues' => [],
                'php_version' => '8.1',
            ],
            'deprecatedAttribute' => [
                'code' => '<?php
                    enum Foo {
                        case A;

                        #[Psalm\Deprecated]
                        case B;
                    }

                    Foo::B;
                    ',
                'error_message' => 'DeprecatedConstant',
                'ignored_issues' => [],
                'php_version' => '8.1',
            ],
            'forbiddenMethod' => [
                'code' => '<?php
                    enum Foo {
                        case A;
                        public function __get() {}
                    }
                ',
                'error_message' => 'InvalidEnumMethod',
                'ignored_issues' => [],
                'php_version' => '8.1',
            ],
            'forbiddenUnitEnumImplementation' => [
                'code' => '<?php
                    class Foo implements UnitEnum {
                        /** @psalm-pure */
                        public static function cases(): array
                        {
                            return [];
                        }
                    }
                ',
                'error_message' => 'InvalidInterfaceImplementation',
                'ignored_issues' => [],
                'php_version' => '8.1',
            ],
            'forbiddenBackedEnumImplementation' => [
                'code' => '<?php
                    class Foo implements BackedEnum {
                        /** @psalm-pure */
                        public static function cases(): array
                        {
                            return [];
                        }

                        /** @psalm-pure */
                        public static function from(int|string $value): static
                        {
                            throw new Exception;
                        }

                        /** @psalm-pure */
                        public static function tryFrom(int|string $value): ?static
                        {
                            return null;
                        }
                    }
                ',
                'error_message' => 'InvalidInterfaceImplementation',
                'ignored_issues' => [],
                'php_version' => '8.1',
            ],
            'forbiddenUnitEnumCasesMethod' => [
                'code' => '<?php
                    enum Foo {
                        case A;
                        public static function cases(): array
                        {
                            return [];
                        }
                    }
                ',
                'error_message' => 'InvalidEnumMethod',
                'ignored_issues' => [],
                'php_version' => '8.1',
            ],
            'forbiddenBackedEnumCasesMethod' => [
                'code' => '<?php
                    enum Status: string {
                        case Open = "open";
                        public static function cases(): array
                        {
                            return [];
                        }
                    }
                ',
                'error_message' => 'InvalidEnumMethod',
                'ignored_issues' => [],
                'php_version' => '8.1',
            ],
            'forbiddenBackedEnumFromMethod' => [
                'code' => '<?php
                    enum Status: string {
                        case Open = "open";
                        public static function from(string $value): self
                        {
                            throw new Exception;
                        }
                    }
                ',
                'error_message' => 'InvalidEnumMethod',
                'ignored_issues' => [],
                'php_version' => '8.1',
            ],
            'forbiddenBackedEnumTryFromMethod' => [
                'code' => '<?php
                    enum Status: string {
                        case Open = "open";
                        public static function tryFrom(string $value): ?self
                        {
                            return null;
                        }
                    }
                ',
                'error_message' => 'InvalidEnumMethod',
                'ignored_issues' => [],
                'php_version' => '8.1',
            ],
            'functionCallWithInvalidCase' => [
                'code' => '<?php
                    enum Status {
                        case Open;
                        case Closed;
                    }

                    /** @param Status::Open $status */
                    function foo(Status $status): void {}

                    foo(Status::Closed);
                ',
                'error_message' => 'InvalidArgument',
                'ignored_issues' => [],
                'php_version' => '8.1',
            ],
            'issue-7814-1' => [
                'code' => '<?php
                    enum State
                    {
                        case A;
                        case B;
                        case C;
                    }

                    /**
                     * @param State::A|State::B $_
                     */
                    function test(State $_): void {}

                    test(State::C);
                ',
                'error_message' => 'InvalidArgument',
                'ignored_issues' => [],
                'php_version' => '8.1',
            ],
            'issue-7814-2' => [
                'code' => '<?php
                    enum State
                    {
                        case A;
                        case B;
                        case C;
                    }

                    /**
                     * @template T of State
                     */
                    final class WithState
                    {
                        /**
                         * @param T $s
                         */
                        public function __construct(
                            public readonly State $s,
                        ) {}
                    }

                    /**
                     * @param WithState<State::A> $_
                     */
                    function withA(WithState $_): void {}

                    // Should be issue here. But nothing
                    // Argument 1 of withA expects WithState<enum(State::A)>, WithState<enum(State::C)> provided
                    withA(new WithState(State::C));
                ',
                'error_message' => 'InvalidArgument',
                'ignored_issues' => [],
                'php_version' => '8.1',
            ],
            'backedEnumDoesNotPassNativeType' => [
                'code' => '<?php
                    enum State: string
                    {
                        case A = "A";
                        case B = "B";
                        case C = "C";
                    }
                    function f(string $state): void {}
                    f(State::A);
                ',
                'error_message' => 'InvalidArgument',
                'ignored_issues' => [],
                'php_version' => '8.1',
            ],
            'stringBackedEnumCaseValueFromClassConstant' => [
                'code' => '<?php
                    class Foo {
                        const FOO = 1;
                    }

                    enum Bar: string
                    {
                        case Foo = Foo::FOO;
                    }
                ',
                'error_message' => 'InvalidEnumCaseValue',
                'ignored_issues' => [],
                'php_version' => '8.1',
            ],
            'intBackedEnumCaseValueFromClassConstant' => [
                'code' => '<?php
                    class Foo {
                        const FOO = "foo";
                    }

                    enum Bar: int
                    {
                        case Foo = Foo::FOO;
                    }
                ',
                'error_message' => 'InvalidEnumCaseValue',
                'ignored_issues' => [],
                'php_version' => '8.1',
            ],
        ];
    }
}<|MERGE_RESOLUTION|>--- conflicted
+++ resolved
@@ -612,7 +612,6 @@
                 'ignored_issues' => [],
                 'php_version' => '8.1',
             ],
-<<<<<<< HEAD
             'classStringAsBackedEnumValue' => [
                 'code' => <<<'PHP'
                     <?php
@@ -633,7 +632,8 @@
                     $foo = FooEnum::Foo->value;
                     noop($foo);
                     noop(FooEnum::Foo->value);
-=======
+                PHP
+            ],
             'backedEnumCaseValueFromClassConstant' => [
                 'code' => <<<'PHP'
                     <?php
@@ -649,7 +649,6 @@
                     enum BarEnum: int {
                         case BAR = FooBar::BAR;
                     }
->>>>>>> 915d8015
                     PHP,
                 'assertions' => [],
                 'ignored_issues' => [],
