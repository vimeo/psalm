--- conflicted
+++ resolved
@@ -657,7 +657,6 @@
                 'ignored_issues' => [],
                 'php_version' => '8.1',
             ],
-<<<<<<< HEAD
             'stringBackedEnumCaseValueFromStringGlobalConstant' => [
                 'code' => '<?php
                     enum Bar: string
@@ -676,7 +675,10 @@
                         case Foo = \UPLOAD_ERR_OK;
                     }
                 ',
-=======
+                'assertions' => [],
+                'ignored_issues' => [],
+                'php_version' => '8.1',
+            ],
             'allowPropertiesOnIntersectionsWithEnumInterfaces' => [
                 'code' => <<<'PHP'
                     <?php
@@ -700,7 +702,6 @@
                         }
                     }
                     PHP,
->>>>>>> 35e6effa
                 'assertions' => [],
                 'ignored_issues' => [],
                 'php_version' => '8.1',
