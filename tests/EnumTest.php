<?php

declare(strict_types=1);

namespace Psalm\Tests;

use Psalm\Tests\Traits\InvalidCodeAnalysisTestTrait;
use Psalm\Tests\Traits\ValidCodeAnalysisTestTrait;

class EnumTest extends TestCase
{
    use ValidCodeAnalysisTestTrait;
    use InvalidCodeAnalysisTestTrait;

    public function providerValidCodeParse(): iterable
    {
        return [
            'example' => [
                'code' => '<?php
                    interface Colourful {
                        public function color(): string;
                    }

                    enum Suit implements Colourful {
                        case Hearts;
                        case Diamonds;
                        case Clubs;
                        case Spades;

                        public function color(): string {
                            return match($this) {
                                Suit::Hearts, Suit::Diamonds => "Red",
                                Suit::Clubs, Suit::Spades => "Black",
                            };
                        }

                        public function shape(): string {
                            return "Rectangle";
                        }
                    }

                    function paint(Colourful $c): void {}
                    function deal(Suit $s): void {
                        if ($s === Suit::Clubs) {
                            echo $s->color();
                        }
                    }

                    paint(Suit::Clubs);
                    deal(Suit::Spades);

                    Suit::Diamonds->shape();',
                'assertions' => [],
                'ignored_issues' => [],
                'php_version' => '8.1',
            ],
            'enumValue' => [
                'code' => '<?php
                    enum Suit: string {
                        case Hearts = "h";
                        case Diamonds = "d";
                        case Clubs = "c";
                        case Spades = "s";
                    }

                    if (Suit::Hearts->value === "h") {}',
                'assertions' => [],
                'ignored_issues' => [],
                'php_version' => '8.1',
            ],
            'enumCases' => [
                'code' => '<?php
                    enum Suit {
                        case Hearts;
                        case Diamonds;
                        case Clubs;
                        case Spades;
                    }

                    foreach (Suit::cases() as $case) {
                        echo match($case) {
                            Suit::Hearts, Suit::Diamonds => "Red",
                            Suit::Clubs, Suit::Spades => "Black",
                        };
                    }',
                'assertions' => [],
                'ignored_issues' => [],
                'php_version' => '8.1',
            ],
            'literalExpressionAsCaseValue' => [
                'code' => '<?php
                    enum Mask: int {
                        case One = 1 << 0;
                        case Two = 1 << 1;
                    }
                    $z = Mask::Two->value;
                ',
                'assertions' => [
                    '$z===' => '2',
                ],
                'ignored_issues' => [],
                'php_version' => '8.1',
            ],
            'EnumCaseValue #8568' => [
                'code' => '<?php
                    enum Mask: int {
                        case One = 1 << 0;
                        case Two = 1 << 1;
                    }
                    /** @return Mask */
                    function a() {
                        return Mask::One;
                    }

                    $z = a()->value;
                ',
                'assertions' => [
                    '$z===' => '1|2',
                ],
                'ignored_issues' => [],
                'php_version' => '8.1',
            ],
            'EnumUnionAsCaseValue #8568' => [
                'code' => '<?php
                    enum Mask: int {
                        case One = 1 << 0;
                        case Two = 1 << 1;
                        case Four = 1 << 2;
                    }
                    /** @return Mask::One|Mask::Two */
                    function a() {
                        return Mask::One;
                    }

                    $z = a()->value;
                ',
                'assertions' => [
                    '$z===' => '1|2',
                ],
                'ignored_issues' => [],
                'php_version' => '8.1',
            ],
            'matchCaseOnEnumValue #8812' => [
                'code' => '<?php
                    enum SomeType: string
                    {
                        case FOO = "FOO";
                        case BAR = "BAR";
                    }

                    function getSomething(string $moduleString): int
                    {
                        return match ($moduleString) {
                            SomeType::FOO->value => 1,
                            SomeType::BAR->value => 2,
                        };
                    }
                ',
                'assertions' => [],
                'ignored_issues' => [],
                'php_version' => '8.1',
            ],
            'namePropertyFromOutside' => [
                'code' => '<?php
                    enum Status
                    {
                        case DRAFT;
                        case PUBLISHED;
                        case ARCHIVED;
                    }
                    $a = Status::DRAFT->name;
                ',
                'assertions' => [
                    '$a===' => "'DRAFT'",
                ],
                'ignored_issues' => [],
                'php_version' => '8.1',
            ],
            'namePropertyFromInside' => [
                'code' => '<?php
                    enum Status
                    {
                        case DRAFT;
                        case PUBLISHED;
                        case ARCHIVED;

                        /**
                         * @return non-empty-string
                         */
                        public function get(): string
                        {
                            return $this->name;
                        }
                    }
                ',
                'assertions' => [],
                'ignored_issues' => [],
                'php_version' => '8.1',
            ],
            'valuePropertyFromInside' => [
                'code' => '<?php
                    enum Status: string
                    {
                        case DRAFT = "draft";
                        case PUBLISHED = "published";
                        case ARCHIVED = "archived";

                        public function get(): string
                        {
                            return $this->value;
                        }
                    }

                    echo Status::DRAFT->get();

                ',
                'assertions' => [],
                'ignored_issues' => [],
                'php_version' => '8.1',
            ],
            'wildcardEnumAsParam' => [
                'code' => '<?php
                    enum A {
                        case C_1;
                        case C_2;
                        case C_3;

                        /**
                         * @param self::C_* $i
                         */
                        public static function foo(self $i) : void {}
                    }

                    A::foo(A::C_1);
                    A::foo(A::C_2);
                    A::foo(A::C_3);',
                'assertions' => [],
                'ignored_issues' => [],
                'php_version' => '8.1',
            ],
            'wildcardEnumAsReturn' => [
                'code' => '<?php
                    enum E {
                        const A = 1;
                        case B;
                    }

                    /** @return E::* */
                    function f(): mixed {
                        return E::B;
                    }',
                'assertions' => [],
                'ignored_issues' => [],
                'php_version' => '8.1',
            ],
            'wildcardConstantsOnEnum' => [
                'code' => '<?php
                    enum A {
                        const C_1 = 1;
                        const C_2 = 2;
                        const C_3 = 3;

                        /**
                         * @param self::C_* $i
                         */
                        public static function foo(int $i) : void {}
                    }

                    A::foo(A::C_1);
                    A::foo(A::C_2);
                    A::foo(A::C_3);',
                'assertions' => [],
                'ignored_issues' => [],
                'php_version' => '8.1',
            ],
            'constantOfAVariableEnumClassString' => [
                'code' => '<?php
                    enum A { const C = 3; }
                    $e = A::class;
                    $_z = $e::C;
                ',
                'assertions' => [
                    '$_z===' => '3',
                ],
                'ignored_issues' => [],
                'php_version' => '8.1',
            ],
            'constantOfAVariableEnumInstance' => [
                'code' => '<?php
                    enum A {
                        const C = 3;
                        case AA;
                    }
                    $e = A::AA;
                    $_z = $e::C;
                ',
                'assertions' => [
                    '$_z===' => '3',
                ],
                'ignored_issues' => [],
                'php_version' => '8.1',
            ],
            'EnumCaseInAttribute' => [
                'code' => '<?php
                    class CreateController {
                        #[Param(paramType: ParamType::FLAG)]
                        public function actionGet(): void {}
                    }

                    use Attribute;

                    #[Attribute(Attribute::TARGET_METHOD | Attribute::IS_REPEATABLE)]
                    class Param {
                        public function __construct(
                            public ParamType $paramType = ParamType::PARAM
                        ) {
                        }
                    }

                    enum ParamType {
                        case FLAG;
                        case PARAM;
                    }',
                'assertions' => [],
                'ignored_issues' => [],
                'php_version' => '8.1',
            ],
            'casesOnEnumWithNoCasesReturnEmptyArray' => [
                'code' => '<?php
                    enum Status: int {}
                    $_z = Status::cases();
                ',
                'assertions' => [
                    '$_z===' => 'array<never, never>',
                ],
                'ignored_issues' => [],
                'php_version' => '8.1',
            ],
            'backedEnumFromReturnsInstanceOfThatEnum' => [
                'code' => '<?php
                    enum Status: int {
                        case Open = 1;
                        case Closed = 2;
                    }

                    function f(): Status {
                        return Status::from(1);
                    }
                ',
                'assertions' => [],
                'ignored_issues' => [],
                'php_version' => '8.1',
            ],
            'backedEnumTryFromReturnsInstanceOfThatEnum' => [
                'code' => '<?php
                    enum Status: int {
                        case Open = 1;
                        case Closed = 2;
                    }

                    function f(): Status {
                        return Status::tryFrom(rand(1, 10)) ?? Status::Open;
                    }
                ',
                'assertions' => [],
                'ignored_issues' => [],
                'php_version' => '8.1',
            ],
            'backedEnumFromReturnsSpecificCase' => [
                'code' => '<?php
                    enum Status: int {
                        case Open = 1;
                        case Closed = 2;
                    }

                    $_z = Status::from(2);
                ',
                'assertions' => [
                    '$_z===' => 'enum(Status::Closed)',
                ],
                'ignored_issues' => [],
                'php_version' => '8.1',
            ],
            'backedEnumTryFromReturnsSpecificCase' => [
                'code' => '<?php
                    enum Status: int {
                        case Open = 1;
                        case Closed = 2;
                    }

                    $_z = Status::tryFrom(2);
                ',
                'assertions' => [
                    '$_z===' => 'enum(Status::Closed)|null',
                ],
                'ignored_issues' => [],
                'php_version' => '8.1',
            ],
            'backedEnumFromReturnsUnionOfCases' => [
                'code' => '<?php
                    enum Status: int {
                        case Open = 1;
                        case Closed = 2;
                        case Busted = 3;
                    }

                    $_z = Status::from(rand(1, 2));
                ',
                'assertions' => [
                    '$_z===' => 'enum(Status::Closed)|enum(Status::Open)',
                ],
                'ignored_issues' => [],
                'php_version' => '8.1',
            ],
            'backedEnumTryFromReturnsUnionOfCases' => [
                'code' => '<?php
                    enum Status: int {
                        case Open = 1;
                        case Closed = 2;
                        case Busted = 3;
                    }

                    $_z = Status::tryFrom(rand(1, 2));
                ',
                'assertions' => [
                    '$_z===' => 'enum(Status::Closed)|enum(Status::Open)|null',
                ],
                'ignored_issues' => [],
                'php_version' => '8.1',
            ],
            'InterfacesWithProperties' => [
                'code' => '<?php

                    static fn (\UnitEnum $tag): string => $tag->name;

                    static fn (\BackedEnum $tag): string|int => $tag->value;

                    interface ExtendedUnitEnum extends \UnitEnum {}
                    static fn (ExtendedUnitEnum $tag): string => $tag->name;

                    interface ExtendedBackedEnum extends \BackedEnum {}
                    static fn (ExtendedBackedEnum $tag): string|int => $tag->value;
                    ',
                'assertions' => [],
                'ignored_issues' => [],
                'php_version' => '8.1',
            ],
            'EnumCollapsing' => [
                'code' => '<?php
                    enum Code: int
                    {
                        case Ok = 0;
                        case Fatal = 1;
                    }

                    function foo(): int|Code|null
                    {
                        return null;
                    }

                    $code = foo();
                    if(!isset($code)){
                        $code = Code::Ok;
                    }',
                'assertions' => [
                    '$code' => 'Code|int',
                ],
                'ignored_issues' => [],
                'php_version' => '8.1',
            ],
            'EnumCaseReconciliation' => [
                'code' => '<?php
                    enum Code: int
                    {
                        case Ok = 0;
                        case Fatal = 1;
                    }

                    function foo(): Code|null
                    {
                        return null;
                    }

                    $code = foo();
                    $code1 = null;
                    $code2 = null;
                    if($code instanceof Code){
                        $code1 = $code;
                    }
                    if(!$code instanceof Code){
                        $code2 = $code;
                    }',
                'assertions' => [
                    '$code1' => 'Code|null',
                    '$code2' => 'null',
                ],
                'ignored_issues' => [],
                'php_version' => '8.1',
            ],
            'constantAsACaseValueOfABackedEnum' => [
                'code' => '<?php
                    enum Test: string
                    {
                        public const ENUM_VALUE = "forty two";

                        case TheAnswer = self::ENUM_VALUE;
                    }
                    $a = Test::TheAnswer->value;
                ',
                'assertions' => [
                    '$a===' => "'forty two'",
                ],
                'ignored_issues' => [],
                'php_version' => '8.1',
            ],
            'methodInheritanceByInterfaces' => [
                'code' => '<?php
                    interface I extends BackedEnum {}
                    /** @var I $i */
                    $a = $i::cases();
                    $b = $i::from(1);
                    $c = $i::tryFrom(2);
                ',
                'assertions' => [
                    '$a===' => 'list<I>',
                    '$b===' => 'I',
                    '$c===' => 'I|null',
                ],
                'ignored_issues' => [],
                'php_version' => '8.1',
            ],
            'reconcileCaseWithInterface' => [
                'code' => <<<'PHP'
                    <?php
                    interface I {}
                    enum E implements I { case A; }
                    function f(I $i): void {
                        if ($i === E::A) {
                        } else {
                        }
                    }
                    PHP,
                'assertions' => [],
                'ignored_issues' => [],
                'php_version' => '8.1',
            ],
            'valueOfBackedEnum' => [
                'code' => <<<'PHP'
                    <?php
                    enum StringEnum: string {
                        case FOO = 'foo';
                        case BAR = 'bar';
                    }

                    enum IntEnum: int {
                        case FOO = 1;
                        case BAR = 2;
                    }

                    /** @var value-of<StringEnum::FOO> $string */
                    $string = '';
                    /** @var value-of<StringEnum::*> $anyString */
                    $anyString = '';

                    /** @var value-of<IntEnum::FOO> $int */
                    $int = 0;
                    /** @var value-of<IntEnum::*> $anyInt */
                    $anyInt = 0;
                    PHP,
                'assertions' => [
                    '$string===' => '\'foo\'',
                    '$anyString===' => '\'bar\'|\'foo\'',
                    '$int===' => '1',
                    '$anyInt===' => '1|2',
                ],
                'ignored_issues' => [],
                'php_version' => '8.1',
            ],
            'nameTypeOnKnownCases' => [
                'code' => <<<'PHP'
                    <?php
                    enum Transport: string {
                        case CAR = 'car';
                        case BIKE = 'bike';
                        case BOAT = 'boat';
                    }

                    $val = Transport::from(uniqid());
                    $_name = $val->name;
                    PHP,
                'assertions' => [
                    '$_name===' => "'BIKE'|'BOAT'|'CAR'",
                ],
                'ignored_issues' => [],
                'php_version' => '8.1',
            ],
            'nameTypeOnUnknownCases' => [
                'code' => <<<'PHP'
                    <?php
                    enum Transport: string {
                        case CAR = 'car';
                        case BIKE = 'bike';
                        case BOAT = 'boat';
                    }

                    function f(Transport $e): void {
                        $_name = $e->name;
                        /** @psalm-check-type-exact $_name='BIKE'|'BOAT'|'CAR' */;
                    }
                    PHP,
                'assertions' => [],
                'ignored_issues' => [],
                'php_version' => '8.1',
            ],
            'classStringAsBackedEnumValue' => [
                'code' => <<<'PHP'
                    <?php
                    class Foo {}

                    enum FooEnum: string {
                        case Foo = Foo::class;
                    }

                    /**
                     * @param class-string $s
                     */
                    function noop(string $s): string
                    {
                        return $s;
                    }

                    $foo = FooEnum::Foo->value;
                    noop($foo);
                    noop(FooEnum::Foo->value);
                PHP,
                'assertions' => [],
                'ignored_issues' => [],
                'php_version' => '8.1',
            ],
            'backedEnumCaseValueFromClassConstant' => [
                'code' => <<<'PHP'
                    <?php
                    class FooBar {
                        public const FOO = 'foo';
                        public const BAR = 2;
                    }

                    enum FooEnum: string {
                        case FOO = FooBar::FOO;
                    }

                    enum BarEnum: int {
                        case BAR = FooBar::BAR;
                    }
                    PHP,
                'assertions' => [],
                'ignored_issues' => [],
                'php_version' => '8.1',
            ],
            'stringBackedEnumCaseValueFromStringGlobalConstant' => [
                'code' => '<?php
                    enum Bar: string
                    {
                        case Foo = \DATE_ATOM;
                    }
                ',
                'assertions' => [],
                'ignored_issues' => [],
                'php_version' => '8.1',
            ],
            'intBackedEnumCaseValueFromIntGlobalConstant' => [
                'code' => '<?php
                    enum Bar: int
                    {
                        case Foo = \UPLOAD_ERR_OK;
                    }
                ',
                'assertions' => [],
                'ignored_issues' => [],
                'php_version' => '8.1',
            ],
            'allowPropertiesOnIntersectionsWithEnumInterfaces' => [
                'code' => <<<'PHP'
                    <?php
                    interface I {}

                    interface UE extends UnitEnum {}
                    interface BE extends BackedEnum {}

                    function f(I $i): void {
                        if ($i instanceof BackedEnum) {
                            echo $i->name;
                        }
                        if ($i instanceof UnitEnum) {
                            echo $i->name;
                        }
                        if ($i instanceof UE) {
                            echo $i->name;
                        }
                        if ($i instanceof BE) {
                            echo $i->name;
                        }
                    }
                    PHP,
                'assertions' => [],
                'ignored_issues' => [],
                'php_version' => '8.1',
            ],
<<<<<<< HEAD
=======
            'stringBackedEnumCaseValueFromStringGlobalConstant' => [
                'code' => '<?php
                    enum Bar: string
                    {
                        case Foo = \DATE_ATOM;
                    }
                ',
                'assertions' => [],
                'ignored_issues' => [],
                'php_version' => '8.1',
            ],
            'intBackedEnumCaseValueFromIntGlobalConstant' => [
                'code' => '<?php
                    enum Bar: int
                    {
                        case Foo = \UPLOAD_ERR_OK;
                    }
                ',
                'assertions' => [],
                'ignored_issues' => [],
                'php_version' => '8.1',
            ],
            'enumWithCasesReferencingClassConstantsWhereClassIsDefinedAfterTheEnum' => [
                'code' => <<<'PHP'
                    <?php
                    enum Bar: string {
                        case FOO = Foo::FOO;
                    }
                    class Foo {
                        const FOO = "foo";
                    }
                    $a = Bar::FOO->value;
                PHP,
                'assertions' => [
                    '$a===' => "'foo'",
                ],
                'ignored_issues' => [],
                'php_version' => '8.1',
            ],
            'enumWithCasesReferencingAnotherEnumCase' => [
                'code' => <<<'PHP'
                    <?php
                    enum Bar: string {
                        case BAR = Foo::FOO->value;
                    }
                    enum Foo: string {
                        case FOO = "foo";
                    }
                    $a = Bar::BAR->value;
                PHP,
                'assertions' => [
                    '$a===' => "'foo'",
                ],
                'ignored_issues' => [],
                'php_version' => '8.1',
            ],
>>>>>>> ba4e3125
        ];
    }

    public function providerInvalidCodeParse(): iterable
    {
        return [
            'enumValueIsNot' => [
                'code' => '<?php
                    enum Suit: string {
                        case Hearts = "h";
                        case Diamonds = "d";
                        case Clubs = "c";
                        case Spades = "s";
                    }

                    if (Suit::Hearts->value === "a") {}',
                'error_message' => 'TypeDoesNotContainType',
                'ignored_issues' => [],
                'php_version' => '8.1',
            ],
            'enumValueNotBacked' => [
                'code' => '<?php
                    enum Suit {
                        case Hearts;
                        case Diamonds;
                        case Clubs;
                        case Spades;
                    }

                    echo Suit::Hearts->value;',
                'error_message' => 'UndefinedPropertyFetch',
                'ignored_issues' => [],
                'php_version' => '8.1',
            ],
            'badSuit' => [
                'code' => '<?php
                    enum Suit {
                        case Hearts;
                        case Diamonds;
                        case Clubs;
                        case Spades;
                    }

                    function foo(Suit $s): void {
                        if ($s === Suit::Clu) {}
                    }',
                'error_message' => 'UndefinedConstant',
                'ignored_issues' => [],
                'php_version' => '8.1',
            ],
            'cantCompareToSuitTwice' => [
                'code' => '<?php
                    enum Suit {
                        case Hearts;
                        case Diamonds;
                        case Clubs;
                        case Spades;
                    }

                    function foo(Suit $s): void {
                        if ($s === Suit::Clubs)  {
                            if ($s === Suit::Clubs) {
                                echo "bad";
                            }
                        }
                    }',
                'error_message' => 'RedundantCondition',
                'ignored_issues' => [],
                'php_version' => '8.1',
            ],
            'insufficientMatches' => [
                'code' => '<?php
                    enum Suit {
                        case Hearts;
                        case Diamonds;
                        case Clubs;
                        case Spades;

                        public function color(): string {
                            return match($this) {
                                Suit::Hearts, Suit::Diamonds => "Red",
                                Suit::Clubs => "Black",
                            };
                        }
                    }',
                'error_message' => 'UnhandledMatchCondition',
                'ignored_issues' => [],
                'php_version' => '8.1',
            ],
            'insufficientMatchesForCases' => [
                'code' => '<?php
                    enum Suit {
                        case Hearts;
                        case Diamonds;
                        case Clubs;
                        case Spades;
                    }

                    foreach (Suit::cases() as $case) {
                        echo match($case) {
                            Suit::Hearts, Suit::Diamonds => "Red",
                            Suit::Clubs => "Black",
                        };
                    }',
                'error_message' => 'UnhandledMatchCondition',
                'ignored_issues' => [],
                'php_version' => '8.1',
            ],
            'invalidBackingType' => [
                'code' => '<?php
                    enum Status: array {}
                ',
                'error_message' => 'InvalidEnumBackingType',
                'ignored_issues' => [],
                'php_version' => '8.1',
            ],
            'invalidCaseTypeForBackedEnum' => [
                'code' => '<?php
                    enum Status: int {
                        case Open = [];
                    }
                ',
                'error_message' => 'InvalidEnumCaseValue',
                'ignored_issues' => [],
                'php_version' => '8.1',
            ],
            'duplicateValues' => [
                'code' => '<?php
                    enum Status: string
                    {
                        case Foo = "foo";
                        case Bar = "bar";
                        case Baz = "bar";
                    }
                ',
                'error_message' => 'DuplicateEnumCaseValue',
                'ignored_issues' => [],
                'php_version' => '8.1',
            ],
            'duplicateCases' => [
                'code' => '<?php
                    enum Status
                    {
                        case Foo;
                        case Foo;
                    }
                ',
                'error_message' => 'DuplicateEnumCase',
                'ignored_issues' => [],
                'php_version' => '8.1',
            ],
            'caseWithAValueOfANonBackedEnum' => [
                'code' => '<?php
                    enum Status
                    {
                        case Foo = 1;
                    }
                ',
                'error_message' => 'InvalidEnumCaseValue',
                'ignored_issues' => [],
                'php_version' => '8.1',
            ],
            'caseWithoutAValueOfABackedEnum' => [
                'code' => '<?php
                    enum Status: int
                    {
                        case Foo;
                    }
                ',
                'error_message' => 'InvalidEnumCaseValue',
                'ignored_issues' => [],
                'php_version' => '8.1',
            ],
            'caseTypeMismatch' => [
                'code' => '<?php
                    enum Status: int
                    {
                        case Foo = "one";
                    }
                ',
                'error_message' => 'InvalidEnumCaseValue',
                'ignored_issues' => [],
                'php_version' => '8.1',
            ],
            'propsOnEnum' => [
                'code' => '<?php
                    enum Status {
                        public $prop;
                    }
                ',
                'error_message' => 'NoEnumProperties',
                'ignored_issues' => [],
                'php_version' => '8.1',
            ],
            'enumInstantiation' => [
                'code' => '<?php
                    enum Status {}
                    new Status;
                ',
                'error_message' => 'UndefinedClass',
                'ignored_issues' => [],
                'php_version' => '8.1',
            ],
            'enumsAsAttributes' => [
                'code' => '<?php
                    #[Attribute(Attribute::TARGET_CLASS)]
                    enum Status { }
                    ',
                'error_message' => 'InvalidAttribute',
                'ignored_issues' => [],
                'php_version' => '8.1',
            ],
            'deprecatedAttribute' => [
                'code' => '<?php
                    enum Foo {
                        case A;

                        #[Psalm\Deprecated]
                        case B;
                    }

                    Foo::B;
                    ',
                'error_message' => 'DeprecatedConstant',
                'ignored_issues' => [],
                'php_version' => '8.1',
            ],
            'forbiddenMethod' => [
                'code' => '<?php
                    enum Foo {
                        case A;
                        public function __get() {}
                    }
                ',
                'error_message' => 'InvalidEnumMethod',
                'ignored_issues' => [],
                'php_version' => '8.1',
            ],
            'forbiddenUnitEnumImplementation' => [
                'code' => '<?php
                    class Foo implements UnitEnum {
                        /** @psalm-pure */
                        public static function cases(): array
                        {
                            return [];
                        }
                    }
                ',
                'error_message' => 'InvalidInterfaceImplementation',
                'ignored_issues' => [],
                'php_version' => '8.1',
            ],
            'forbiddenBackedEnumImplementation' => [
                'code' => '<?php
                    class Foo implements BackedEnum {
                        /** @psalm-pure */
                        public static function cases(): array
                        {
                            return [];
                        }

                        /** @psalm-pure */
                        public static function from(int|string $value): static
                        {
                            throw new Exception;
                        }

                        /** @psalm-pure */
                        public static function tryFrom(int|string $value): ?static
                        {
                            return null;
                        }
                    }
                ',
                'error_message' => 'InvalidInterfaceImplementation',
                'ignored_issues' => [],
                'php_version' => '8.1',
            ],
            'forbiddenUnitEnumCasesMethod' => [
                'code' => '<?php
                    enum Foo {
                        case A;
                        public static function cases(): array
                        {
                            return [];
                        }
                    }
                ',
                'error_message' => 'InvalidEnumMethod',
                'ignored_issues' => [],
                'php_version' => '8.1',
            ],
            'forbiddenBackedEnumCasesMethod' => [
                'code' => '<?php
                    enum Status: string {
                        case Open = "open";
                        public static function cases(): array
                        {
                            return [];
                        }
                    }
                ',
                'error_message' => 'InvalidEnumMethod',
                'ignored_issues' => [],
                'php_version' => '8.1',
            ],
            'forbiddenBackedEnumFromMethod' => [
                'code' => '<?php
                    enum Status: string {
                        case Open = "open";
                        public static function from(string $value): self
                        {
                            throw new Exception;
                        }
                    }
                ',
                'error_message' => 'InvalidEnumMethod',
                'ignored_issues' => [],
                'php_version' => '8.1',
            ],
            'forbiddenBackedEnumTryFromMethod' => [
                'code' => '<?php
                    enum Status: string {
                        case Open = "open";
                        public static function tryFrom(string $value): ?self
                        {
                            return null;
                        }
                    }
                ',
                'error_message' => 'InvalidEnumMethod',
                'ignored_issues' => [],
                'php_version' => '8.1',
            ],
            'functionCallWithInvalidCase' => [
                'code' => '<?php
                    enum Status {
                        case Open;
                        case Closed;
                    }

                    /** @param Status::Open $status */
                    function foo(Status $status): void {}

                    foo(Status::Closed);
                ',
                'error_message' => 'InvalidArgument',
                'ignored_issues' => [],
                'php_version' => '8.1',
            ],
            'issue-7814-1' => [
                'code' => '<?php
                    enum State
                    {
                        case A;
                        case B;
                        case C;
                    }

                    /**
                     * @param State::A|State::B $_
                     */
                    function test(State $_): void {}

                    test(State::C);
                ',
                'error_message' => 'InvalidArgument',
                'ignored_issues' => [],
                'php_version' => '8.1',
            ],
            'issue-7814-2' => [
                'code' => '<?php
                    enum State
                    {
                        case A;
                        case B;
                        case C;
                    }

                    /**
                     * @template T of State
                     */
                    final class WithState
                    {
                        /**
                         * @param T $s
                         */
                        public function __construct(
                            public readonly State $s,
                        ) {}
                    }

                    /**
                     * @param WithState<State::A> $_
                     */
                    function withA(WithState $_): void {}

                    // Should be issue here. But nothing
                    // Argument 1 of withA expects WithState<enum(State::A)>, WithState<enum(State::C)> provided
                    withA(new WithState(State::C));
                ',
                'error_message' => 'InvalidArgument',
                'ignored_issues' => [],
                'php_version' => '8.1',
            ],
            'backedEnumDoesNotPassNativeType' => [
                'code' => '<?php
                    enum State: string
                    {
                        case A = "A";
                        case B = "B";
                        case C = "C";
                    }
                    function f(string $state): void {}
                    f(State::A);
                ',
                'error_message' => 'InvalidArgument',
                'ignored_issues' => [],
                'php_version' => '8.1',
            ],
            'stringBackedEnumCaseValueFromClassConstant' => [
                'code' => '<?php
                    class Foo {
                        const FOO = 1;
                    }

                    enum Bar: string
                    {
                        case Foo = Foo::FOO;
                    }
                ',
                'error_message' => 'InvalidEnumCaseValue',
                'ignored_issues' => [],
                'php_version' => '8.1',
            ],
            'intBackedEnumCaseValueFromClassConstant' => [
                'code' => '<?php
                    class Foo {
                        const FOO = "foo";
                    }

                    enum Bar: int
                    {
                        case Foo = Foo::FOO;
                    }
                ',
                'error_message' => 'InvalidEnumCaseValue',
                'ignored_issues' => [],
                'php_version' => '8.1',
            ],
            'invalidStringBackedEnumCaseValueFromStringGlobalConstant' => [
                'code' => '<?php
                    enum Bar: string
                    {
                        case Foo = \PHP_VERSION_ID;
                    }
                ',
                'error_message' => 'InvalidEnumCaseValue',
                'ignored_issues' => [],
                'php_version' => '8.1',
            ],
            'invalidIntBackedEnumCaseValueFromIntGlobalConstant' => [
                'code' => '<?php
                    enum Bar: int
                    {
                        case Foo = \PHP_BINARY;
                    }
                ',
                'error_message' => 'InvalidEnumCaseValue',
                'ignored_issues' => [],
                'php_version' => '8.1',
            ],
            'invalidStringBackedEnumCaseValueFromIntGlobalConstant' => [
                'code' => '<?php
                    enum Bar: string
                    {
                        case Foo = \PHP_BINARY;
                    }
                ',
                'error_message' => 'InvalidEnumCaseValue',
                'ignored_issues' => [],
                'php_version' => '8.1',
            ],
            'invalidIntBackedEnumCaseValueFromStringGlobalConstant' => [
                'code' => '<?php
                    enum Bar: int
                    {
                        case Foo = \PHP_VERSION_ID;
                    }
                ',
                'error_message' => 'InvalidEnumCaseValue',
                'ignored_issues' => [],
                'php_version' => '8.1',
            ],
        ];
    }
}<|MERGE_RESOLUTION|>--- conflicted
+++ resolved
@@ -706,30 +706,6 @@
                 'ignored_issues' => [],
                 'php_version' => '8.1',
             ],
-<<<<<<< HEAD
-=======
-            'stringBackedEnumCaseValueFromStringGlobalConstant' => [
-                'code' => '<?php
-                    enum Bar: string
-                    {
-                        case Foo = \DATE_ATOM;
-                    }
-                ',
-                'assertions' => [],
-                'ignored_issues' => [],
-                'php_version' => '8.1',
-            ],
-            'intBackedEnumCaseValueFromIntGlobalConstant' => [
-                'code' => '<?php
-                    enum Bar: int
-                    {
-                        case Foo = \UPLOAD_ERR_OK;
-                    }
-                ',
-                'assertions' => [],
-                'ignored_issues' => [],
-                'php_version' => '8.1',
-            ],
             'enumWithCasesReferencingClassConstantsWhereClassIsDefinedAfterTheEnum' => [
                 'code' => <<<'PHP'
                     <?php
@@ -764,7 +740,6 @@
                 'ignored_issues' => [],
                 'php_version' => '8.1',
             ],
->>>>>>> ba4e3125
         ];
     }
 
