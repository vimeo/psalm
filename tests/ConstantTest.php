<?php

namespace Psalm\Tests;

use Psalm\Context;
use Psalm\Tests\Traits\InvalidCodeAnalysisTestTrait;
use Psalm\Tests\Traits\ValidCodeAnalysisTestTrait;

use function getcwd;

use const DIRECTORY_SEPARATOR;

class ConstantTest extends TestCase
{
    use InvalidCodeAnalysisTestTrait;
    use ValidCodeAnalysisTestTrait;

<<<<<<< HEAD
    // TODO: Waiting for https://github.com/vimeo/psalm/issues/7125
    // public function testKeyofSelfConstDoesntImplyKeyofStaticConst(): void
    // {
    //     $this->expectException(CodeException::class);
    //     $this->expectExceptionMessage("PossiblyUndefinedIntArrayOffset");

    //     $this->testConfig->ensure_array_int_offsets_exist = true;

    //     $file_path = getcwd() . '/src/somefile.php';

    //     $this->addFile(
    //         $file_path,
    //         '<?php
    //             class Foo
    //             {
    //                 /** @var array<int, int> */
    //                 public const CONST = [1, 2, 3];

    //                 /**
    //                  * @param key-of<self::CONST> $key
    //                  */
    //                 public function bar(int $key): int
    //                 {
    //                     return static::CONST[$key];
    //                 }
    //             }
    //         '
    //     );

    //     $this->analyzeFile($file_path, new Context());
    // }
=======
    public function testUseObjectConstant(): void
    {
        $file1 = getcwd() . DIRECTORY_SEPARATOR . 'tests' . DIRECTORY_SEPARATOR . 'file1.php';
        $file2 = getcwd() . DIRECTORY_SEPARATOR . 'tests' . DIRECTORY_SEPARATOR . 'file2.php';

        $this->addFile(
            $file1,
            '<?php
                namespace Foo;

                final class Bar {}
                const bar = new Bar();
            '
        );

        $this->addFile(
            $file2,
            '<?php
                namespace Baz;

                use Foo\Bar;
                use const Foo\bar;

                require("tests/file1.php");

                function bar(): Bar
                {
                    return bar;
                }
            '
        );

        $this->analyzeFile($file1, new Context());
        $this->analyzeFile($file2, new Context());
    }
>>>>>>> fb1fd842

    /**
     * @return iterable<string,array{code:string,assertions?:array<string,string>,ignored_issues?:list<string>, php_version?: string}>
     */
    public function providerValidCodeParse(): iterable
    {
        return [
            'constantInFunction' => [
                'code' => '<?php
                    useTest();
                    const TEST = 2;

                    function useTest(): int {
                        return TEST;
                    }',
            ],
            'constantInClosure' => [
                'code' => '<?php
                    const TEST = 2;

                    $useTest = function(): int {
                        return TEST;
                    };
                    $useTest();',
            ],
            'constantDefinedInFunction' => [
                'code' => '<?php
                    /**
                     * @return void
                     */
                    function defineConstant() {
                        define("CONSTANT", 1);
                    }

                    defineConstant();

                    echo CONSTANT;',
            ],
            'magicConstant' => [
                'code' => '<?php
                    $a = __LINE__;
                    $b = __file__;',
                'assertions' => [
                    '$a' => 'int',
                    '$b' => 'string',
                ],
            ],
            'getClassConstantValue' => [
                'code' => '<?php
                    class A {
                        const B = [0, 1, 2];
                    }

                    $a = A::B[1];',
            ],
            'staticConstEval' => [
                'code' => '<?php
                    abstract class Enum {
                        /**
                         * @var string[]
                         */
                        protected const VALUES = [];
                        public static function export(): string
                        {
                            assert(!empty(static::VALUES));
                            $values = array_map(
                                function(string $val): string {
                                    return "\'" . $val . "\'";
                                },
                                static::VALUES
                            );
                            return join(",", $values);
                        }
                    }',
                'assertions' => [],
                'ignored_issues' => ['MixedArgument'],
            ],
            'undefinedConstant' => [
                'code' => '<?php
                    switch (rand(0, 50)) {
                        case FORTY: // Observed a valid UndeclaredConstant warning
                            $x = "value";
                            break;
                        default:
                            $x = "other";
                        }

                        echo $x;',
                'assertions' => [],
                'ignored_issues' => ['UndefinedConstant'],
            ],
            'suppressUndefinedClassConstant' => [
                'code' => '<?php
                    class C {}

                    /** @psalm-suppress UndefinedConstant */
                    $a = POTATO;

                    /** @psalm-suppress UndefinedConstant */
                    $a = C::POTATO;',
                'assertions' => [],
                'ignored_issues' => ['MixedAssignment'],
            ],
            'hardToDefineClassConstant' => [
                'code' => '<?php
                    class A {
                        const C = [
                            self::B => 4,
                            "name" => 3
                        ];

                        const B = 4;
                    }

                    echo A::C[4];',
            ],
            'sameNamedConstInOtherClass' => [
                'code' => '<?php
                    class B {
                        const B = 4;
                    }
                    class A {
                        const B = "four";
                        const C = [
                            B::B => "one",
                        ];
                    }

                    echo A::C[4];',
            ],
            'onlyMatchingConstantOffset' => [
                'code' => '<?php
                    class A {
                        const KEYS = ["one", "two", "three"];
                        const ARR = [
                            "one" => 1,
                            "two" => 2
                        ];
                    }

                    foreach (A::KEYS as $key) {
                        if (isset(A::ARR[$key])) {
                            echo A::ARR[$key];
                        }
                    }',
            ],
            'stringArrayOffset' => [
                'code' => '<?php
                    class A {
                        const C = [
                            "a" => 1,
                            "b" => 2,
                        ];
                    }

                    function foo(string $s) : void {
                        if (!isset(A::C[$s])) {
                            return;
                        }

                        if ($s === "Hello") {}
                    }',
            ],
            'noExceptionsOnMixedArrayKey' => [
                'code' => '<?php
                    function finder(string $id) : ?object {
                      if (rand(0, 1)) {
                        return new A();
                      }

                      if (rand(0, 1)) {
                        return new B();
                      }

                      return null;
                    }
                    class A {}
                    class B {}
                    class Foo
                    {
                        private const TYPES = [
                            "type1" => A::class,
                            "type2" => B::class,
                        ];

                        public function bar(array $data): void
                        {
                            if (!isset(self::TYPES[$data["type"]])) {
                                throw new \InvalidArgumentException("Unknown type");
                            }

                            $class = self::TYPES[$data["type"]];

                            $ret = finder($data["id"]);

                            if (!$ret || !$ret instanceof $class) {
                                throw new \InvalidArgumentException;
                            }
                        }
                    }',
                'assertions' => [],
                'ignored_issues' => ['MixedArgument', 'MixedArrayOffset', 'MixedAssignment'],
            ],
            'lateConstantResolution' => [
                'code' => '<?php
                    class A {
                        const FOO = "foo";
                    }

                    class B {
                        const BAR = [
                            A::FOO
                        ];
                        const BAR2 = A::FOO;
                    }

                    $a = B::BAR[0];
                    $b = B::BAR2;',
                'assertions' => [
                    '$a' => 'string',
                    '$b' => 'string',
                ],
            ],
            'lateConstantResolutionParentArrayPlus' => [
                'code' => '<?php
                    class A {
                        public const ARR = ["a" => true];
                    }

                    class B extends A {
                        public const ARR = parent::ARR + ["b" => true];
                    }

                    class C extends B {
                        public const ARR = parent::ARR + ["c" => true];
                    }

                    /** @param array{a: true, b: true, c: true} $arg */
                    function foo(array $arg): void {}
                    foo(C::ARR);
                ',
            ],
            'lateConstantResolutionParentArraySpread' => [
                'code' => '<?php
                    class A {
                        public const ARR = ["a"];
                    }

                    class B extends A {
                        public const ARR = [...parent::ARR, "b"];
                    }

                    class C extends B {
                        public const ARR = [...parent::ARR, "c"];
                    }

                    /** @param array{"a", "b", "c"} $arg */
                    function foo(array $arg): void {}
                    foo(C::ARR);
                ',
            ],
            'lateConstantResolutionParentStringConcat' => [
                'code' => '<?php
                    class A {
                        /** @var non-empty-string */
                        public const STR = "a";
                    }

                    class B extends A {
                        /** @var non-empty-string */
                        public const STR = parent::STR . "b";
                    }

                    class C extends B {
                        /** @var non-empty-string */
                        public const STR = parent::STR . "c";
                    }

                    /** @param "abc" $foo */
                    function foo(string $foo): void {}
                    foo(C::STR);
                ',
            ],
            'lateConstantResolutionSpreadEmptyArray' => [
                'code' => '<?php
                    class A {
                        public const ARR = [];
                    }

                    class B extends A {
                        public const ARR = [...parent::ARR];
                    }

                    class C extends B {
                        public const ARR = [...parent::ARR];
                    }

                    /** @param array<never, never> $arg */
                    function foo(array $arg): void {}
                    foo(C::ARR);
                ',
            ],
            'classConstConcatEol' => [
                'code' => '<?php
                    class Foo {
                        public const BAR = "bar" . PHP_EOL;
                    }

                    $foo = Foo::BAR;
                ',
                'assertions' => ['$foo' => 'string'],
            ],
            'dynamicClassConstFetch' => [
                'code' => '<?php
                    class Foo
                    {
                        public const BAR = "bar";
                    }

                    $foo = new Foo();
                    $_trace = $foo::BAR;',
                'assertions' => ['$_trace===' => "'bar'"],
            ],
            'unsafeInferenceClassConstFetch' => [
                'code' => '<?php
                    class Foo
                    {
                        public const BAR = "bar";
                    }

                    /** @var Foo $foo */
                    $foo = new stdClass();
                    $_trace = $foo::BAR;',
                'assertions' => ['$_trace' => 'mixed'],
            ],
            'FinalInferenceClassConstFetch' => [
                'code' => '<?php
                    final class Foo
                    {
                        public const BAR = "bar";
                    }

                    /** @var Foo $foo */
                    $foo = new stdClass();
                    $_trace = $foo::BAR;',
                'assertions' => ['$_trace===' => "'bar'"],
            ],
            'dynamicClassConstFetchClassString' => [
                'code' => '<?php
                    class C {
                        public const CC = 1;
                    }

                    $c = C::class;
                    $d = $c::CC;',
                'assertions' => ['$d===' => '1'],
            ],
            'allowConstCheckForDifferentPlatforms' => [
                'code' => '<?php
                    if ("phpdbg" === \PHP_SAPI) {}',
            ],
            'stdinout' => [
                'code' => '<?php
                    echo fread(STDIN, 100);
                    fwrite(STDOUT, "asd");
                    fwrite(STDERR, "zcx");',
            ],
            'classStringArrayOffset' => [
                'code' => '<?php
                    class A {}
                    class B {}

                    const C = [
                        A::class => 1,
                        B::class => 2,
                    ];

                    /**
                     * @param class-string $s
                     */
                    function foo(string $s) : void {
                        if (isset(C[$s])) {}
                    }',
            ],
            'resolveClassConstToCurrentClass' => [
                'code' => '<?php
                    interface I {
                        /** @var string|array */
                        public const C = "a";

                        public function getC(): string;
                    }

                    class A implements I {
                        public function getC(): string {
                            return self::C;
                        }
                    }

                    class B extends A {
                        public const C = [5];

                        public function getA(): array {
                            return self::C;
                        }
                    }',
                'assertions' => [],
                'ignored_issues' => [],
                'php_version' => '8.1',
            ],
            'resolveCalculatedConstant' => [
                'code' => '<?php
                    interface Types {
                        public const TWO = "two";
                    }

                    interface A {
                       public const TYPE_ONE = "one";
                       public const TYPE_TWO = Types::TWO;
                    }

                    class B implements A {
                        public function __construct()
                        {
                            echo self::TYPE_ONE;
                            echo self::TYPE_TWO;
                        }
                    }',
                'assertions' => [],
                'ignored_issues' => ['MixedArgument'],
            ],
            'arrayAccessAfterIsset' => [
                'code' => '<?php
                    class C {
                        const A = [
                            "b" => ["c" => false],
                            "c" => ["c" => true],
                            "d" => ["c" => true]
                        ];
                    }

                    /** @var string */
                    $s = "b";

                    if (isset(C::A[$s]["c"]) && C::A[$s]["c"] === false) {}',
            ],
            'namespacedConstantInsideClosure' => [
                'code' => '<?php
                    namespace Foo;

                    const FOO_BAR = 1;

                    function foo(): \Closure {
                        return function (): int {
                            return FOO_BAR;
                        };
                    }

                    function foo2(): int {
                        return FOO_BAR;
                    }

                    $a = function (): \Closure {
                        return function (): int {
                            return FOO_BAR;
                        };
                    };

                    $b = function (): int {
                        return FOO_BAR;
                    };',
            ],
            'rootConstantReferencedInNamespace' => [
                'code' => '<?php
                    namespace Foo;
                    echo DIRECTORY_SEPARATOR;',
            ],
            'constantDefinedInRootNamespace' => [
                'code' => '<?php
                    namespace {
                        define("ns1\\cons1", 0);

                        echo \ns1\cons1;
                        echo ns1\cons1;
                    }',
            ],
            'constantDynamicallyDefinedInNamespaceReferencedInSame' => [
                'code' => '<?php
                    namespace ns2 {
                        define(__NAMESPACE__."\\cons2", 0);

                        echo \ns2\cons2;
                        echo cons2;
                    }',
            ],
            'constantDynamicallyDefinedInNamespaceReferencedInRoot' => [
                'code' => '<?php
                    namespace ns2 {
                        define(__NAMESPACE__."\\cons2", 0);
                    }
                    namespace {
                        echo \ns2\cons2;
                        echo ns2\cons2;
                    }',
            ],
            'constantExplicitlyDefinedInNamespaceReferencedInSame' => [
                'code' => '<?php
                    namespace ns2 {
                        define("ns2\\cons2", 0);

                        echo \ns2\cons2;
                        echo cons2;
                    }',
            ],
            'constantExplicitlyDefinedInNamespaceReferencedInRoot' => [
                'code' => '<?php
                    namespace ns2 {
                        define("ns2\\cons2", 0);
                    }
                    namespace {
                        echo \ns2\cons2;
                        echo ns2\cons2;
                    }',
            ],
            'allowConstantToBeDefinedInNamespaceNadReferenced' => [
                'code' => '<?php
                    namespace ns;
                    function func(): void {}
                    define(__NAMESPACE__."\\cons", 0);
                    cons;',
            ],
            'staticConstantInsideFinalClass' => [
                'code' => '<?php
                    final class A {
                        public const STRING = "1,2,3";
                        public static function foo(): void {
                            print_r(explode(",", static::STRING));
                        }
                    }'
            ],
            'allowChecksAfterDefined' => [
                'code' => '<?php
                    class A {
                        private const STRING = "x";

                        public static function bar(string $s) : bool {
                            return !defined("FOO") && strpos($s, self::STRING) === 0;
                        }
                    }'
            ],
            'resolveOutOfOrderClassConstants' => [
                'code' => '<?php
                    const cons1 = 0;

                    class Clazz {
                        const cons2 = cons1;
                        const cons3 = 0;
                    }

                    echo cons1;
                    echo Clazz::cons2;
                    echo Clazz::cons3;'
            ],
            'evenMoreOutOfOrderConstants' => [
                'code' => '<?php
                    class A {
                        const X = self::Y;
                        const Y = 3;
                    }

                    class C extends B {
                    }

                    const Z = C::X;

                    class B extends A {
                        const Z = self::X;
                    }'
            ],
            'supportTernaries' => [
                'code' => '<?php
                    const cons1 = true;

                    class Clazz {
                        /**
                         * @psalm-suppress RedundantCondition
                         */
                        const cons2 = (cons1) ? 1 : 0;
                    }

                    echo Clazz::cons2;',
            ],
            'classConstantClassReferencedLazily' => [
                'code' => '<?php
                    /** @return array<string, int> */
                    function getMap(): array {
                        return Mapper::MAP;
                    }

                    class Mapper {
                        public const MAP = [
                            Foo::class => self::A,
                            Foo::BAR => self::A,
                        ];

                        private const A = 5;
                    }

                    class Foo {
                        public const BAR = "bar";
                    }'
            ],
            'resolveConstArrayAsList' => [
                'code' => '<?php
                    class Test1 {
                        const VALUES = [
                            "all",
                            "own"
                        ];
                    }

                    class Credentials {
                        const ALL  = "all";
                        const OWN  = "own";
                        const NONE = "none";
                    }

                    class Test2 {
                        const VALUES = [
                            Credentials::ALL,
                            Credentials::OWN
                        ];
                    }

                    /**
                     * @psalm-param list<"all"|"own"|"mine"> $value
                     */
                    function test($value): void {
                        print_r($value);
                    }

                    test(Test1::VALUES);
                    test(Test2::VALUES);'
            ],
            'resolveConstantFetchViaFunction' => [
                'code' => '<?php
                    const FOO = 1;
                    echo \constant("FOO");'
            ],
            'tooLongClassConstArray' => [
                'code' => '<?php
                    class MyTest {
                        const LOOKUP = [
                            "A00" => null,
                            "A01" => null,
                            "A02" => null,
                            "A03" => null,
                            "A04" => null,
                            "A05" => null,
                            "A06" => null,
                            "A07" => null,
                            "A010" => null,
                            "A011" => null,
                            "A012" => null,
                            "A013" => null,
                            "A014" => null,
                            "A015" => null,
                            "A016" => null,
                            "A017" => null,
                            "A020" => null,
                            "A021" => null,
                            "A022" => null,
                            "A023" => null,
                            "A024" => null,
                            "A025" => null,
                            "A026" => null,
                            "A027" => null,
                            "A030" => null,
                            "A031" => null,
                            "A032" => null,
                            "A033" => null,
                            "A034" => null,
                            "A035" => null,
                            "A036" => null,
                            "A037" => null,
                            "A040" => null,
                            "A041" => null,
                            "A042" => null,
                            "A043" => null,
                            "A044" => null,
                            "A045" => null,
                            "A046" => null,
                            "A047" => null,
                            "A050" => null,
                            "A051" => null,
                            "A052" => null,
                            "A053" => null,
                            "A054" => null,
                            "A055" => null,
                            "A056" => null,
                            "A057" => null,
                            "A060" => null,
                            "A061" => null,
                            "A062" => null,
                            "A063" => null,
                            "A064" => self::SUCCEED,
                            "A065" => self::FAIL,
                        ];

                        const SUCCEED = "SUCCEED";
                        const FAIL = "FAIL";

                        /**
                         * @param string $code
                         */
                        public static function will_succeed($code) : bool {
                            // False positive TypeDoesNotContainType - string(SUCCEED) cannot be identical to null
                            // This seems to happen because the array has a lot of entries.
                            return (self::LOOKUP[strtoupper($code)] ?? null) === self::SUCCEED;
                        }
                    }'
            ],
            'keyOf' => [
                'code' => '<?php
                    class A {
                        const C = [
                            1 => "a",
                            2 => "b",
                            3 => "c"
                        ];

                        /**
                         * @param key-of<A::C> $i
                         */
                        public static function foo(int $i) : void {}
                    }

                    A::foo(1);
                    A::foo(2);
                    A::foo(3);',
            ],
            'valueOf' => [
                'code' => '<?php
                    class A {
                        const C = [
                            1 => "a",
                            2 => "b",
                            3 => "c"
                        ];

                        /**
                         * @param value-of<A::C> $j
                         */
                        public static function bar(string $j) : void {}
                    }

                    A::bar("a");
                    A::bar("b");
                    A::bar("c");',
            ],
            'valueOfDefault' => [
                'code' => '<?php
                    class A {
                        const C = [
                            1 => "a",
                            2 => "b",
                            3 => "c"
                        ];

                        /**
                         * @var value-of<self::C>
                         */
                        public $foo = "a";
                    }',
            ],
            'wildcardEnum' => [
                'code' => '<?php
                    class A {
                        const C_1 = 1;
                        const C_2 = 2;
                        const C_3 = 3;

                        /**
                         * @param self::C_* $i
                         */
                        public static function foo(int $i) : void {}
                    }

                    A::foo(1);
                    A::foo(2);
                    A::foo(3);',
            ],
            'wildcardEnumAnyConstant' => [
                'code' => '<?php
                    class A {
                        const C_1 = 1;
                        const C_2 = 2;
                        const C_3 = 3;
                        const D_4 = 4;

                        /**
                         * @param self::* $i
                         */
                        public static function foo(int $i) : void {}
                    }

                    A::foo(1);
                    A::foo(2);
                    A::foo(3);
                    A::foo(A::D_4);',
            ],
            'wildcardEnumAnyTemplateExtendConstant' => [
                'code' => '<?php
                    /**
                     * @template T
                     */
                    interface AInterface
                    {
                        /**
                         * @param T $i
                         * @return T
                         */
                        public function foo($i);
                    }

                    /**
                     * @implements AInterface<A::*>
                     */
                    class A implements AInterface {
                        const C_1 = 1;
                        const C_2 = 2;
                        const C_3 = 3;
                        const D_4 = 4;

                        public function foo($i)
                        {
                            return $i;
                        }
                    }

                    $a = new A();
                    $a->foo(1);
                    $a->foo(2);
                    $a->foo(3);
                    $a->foo(A::D_4);',
            ],
            'wildcardVarAndReturn' => [
                'code' => '<?php
                    class Numbers {
                        public const ONE = 1;
                        public const TWO = 2;
                    }

                    class Number {
                        /**
                         * @var Numbers::*
                         */
                        private $number;

                        /**
                         * @param Numbers::* $number
                         */
                        public function __construct($number) {
                            $this->number = $number;
                        }

                        /**
                         * @return Numbers::*
                         */
                        public function get(): int {
                            return $this->number;
                        }
                    }'
            ],
            'lowercaseStringAccessClassConstant' => [
                'code' => '<?php
                    class A {
                        const C = [
                            "a" => 1,
                            "b" => 2,
                            "c" => 3
                        ];
                    }

                    /**
                     * @param lowercase-string $s
                     */
                    function foo(string $s, string $t) : void {
                        echo A::C[$t];
                        echo A::C[$s];
                    }'
            ],
            'getClassConstantOffset' => [
                'code' => '<?php
                    class C {
                        private const A = [ 0 => "string" ];
                        private const B = self::A[0];

                        public function foo(): string {
                            return self::B;
                        }
                    }'
            ],
            'bitwiseOrClassConstant' => [
                'code' => '<?php
                    class X {
                        public const A = 1;
                        public const B = 2;
                        public const C = self::A | self::B;
                    }

                    $c = X::C;',
                'assertions' => [
                    '$c' => 'int',
                ]
            ],
            'protectedClassConstantAccessibilitySameNameInChild' => [
                'code' => '<?php
                    class A {
                        /** @var int<1,max> */
                        protected const A = 1;

                        public static function test(): void {
                            echo B::A;
                        }
                    }

                    class B extends A {
                        protected const A = 2;
                    }

                    A::test();'
            ],
            'referenceClassConstantWithSelf' => [
                'code' => '<?php
                    abstract class A {
                        /** @var array<non-empty-string, non-empty-string> */
                        public const KEYS = [];
                        /** @var array<non-empty-string, non-empty-string> */
                        public const VALUES = [];
                    }

                    class B extends A {
                        public const VALUES = [\'there\' => self::KEYS[\'hi\']];
                        public const KEYS = [\'hi\' => CONSTANTS::THERE];
                    }

                    class CONSTANTS {
                        public const THERE = \'there\';
                    }

                    echo B::VALUES["there"];'
            ],
            'internalConstWildcard' => [
                'code' => '<?php
                    /**
                     * @psalm-param \PDO::PARAM_* $type
                     */
                    function param(int $type): void {}'
            ],
            'templatedConstantInType' => [
                'code' => '<?php
                    /**
                     * @template T of (self::READ_UNCOMMITTED|self::READ_COMMITTED|self::REPEATABLE_READ|self::SERIALIZABLE)
                     */
                    final class TransactionIsolationLevel {
                        private const READ_UNCOMMITTED = \'read uncommitted\';
                        private const READ_COMMITTED = \'read committed\';
                        private const REPEATABLE_READ = \'repeatable read\';
                        private const SERIALIZABLE = \'serializable\';

                        /**
                         * @psalm-var T
                         */
                        private string $level;

                        /**
                         * @psalm-param T $level
                         */
                        private function __construct(string $level)
                        {
                            $this->level = $level;
                        }

                        /**
                         * @psalm-return self<self::READ_UNCOMMITTED>
                         */
                        public static function readUncommitted(): self
                        {
                            return new self(self::READ_UNCOMMITTED);
                        }

                        /**
                         * @psalm-return self<self::READ_COMMITTED>
                         */
                        public static function readCommitted(): self
                        {
                            return new self(self::READ_COMMITTED);
                        }

                        /**
                         * @psalm-return self<self::REPEATABLE_READ>
                         */
                        public static function repeatableRead(): self
                        {
                            return new self(self::REPEATABLE_READ);
                        }

                        /**
                         * @psalm-return self<self::SERIALIZABLE>
                         */
                        public static function serializable(): self
                        {
                            return new self(self::SERIALIZABLE);
                        }

                        /**
                         * @psalm-return T
                         */
                        public function toString(): string
                        {
                            return $this->level;
                        }
                    }'
            ],
            'dirAndFileInConstInitializersAreNonEmptyString' => [
                'code' => '<?php
                    class C {
                        const DIR = __DIR__;
                        const FILE = __FILE__;
                    }
                    $dir = C::DIR;
                    $file = C::FILE;
                ',
                'assertions' => [
                    '$dir===' => 'non-empty-string',
                    '$file===' => 'non-empty-string',
                ]
            ],
            'lineInConstInitializersIsInt' => [
                'code' => '<?php
                    class C {
                        const LINE = __LINE__;
                    }
                    $line = C::LINE;
                ',
                'assertions' => [
                    '$line' => 'int',
                ]
            ],
            'classMethodTraitAndFunctionInConstInitializersAreStrings' => [
                'code' => '<?php
                    class C {
                        const CLS = __CLASS__;
                        const MTD = __METHOD__;
                        const TRT = __TRAIT__;
                        const FCN = __FUNCTION__;
                    }
                    $cls = C::CLS;
                    $mtd = C::MTD;
                    $trt = C::TRT;
                    $fcn = C::FCN;
                ',
                'assertions' => [
                    '$cls' => 'string',
                    '$mtd' => 'string',
                    '$trt' => 'string',
                    '$fcn' => 'string',
                ]
            ],
            'concatWithMagicInConstInitializersIsNoEmptyString' => [
                'code' => '<?php
                    class C {
                        const DIR = __DIR__ . " - dir";
                        const FILE = "file:" . __FILE__;
                    }
                    $dir = C::DIR;
                    $file = C::FILE;
                ',
                'assertions' => [
                    '$dir===' => 'non-empty-string',
                    '$file===' => 'non-empty-string',
                ]
            ],
            'noCrashWithStaticInDocblock' => [
                'code' => '<?php
                    class Test {
                        const CONST1 = 1;

                        public function test(): void
                        {
                            /** @var static::CONST1 */
                            $a = static::CONST1;
                        }
                    }'
            ],
            'FuncAndMethInAllContexts' => [
                'code' => '<?php
                    /** @return \'getMethInFunc\' */
                    function getMethInFunc(): string{
                        return __METHOD__;
                    }

                    /** @return \'getFuncInFunc\' */
                    function getFuncInFunc(): string{
                        return __FUNCTION__;
                    }

                    class A{
                        /** @return \'A::getMethInMeth\' */
                        function getMethInMeth(): string{
                            return __METHOD__;
                        }

                        /** @return \'getFuncInMeth\' */
                        function getFuncInMeth(): string{
                            return __FUNCTION__;
                        }
                    }'
            ],
            'arrayUnpack' => [
                'code' => '<?php
                    class C {
                        const A = [...[...[1]], ...[2]];
                    }
                    $arr = C::A;
                ',
                'assertions' => [
                    '$arr===' => 'array{1, 2}',
                ],
            ],
            'keysInUnpackedArrayAreReset' => [
                'code' => '<?php
                    class C {
                        const A = [...[11 => 2]];
                    }
                    $arr = C::A;
                ',
                'assertions' => [
                    '$arr===' => 'array{2}',
                ],
            ],
            'arrayKeysSequenceContinuesAfterExplicitIntKey' => [
                'code' => '<?php
                    class C {
                        const A = [5 => "a", "z", 10 => "aa", "zz"];
                    }
                    $arr = C::A;
                ',
                'assertions' => [
                    '$arr===' => "array{10: 'aa', 11: 'zz', 5: 'a', 6: 'z'}",
                ],
            ],
            'arrayKeysSequenceContinuesAfterNonIntKey' => [
                'code' => '<?php
                    class C {
                        const A = [5 => "a", "zz" => "z", "aa"];
                    }
                    $arr = C::A;
                ',
                'assertions' => [
                    '$arr===' => "array{5: 'a', 6: 'aa', zz: 'z'}",
                ],
            ],
            'unresolvedConstWithUnaryMinus' => [
                'code' => '<?php
                    const K = 5;

                    abstract class C6 {

                      public const M = [
                        1 => -1,
                        K => 6,
                      ];

                      /**
                       * @param int $k
                       */
                      public static function f(int $k): void {
                          $a = self::M;
                          print_r($a);
                      }

                    }',
            ],
            'classConstantReferencingEnumCase' => [
                'code' => '<?php
                    enum E {
                        case Z;
                    }
                    class C {
                        public const CC = E::Z;
                    }
                    $c = C::CC;
                ',
                'assertions' => [
                    '$c===' => 'enum(E::Z)'
                ],
                'ignored_issues' => [],
                'php_version' => '8.1'
            ],
            'classConstWithParamOut' => [
                'code' => '<?php

                    class Reconciler
                    {
                        public const RECONCILIATION_OK = 0;
                        public const RECONCILIATION_EMPTY = 1;

                        public static function reconcileKeyedTypes(): void
                        {

                            $failed_reconciliation = 0;

                            self::boo($failed_reconciliation);

                            if ($failed_reconciliation === self::RECONCILIATION_EMPTY) {
                                echo "ici";
                            }
                        }

                        /** @param-out Reconciler::RECONCILIATION_* $f */
                        public static function boo(
                            ?int &$f = self::RECONCILIATION_OK
                        ): void {
                            $f = self::RECONCILIATION_EMPTY;
                        }
                    }
                    Reconciler::reconcileKeyedTypes();
                ',
            ],
            'selfConstUsesInferredType' => [
                'code' => '<?php
                    class Foo
                    {
                        /** @var string */
                        public const BAR = "bar";

                        /**
                         * @return "bar"
                         */
                        public function bar(): string
                        {
                            return self::BAR;
                        }
                    }
                ',
            ],
            'typedClassConst' => [
                'code' => '<?php
                    class Foo
                    {
                        /** @var string */
                        public const BAR = "bar";

                        public function bar(): string
                        {
                            return static::BAR;
                        }
                    }
                ',
            ],
            'classConstSuppress' => [
                'code' => '<?php
                    class Foo
                    {
                        /**
                         * @psalm-suppress InvalidConstantAssignmentValue
                         *
                         * @var int
                         */
                        public const BAR = "bar";
                    }
                ',
            ],
            'spreadEmptyArray' => [
                'code' => '<?php
                    class A {
                        public const ARR = [];
                    }

                    /** @param array<never, never> $arg */
                    function foo(array $arg): void {}
                    foo([...A::ARR]);
                ',
            ],
            'classConstCovariant' => [
                'code' => '<?php
                    abstract class A {
                        /** @var string */
                        public const COVARIANT = "";

                        /** @var string */
                        public const INVARIANT = "";
                    }

                    abstract class B extends A {}

                    abstract class C extends B {
                        /** @var non-empty-string */
                        public const COVARIANT = "foo";

                        /** @var string */
                        public const INVARIANT = "";
                    }
                ',
            ],
            'overrideClassConstFromInterface' => [
                'code' => '<?php
                    interface Foo
                    {
                        /** @var non-empty-string */
                        public const BAR="baz";
                    }

                    interface Bar extends Foo {}

                    class Baz implements Bar
                    {
                        /** @var non-empty-string */
                        public const BAR="foobar";
                    }
                ',
                'assertions' => [],
                'ignored_issues' => [],
                'php_version' => '8.1',
            ],
            'inheritedConstDoesNotOverride' => [
                'code' => '<?php
                    interface Foo
                    {
                        public const BAR="baz";
                    }

                    interface Bar extends Foo {}
                ',
            ],
        ];
    }

    /**
     * @return iterable<string,array{code:string,error_message:string,ignored_issues?:list<string>,php_version?:string}>
     */
    public function providerInvalidCodeParse(): iterable
    {
        return [
            'constantDefinedInFunctionButNotCalled' => [
                'code' => '<?php
                    /**
                     * @return void
                     */
                    function defineConstant() {
                        define("CONSTANT", 1);
                    }

                    echo CONSTANT;',
                'error_message' => 'UndefinedConstant',
            ],
            'undefinedClassConstantInParamDefault' => [
                'code' => '<?php
                    class A {
                        public function doSomething(int $howManyTimes = self::DEFAULT_TIMES): void {}
                    }',
                'error_message' => 'UndefinedConstant',
            ],
            'nonMatchingConstantOffset' => [
                'code' => '<?php
                    class A {
                        const KEYS = ["one", "two", "three", "four"];
                        const ARR = [
                            "one" => 1,
                            "two" => 2
                        ];

                        const ARR2 = [
                            "three" => 3,
                            "four" => 4
                        ];
                    }

                    foreach (A::KEYS as $key) {
                        if (isset(A::ARR[$key])) {
                            echo A::ARR2[$key];
                        }
                    }',
                'error_message' => 'InvalidArrayOffset',
            ],
            'objectLikeConstArrays' => [
                'code' => '<?php
                    class C {
                        const A = 0;
                        const B = 1;

                        const ARR = [
                            self::A => "zero",
                            self::B => "two",
                        ];
                    }

                    if (C::ARR[C::A] === "two") {}',
                'error_message' => 'TypeDoesNotContainType',
            ],
            'missingClassConstInArray' => [
                'code' => '<?php
                    class A {
                        const B = 1;
                        const C = [B];
                    }',
                'error_message' => 'UndefinedConstant',
            ],
            'resolveConstToCurrentClassWithBadReturn' => [
                'code' => '<?php
                    interface I {
                        public const C = "a";

                        public function getC(): string;
                    }

                    class A implements I {
                        public function getC(): string {
                            return self::C;
                        }
                    }

                    class B extends A {
                        public const C = [5];

                        public function getC(): string {
                            return self::C;
                        }
                    }',
                'error_message' => 'InvalidReturnStatement',
                'ignored_issues' => [],
                'php_version' => '8.1',
            ],
            'outOfScopeDefinedConstant' => [
                'code' => '<?php
                    namespace {
                        define("A\\B", 0);
                    }
                    namespace C {
                        echo A\B;
                    }',
                'error_message' => 'UndefinedConstant',
            ],
            'preventStaticClassConstWithoutRef' => [
                'code' => '<?php
                    class Foo {
                        public const CONST = 1;

                        public function x() : void {
                            echo static::CON;
                        }
                    }',
                'error_message' => 'UndefinedConstant',
            ],
            'noCyclicConstReferences' => [
                'code' => '<?php
                    class A {
                        const FOO = B::FOO;
                    }

                    class B {
                        const FOO = C::FOO;
                    }

                    class C {
                        const FOO = A::FOO;
                    }',
                'error_message' => 'CircularReference'
            ],
            'keyOfBadValue' => [
                'code' => '<?php
                    class A {
                        const C = [
                            1 => "a",
                            2 => "b",
                            3 => "c"
                        ];

                        /**
                         * @param key-of<A::C> $i
                         */
                        public static function foo(int $i) : void {}
                    }

                    A::foo(4);',
                'error_message' => 'InvalidArgument',
            ],
            'valueOfBadValue' => [
                'code' => '<?php
                    class A {
                        const C = [
                            1 => "a",
                            2 => "b",
                            3 => "c"
                        ];

                        /**
                         * @param value-of<A::C> $j
                         */
                        public static function bar(string $j) : void {}
                    }

                    A::bar("d");',
                'error_message' => 'InvalidArgument',
            ],
            'wildcardEnumBadValue' => [
                'code' => '<?php
                    class A {
                        const C_1 = 1;
                        const C_2 = 2;
                        const C_3 = 3;
                        const D_4 = 4;

                        /**
                         * @param self::C_* $i
                         */
                        public static function foo(int $i) : void {}
                    }

                    A::foo(A::D_4);',
                'error_message' => 'InvalidArgument'
            ],
            'wildcardEnumAnyTemplateExtendConstantBadValue' => [
                'code' => '<?php
                    /**
                     * @template T
                     */
                    interface AInterface
                    {
                        /**
                         * @param T $i
                         * @return T
                         */
                        public function foo($i);
                    }

                    /**
                     * @implements AInterface<A::*>
                     */
                    class A implements AInterface {
                        const C_1 = 1;
                        const C_2 = 2;
                        const C_3 = 3;
                        const D_4 = 4;

                        public function foo($i)
                        {
                            return $i;
                        }
                    }

                    $a = new A();
                    $a->foo(5);
                    ',
                'error_message' => 'InvalidArgument'
            ],
            'correctMessage' => [
                'code' => '<?php
                    class S {
                        public const ZERO = 0;
                        public const ONE  = 1;
                    }

                    /**
                     * @param S::* $s
                     */
                    function foo(int $s): string {
                        return [1 => "a", 2 => "b"][$s];
                    }',
                'error_message' => "offset value of '1|0"
            ],
            'constantWithMissingClass' => [
                'code' => '<?php
                    class Subject
                    {
                        public const DATA = [
                            MissingClass::TAG_DATA,
                        ];

                        public function execute(): void
                        {
                            /** @psalm-suppress InvalidArrayOffset */
                            if (self::DATA["a"]);
                        }
                    }',
                'error_message' => 'UndefinedClass',
            ],
            'duplicateConstants' => [
                'code' => '<?php
                    class A {
                        public const B = 1;
                        public const B = 2;
                    }
                ',
                'error_message' => 'DuplicateConstant',
            ],
            'constantDuplicatesEnumCase' => [
                'code' => '<?php
                    enum State {
                        case Open;
                        public const Open = 1;
                    }
                ',
                'error_message' => 'DuplicateConstant',
                'ignored_issues' => [],
                'php_version' => '8.1',
            ],
            'enumCaseDuplicatesConstant' => [
                'code' => '<?php
                    enum State {
                        public const Open = 1;
                        case Open;
                    }
                ',
                'error_message' => 'DuplicateConstant',
                'ignored_issues' => [],
                'php_version' => '8.1',
            ],
            'returnValueofNonExistantConstant' => [
                'code' => '<?php
                    class Foo
                    {
                        public const BAR = ["bar"];

                        /**
                         * @return value-of<self::BAT>
                         */
                        public function bar(): string
                        {
                            return self::BAR[0];
                        }
                    }
                ',
                'error_message' => 'UnresolvableConstant',
            ],
            'returnValueofStaticConstant' => [
                'code' => '<?php
                    class Foo
                    {
                        public const BAR = ["bar"];

                        /**
                         * @return value-of<static::BAR>
                         */
                        public function bar(): string
                        {
                            return static::BAR[0];
                        }
                    }
                ',
                'error_message' => 'UnresolvableConstant',
            ],
            'takeKeyofNonExistantConstant' => [
                'code' => '<?php
                    class Foo
                    {
                        public const BAR = ["bar"];

                        /**
                         * @param key-of<self::BAT> $key
                         */
                        public function bar(int $key): string
                        {
                            return static::BAR[$key];
                        }
                    }
                ',
                'error_message' => 'UnresolvableConstant',
            ],
            'takeKeyofStaticConstant' => [
                'code' => '<?php
                    class Foo
                    {
                        public const BAR = ["bar"];

                        /**
                         * @param key-of<static::BAR> $key
                         */
                        public function bar(int $key): string
                        {
                            return static::BAR[$key];
                        }
                    }
                ',
                'error_message' => 'UnresolvableConstant',
            ],
            'invalidConstantAssignmentType' => [
                'code' => '<?php
                    class Foo
                    {
                        /** @var int */
                        public const BAR = "bar";
                    }
                ',
                'error_message' => "InvalidConstantAssignmentValue",
            ],
            'invalidConstantAssignmentTypeResolvedLate' => [
                'code' => '<?php
                    class Foo
                    {
                        /** @var int */
                        public const BAR = "bar" . self::BAZ;
                        public const BAZ = "baz";
                        public const BARBAZ = self::BAR . self::BAZ;
                    }
                ',
                'error_message' => "InvalidConstantAssignmentValue",
            ],
            'classConstContravariant' => [
                'code' => '<?php
                    abstract class A {
                        /** @var non-empty-string */
                        public const CONTRAVARIANT = "foo";
                    }

                    abstract class B extends A {}

                    abstract class C extends B {
                        /** @var string */
                        public const CONTRAVARIANT = "";
                    }
                ',
                'error_message' => "LessSpecificClassConstantType",
            ],
            'classConstAmbiguousInherit' => [
                'code' => '<?php
                    interface Foo
                    {
                        /** @var non-empty-string */
                        public const BAR="baz";
                    }

                    interface Bar extends Foo {}

                    class Baz
                    {
                        /** @var non-empty-string */
                        public const BAR="foobar";
                    }

                    class BarBaz extends Baz implements Bar
                    {
                    }
                ',
                'error_message' => 'AmbiguousConstantInheritance',
            ],
            'overrideClassConstFromInterface' => [
                'code' => '<?php
                    interface Foo
                    {
                        /** @var non-empty-string */
                        public const BAR="baz";
                    }

                    interface Bar extends Foo {}

                    class Baz implements Bar
                    {
                        /** @var non-empty-string */
                        public const BAR="foobar";
                    }
                ',
                'error_message' => 'OverriddenInterfaceConstant',
            ],
            'overrideClassConstFromInterfaceWithInterface' => [
                'code' => '<?php
                    interface Foo
                    {
                        /** @var non-empty-string */
                        public const BAR="baz";
                    }

                    interface Bar extends Foo
                    {
                        /** @var non-empty-string */
                        public const BAR="bar";
                    }
                ',
                'error_message' => 'OverriddenInterfaceConstant',
            ],
            'overrideClassConstFromInterfaceWithExtraIrrelevantInterface' => [
                'code' => '<?php
                    interface Foo
                    {
                        /** @var non-empty-string */
                        public const BAR="baz";
                    }

                    interface Bar {}

                    class Baz implements Foo, Bar
                    {
                        public const BAR="";
                    }
                ',
                'error_message' => "LessSpecificClassConstantType",
                'ignored_issues' => [],
                'php_version' => '8.1',
            ],
        ];
    }
}<|MERGE_RESOLUTION|>--- conflicted
+++ resolved
@@ -15,7 +15,6 @@
     use InvalidCodeAnalysisTestTrait;
     use ValidCodeAnalysisTestTrait;
 
-<<<<<<< HEAD
     // TODO: Waiting for https://github.com/vimeo/psalm/issues/7125
     // public function testKeyofSelfConstDoesntImplyKeyofStaticConst(): void
     // {
@@ -47,7 +46,7 @@
 
     //     $this->analyzeFile($file_path, new Context());
     // }
-=======
+
     public function testUseObjectConstant(): void
     {
         $file1 = getcwd() . DIRECTORY_SEPARATOR . 'tests' . DIRECTORY_SEPARATOR . 'file1.php';
@@ -83,7 +82,6 @@
         $this->analyzeFile($file1, new Context());
         $this->analyzeFile($file2, new Context());
     }
->>>>>>> fb1fd842
 
     /**
      * @return iterable<string,array{code:string,assertions?:array<string,string>,ignored_issues?:list<string>, php_version?: string}>
