--- conflicted
+++ resolved
@@ -10,11 +10,7 @@
         Transliterator::class, // symfony/string
         InstalledVersions::class, // composer v2
         'Mockery\Closure', // Mockery/mockery 1.6.1
-<<<<<<< HEAD
-        'Mockery\Matcher\TExpected', // Mockery/mockery, invalid template usage
-=======
         'Mockery\Matcher\TExpected', // Mockery/mockery 1.6.10, possibly before
->>>>>>> bfbd53c4
         'parent', // it's unclear why Psalm tries to autoload parent
         'PHPUnit\Framework\ArrayAccess',
         'PHPUnit\Framework\Countable',
