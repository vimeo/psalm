<?php

declare(strict_types=1);

namespace Psalm\Tests;

use Psalm\Tests\Traits\InvalidCodeAnalysisTestTrait;
use Psalm\Tests\Traits\ValidCodeAnalysisTestTrait;

use const DIRECTORY_SEPARATOR;

class ReturnTypeTest extends TestCase
{
    use InvalidCodeAnalysisTestTrait;
    use ValidCodeAnalysisTestTrait;

    public function providerValidCodeParse(): iterable
    {
        return [
            'arrayCombine' => [
                'code' => '<?php
                    class a {}

                    /**
                     * @return list{0, 0}|list<a>
                     */
                    function ret() {
                        return [new a, new a, new a];
                    }

                    $result = ret();
                ',
                'assertions' => [
                    '$result===' => 'list{0?: 0|a, 1?: 0|a, ...<a>}',
                ],
            ],
            'arrayCombineInv' => [
                'code' => '<?php
                    class a {}

                    /**
                     * @return list<a>|list{0, 0}
                     */
                    function ret() {
                        return [new a, new a, new a];
                    }

                    $result = ret();
                ',
                'assertions' => [
                    '$result===' => 'list{0?: 0|a, 1?: 0|a, ...<a>}',
                ],
            ],
            'arrayCombine2' => [
                'code' => '<?php
                    class a {}

                    /**
                     * @return array{test1: 0, test2: 0}|list<a>
                     */
                    function ret() {
                        return [new a, new a, new a];
                    }

                    $result = ret();
                ',
                'assertions' => [
                    '$result===' => 'array{0?: a, test1?: 0, test2?: 0, ...<int<0, max>, a>}',
                ],
            ],
            'returnTypeAfterUselessNullCheck' => [
                'code' => '<?php
                    class One {}

                    class B {
                        /**
                         * @return One|null
                         */
                        public function barBar() {
                            $baz = rand(0,100) > 50 ? new One() : null;

                            // should have no effect
                            if ($baz === null) {
                                $baz = null;
                            }

                            return $baz;
                        }
                    }',
            ],
            'returnTypeNotEmptyCheck' => [
                'code' => '<?php
                    class B {
                        /**
                         * @param string|null $str
                         * @return string
                         */
                        public function barBar($str) {
                            if (empty($str)) {
                                $str = "";
                            }
                            return $str;
                        }
                    }',
            ],
            'returnTypeNotEmptyCheckInElseIf' => [
                'code' => '<?php
                    class B {
                        /**
                         * @param string|null $str
                         * @return string
                         */
                        public function barBar($str) {
                            if ($str === "badger") {
                                // do nothing
                            }
                            elseif (empty($str)) {
                                $str = "";
                            }
                            return $str;
                        }
                    }',
            ],
            'returnTypeNotEmptyCheckInElse' => [
                'code' => '<?php
                    class B {
                        /**
                         * @param string|null $str
                         * @return string
                         */
                        public function barBar($str) {
                            if (!empty($str)) {
                                // do nothing
                            }
                            else {
                                $str = "";
                            }
                            return $str;
                        }
                    }',
            ],
            'returnTypeAfterIf' => [
                'code' => '<?php
                    class B {
                        /**
                         * @return string|null
                         */
                        public function barBar() {
                            $str = null;
                            $bar1 = rand(0, 100) > 40;
                            if ($bar1) {
                                $str = "";
                            }
                            return $str;
                        }
                    }',
            ],
            'returnTypeAfterTwoIfsWithThrow' => [
                'code' => '<?php
                    class A1 {
                    }
                    class A2 {
                    }
                    class B {
                        /**
                         * @return A1
                         */
                        public function barBar(A1 $a1 = null, A2 $a2 = null) {
                            if (!$a1) {
                                throw new \Exception();
                            }
                            if (!$a2) {
                                throw new \Exception();
                            }
                            return $a1;
                        }
                    }',
            ],
            'returnTypeAfterIfElseIfWithThrow' => [
                'code' => '<?php
                    class A1 {
                    }
                    class A2 {
                    }
                    class B {
                        /**
                         * @return A1
                         */
                        public function barBar(A1 $a1 = null, A2 $a2 = null) {
                            if (!$a1) {
                                throw new \Exception();
                            }
                            elseif (!$a2) {
                                throw new \Exception();
                            }
                            return $a1;
                        }
                    }',
            ],
            'tryCatchReturnType' => [
                'code' => '<?php
                    class A {
                        /** @return bool */
                        public function fooFoo() {
                            try {
                                // do a thing
                                return true;
                            }
                            catch (\Exception $e) {
                                throw $e;
                            }
                        }
                    }',
            ],
            'switchReturnTypeWithFallthrough' => [
                'code' => '<?php
                    class A {
                        /** @return bool */
                        public function fooFoo() {
                            switch (rand(0,10)) {
                                case 1:
                                default:
                                    return true;
                            }
                        }
                    }',
            ],
            'switchReturnTypeWithFallthroughAndStatement' => [
                'code' => '<?php
                    class A {
                        /** @return bool */
                        public function fooFoo() {
                            switch (rand(0,10)) {
                                case 1:
                                    $a = 5;
                                default:
                                    return true;
                            }
                        }
                    }',
            ],
            'switchReturnTypeWithDefaultException' => [
                'code' => '<?php
                    class A {
                        /**
                         * @return bool
                         */
                        public function fooFoo() {
                            switch (rand(0,10)) {
                                case 1:
                                case 2:
                                    return true;

                                default:
                                    throw new \Exception("badness");
                            }
                        }
                    }',
            ],
            'extendsStaticCallReturnType' => [
                'code' => '<?php
                    /**
                     * @psalm-consistent-constructor
                     */
                    abstract class A {
                        /** @return static */
                        public static function load() {
                            return new static();
                        }
                    }

                    class B extends A {
                    }

                    $b = B::load();',
                'assertions' => [
                    '$b' => 'B',
                ],
            ],
            'extendsStaticCallArrayReturnType' => [
                'code' => '<?php
                    /**
                     * @psalm-consistent-constructor
                     */
                    abstract class A {
                        /** @return array<int,static> */
                        public static function loadMultiple() {
                            return [new static()];
                        }
                    }

                    class B extends A {
                    }

                    $bees = B::loadMultiple();',
                'assertions' => [
                    '$bees' => 'array<int, B>',
                ],
            ],
            'extendsStaticConstReturnType' => [
                'code' => '<?php
                    class A {
                        /** @var int */
                        private const FOO = 1;

                        /** @return static::FOO */
                        public function getFoo() {
                            return self::FOO;
                        }
                    }

                    class B extends A {
                        /** @var int */
                        private const FOO = 2;

                        public function getFoo() {
                            return self::FOO;
                        }
                    }',
            ],
            'issetReturnType' => [
                'code' => '<?php
                    /**
                     * @param  mixed $foo
                     * @return bool
                     */
                    function a($foo = null) {
                        return isset($foo);
                    }',
            ],
            'thisReturnType' => [
                'code' => '<?php
                    class A {
                        /** @return $this */
                        public function getThis() {
                            return $this;
                        }
                    }',
            ],
            'overrideReturnType' => [
                'code' => '<?php
                    class A {
                        /** @return string|null */
                        public function blah() {
                            return rand(0, 10) === 4 ? "blah" : null;
                        }
                    }

                    class B extends A {
                        /** @return string */
                        public function blah() {
                            return "blah";
                        }
                    }

                    $blah = (new B())->blah();',
                'assertions' => [
                    '$blah' => 'string',
                ],
            ],
            'interfaceReturnType' => [
                'code' => '<?php
                    interface A {
                        /** @return string|null */
                        public function blah();
                    }

                    class B implements A {
                        /** @return string|null */
                        public function blah() {
                            return rand(0, 10) === 4 ? "blah" : null;
                        }
                    }

                    $blah = (new B())->blah();',
                'assertions' => [
                    '$blah' => 'null|string',
                ],
            ],
            'overrideReturnTypeInGrandparent' => [
                'code' => '<?php
                    abstract class A {
                        /** @return string|null */
                        abstract public function blah();
                    }

                    abstract class B extends A {
                    }

                    class C extends B {
                        /** @return string|null */
                        public function blah() {
                            return rand(0, 10) === 4 ? "blahblah" : null;
                        }
                    }

                    $blah = (new C())->blah();',
                'assertions' => [
                    '$blah' => 'null|string',
                ],
            ],
            'backwardsReturnType' => [
                'code' => '<?php
                    class A {}
                    class B extends A {}

                    /** @return B|A */
                    function foo() {
                      return rand(0, 1) ? new A : new B;
                    }',
            ],
            'issetOnPropertyReturnType' => [
                'code' => '<?php
                    class Foo {
                        /** @var Foo|null */
                        protected $bar;

                        /**
                         * @return ?Foo
                         */
                        function getBarWithIsset() {
                            if (isset($this->bar)) return $this->bar;
                            return null;
                        }
                    }',
            ],
            'resourceReturnType' => [
                'code' => '<?php
                    /** @return resource */
                    function getOutput() {
                        $res = fopen("php://output", "w");

                        if ($res === false) {
                            throw new \Exception("Cannot write");
                        }

                        return $res;
                    }',
            ],
            'resourceReturnTypeWithOrDie' => [
                'code' => '<?php
                    /** @return resource */
                    function getOutput() {
                        $res = fopen("php://output", "w") or die();

                        return $res;
                    }',
            ],
            'resourceParamType' => [
                'code' => '<?php
                    /** @param resource $res */
                    function doSomething($res): void {
                    }',
            ],
            'returnArrayOfNullable' => [
                'code' => '<?php
                    /**
                     * @return array<?stdClass>
                     */
                    function getBarWithIsset() {
                        if (rand() % 2 > 0) return [new stdClass()];
                        return [null];
                    }',
            ],
            'selfReturnNoTypehints' => [
                'code' => '<?php
                    class A {
                        /**
                         * @return static
                         */
                        public function getMe()
                        {
                            return $this;
                        }
                    }

                    class B extends A
                    {
                        /**
                         * @return static
                         */
                        public function getMeAgain() {
                            return $this->getMe();
                        }
                    }',
            ],
            'selfReturnTypehints' => [
                'code' => '<?php
                    class A {
                        /**
                         * @return static
                         */
                        public function getMe(): self
                        {
                            return $this;
                        }
                    }

                    class B extends A
                    {
                        /**
                         * @return static
                         */
                        public function getMeAgain(): self {
                            return $this->getMe();
                        }
                    }',
            ],
            'returnTrueFromBool' => [
                'code' => '<?php
                    /** @return bool */
                    function foo(): bool {
                        return true;
                    }',
            ],
            'iteratorReturnTypeFromGenerator' => [
                'code' => '<?php
                    function foo1(): Generator {
                        foreach ([1, 2, 3] as $i) {
                            yield $i;
                        }
                    }

                    function foo2(): Iterator {
                        foreach ([1, 2, 3] as $i) {
                            yield $i;
                        }
                    }

                    function foo3(): Traversable {
                        foreach ([1, 2, 3] as $i) {
                            yield $i;
                        }
                    }

                    function foo4(): iterable {
                        foreach ([1, 2, 3] as $i) {
                            yield $i;
                        }
                    }

                    foreach (foo1() as $i) echo $i;
                    foreach (foo2() as $i) echo $i;
                    foreach (foo3() as $i) echo $i;
                    foreach (foo4() as $i) echo $i;',
                'assertions' => [],
                'ignored_issues' => ['MixedAssignment', 'MixedArgument'],
            ],
            'objectLikeArrayOptionalKeyReturn' => [
                'code' => '<?php
                    /** @return array{a: int, b?: int} */
                    function foo() : array {
                        return rand(0, 1) ? ["a" => 1, "b" => 2] : ["a" => 2];
                    }',
            ],
            'objectLikeArrayOptionalKeyReturnSeparateStatements' => [
                'code' => '<?php
                    /** @return array{a: int, b?: int} */
                    function foo() : array {
                        if (rand(0, 1)) {
                            return ["a" => 1, "b" => 2];
                        }

                        return ["a" => 2];
                    }',
            ],
            'arrayReturnTypeWithExplicitKeyType' => [
                'code' => '<?php
                    /** @return array<int|string, mixed> */
                    function returnsArray(array $arr) : array {
                        return $arr;
                    }',
            ],
            'namespacedScalarParamAndReturn' => [
                'code' => '<?php
                    namespace Foo;

                    /**
                     * @param scalar $scalar
                     *
                     * @return scalar
                     */
                    function foo($scalar) {
                        switch(random_int(0, 3)) {
                            case 0:
                                return true;
                            case 1:
                                return "string";
                            case 2:
                                return 2;
                            case 3:
                                return 3.0;
                        }

                        return 0;
                    }',
            ],
            'stopAfterFirstReturn' => [
                'code' => '<?php
                    function foo() : bool {
                        return true;

                        return false;
                    }',
            ],
            'neverReturnsSimple' => [
                'code' => '<?php
                    namespace Foo;
                    /**
                     * @return never-returns
                     */
                    function foo() : void {
                        exit();
                    }',
            ],
            'neverReturnsCovariance' => [
                'code' => '<?php
                    namespace Foo;
                    class A {
                        /**
                         * @return string
                         */
                        public function foo() {
                            return "hello";
                        }
                    }

                    class B extends A {
                        /**
                         * @return never-returns
                         */
                        public function foo() {
                            exit();
                        }
                    }',
            ],
            'noReturnCallReturns' => [
                'code' => '<?php
                    namespace Foo;
                    /**
                     * @return never-returns
                     */
                    function foo() : void {
                        exit();
                    }

                    /**
                     * @return never-returns
                     */
                    function bar() : void {
                        foo();
                    }',
            ],
            'noReturnCallReturnsNever' => [
                'code' => '<?php
                    namespace Foo;
                    /**
                     * @return never
                     */
                    function foo() : void {
                        exit();
                    }

                    /**
                     * @return never
                     */
                    function bar() : void {
                        foo();
                    }',
            ],
            'suppressInvalidReturnType' => [
                'code' => '<?php
                    /**
                     * @psalm-suppress InvalidReturnType
                     */
                    function calculate(string $foo): int {
                        switch ($foo) {
                            case "a":
                                return 0;
                        }
                    }',
            ],
            'allowScalarReturningFalseAndTrue' => [
                'code' => '<?php
                    /** @return scalar */
                    function f() {
                        return false;
                    }
                    /** @return scalar */
                    function g() {
                        return true;
                    }',
            ],
            'allowThrowAndExitToOverrideReturnType' => [
                'code' => '<?php
                    interface Foo {
                        public function doFoo(): int;
                    }

                    class Bar implements Foo {
                        public function doFoo(): int {
                          print "Error\n";
                          exit(1);
                        }
                    }

                    class Baz implements Foo {
                        public function doFoo(): int {
                            throw new \Exception("bad");
                        }
                    }',
            ],
            'allowResourceInNamespace' => [
                'code' => '<?php

                    namespace Bar;

                    class Resource {
                        function get(string $key): ?string {
                            return "";
                        }
                    }

                    class Foo {
                        /** @var string[] */
                        private $references = [];

                        /** @var Resource */
                        private $resource;

                        public function __construct() {
                            $this->resource = new Resource();
                        }

                        public function foo(): array {
                            $types = [];

                            foreach ($this->references as $ref => $data) {
                                $types[$ref] = $this->resource->get($data);
                            }

                            return $types;
                        }
                    }',
            ],
            'allowIterableReturnTypeCrossover' => [
                'code' => '<?php
                    class Foo {
                        public const TYPE1 = "a";
                        public const TYPE2 = "b";

                        public const AVAILABLE_TYPES = [
                            self::TYPE1,
                            self::TYPE2,
                        ];

                        /**
                         * @return iterable<array-key, array{foo: value-of<self::AVAILABLE_TYPES>}>
                         */
                        public function foo() {
                            return [
                                ["foo" => self::TYPE1],
                                ["foo" => self::TYPE2]
                            ];
                        }
                    }',
            ],
            'suppressNeverReturnTypeInClass' => [
                'code' => '<?php
                    function may_exit() : void {
                        exit(0);
                    }

                    class InClass {
                        /**
                         * @psalm-suppress InvalidReturnType
                         * @psalm-return never-returns
                         */
                        function test() {
                            may_exit();
                        }
                    }',
            ],
            'infersClosureReturnTypes' => [
                'code' => '<?php
                    /**
                     * @template T
                     * @template U
                     * @param callable(T): U $predicate
                     * @return Closure(iterable<int, T>): iterable<int, U>
                     */
                    function map(callable $predicate): callable {
                        return function($iter) use ($predicate) {
                            foreach ($iter as $key => $value) {
                                yield $key => $predicate($value);
                            }
                        };
                    }

                    $res = map(function(int $i): string { return (string) $i; })([1,2,3]);
                ',
                'assertions' => [
                    '$res===' => 'iterable<int, numeric-string>',
                ],
            ],
            'infersArrowClosureReturnTypes' => [
                'code' => '<?php
                    /**
                     * @param Closure(int, int): bool $op
                     * @return Closure(int): bool
                     */
                    function reflexive(Closure $op): Closure {
                        return fn ($x) => $op($x, $x);
                    }

                    $res = reflexive(fn(int $a, int $b): bool => $a === $b);
                ',
                'assertions' => [
                    '$res' => 'Closure(int):bool',
                ],
                'ignored_issues' => [],
                'php_version' => '7.4',
            ],
            'infersClosureReturnTypesWithPartialTypehinting' => [
                'code' => '<?php
                    /**
                     * @template T
                     * @template U
                     * @param callable(T): U $predicate
                     * @return Closure(iterable<int, T>): iterable<int, U>
                     */
                    function map(callable $predicate): callable {
                        return function(iterable $iter) use ($predicate): iterable {
                            foreach ($iter as $key => $value) {
                                yield $key => $predicate($value);
                            }
                        };
                    }

                    $res = map(function(int $i): string { return (string) $i; })([1,2,3]);
                ',
                'assertions' => [
                    '$res===' => 'iterable<int, numeric-string>',
                ],
            ],
            'infersCallableReturnTypes' => [
                'code' => '<?php
                    /**
                     * @template T
                     * @template U
                     * @param callable(T): U $predicate
                     * @return callable(iterable<int, T>): iterable<int, U>
                     */
                    function map(callable $predicate): callable {
                        return function($iter) use ($predicate) {
                            foreach ($iter as $key => $value) {
                                yield $key => $predicate($value);
                            }
                        };
                    }

                    $res = map(function(int $i): string { return (string) $i; })([1,2,3]);
                ',
                'assertions' => [
                    '$res===' => 'iterable<int, numeric-string>',
                ],
            ],
            'infersCallableReturnTypesWithPartialTypehinting' => [
                'code' => '<?php
                    /**
                     * @template T
                     * @template U
                     * @param callable(T): U $predicate
                     * @return callable(iterable<int, T>): iterable<int, U>
                     */
                    function map(callable $predicate): callable {
                        return function(iterable $iter) use ($predicate): iterable {
                            foreach ($iter as $key => $value) {
                                yield $key => $predicate($value);
                            }
                        };
                    }

                    $res = map(function(int $i): string { return (string) $i; })([1,2,3]);
                ',
                'assertions' => [
                    '$res===' => 'iterable<int, numeric-string>',
                ],
            ],
            'infersObjectShapeOfCastScalar' => [
                'code' => '<?php
                    function returnsInt(): int {
                        return 1;
                    }

                    $obj = (object)returnsInt();
                ',
                'assertions' => [
                    '$obj' => 'object{scalar:int}',
                ],
            ],
            'infersObjectShapeOfCastArray' => [
                'code' => '<?php
                    /**
                     * @return array{a:1}
                     */
                    function returnsArray(): array {
                        return ["a" => 1];
                    }

                    $obj = (object)returnsArray();
                ',
                'assertions' => [
                    '$obj' => 'object{a:int}',
                ],
            ],
            'mixedAssignmentWithUnderscore' => [
                'code' => '<?php
                    $gen = (function (): Generator {
                        yield 1 => \'a\';
                        yield 2 => \'b\';
                    })();

                    foreach ($gen as $k => $_) {
                        echo "$k\n";
                    }',
            ],
            'allowImplicitNever' => [
                'code' => '<?php
                    class TestCase
                    {
                        /** @psalm-return never-return */
                        public function markAsSkipped(): void
                        {
                            throw new \Exception();
                        }
                    }
                    class A extends TestCase
                    {
                        /**
                         * @return string[]
                         */
                        public function foo(): array
                        {
                            $this->markAsSkipped();
                        }
                    }

                    class B extends A
                    {
                        public function foo(): array
                        {
                            return ["foo"];
                        }
                    }',
            ],
            'compareTKeyedArrayToPotentiallyUnfilledArray' => [
                'code' => '<?php
                    /**
                     * @param array<"from"|"to", bool> $a
                     * @return array{from?: bool, to?: bool}
                     */
                    function foo(array $a) : array {
                        return $a;
                    }',
            ],
            'returnStaticThis' => [
                'code' => '<?php
                    namespace Foo;

                    class A {
                        public function getThis() : static {
                            return $this;
                        }
                    }

                    class B extends A {
                        public function foo() : void {}
                    }

                    (new B)->getThis()->foo();',
            ],
            'returnMixed' => [
                'code' => '<?php
                    namespace Foo;

                    class A {
                        public function getThis() : mixed {
                            return $this;
                        }
                    }',
                'assertions' => [],
                'ignored_issues' => [],
                'php_version' => '8.0',
            ],
            'returnsNullSometimes' => [
                'code' => '<?php
                    /** @return null */
                    function f() {
                        if (rand(0, 1)) {
                            return null;
                        }
                        throw new RuntimeException;
                    }
                ',
            ],
            'scalarLiteralsInferredAfterUndefinedClass' => [
                'code' => '<?php
                    /** @param object $arg */
                    function test($arg): ?string
                    {
                        /** @psalm-suppress UndefinedClass */
                        if ($arg instanceof SomeClassThatDoesNotExist) {
                            return null;
                        }

                        return "b";
                    }
                ',
            ],
            'docblockNeverReturn' => [
                'code' => '<?php
                    /** @return never */
                    function returnsNever() {
                        exit();
                    }

                    /** @return false */
                    function foo() : bool {
                        if (rand(0, 1)) {
                            return false;
                        }

                        returnsNever();
                    }',
            ],
            'return0' => [
                'code' => '<?php
                    /**
                     * @return 0
                     */
                    function takesAnInt() {
                        return 0;
                    }',
            ],
            'neverReturnClosure' => [
                'code' => '<?php
                    set_error_handler(
                    function() {
                        print_r(func_get_args());
                        exit(1);
                    });',
            ],
            'ExitInBothBranches' => [
                'code' => '<?php
                    function never_returns(int $a) : bool
                    {
                        if ($a == 1) {
                            throw new \Exception("one");
                        } else {
                            exit(0);
                        }
                    }',
            ],
            'NeverAndVoid' => [
                'code' => '<?php
                    function foo(): void
                    {
                        foreach ([0, 1, 2] as $_i) {
                            return;
                        }

                        throw new \Exception();
                    }',
            ],
            'neverAndVoidOnConditional' => [
                'code' => '<?php
                    /**
                     * @template T as bool
                     * @param T $end
                     * @return (T is true ? never : void)
                     */
                    function a($end): void{
                        if($end){
                            die();
                        }
                    }',
            ],
            'returnTypeOfAbstractAndConcreteMethodFromTemplatedTraits' => [
                'code' => '<?php
                    /** @template T */
                    trait ImplementerTrait {
                        /** @var T */
                        private $value;

                        /** @psalm-return T */
                        public function getValue() {
                            return $this->value;
                        }
                    }

                    /** @template T */
                    trait GuideTrait {
                        /** @psalm-return T */
                        abstract public function getValue();
                    }

                    class Test {
                        /** @use ImplementerTrait<int> */
                        use ImplementerTrait;

                        /** @use GuideTrait<int> */
                        use GuideTrait;

                        public function __construct() {
                            $this->value = 123;
                        }
                    }',
            ],
            'returnTypeOfAbstractMethodFromTemplatedTraitAndImplementationFromNonTemplatedTrait' => [
                'code' => '<?php
                    trait ImplementerTrait {
                        /** @var int */
                        private $value;

                        public function getValue(): int {
                            return $this->value;
                        }
                    }

                    /** @psalm-template T */
                    trait GuideTrait {
                        /** @psalm-return T */
                        abstract public function getValue();
                    }

                    class Test {
                        use ImplementerTrait;

                        /** @template-use GuideTrait<int> */
                        use GuideTrait;

                        public function __construct() {
                            $this->value = 123;
                        }
                    }',
            ],
            'nestedArrayMapReturnTypeDoesntCrash' => [
                'code' => '<?php
                    function bar(array $a): array {
                        return $a;
                    }

                    /**
                     * @param array[] $x
                     *
                     * @return array[]
                     */
                    function foo(array $x): array {
                        return array_map(
                            "array_merge",
                            array_map(
                                "bar",
                                $x
                            ),
                            $x
                        );
                    }
                ',
            ],
            'returningExplicitStringableForStringableObjectReturnType' => [
                'code' => '<?php
                    class C implements Stringable { public function __toString(): string { return __CLASS__; } }

                    /** @return stringable-object */
                    function f(): object {
                        return new C;
                    }
                ',
                'assertions' => [],
                'ignored_issues' => [],
                'php_version' => '8.0',
            ],
            'returningImplicitStringableForStringableObjectReturnType' => [
                'code' => '<?php
                    class C { public function __toString(): string { return __CLASS__; } }

                    /** @return stringable-object */
                    function f(): object {
                        return new C;
                    }
                ',
            ],
            'returningStringableObjectForStringableReturnType' => [
                'code' => '<?php
                    class C implements Stringable { public function __toString(): string { return __CLASS__; } }

                    /** @param stringable-object $p */
                    function f(object $p): Stringable {
                        return $p;
                    }
                ',
                'assertions' => [],
                'ignored_issues' => [],
                'php_version' => '8.0',
            ],
            'newReturnTypesInPhp82' => [
                'code' => '<?php
                    function alwaysTrue(): true {
                        return true;
                    }

                    function alwaysFalse(): false {
                        return false;
                    }

                    function alwaysNull(): null {
                        return null;
                    }
                    $true = alwaysTrue();
                    $false = alwaysFalse();
                    $null = alwaysNull();
                ',
                'assertions' => [
                    '$true===' => 'true',
                    '$false===' => 'false',
                    '$null===' => 'null',
                ],
                'ignored_issues' => [],
                'php_version' => '8.2',
            ],
            'returnListMixedVsListStringIsAMixedError' => [
                'code' => '<?php

                    /**
                     * @psalm-suppress MixedReturnTypeCoercion
                     * @return list<string>
                     */
                    function foo(){
                        /**
                         * @var list<mixed>
                         * @psalm-suppress MixedReturnTypeCoercion
                         */
                        return [];
                    }
                    ',
            ],
            'MixedErrorInArrayShouldBeReportedAsMixedError' => [
                'code' => '<?php
                    /**
                     * @param mixed $configuration
                     * @return array{a?: string, b?: int}
                     * @psalm-suppress MixedReturnTypeCoercion
                     */
                    function produceParameters(array $configuration): array
                    {
                        $parameters = [];

                        foreach (["a", "b"] as $parameter) {
                            /** @psalm-suppress MixedAssignment */
                            $parameters[$parameter] = $configuration;
                        }

                        /** @psalm-suppress MixedReturnTypeCoercion */
                        return $parameters;
                    }
                    ',
            ],
            'NewFromTemplateObject' => [
                'code' => '<?php
                    /** @psalm-consistent-constructor */
                    class AggregateResult {}

                    /**
                     * @template T as AggregateResult
                     * @param T $type
                     * @return T
                     */
                    function aggregate($type) {
                        $t = new $type;
                        return $t;
                    }',
            ],
<<<<<<< HEAD
            'returnByReferenceVariableInStaticMethod' => [
                'code' => <<<'PHP'
                    <?php
                    class Foo {
                        private static string $foo = "foo";

                        public static function &foo(): string {
                            return self::$foo;
                        }
                    }
                    PHP,
            ],
            'returnByReferenceVariableInInstanceMethod' => [
                'code' => <<<'PHP'
                    <?php
                    class Foo {
                        private float $foo = 3.3;

                        public function &foo(): float {
                            return $this->foo;
                        }
                    }
                    PHP,
            ],
            'returnByReferenceVariableInFunction' => [
                'code' => <<<'PHP'
                    <?php
                    function &foo(): array {
                        /** @var array $x */
                        static $x = [1, 2, 3];
                        return $x;
                    }
                    PHP,
=======
            'neverReturnType' => [
                'code' => '<?php
                    function exitProgram(bool $die): never
                    {
                        if ($die) {
                            die;
                        }

                        exit;
                    }

                    function throwError(): never
                    {
                        throw new Exception();
                    }
                ',
                'assertions' => [],
                'ignored_issues' => [],
                'php_version' => '8.1',
>>>>>>> c7d7b48b
            ],
        ];
    }

    public function providerInvalidCodeParse(): iterable
    {
        return [
            'wrongReturnType1' => [
                'code' => '<?php
                    function fooFoo(): string {
                        return 5;
                    }',
                'error_message' => 'InvalidReturnStatement',
            ],
            'wrongReturnType2' => [
                'code' => '<?php
                    function fooFoo(): string {
                        return rand(0, 5) ? "hello" : null;
                    }',
                'error_message' => 'NullableReturnStatement',
            ],
            'wrongReturnTypeInNamespace1' => [
                'code' => '<?php
                    namespace bar;

                    function fooFoo(): string {
                        return 5;
                    }',
                'error_message' => 'InvalidReturnStatement',
            ],
            'wrongReturnTypeInNamespace2' => [
                'code' => '<?php
                    namespace bar;

                    function fooFoo(): string {
                        return rand(0, 5) ? "hello" : null;
                    }',
                'error_message' => 'NullableReturnStatement',
            ],
            'missingReturnType' => [
                'code' => '<?php
                    function fooFoo() {
                        return rand(0, 5) ? "hello" : null;
                    }',
                'error_message' => 'MissingReturnType',
            ],
            'mixedInferredReturnType' => [
                'code' => '<?php
                    function fooFoo(array $arr): string {
                        /** @psalm-suppress MixedReturnStatement */
                        return array_pop($arr);
                    }',
                'error_message' => 'MixedInferredReturnType',
            ],
            'mixedInferredReturnStatement' => [
                'code' => '<?php
                    function fooFoo(array $arr): string {
                        return array_pop($arr);
                    }',
                'error_message' => 'MixedReturnStatement',
            ],
            'invalidReturnTypeClass' => [
                'code' => '<?php
                    function fooFoo(): A {
                        return new A;
                    }',
                'error_message' => 'UndefinedClass',
                'ignored_issues' => ['MixedInferredReturnType'],
            ],
            'invalidClassOnCall' => [
                'code' => '<?php
                    /**
                     * @psalm-suppress UndefinedClass
                     */
                    function fooFoo(): A {
                        return $GLOBALS["a"];
                    }

                    fooFoo()->bar();',
                'error_message' => 'UndefinedClass',
                'ignored_issues' => ['MixedInferredReturnType', 'MixedReturnStatement'],
            ],
            'returnArrayOfNullableInvalid' => [
                'code' => '<?php
                    /**
                     * @return array<?stdClass>
                     */
                    function getBarWithIsset() {
                        if (rand() % 2 > 0) return [new stdClass()];
                        if (rand() % 2 > 0) return [null];
                        return [2];
                    }',
                'error_message' => 'InvalidReturnStatement',
            ],
            'resourceReturnType' => [
                'code' => '<?php
                    function getOutput(): resource {
                        $res = fopen("php://output", "w");

                        if ($res === false) {
                            throw new \Exception("Cannot write");
                        }

                        return $res;
                    }',
                'error_message' => 'ReservedWord',
            ],
            'resourceParamType' => [
                'code' => '<?php
                    function doSomething(resource $res): void {
                    }',
                'error_message' => 'ReservedWord',
            ],
            'voidParamType' => [
                'code' => '<?php
                    function f(void $p): void {}',
                'error_message' => 'ReservedWord',
            ],
            'voidClass' => [
                'code' => '<?php
                    class void {}',
                'error_message' => 'ReservedWord',
            ],
            'disallowReturningExplicitVoid' => [
                'code' => '<?php
                    function returnsVoid(): void {}

                    function alsoReturnsVoid(): void {
                      return returnsVoid();
                    }',
                'error_message' => 'InvalidReturnStatement',
            ],
            'complainAboutTKeyedArrayWhenArrayIsFound' => [
                'code' => '<?php
                    /** @return array{a:string,b:string,c:string} */
                    function foo(): array {
                      $arr = [];
                      foreach (["a", "b"] as $key) {
                        $arr[$key] = "foo";
                      }
                      return $arr;
                    }',
                'error_message' => 'InvalidReturnStatement',
            ],
            'invalidVoidStatementWhenMixedInferred' => [
                'code' => '<?php
                    /**
                     * @return mixed
                     */
                    function a()
                    {
                        return 1;
                    }

                    function b(): void
                    {
                        return a();
                    }',
                'error_message' => 'InvalidReturnStatement',
            ],
            'moreSpecificReturnType' => [
                'code' => '<?php
                    class A {}
                    class B extends A {}
                    interface I {
                        /** @return B[] */
                        public function foo();
                    }
                    class D implements I {
                        /** @return A[] */
                        public function foo() {
                            return [new A, new A];
                        }
                    }',
                'error_message' => 'LessSpecificImplementedReturnType',
            ],
            'returnTypehintRequiresExplicitReturn' => [
                'code' => '<?php
                    function foo(): ?string {
                      if (rand(0, 1)) return "hello";
                    }',
                'error_message' => 'InvalidReturnType',
            ],
            'returnTypehintWithVoidReturnType' => [
                'code' => '<?php
                    function foo(): ?string {
                      if (rand(0, 1)) {
                        return;
                      }

                      return "hello";
                    }',
                'error_message' => 'InvalidReturnStatement',
            ],
            'invalidReturnStatementMoreAccurateThanFalsable' => [
                'code' => '<?php
                    class A1{}
                    class B1{}

                    function testFalseable() : A1 {
                        return (rand() % 2 === 0) ? (new B1()) : false;
                    }',
                'error_message' => 'InvalidReturnStatement',
            ],
            'invalidReturnTypeMoreAccurateThanFalsable' => [
                'code' => '<?php
                    class A1{}
                    class B1{}

                    function testFalseable() : A1 {
                        /**
                         * @psalm-suppress InvalidReturnStatement
                         * @psalm-suppress FalsableReturnStatement
                         */
                        return (rand() % 2 === 0) ? (new B1()) : false;
                    }',
                'error_message' => 'InvalidReturnType',
            ],
            'invalidGenericReturnType' => [
                'code' => '<?php
                    /** @return ArrayIterator<int, string> */
                    function foo(array $a) {
                        $obj = new ArrayObject([1, 2, 3, 4]);
                        return $obj->getIterator();
                    }',
                'error_message' => 'InvalidReturnStatement',
            ],
            'objectLikeArrayOptionalKeyWithNonOptionalReturn' => [
                'code' => '<?php
                    /** @return array{a: int, b: int} */
                    function foo() : array {
                        return rand(0, 1) ? ["a" => 1, "b" => 2] : ["a" => 2];
                    }',
                'error_message' => 'InvalidReturnStatement',
            ],
            'mixedReturnTypeCoercion' => [
                'code' => '<?php
                    /** @return string[] */
                    function foo(array $a) : array {
                        return $a;
                    }',
                'error_message' => 'MixedReturnTypeCoercion',
            ],
            'detectMagicMethodBadReturnType' => [
                'code' => '<?php
                    class C {
                        public function __invoke(): int {}
                    }',
                'error_message' => 'InvalidReturnType',
            ],
            'callNeverReturns' => [
                'code' => '<?php
                    namespace Foo;
                    /**
                     * @return never-returns
                     */
                    function foo() : void {
                        exit();
                    }

                    $a = foo();',
                'error_message' => 'NoValue',
            ],
            'returnNeverReturns' => [
                'code' => '<?php
                    namespace Foo;
                    /**
                     * @return never-returns
                     */
                    function foo() : void {
                        exit();
                    }

                    function bar() : void {
                        return foo();
                    }',
                'error_message' => 'NoValue',
            ],
            'useNeverReturnsAsArg' => [
                'code' => '<?php
                    namespace Foo;
                    /**
                     * @return never-returns
                     */
                    function foo() : void {
                        exit();
                    }

                    function bar(string $s) : void {}

                    bar(foo());',
                'error_message' => 'NoValue',
            ],
            'invalidNoReturnType' => [
                'code' => '<?php
                    namespace Foo;
                    /**
                     * @return never-returns
                     */
                    function foo() : void {
                    }',
                'error_message' => 'InvalidReturnType',
            ],
            'invalidNoReturnStatement' => [
                'code' => '<?php
                    namespace Foo;
                    /**
                     * @return never-returns
                     */
                    function foo() : void {
                        return 5;
                    }',
                'error_message' => 'InvalidReturnStatement',
            ],
            'invalidReturnTypeCorrectLine' => [
                'code' => '<?php
                    function f1(
                        int $a
                    ): string {}',
                'error_message' => 'InvalidReturnType - src' . DIRECTORY_SEPARATOR . 'somefile.php:4:24',
            ],
            'cannotInferReturnClosureWithoutReturn' => [
                'code' => '<?php
                /**
                 * @template T
                 * @template U
                 * @param callable(T): U $predicate
                 * @return callable(iterable<int, T>): iterable<int, U>
                 */
                function map(callable $predicate): callable {
                    $a = function($iter) use ($predicate) {
                        foreach ($iter as $key => $value) {
                            yield $key => $predicate($value);
                        }
                    };
                    return $a;
                }

                $res = map(function(int $i): string { return (string) $i; })([1,2,3]);
                ',
                'error_message' => 'MixedAssignment - src' . DIRECTORY_SEPARATOR . 'somefile.php:10:43 - Unable to determine the type that $key is being assigned to',
            ],
            'cannotInferReturnClosureWithMoreSpecificTypes' => [
                'code' => '<?php
                /**
                 * @template T
                 * @template U
                 * @param callable(T): U $predicate
                 * @return callable(iterable<int, T>): iterable<int, U>
                 */
                function map(callable $predicate): callable {
                    return
                    /** @param iterable<int, int> $iter */
                    function($iter) use ($predicate) {
                        foreach ($iter as $key => $value) {
                            yield $key => $predicate($value);
                        }
                    };
                }

                $res = map(function(int $i): string { return (string) $i; })([1,2,3]);
                ',
                'error_message' => 'InvalidArgument - src' . DIRECTORY_SEPARATOR . 'somefile.php:13:54 - Argument 1 expects T:fn-map as mixed, but int provided',
            ],
            'cannotInferReturnClosureWithDifferentReturnTypes' => [
                'code' => '<?php
                /**
                 * @template T
                 * @template U
                 * @param callable(T): U $predicate
                 * @return callable(iterable<int, T>): iterable<int, U>
                 */
                function map(callable $predicate): callable {
                    return function($iter) use ($predicate): int {
                        return 1;
                    };
                }',
                'error_message' => 'InvalidReturnStatement - src' . DIRECTORY_SEPARATOR . 'somefile.php:9:28 - The inferred type \'pure-Closure(iterable<int, T:fn-map as mixed>):1\' does not match the declared return type \'callable(iterable<int, T:fn-map as mixed>):iterable<int, U:fn-map as mixed>\' for map',
            ],
            'cannotInferReturnClosureWithDifferentTypes' => [
                'code' => '<?php
                class A {}
                class B {}
                /**
                 * @return callable(A): void
                 */
                function map(): callable {
                    return function(B $v): void {};
                }',
                'error_message' => 'InvalidReturnStatement - src' . DIRECTORY_SEPARATOR . 'somefile.php:8:28 - The inferred type \'pure-Closure(B):void\' does not match the declared return type \'callable(A):void\' for map',
            ],
            'compareTKeyedArrayToAlwaysFilledArray' => [
                'code' => '<?php
                    /**
                     * @param array<"from"|"to", bool> $a
                     *
                     * This is unsealed because there is no way to mark a TArray as sealed.
                     *
                     * @return array{from: bool, to: bool}
                     */
                    function foo(array $a) : array {
                        return $a;
                    }',
                'error_message' => 'InvalidReturnStatement',
            ],
            'docblockishTypeMustReturn' => [
                'code' => '<?php
                    /**
                     * @return "a"|"b"|null
                     */
                    function foo() : ?string {
                        if (rand(0, 1)) {
                            return "a";
                        }

                        if (rand(0, 1)) {
                            return "b";
                        }
                    }',
                'error_message' => 'InvalidReturnType',
            ],
            'objectWhereObjectWithPropertiesIsExpected' => [
                'code' => '<?php
                    function makeObj(): object {
                        return (object)["a" => 42];
                    }

                    /** @return object{hmm:float} */
                    function f(): object {
                        return makeObj();
                    }
                ',
                'error_message' => 'LessSpecificReturnStatement',
            ],
            'objectCastFromArrayWithMissingKey' => [
                'code' => '<?php
                    /** @return object{status: string} */
                    function foo(): object {
                        return (object) [
                            "notstatus" => "failed",
                        ];
                    }
                ',
                'error_message' => 'InvalidReturnStatement',
            ],
            'lessSpecificImplementedReturnTypeFromTemplatedTraitMethod' => [
                'code' => '<?php
                    /** @template T */
                    trait ImplementerTrait {
                        /** @var T */
                        private $value;

                        /** @psalm-return T */
                        public function getValue() {
                            return $this->value;
                        }
                    }

                    /** @template T */
                    trait GuideTrait {
                        /** @psalm-return T */
                        abstract public function getValue();
                    }

                    /** @template T */
                    class Test {
                        /** @use ImplementerTrait<T> */
                        use ImplementerTrait;

                        /** @use GuideTrait<int> */
                        use GuideTrait;

                        public function __construct() {
                            $this->value = 123;
                        }
                    }',
                    'error_message' => 'LessSpecificImplementedReturnType',
            ],
            'badlyCasedReturnType' => [
                'code' => '<?php
                    namespace MyNS;

                    class Example {
                        /** @return array<int,example> */
                        public static function test() : array {
                            return [new Example()];
                        }

                        /** @return example */
                        public static function instance() {
                            return new Example();
                        }
                    }',
                'error_message' => 'InvalidClass',
            ],
            'listItems' => [
                'code' => <<<'PHP'
                    <?php

                    /** @return list<int> */
                    function f(): array
                    {
                        return[ 1, new stdClass, "zzz"];
                    }
                    PHP,
                'error_message' => 'InvalidReturnStatement',
            ],
            'invalidReturnStatementDetectedInOverriddenMethod' => [
                'code' => <<<'PHP'
                    <?php
                    /** @template T */
                    interface I
                    {
                        /** @return T */
                        public function process(): mixed;
                    }
                    /** @implements I<int> */
                    final class B implements I
                    {
                        public function process(): mixed
                        {
                            return '';
                        }
                    }
                    PHP,
                'error_message' => 'InvalidReturnStatement',
                'ignored_issues' => [],
                'php_version' => '8.0',
            ],
<<<<<<< HEAD
            'returnByReferenceNonVariableInStaticMethod' => [
                'code' => <<<'PHP'
                    <?php
                    class Foo {
                        public static function &foo(string $x): string {
                            return $x . "bar";
                        }
                    }
                    PHP,
                'error_message' => 'NonVariableReferenceReturn',
            ],
            'returnByReferenceNonVariableInInstanceMethod' => [
                'code' => <<<'PHP'
                    <?php
                    class Foo {
                        public function &foo(): iterable {
                            return [] + [1, 2];
                        }
                    }
                    PHP,
                'error_message' => 'NonVariableReferenceReturn',
            ],
            'returnByReferenceNonVariableInFunction' => [
                'code' => <<<'PHP'
                    <?php
                    function &foo(): array {
                        return [1, 2, 3];
                    }
                    PHP,
                'error_message' => 'NonVariableReferenceReturn',
=======
            'implicitReturnFromFunctionWithNeverReturnType' => [
                'code' => <<<'PHP'
                    <?php
                    function foo(): never
                    {
                        if (rand(0, 1)) {
                            exit();
                        }
                    }
                    PHP,
                'error_message' => 'InvalidReturnType',
                'ignored_issues' => [],
                'php_version' => '8.1',
            ],
            'implicitReturnFromFunctionWithNeverReturnType2' => [
                'code' => <<<'PHP'
                    <?php
                    function foo(bool $x): never
                    {
                        while (true) {
                            if ($x) {
                                break;
                            }
                        }
                    }
                    PHP,
                'error_message' => 'InvalidReturnType',
                'ignored_issues' => [],
                'php_version' => '8.1',
>>>>>>> c7d7b48b
            ],
        ];
    }
}<|MERGE_RESOLUTION|>--- conflicted
+++ resolved
@@ -1281,7 +1281,6 @@
                         return $t;
                     }',
             ],
-<<<<<<< HEAD
             'returnByReferenceVariableInStaticMethod' => [
                 'code' => <<<'PHP'
                     <?php
@@ -1315,7 +1314,7 @@
                         return $x;
                     }
                     PHP,
-=======
+            ],
             'neverReturnType' => [
                 'code' => '<?php
                     function exitProgram(bool $die): never
@@ -1335,7 +1334,6 @@
                 'assertions' => [],
                 'ignored_issues' => [],
                 'php_version' => '8.1',
->>>>>>> c7d7b48b
             ],
         ];
     }
@@ -1865,7 +1863,6 @@
                 'ignored_issues' => [],
                 'php_version' => '8.0',
             ],
-<<<<<<< HEAD
             'returnByReferenceNonVariableInStaticMethod' => [
                 'code' => <<<'PHP'
                     <?php
@@ -1896,7 +1893,7 @@
                     }
                     PHP,
                 'error_message' => 'NonVariableReferenceReturn',
-=======
+            ],
             'implicitReturnFromFunctionWithNeverReturnType' => [
                 'code' => <<<'PHP'
                     <?php
@@ -1926,7 +1923,6 @@
                 'error_message' => 'InvalidReturnType',
                 'ignored_issues' => [],
                 'php_version' => '8.1',
->>>>>>> c7d7b48b
             ],
         ];
     }
