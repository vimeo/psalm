--- conflicted
+++ resolved
@@ -278,11 +278,36 @@
     /**
      * @return void
      */
-<<<<<<< HEAD
+    public function testGetSymbolPositionNullableArg()
+    {
+        $codebase = $this->project_analyzer->getCodebase();
+        $config = $codebase->config;
+        $config->throw_exception = false;
+
+        $this->addFile(
+            'somefile.php',
+            '<?php
+                namespace B;
+                class AClass {
+                }
+                function B( ?AClass $class ) {
+                }'
+        );
+
+        $codebase->file_provider->openFile('somefile.php');
+        $codebase->scanFiles();
+        $this->analyzeFile('somefile.php', new Context());
+
+        $symbol_at_position = $codebase->getReferenceAtPosition('somefile.php', new Position(4, 33));
+        $this->assertNotNull($symbol_at_position);
+
+        $this->assertSame('B\AClass', $symbol_at_position[0]);
+    }
+  
+    /**
+     * @return void
+     */
     public function testGetSymbolPositionMethodWrongReturnType()
-=======
-    public function testGetSymbolPositionNullableArg()
->>>>>>> 11af82a9
     {
         $codebase = $this->project_analyzer->getCodebase();
         $config = $codebase->config;
@@ -293,7 +318,6 @@
             '<?php
                 namespace B;
                 class AClass {
-<<<<<<< HEAD
                     /**
                      * @return Some
                      */
@@ -301,22 +325,13 @@
                     }
                 }
                 '
-=======
-                }
-                function B( ?AClass $class ) {
-                }'
->>>>>>> 11af82a9
-        );
-
-        $codebase->file_provider->openFile('somefile.php');
-        $codebase->scanFiles();
-        $this->analyzeFile('somefile.php', new Context());
-
-<<<<<<< HEAD
+        );
+
+        $codebase->file_provider->openFile('somefile.php');
+        $codebase->scanFiles();
+        $this->analyzeFile('somefile.php', new Context());
+
         $symbol_at_position = $codebase->getReferenceAtPosition('somefile.php', new Position(6, 60));
-=======
-        $symbol_at_position = $codebase->getReferenceAtPosition('somefile.php', new Position(4, 33));
->>>>>>> 11af82a9
         $this->assertNotNull($symbol_at_position);
 
         $this->assertSame('B\AClass', $symbol_at_position[0]);
