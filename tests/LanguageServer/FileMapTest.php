--- conflicted
+++ resolved
@@ -42,14 +42,11 @@
         $this->project_analyzer = new ProjectAnalyzer(
             $config,
             $providers,
-<<<<<<< HEAD
             null,
             [],
             1,
             null,
             $this->codebase
-=======
->>>>>>> 62db5d4f
         );
 
         $this->project_analyzer->setPhpVersion('7.3', 'tests');
