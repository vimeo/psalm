--- conflicted
+++ resolved
@@ -93,10 +93,7 @@
             /** @psalm-suppress NullPropertyFetch,PossiblyNullPropertyFetch,UndefinedPropertyFetch */
             if ($message->body->method === 'telemetry/event' && ($message->body->params->message ?? null) === 'initialized') {
                 $this->assertFalse($server->clientCapabilities->textDocument->completion->completionItem->snippetSupport);
-<<<<<<< HEAD
                 $deferred->complete(null);
-=======
-                $deferred->resolve(null);
                 return;
             }
 
@@ -106,9 +103,8 @@
                 && ($message->body->params->value->message ?? null) === 'initialized'
             ) {
                 $this->assertFalse($server->clientCapabilities->textDocument->completion->completionItem->snippetSupport);
-                $deferred->resolve(null);
+                $deferred->complete(null);
                 return;
->>>>>>> 73ebe227
             }
         });
 
