<?php

namespace Psalm\Tests\EndToEnd;

use Exception;
use PHPUnit\Framework\TestCase;
use Symfony\Component\Process\Process;

use function closedir;
use function copy;
use function file_exists;
use function file_get_contents;
use function file_put_contents;
use function getcwd;
use function is_dir;
use function is_string;
use function mkdir;
use function opendir;
use function preg_replace;
use function readdir;
use function rmdir;
use function str_replace;
use function sys_get_temp_dir;
use function tempnam;
use function unlink;

/**
 * Tests some of the most important use cases of the psalm and psalter commands, by launching a new
 * process as if invoked by a real user.
 *
 * This is primarily intended to test the code in `psalm`, `src/psalm.php` and related files.
 */
class PsalmEndToEndTest extends TestCase
{
    use PsalmRunnerTrait;

    /** @var string */
    private static $tmpDir;

    public static function setUpBeforeClass(): void
    {
        self::$tmpDir = tempnam(sys_get_temp_dir(), 'PsalmEndToEndTest_');
        unlink(self::$tmpDir);
        mkdir(self::$tmpDir);

        $getcwd = getcwd();
        if (!is_string($getcwd)) {
            throw new Exception('Couldn\'t get working directory');
        }

        mkdir(self::$tmpDir . '/src');

        copy(__DIR__ . '/../fixtures/DummyProjectWithErrors/composer.json', self::$tmpDir . '/composer.json');

        $process = new Process(['composer', 'install', '--no-plugins'], self::$tmpDir, null, null, 120);
        $process->mustRun();
    }

    public static function tearDownAfterClass(): void
    {
        self::recursiveRemoveDirectory(self::$tmpDir);
        parent::tearDownAfterClass();
    }

    public function setUp(): void
    {
        @unlink(self::$tmpDir . '/psalm.xml');
        copy(
            __DIR__ . '/../fixtures/DummyProjectWithErrors/src/FileWithErrors.php',
            self::$tmpDir . '/src/FileWithErrors.php'
        );
        parent::setUp();
    }

    public function tearDown(): void
    {
        if (file_exists(self::$tmpDir . '/cache')) {
            self::recursiveRemoveDirectory(self::$tmpDir . '/cache');
        }
        parent::tearDown();
    }

    public function testHelpReturnsMessage(): void
    {
        $this->assertStringContainsString('Usage:', $this->runPsalm(['--help'], self::$tmpDir)['STDOUT']);
    }

    public function testInit(): void
    {
        $this->assertStringStartsWith(
            'Calculating best config level based on project files',
            $this->runPsalmInit()['STDOUT']
        );
        $this->assertFileExists(self::$tmpDir . '/psalm.xml');
    }

    public function testAlter(): void
    {
        $this->runPsalmInit();

        $this->assertStringContainsString(
            'No errors found!',
            $this->runPsalm(['--alter', '--issues=all'], self::$tmpDir, false, true)['STDOUT']
        );

        $this->assertSame(0, $this->runPsalm([], self::$tmpDir)['CODE']);
    }

    public function testPsalter(): void
    {
        $this->runPsalmInit();
        (new Process(['php', $this->psalter, '--alter', '--issues=InvalidReturnType'], self::$tmpDir))->mustRun();
        $this->assertSame(0, $this->runPsalm([], self::$tmpDir)['CODE']);
    }

    public function testPsalm(): void
    {
        $this->runPsalmInit(1);
        $result = $this->runPsalm([], self::$tmpDir, true);
        $this->assertStringContainsString(
            'Target PHP version: 7.1 (inferred from composer.json)',
            $result['STDERR']
        );
        $this->assertStringContainsString('UnusedParam', $result['STDOUT']);
        $this->assertStringContainsString('InvalidReturnType', $result['STDOUT']);
        $this->assertStringContainsString('InvalidReturnStatement', $result['STDOUT']);
        $this->assertStringContainsString('3 errors', $result['STDOUT']);
        $this->assertSame(2, $result['CODE']);
    }

    public function testPsalmWithPHPVersionOverride(): void
    {
        $this->runPsalmInit(1);
        $result = $this->runPsalm(['--php-version=8.0'], self::$tmpDir, true);
        $this->assertStringContainsString(
            'Target PHP version: 8.0 (set by CLI argument)',
            $result['STDERR']
        );
    }

    public function testPsalmWithPHPVersionFromConfig(): void
    {
        $this->runPsalmInit(1, '7.4');
        $result = $this->runPsalm([], self::$tmpDir, true);
        $this->assertStringContainsString(
            'Target PHP version: 7.4 (set by config file)',
            $result['STDERR']
        );
    }

    public function testPsalmDiff(): void
    {
<<<<<<< HEAD
        if (PHP_VERSION_ID < 7_04_00) {
            $this->markTestSkipped('Only works on 7.4+');
        }

=======
>>>>>>> 9b488e67
        copy(__DIR__ . '/../fixtures/DummyProjectWithErrors/diff_composer.lock', self::$tmpDir . '/composer.lock');

        $this->runPsalmInit(1);
        $result = $this->runPsalm(['--diff', '-m'], self::$tmpDir, true);
        $this->assertStringContainsString('UnusedParam', $result['STDOUT']);
        $this->assertStringContainsString('InvalidReturnType', $result['STDOUT']);
        $this->assertStringContainsString('InvalidReturnStatement', $result['STDOUT']);
        $this->assertStringContainsString('3 errors', $result['STDOUT']);
        $this->assertStringContainsString('E', $result['STDERR']);

        $this->assertSame(2, $result['CODE']);

        $result = $this->runPsalm(['--diff', '-m'], self::$tmpDir, true);

        $this->assertStringContainsString('UnusedParam', $result['STDOUT']);
        $this->assertStringContainsString('InvalidReturnType', $result['STDOUT']);
        $this->assertStringContainsString('InvalidReturnStatement', $result['STDOUT']);
        $this->assertStringContainsString('3 errors', $result['STDOUT']);
        $this->assertStringNotContainsString('E', $result['STDERR']);

        $this->assertSame(2, $result['CODE']);

        @unlink(self::$tmpDir . '/composer.lock');
    }

    public function testTainting(): void
    {
        $this->runPsalmInit(1);
        $result = $this->runPsalm(['--taint-analysis'], self::$tmpDir, true);

        $this->assertStringContainsString('TaintedHtml', $result['STDOUT']);
        $this->assertStringContainsString('TaintedTextWithQuotes', $result['STDOUT']);
        $this->assertStringContainsString('2 errors', $result['STDOUT']);
        $this->assertSame(2, $result['CODE']);
    }

    public function testTaintingWithoutInit(): void
    {
        $result = $this->runPsalm(['--taint-analysis'], self::$tmpDir, true, false);

        $this->assertStringContainsString('TaintedHtml', $result['STDOUT']);
        $this->assertStringContainsString('TaintedTextWithQuotes', $result['STDOUT']);
        $this->assertStringContainsString('2 errors', $result['STDOUT']);
        $this->assertSame(2, $result['CODE']);
    }

    public function testTaintGraphDumping(): void
    {
        $this->runPsalmInit(1);
        $result = $this->runPsalm(
            [
                '--taint-analysis',
                '--dump-taint-graph='.self::$tmpDir.'/taints.dot',
            ],
            self::$tmpDir,
            true
        );

        $this->assertSame(2, $result['CODE']);
        $this->assertFileEquals(
            __DIR__ . '/../fixtures/expected_taint_graph.dot',
            self::$tmpDir.'/taints.dot'
        );
    }

    public function testLegacyConfigWithoutresolveFromConfigFile(): void
    {
        $this->runPsalmInit(1);
        $psalmXmlContent = file_get_contents(self::$tmpDir . '/psalm.xml');
        $count = 0;
        $psalmXmlContent = preg_replace('/resolveFromConfigFile="true"/', 'resolveFromConfigFile="false"', $psalmXmlContent, -1, $count);
        $this->assertEquals(1, $count);

        file_put_contents(self::$tmpDir . '/src/psalm.xml', $psalmXmlContent);

        $process = new Process(['php', $this->psalm, '--config=src/psalm.xml'], self::$tmpDir);
        $process->run();
        $this->assertSame(2, $process->getExitCode());
        $this->assertStringContainsString('InvalidReturnType', $process->getOutput());
    }

    /**
     * @return array{STDOUT: string, STDERR: string, CODE: int|null}
     */
    private function runPsalmInit(?int $level = null, ?string $php_version = null): array
    {
        $args = ['--init'];

        if ($level) {
            $args[] = 'src';
            $args[] = (string) $level;
        }

        $ret = $this->runPsalm($args, self::$tmpDir, false, false);

        $psalm_config_contents = file_get_contents(self::$tmpDir . '/psalm.xml');
        $psalm_config_contents = str_replace(
            'errorLevel="1"',
            'errorLevel="1" '
            . 'cacheDirectory="' . self::$tmpDir . '/cache" '
            . ($php_version ? ('phpVersion="' . $php_version . '"') : ''),
            $psalm_config_contents
        );
        file_put_contents(self::$tmpDir . '/psalm.xml', $psalm_config_contents);

        return $ret;
    }

    /** from comment by itay at itgoldman dot com at
     * https://www.php.net/manual/en/function.rmdir.php#117354
     */
    private static function recursiveRemoveDirectory(string $src): void
    {
        $dir = opendir($src);
        while (false !== ($file = readdir($dir))) {
            if (($file !== '.') && ($file !== '..')) {
                $full = $src . '/' . $file;
                if (is_dir($full)) {
                    self::recursiveRemoveDirectory($full);
                } else {
                    unlink($full);
                }
            }
        }
        closedir($dir);
        rmdir($src);
    }
}<|MERGE_RESOLUTION|>--- conflicted
+++ resolved
@@ -150,13 +150,6 @@
 
     public function testPsalmDiff(): void
     {
-<<<<<<< HEAD
-        if (PHP_VERSION_ID < 7_04_00) {
-            $this->markTestSkipped('Only works on 7.4+');
-        }
-
-=======
->>>>>>> 9b488e67
         copy(__DIR__ . '/../fixtures/DummyProjectWithErrors/diff_composer.lock', self::$tmpDir . '/composer.lock');
 
         $this->runPsalmInit(1);
