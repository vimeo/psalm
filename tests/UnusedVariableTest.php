<?php

namespace Psalm\Tests;

use Psalm\Config;
use Psalm\Context;
use Psalm\Exception\CodeException;
use Psalm\Internal\Analyzer\ProjectAnalyzer;
use Psalm\Internal\Provider\FakeFileProvider;
use Psalm\Internal\Provider\Providers;
use Psalm\Internal\RuntimeCaches;
use Psalm\Tests\Internal\Provider\FakeParserCacheProvider;

use function preg_quote;
use function strpos;

use const DIRECTORY_SEPARATOR;

class UnusedVariableTest extends TestCase
{
    /** @var ProjectAnalyzer */
    protected $project_analyzer;

    public function setUp(): void
    {
        RuntimeCaches::clearAll();

        $this->file_provider = new FakeFileProvider();

        $this->project_analyzer = new ProjectAnalyzer(
            new TestConfig(),
            new Providers(
                $this->file_provider,
                new FakeParserCacheProvider()
            )
        );

        $this->project_analyzer->getCodebase()->reportUnusedVariables();
    }

    /**
     * @dataProvider providerValidCodeParse
     *
     * @param string $code
     * @param array<string> $error_levels
     *
     */
    public function testValidCode($code, array $error_levels = [], string $php_version = '7.4'): void
    {
        $test_name = $this->getTestName();
        if (strpos($test_name, 'SKIPPED-') !== false) {
            $this->markTestSkipped('Skipped due to a bug.');
        }

        $this->project_analyzer->setPhpVersion($php_version, 'tests');

        $file_path = self::$src_dir_path . 'somefile.php';

        $this->addFile(
            $file_path,
            $code
        );

        foreach ($error_levels as $error_level) {
            $this->project_analyzer->getCodebase()->config->setCustomErrorLevel($error_level, Config::REPORT_SUPPRESS);
        }

        $this->analyzeFile($file_path, new Context());
    }

    /**
     * @dataProvider providerInvalidCodeParse
     *
     * @param string $code
     * @param string $error_message
     * @param array<string> $error_levels
     *
     */
    public function testInvalidCode($code, $error_message, $error_levels = []): void
    {
        if (strpos($this->getTestName(), 'SKIPPED-') !== false) {
            $this->markTestSkipped();
        }

        $this->expectException(CodeException::class);
        $this->expectExceptionMessageMatches('/\b' . preg_quote($error_message, '/') . '\b/');

        $this->project_analyzer->setPhpVersion('7.4', 'tests');

        $file_path = self::$src_dir_path . 'somefile.php';

        foreach ($error_levels as $error_level) {
            $this->project_analyzer->getCodebase()->config->setCustomErrorLevel($error_level, Config::REPORT_SUPPRESS);
        }

        $this->addFile(
            $file_path,
            $code
        );

        $this->analyzeFile($file_path, new Context());
    }

    /**
     * @return array<string, array{code:string,ignored_issues?:list<string>,php_version?:string}>
     */
    public function providerValidCodeParse(): array
    {
        return [
            'arrayOffset' => [
                'code' => '<?php
                    $a = 0;

                    $arr = ["hello"];

                    echo $arr[$a];',
            ],
            'unset' => [
                'code' => '<?php
                    $a = 0;

                    $arr = ["hello"];

                    unset($arr[$a]);',
            ],
            'usedVariables' => [
                'code' => '<?php
                    /** @return string */
                    function foo() {
                        $a = 5;
                        $b = [];
                        $c[] = "hello";
                        class Foo {
                            public function __construct(string $_i) {}
                        }
                        $d = "Foo";
                        $e = "arg";
                        $f = new $d($e);
                        return $a . implode(",", $b) . $c[0] . get_class($f);
                    }',
                'ignored_issues' => [
                    'PossiblyUndefinedVariable',
                    'MixedArrayAccess',
                    'MixedOperand',
                    'MixedAssignment',
                    'InvalidStringClass',
                ],
            ],
            'varDefinedInIfWithReference' => [
                'code' => '<?php
                    $a = 5;
                    if (rand(0, 1)) {
                        $b = "hello";
                    } else {
                        $b = "goodbye";
                    }
                    echo $a . $b;',
            ],
            'varRedefinedInIfWithReference' => [
                'code' => '<?php
                    $a = (string) 5;

                    if (rand(0, 1)) {
                        $a = (string) 6;
                    }

                    echo $a;',
            ],
            'byrefInForeachLoopWithReference' => [
                'code' => '<?php
                    $a = [1, 2, 3];
                    foreach ($a as &$b) {
                        $b = $b + 1;
                    }
                    echo $a[0];',
            ],
            'foreachVarSetInValue' => [
                'code' => '<?php
                    /** @param string[] $arr */
                    function foo(array $arr) : void {
                        $a = null;
                        foreach ($arr as $a) { }
                        if ($a) {}
                    }',
            ],
            'definedInSecondBranchOfCondition' => [
                'code' => '<?php
                    if (rand(0, 1) && $a = rand(0, 1)) {
                        echo $a;
                    }',
            ],
            'booleanOr' => [
                'code' => '<?php
                    function foo(int $a, int $b): bool {
                        return $a || $b;
                    }',
            ],
            'paramUsedInIf' => [
                'code' => '<?php
                    function foo(string $a): void {
                        if (rand(0, 1)) {
                            echo $a;
                        }
                    }',
            ],
            'dummyByRefVar' => [
                'code' => '<?php
                    function foo(string &$a = null, string $b = null): void {
                        if ($a) {
                            echo $a;
                        }
                        if ($b) {
                            echo $b;
                        }
                    }

                    function bar(): void {
                        foo($dummy_byref_var, "hello");
                    }

                    bar();',
            ],
            'foreachReassigned' => [
                'code' => '<?php
                    /**
                     * @param list<int> $arr
                     */
                    function foo(array $arr) : void {
                        $a = false;

                        foreach ($arr as $b) {
                            $a = true;
                            echo $b;
                        }

                        echo $a;
                    }',
            ],
            'doWhileReassigned' => [
                'code' => '<?php
                    $a = 5;

                    do {
                        echo $a;
                        $a = $a - rand(-3, 3);
                    } while ($a > 3);',
            ],
            'loopTypeChangedInIfAndContinueWithReference' => [
                'code' => '<?php
                    $a = false;

                    while (rand(0, 1)) {
                        if (rand(0, 1)) {
                            $a = true;
                            continue;
                        }

                        $a = false;
                    }

                    echo $a;',
            ],
            'loopReassignedInIfAndContinueWithReferenceAfter' => [
                'code' => '<?php
                    $a = 5;

                    while (rand(0, 1)) {
                        if (rand(0, 1)) {
                            $a = 7;
                            continue;
                        }

                        $a = 3;
                    }

                    echo $a;',
            ],
            'loopReassignedInIfAndContinueWithReferenceBeforeAndAfter' => [
                'code' => '<?php
                    $a = 5;

                    echo $a;

                    while (rand(0, 1)) {
                        if (rand(0, 1)) {
                            $a = 7;
                            continue;
                        }

                        $a = 3;
                    }

                    echo $a;',
            ],
            'loopReassigned' => [
                'code' => '<?php
                    $a = false;

                    while(rand(0, 1)) {
                        $a = true;
                    }

                    echo $a;',
            ],
            'ifVarReassignedInBranchWithUse' => [
                'code' => '<?php
                    $a = true;

                    if (rand(0, 1)) {
                        $a = false;
                    }

                    if ($a) {
                        echo "cool";
                    }',
            ],
            'elseVarReassignedInBranchAndReference' => [
                'code' => '<?php
                    $a = false;

                    if (rand(0, 1)) {
                        // do nothing
                    } else {
                        $a = true;
                        //echo $a;
                    }

                    if ($a) {
                        echo "cool";
                    }',
            ],
            'switchVarReassignedInBranch' => [
                'code' => '<?php
                    $a = false;

                    switch (rand(0, 2)) {
                        case 0:
                            $a = true;
                    }

                    if ($a) {
                        echo "cool";
                    }',
            ],
            'switchVarDefinedInAllBranches' => [
                'code' => '<?php
                    switch (rand(0, 2)) {
                        case 0:
                            $a = true;
                            break;

                        default:
                            $a = false;
                    }

                    if ($a) {
                        echo "cool";
                    }',
            ],
            'switchVarConditionalAssignmentWithReference' => [
                'code' => '<?php
                    switch (rand(0, 4)) {
                        case 0:
                            if (rand(0, 1)) {
                                $a = 0;
                                break;
                            }

                        default:
                            $a = 1;
                    }

                    echo $a;',
            ],
            'throwWithMessageCall' => [
                'code' => '<?php
                    function dangerous(): void {
                        throw new \Exception("bad");
                    }

                    function callDangerous(): void {
                        try {
                            dangerous();
                        } catch (Exception $e) {
                            echo $e->getMessage();
                        }
                    }',
            ],
            'throwWithMessageCallAndAssignmentAndReference' => [
                'code' => '<?php
                    function dangerous(): string {
                        if (rand(0, 1)) {
                            throw new \Exception("bad");
                        }

                        return "hello";
                    }

                    function callDangerous(): void {
                        $s = null;

                        try {
                            $s = dangerous();
                        } catch (Exception $e) {
                            echo $e->getMessage();
                        }

                        if ($s) {}
                    }',
            ],
            'throwWithMessageCallAndAssignmentInCatchAndReference' => [
                'code' => '<?php
                    function dangerous(): string {
                        if (rand(0, 1)) {
                            throw new \Exception("bad");
                        }

                        return "hello";
                    }

                    function callDangerous(): void {
                        $s = null;

                        try {
                            dangerous();
                        } catch (Exception $e) {
                            echo $e->getMessage();
                            $s = "hello";
                        }

                        if ($s) {}
                    }',
            ],
            'throwWithMessageCallAndAssignmentInTryAndCatchAndReference' => [
                'code' => '<?php
                    function dangerous(): string {
                        if (rand(0, 1)) {
                            throw new \Exception("bad");
                        }

                        return "hello";
                    }

                    function callDangerous(): void {
                        try {
                            $s = dangerous();
                        } catch (Exception $e) {
                            echo $e->getMessage();
                            $s = "hello";
                        }

                        if ($s) {}
                    }',
            ],
            'throwWithMessageCallAndNestedAssignmentInTryAndCatchAndReference' => [
                'code' => '<?php
                    function dangerous(): string {
                        if (rand(0, 1)) {
                            throw new \Exception("bad");
                        }

                        return "hello";
                    }

                    function callDangerous(): void {
                        $s = null;

                        if (rand(0, 1)) {
                            $s = "hello";
                        } else {
                            try {
                                $t = dangerous();
                            } catch (Exception $e) {
                                echo $e->getMessage();
                                $t = "hello";
                            }

                            if ($t) {
                                $s = $t;
                            }
                        }

                        if ($s) {}
                    }',
            ],
            'throwWithReturnInOneCatch' => [
                'code' => '<?php
                    class E1 extends Exception {}

                    function dangerous(): void {
                        if (rand(0, 1)) {
                            throw new \Exception("bad");
                        }
                    }

                    function callDangerous(): void {
                        try {
                            dangerous();
                            $s = true;
                        } catch (E1 $e) {
                            echo $e->getMessage();
                            $s = false;
                        } catch (Exception $e) {
                            return;
                        }

                        if ($s) {}
                    }',
            ],
            'loopWithIfRedefinition' => [
                'code' => '<?php
                    $i = false;

                    foreach ([1, 2, 3] as $a) {
                        if (rand(0, 1)) {
                            $i = true;
                        }

                        echo $a;
                    }

                    if ($i) {}',
            ],
            'unknownMethodCallWithVar' => [
                'code' => '<?php
                    /** @psalm-suppress MixedMethodCall */
                    function passesByRef(object $a): void {
                        /** @psalm-suppress PossiblyUndefinedVariable */
                        $a->passedByRef($b);
                    }',
            ],
            'usedMethodCallVariable' => [
                'code' => '<?php
                    function reindex(array $arr, string $methodName): array {
                        $ret = [];

                        foreach ($arr as $element) {
                            $ret[$element->$methodName()] = true;
                        }

                        return $ret;
                    }',
                'ignored_issues' => [
                    'MixedAssignment',
                    'MixedMethodCall',
                    'MixedArrayOffset',
                ],
            ],
            'globalVariableUsage' => [
                'code' => '<?php
                    $a = "hello";
                    function example() : void {
                        global $a;
                        echo $a;
                        $a = "hello";
                    }
                    example();',
            ],
            'staticVar' => [
                'code' => '<?php
                    function use_static() : void {
                        static $token;
                        if (!$token) {
                            $token = rand(1, 10);
                        }
                        echo "token is $token\n";
                    }',
            ],
            'staticVarUsedLater' => [
                'code' => '<?php
                    function use_static() : int {
                        static $x = null;
                        if ($x) {
                            return (int) $x;
                        }
                        $x = rand(0, 1);
                        return -1;
                    }',
            ],
            'tryCatchWithUseInIf' => [
                'code' => '<?php
                    function example_string() : string {
                        if (rand(0, 1) > 0) {
                            return "value";
                        }
                        throw new Exception("fail");
                    }

                    function main() : void {
                        try {
                            $s = example_string();
                            if (!$s) {
                                echo "Failed to get string\n";
                            }
                        } catch (Exception $e) {
                            $s = "fallback";
                        }
                        printf("s is %s\n", $s);
                    }',
            ],
            'loopTypeChangedInIfAndBreakWithReference' => [
                'code' => '<?php
                    $a = 1;

                    while (rand(0, 1)) {
                        if (rand(0, 1)) {
                            $a = 2;
                            break;
                        }

                        $a = 3;
                    }

                    echo $a;',
            ],
            'loopReassignedInIfAndBreakWithReferenceAfter' => [
                'code' => '<?php
                    $a = 5;

                    while (rand(0, 1)) {
                        if (rand(0, 1)) {
                            $a = 7;
                            break;
                        }

                        $a = 3;
                    }

                    echo $a;',
            ],
            'loopSetIfNullWithBreakAndReference' => [
                'code' => '<?php
                    $a = null;

                    while (rand(0, 1)) {
                        if ($a !== null) {
                            $a = 4;
                            break;
                        }

                        $a = 5;
                    }

                    echo $a;',
            ],
            'loopSetIfNullWithContinueAndReference' => [
                'code' => '<?php
                    $a = null;

                    while (rand(0, 1)) {
                        if ($a !== null) {
                            $a = 4;
                            continue;
                        }

                        $a = 5;
                    }

                    echo $a;',
            ],
            'loopAssignmentAfterReferenceSimple' => [
                'code' => '<?php
                    $a = 0;
                    while (rand(0, 1)) {
                        echo $a;
                        $a = 1;
                    }',
            ],
            'loopAssignmentAfterReferenceWithContinue' => [
                'code' => '<?php
                    $a = 0;
                    while (rand(0, 1)) {
                        echo $a;
                        $a = 1;
                        continue;
                    }',
            ],
            'loopAssignmentAfterReferenceWithConditionalAssignmentWithContinue' => [
                'code' => '<?php
                    $a = 0;
                    while (rand(0, 1)) {
                        echo $a;

                        if (rand(0, 1)) {
                            $a = 1;
                        }

                        continue;
                    }',
            ],
            'loopAssignmentAfterReferenceWithContinueInIf' => [
                'code' => '<?php
                    $a = 0;
                    while (rand(0, 1)) {
                        echo $a;

                        if (rand(0, 1)) {
                            $a = 1;
                            continue;
                        }
                    }',
            ],
            'loopAssignmentAfterReferenceWithContinueInSwitch' => [
                'code' => '<?php
                    $a = 0;
                    while (rand(0, 1)) {
                        switch (rand(0, 1)) {
                            case 0:
                                $a = 1;
                                break;
                        }
                    }

                    echo $a;',
            ],
            'loopAssignmentAfterReferenceWithContinueInSwitch2' => [
                'code' => '<?php
                    $a = 0;
                    while (rand(0, 1)) {
                        if (rand(0, 1)) {
                            switch (rand(0, 1)) {
                                case 0:
                                    $a = 1;
                                    break;
                            }
                        }

                    }

                    echo $a;',
            ],
            'listVarAssignmentInIf' => [
                'code' => '<?php
                    $a = "a";
                    $b = "b";

                    if (rand(0, 1)) {
                        list($a, $b) = explode(".", "c.d");
                    }

                    echo $a;
                    echo $b;',
            ],
            'arrayVarAssignmentInFunctionAndReturned' => [
                'code' => '<?php
                    /**
                     * @param array{string} $arr
                     */
                    function far(array $arr): string {
                        [$a] = $arr;

                        return $a;
                    }',
            ],
            'arrayUnpackInForeach' => [
                'code' => '<?php
                    /**
                     * @param list<array{string, string}> $arr
                     */
                    function far(array $arr): void {
                        foreach ($arr as [$a, $b]) {
                            echo $a;
                            echo $b;
                        }
                    }',
            ],
            'arrayAssignmentInFunctionCoerced' => [
                'code' => '<?php
                    class A {
                        public int $a = 0;
                        public int $b = 1;

                        function setPhpVersion(string $version): void {
                            [$a, $b] = explode(".", $version);

                            $this->a = (int) $a;
                            $this->b = (int) $b;
                        }
                    }
                    '
            ],
            'varCheckAfterNestedAssignmentAndBreak' => [
                'code' => '<?php
                    $a = false;

                    if (rand(0, 1)) {
                        while (rand(0, 1)) {
                            $a = true;
                            break;
                        }
                    }

                    if ($a) {}',
            ],
            'varCheckAfterNestedAssignmentAndBreakInIf' => [
                'code' => '<?php
                    $a = false;

                    if (rand(0, 1)) {
                        while (rand(0, 1)) {
                            if (rand(0, 1)) {
                                $a = true;
                                break;
                            }
                        }
                    }

                    if ($a) {}',
            ],
            'breakInSwitchStatementIf' => [
                'code' => '<?php
                    $a = 0;

                    while (rand(0, 1)) {
                        switch (rand(0, 1)) {
                            default:
                                echo $a;

                                if (rand(0, 1)) {
                                    $a = 5;
                                    break;
                                }
                        }
                    }',
            ],
            'breakInSwitchStatementIfWithSecondCase' => [
                'code' => '<?php
                    $a = 0;

                    while (rand(0, 1)) {
                        switch (rand(0, 1)) {
                            case 0:
                                $a = 1;
                                break;

                            default:
                                echo $a;

                                if (rand(0, 1)) {
                                    $a = 5;
                                    break;
                                }
                        }
                    }',
            ],
            'echoVarWithAdditionOp' => [
                'code' => '<?php
                    $a = 5;

                    while (rand(0, 1)) {
                        echo($a += 1);
                    }',
            ],
            'echoVarWithIncrement' => [
                'code' => '<?php
                    function foo(int $i) : void {
                        echo $i;
                    }

                    $a = 5;

                    while (rand(0, 1)) {
                        foo(++$a);
                    }',
            ],
            'afterMethodExistsCheck' => [
                'code' => '<?php
                    class A {
                        /**
                         * @param array<string, string> $options
                         */
                        public function __construct(array $options) {
                            $this->setOptions($options);
                        }

                        /**
                         * @param array<string, string> $options
                         */
                        protected function setOptions(array $options): void
                        {
                            foreach ($options as $key => $value) {
                                $normalized = ucfirst($key);
                                $method     = "set" . $normalized;

                                if (method_exists($this, $method)) {
                                    $this->$method($value);
                                }
                            }
                        }
                    }

                    new A(["bar" => "bat"]);',
            ],
            'instanceofVarUse' => [
                'code' => '<?php
                    interface Foo { }

                    function returnFoo(): Foo {
                        return new class implements Foo { };
                    }

                    $interface = Foo::class;

                    if (returnFoo() instanceof $interface) {
                        exit;
                    }',
            ],
            'usedVariableInDoWhile' => [
                'code' => '<?php
                    $i = 5;
                    do {
                        echo "hello";
                    } while (--$i > 0);
                    echo $i;',
            ],
            'callableReferencesItself' => [
                'code' => '<?php
                    /** @psalm-suppress UnusedParam */
                    function foo(callable $c) : void {}
                    $listener = function () use (&$listener) : void {
                        /** @psalm-suppress MixedArgument */
                        foo($listener);
                    };
                    foo($listener);',
            ],
            'newVariableConstructor' => [
                'code' => '<?php
                    /**
                     * @param class-string<ArrayObject> $type
                     */
                    function bar(string $type) : ArrayObject {
                        $data = [["foo"], ["bar"]];

                        /** @psalm-suppress UnsafeInstantiation */
                        return new $type($data[0]);
                    }',
            ],
            'byRefVariableUsedInAddition' => [
                'code' => '<?php
                    $i = 0;
                    $a = function () use (&$i) : void {
                        $i = 1;
                    };
                    $a();
                    /** @psalm-suppress MixedArgument */
                    echo $i;',
            ],
            'regularVariableClosureUseInAddition' => [
                'code' => '<?php
                    $i = 0;
                    $a = function () use ($i) : int {
                        return $i + 1;
                    };
                    $a();',
            ],
            'superGlobalInFunction' => [
                'code' => '<?php
                    function example1() : void {
                        $_SESSION = [];
                    }
                    function example2() : int {
                        return (int) $_SESSION["str"];
                    }',
            ],
            'usedInArray' => [
                'code' => '<?php
                    /**
                     * @psalm-suppress MixedMethodCall
                     * @psalm-suppress MissingParamType
                     */
                    function foo($a) : void {
                        $b = "b";
                        $a->bar([$b]);
                    }',
            ],
            'paramUsedInsideLoop' => [
                'code' => '<?php
                    function foo(int $counter) : void {
                        foreach ([1, 2, 3] as $_) {
                            echo ($counter = $counter + 1);
                            echo rand(0, 1) ? 1 : 0;
                        }
                    }',
            ],
            'useParamInsideIfLoop' => [
                'code' => '<?php
                    function foo() : void {
                        $a = 1;

                        if (rand(0, 1)) {
                            while (rand(0, 1)) {
                                $a = 2;
                            }
                        }

                        echo $a;
                    }',
            ],
            'useVariableInsideTry' => [
                'code' => '<?php
                    $foo = false;

                    try {
                        if (rand(0, 1)) {
                            throw new \Exception("bad");
                        }

                        $foo = rand(0, 1);

                        if ($foo) {}
                    } catch (Exception $e) {}

                    if ($foo) {}',
            ],
            'useTryAssignedVariableInsideFinally' => [
                'code' => '<?php
                    $var = "";
                    try {
                        if (rand(0, 1)) {
                            throw new \Exception();
                        }
                        $var = "hello";
                    } finally {
                        if ($var !== "") {
                            echo $var;
                        }
                    }',
            ],
            'useTryAssignedVariableInFinallyWhenCatchExits' => [
                'code' => '<?php
                    /**
                     * @return resource
                     */
                    function getStream() {
                        throw new \Exception();
                    }

                    $stream = null;

                    try {
                        $stream = getStream();
                        \file_put_contents("./foobar", $stream);
                    } catch (\Exception $e) {
                        throw new \Exception("Something went wrong");
                    } finally {
                        if ($stream) {
                            \fclose($stream);
                        }
                    }',
            ],
            'varUsedInloop' => [
                'code' => '<?php
                    class A {
                        public static function getA() : ?A {
                            return rand(0, 1) ? new A : null;
                        }
                    }

                    function foo(?A $a) : void {
                        while ($a) {
                            echo get_class($a);
                            $a = A::getA();
                        }
                    }',
            ],
            'varPassedByRef' => [
                'code' => '<?php
                    function foo(array $returned) : array {
                        $ancillary = &$returned;
                        $ancillary["foo"] = 5;
                        return $returned;
                    }',
            ],
            'usedAsMethodName' => [
                'code' => '<?php
                    class A {
                        public static function foo() : void {}
                    }

                    function foo() : void {
                        $method = "foo";
                        A::$method();
                    }',
            ],
            'usedAsStaticPropertyName' => [
                'code' => '<?php
                    class A {
                        private static bool $something = false;

                        public function foo() : void {
                            $var = "something";

                            if (rand(0, 1)) {
                                static::${$var} = true;
                            }
                        }
                    }'
            ],
            'setInLoopThatsAlwaysEntered' => [
                'code' => '<?php
                    /**
                     * @param non-empty-array<int> $a
                     */
                    function getLastNum(array $a): int {
                        foreach ($a as $num) {
                            $last = $num;
                        }
                        return $last;
                    }'
            ],
            'usedStrtolowerInArray' => [
                'code' => '<?php
                    /**
                     * @param array<string, int> $row
                     */
                    function foo(array $row, string $s) : array {
                        $row["a" . strtolower($s)] += 1;
                        return $row;
                    }',
            ],
            'pureWithReflectionMethodSetValue' => [
                'code' => '<?php
                    function foo(object $mock) : void {
                        $m = new \ReflectionProperty($mock, "bar");
                        $m->setValue([get_class($mock) => "hello"]);
                    }'
            ],
            'defineBeforeAssignmentInConditional' => [
                'code' => '<?php
                    $i = null;

                    if (rand(0, 1) || ($i = rand(0, 1))) {
                        echo $i;
                    }',
            ],
            'definedInFirstAssignmentInConditional' => [
                'code' => '<?php
                    if (($b = rand(0, 1)) || rand(0, 1)) {
                        echo $b;
                    }',
            ],
            'noUnusedVariableWhenUndefinedMethod' => [
                'code' => '<?php
                    class A {}

                    function foo(A $a) : void {
                        $i = 0;

                        /** @psalm-suppress UndefinedMethod */
                        $a->bar($i);
                    }',
            ],
            'noUnusedVariableAfterRedeclaredInCatch' => [
                'code' => '<?php
                    $path = "";

                    echo $path;

                    try {
                        // do nothing
                    } catch (\Exception $exception) {
                        $path = "hello";
                    }

                    echo $path;'
            ],
            'assignedInElseif' => [
                'code' => '<?php
                    function bar(): int {
                        if (rand(0, 1) === 0) {
                            $foo = 0;
                        } elseif ($foo = rand(0, 10)) {
                            return 5;
                        }

                        return $foo;
                    }',
            ],
            'refineForeachVarType' => [
                'code' => '<?php
                    function foo() : array {
                        return ["hello"];
                    }

                    /** @var string $s */
                    foreach (foo() as $s) {
                        echo $s;
                    }',
            ],
            'doWhileReassignedInConditional' =>  [
                'code' => '<?php
                    $index = 0;

                    do {
                      echo $index;
                    } while (($index = $index +  1) < 10);'
            ],
            'tryCatchInsaneRepro' => [
                'code' => '<?php
                    function maybeThrows() : string {
                        return "hello";
                    }

                    function b(bool $a): void {
                        if (!$a) {
                            return;
                        }

                        $b = "";

                        try {
                            $b = maybeThrows();
                            echo $b;
                        } catch (\Exception $e) {}

                        echo $b;
                    }'
            ],
            'tryCatchInsaneReproNoFirstBoolCheck' => [
                'code' => '<?php
                    function maybeThrows() : string {
                        return "hello";
                    }

                    function b(): void {
                        $b = "";

                        try {
                            $b = maybeThrows();
                            echo $b;
                        } catch (\Exception $e) {}

                        echo $b;
                    }'
            ],
            'tryWithWhile' => [
                'code' => '<?php
                    function foo(): void {
                        $done = false;

                        while (!$done) {
                            try {
                                $done = true;
                            } catch (\Exception $e) {
                            }
                        }
                    }',
            ],
            'tryWithWhileWithoutTry' => [
                'code' => '<?php
                    function foo(): void {
                        $done = false;

                        while (!$done) {
                            $done = true;
                        }
                    }',
            ],
            'usedInCatchAndTryWithReturnInTry' => [
                'code' => '<?php
                    function foo() : ?string {
                        $a = null;

                        try {
                            $a = "hello";
                            echo $a;
                        } catch (Exception $e) {
                            return $a;
                        }

                        return $a;
                    }

                    function dangerous() : string {
                        if (rand(0, 1)) {
                            throw new \Exception("bad");
                        }
                        return "hello";
                    }',
            ],
            'useTryAndCatchAssignedVariableInsideFinally' => [
                'code' => '<?php
                    function foo() : void {
                        try {
                            // do something dangerous
                            $a = 5;
                        } catch (Exception $e) {
                            $a = 4;
                            throw new Exception("bad");
                        } finally {
                            /** @psalm-suppress PossiblyUndefinedVariable */
                            echo $a;
                        }
                    }'
            ],
            'usedVarInCatchAndAfter' => [
                'code' => '<?php
                    function foo() : void {
                       if (rand(0, 1)) {
                            throw new \Exception("bad");
                       }
                    }

                    $a = null;

                    try {
                        foo();
                        $a = "hello";
                    } catch (\Exception $e) {
                        echo $a;
                    }

                    echo $a;'
            ],
            'unusedForeach' => [
                'code' => '<?php
                    /**
                     * @param array<int, string> $test
                     */
                    function foo(array $test) : void {
                        foreach($test as $key => $_testValue) {
                            echo $key;
                        }
                    }'
            ],
            'usedAfterMixedVariableAssignment' => [
                'code' => '<?php
                    function foo(array $arr): array {
                        $c = "c";
                        /** @psalm-suppress MixedArrayAssignment */
                        $arr["a"]["b"][$c] = 1;
                        return $arr;
                    }',
            ],
            'binaryOpIncrementInElse' => [
                'code' => '<?php
                    function foo(int $i, string $alias) : void {
                        echo $alias ?: $i++;
                        echo $i;
                    }'
            ],
            'binaryOpIncrementInCond' => [
                'code' => '<?php
                    function foo(int $i, string $alias) : void {
                        echo $i++ ?: $alias;
                        echo $i;
                    }'
            ],
            'binaryOpIncrementInIf' => [
                'code' => '<?php
                    function foo(int $i, string $alias) : void {
                        echo rand(0, 1) ? $i++ : $alias;
                        echo $i;
                    }'
            ],
            'usedInNewCall' => [
                'code' => '<?php
                    /**
                     * @psalm-suppress MixedMethodCall
                     * @psalm-suppress MixedArgument
                     * @psalm-suppress PossiblyNullArgument
                     * @param mixed $mixed
                     * @param mixed|null $mixed_or_null
                     */
                    function foo($mixed, $mixed_or_null): void {
                        $mixed->foo(new Exception($mixed_or_null));
                    }',
            ],
            'validMixedAnnotation' => [
                'code' => '<?php
                    function keys(): array {
                        return ["foo", "bar"];
                    }

                    /** @var mixed $k */
                    foreach (keys() as $k) {
                        echo gettype($k);
                    }'
            ],
            'byRefVariableAfterAssignmentToArray' => [
                'code' => '<?php
                    $a = [1, 2, 3];
                    $b = &$a[1];
                    $b = 5;
                    print_r($a);'
            ],
            'byRefVariableAfterAssignmentToProperty' => [
                'code' => '<?php
                    class A {
                        public string $value = "";
                        public function writeByRef(string $value): void {
                            $update =& $this->value;
                            $update = $value;
                        }
                    }'
            ],
            'createdAndUsedInCondition' => [
                'code' => '<?php
                    class A {
                        public function foo() : bool {
                            return true;
                        }
                    }

                    function getA() : ?A {
                        return rand(0, 1) ? new A() : null;
                    }

                    if (rand(0, 1)) {
                        if (!($a = getA()) || $a->foo()) {}
                        return;
                    }

                    if (!($a = getA()) || $a->foo()) {}'
            ],
            'usedInUndefinedFunction' => [
                'code' => '<?php
                    /**
                     * @psalm-suppress MixedInferredReturnType
                     * @psalm-suppress MixedReturnStatement
                     */
                    function test(): string {
                        $s = "a";
                        /** @psalm-suppress UndefinedFunction */
                        return undefined_function($s);
                    }'
            ],
            'useVariableVariable' => [
                'code' => '<?php
                    $variables = ["a" => "b", "c" => "d"];

                    foreach ($variables as $name => $value) {
                        ${$name} = $value;
                    }'
            ],
            'usedLoopVariable' => [
                'code' => '<?php
                    $a = 0;
                    while (rand(0, 1)) {
                        if ($a < 20) {
                            $a = $a + 1;
                            echo "hello";
                            continue;
                        }
                        echo "goodbye";
                        break;
                    }'
            ],
            'usedForVariable' => [
                'code' => '<?php
                    $a = 0;
                    for ($i = 0; $i < 1000; $i++) {
                        if (rand(0, 1)) {
                            $a = $a + 1;
                            continue;
                        }
                        break;
                    }

                    echo $a;'
            ],
            'usedForVariableMinusString' => [
                'code' => '<?php
                    function foo(string $limit) : void {
                        /**
                         * @psalm-suppress InvalidOperand
                         */
                        for ($i = $limit; $i > 0; $i--) {
                            echo $i . "\n";
                        }
                    }'
            ],
            'usedForVariablePlusString' => [
                'code' => '<?php
                    function foo(string $limit) : void {
                        /**
                         * @psalm-suppress InvalidOperand
                         */
                        for ($i = $limit; $i < 50; $i++) {
                            echo $i . "\n";
                        }
                    }'
            ],
            'breakInForeachInsideSwitch' => [
                'code' => '<?php
                    function foo(string $b) : void {
                        switch ($b){
                            case "foo":
                                $a = null;
                                foreach ([1,2,3] as $f){
                                    if ($f == 2) {
                                        $a = $f;
                                        break;
                                    }
                                }
                                echo $a;
                        }
                    }'
            ],
            'passedByRefSimpleUndefinedBefore' => [
                'code' => '<?php
                    takes_ref($a);

                    function takes_ref(?array &$p): void {
                        $p = [0];
                    }'
            ],
            'passedByRefSimpleDefinedBefore' => [
                'code' => '<?php
                    $a = [];
                    takes_ref($a);

                    function takes_ref(?array &$p): void {
                        $p = [0];
                    }'
            ],
            'passedByRefSimpleDefinedBeforeWithExtract' => [
                'code' => '<?php
                    function foo(array $arr) : void {
                        while (rand(0, 1)) {
                            /** @psalm-suppress MixedArgument */
                            extract($arr);
                            $a = [];
                            takes_ref($a);
                        }
                    }

                    /**
                     * @param mixed $p
                     * @psalm-suppress UnusedParam
                     */
                    function takes_ref(&$p): void {}'
            ],
            'passedByRefArrayOffset' => [
                'code' => '<?php
                    $a = [
                        "a" => [1],
                        "b" => [2]
                    ];

                    foreach (["a"] as $e){
                        takes_ref($a[$e]);
                    }

                    /** @param array<string|int> $p */
                    function takes_ref(array &$p): void {
                        echo implode(",", $p);
                    }'
            ],
            'doWhileWithBreak' => [
                'code' => '<?php
                    function foo(): void {
                        $f = false;

                        do {
                            if (rand(0,1)) {
                                $f = true;
                                break;
                            }
                        } while (rand(0,1));

                        if ($f) {}
                    }'
            ],
            'usedParamInWhileAddition' => [
                'code' => '<?php
                    function foo(int $index): void {
                        while ($index++ <= 100) {
                            //
                        }
                    }'
            ],
            'usedParamInWhileDirectly' => [
                'code' => '<?php
                    function foo(int $index): void {
                        while (100 >= $index = nextNumber($index)) {
                            // ...
                        }
                    }

                    function nextNumber(int $eee): int {
                        return $eee + 1;
                    }'
            ],
            'usedParamInWhileIndirectly' => [
                'code' => '<?php
                    function foo(int $i): void {
                        $index = $i;
                        while (100 >= $index = nextNumber($index)) {
                            // ...
                        }
                    }

                    function nextNumber(int $i): int {
                        return $i + 1;
                    }'
            ],
            'doArrayIncrement' => [
                'code' => '<?php
                    /**
                     * @param list<int> $keys
                     * @param int $key
                     */
                    function error2(array $keys, int $key): int
                    {
                        if ($key === 1) {}

                        do {
                            $nextKey = $keys[++$key] ?? null;
                        } while ($nextKey === null);

                        return $nextKey;
                    }'
            ],
            'variableUsedIndirectly' => [
                'code' => '<?php
                    $a = 0;

                    while (rand(0,1)){
                        $b = $a + 1;
                        echo $b;
                        $a = $b;
                    }',
            ],
            'arrayMapClosureWithParamType' => [
                'code' => '<?php
                    $a = [1, 2, 3];

                    $b = array_map(
                        function(int $i) {
                            return $i * 3;
                        },
                        $a
                    );

                    foreach ($b as $c) {
                        echo $c;
                    }',
            ],
            'arrayMapClosureWithoutParamType' => [
                'code' => '<?php
                    $a = [1, 2, 3];

                    $b = array_map(
                        function($i) {
                            return $i * 3;
                        },
                        $a
                    );

                    foreach ($b as $c) {
                        echo $c;
                    }',
            ],
            'unusedArrayAdditionWithArrayChecked' => [
                'code' => '<?php
                    $a = [];

                    while (rand(0,1)) {
                        $a[] = 1;
                    }

                    if ($a) {}',
            ],
            'usedArrayRecursiveAddition' => [
                'code' => '<?php
                    $a = [];

                    while (rand(0,1)) {
                        $a[] = $a;
                    }

                    print_r($a);',
            ],
            'usedImmutableProperty' => [
                'code' => '<?php
                    /**
                     * @psalm-immutable
                     */
                    class Clause {
                        /**
                         * @var array<int, int>
                         */
                        public $b = [];
                    }

                    function foo(Clause $c, int $var): void {
                        $new_b = $c->b;

                        if (isset($c->b[0])) {
                            $new_b[$var] = 0;
                        }

                        if ($new_b) {}
                    }',
            ],
            'arrayAssignOpAdditionInsideLoop' => [
                'code' => '<?php
                    /**
                     * @param array<string, string> $arr0
                     * @param array<string, string> $arr1
                     * @param array<string, string> $arr2
                     * @return void
                     */
                    function parp(array $arr0, array $arr1, array $arr2) {
                        $arr3 = $arr0;

                        foreach ($arr1 as $a) {
                            echo $a;
                            $arr3 += $arr2;
                        }

                        if ($arr3) {}
                    }',
            ],
            'arrayAdditionInsideLoop' => [
                'code' => '<?php
                    /**
                     * @param array<string, string> $arr0
                     * @param array<string, string> $arr1
                     * @param array<string, string> $arr2
                     * @return void
                     */
                    function parp(array $arr0, array $arr1, array $arr2) {
                        $arr3 = $arr0;

                        foreach ($arr1 as $a) {
                            echo $a;
                            $arr3 = $arr3 + $arr2;
                        }

                        if ($arr3) {}
                    }',
            ],
            'checkValueBeforeAdding' => [
                'code' => '<?php
                    class T {
                        public bool $b = false;
                    }

                    function foo(
                        ?T $t
                    ): void {
                        if (!$t) {
                            $t = new T();
                        } elseif (rand(0, 1)) {
                            //
                        }

                        if ($t->b) {}
                    }'
            ],
            'loopOverUnknown' => [
                'code' => '<?php
                    /** @psalm-suppress MixedAssignment */
                    function foo(Traversable $t) : void {
                        foreach ($t as $u) {
                            if ($u instanceof stdClass) {}
                        }
                    }'
            ],
            'loopWithRequire' => [
                'code' => '<?php
                    /**
                     * @psalm-suppress UnresolvableInclude
                     */
                    function foo(string $delta_file) : void {
                        while (rand(0, 1)) {
                            /**
                             * @var array<string, mixed>
                             */
                            $diff_call_map = require($delta_file);

                            foreach ($diff_call_map as $key => $_) {
                                $cased_key = strtolower($key);
                                echo $cased_key;
                            }
                        }
                    }',
            ],
            'loopAgain' => [
                'code' => '<?php
                    /** @param non-empty-list<string> $lines */
                    function parse(array $lines) : array {
                        $last = 0;
                        foreach ($lines as $k => $line) {
                            if (rand(0, 1)) {
                                $last = $k;
                            } elseif (rand(0, 1)) {
                                $last = 0;
                            } elseif ($last !== 0) {
                                $lines[$last] .= $line;
                            }
                        }

                        return $lines;
                    }'
            ],
            'necessaryVarAnnotation' => [
                'code' => '<?php
                    function foo(array $arr) : void {
                        /** @var int $key */
                        foreach ($arr as $key => $_) {
                            echo $key;
                        }
                    }'
            ],
            'continuingEducation' => [
                'code' => '<?php
                    function breakUpPathIntoParts(): void {
                        $b = false;

                        while (rand(0, 1)) {
                            if ($b) {
                                if (rand(0, 1)) {
                                    $b = 0;
                                }

                                echo "hello";

                                continue;
                            }

                            $b = true;
                        }
                    }'
            ],
            'usedInBinaryOp' => [
                'code' => '<?php
                    function foo(int $a, int $b) : int {
                        $a |= $b;
                        return $a;
                    }'
            ],
            'reassignedInFinally' => [
                'code' => '<?php
                    function getRows(int $s) : void {
                        try {}
                        finally {
                            $s = $s + 3;
                        }

                        echo $s;
                    }'
            ],
            'divAssignOp' => [
                'code' => '<?php
                    function hslToRgb(float $hue): float {
                        $hue /= 360;

                        return $hue;
                    }'
            ],
            'concatAssignOp' => [
                'code' => '<?php
                    function hslToRgb(string $hue): string {
                        $hue .= "hello";

                        return $hue;
                    }'
            ],
            'possiblyUndefinedVariableUsed' => [
                'code' => '<?php
                    function foo(string $a): void {
                        if ($a === "a") {
                            $hue = "hello";
                        } elseif ($a === "b") {
                            $hue = "goodbye";
                        }

                        /**
                         * @psalm-suppress PossiblyUndefinedVariable
                         * @psalm-suppress MixedArgument
                         */
                        echo $hue;
                    }'
            ],
            'possiblyUndefinedVariableUsedInUnknownMethod' => [
                'code' => '<?php
                    function foo(string $a, object $b): void {
                        if ($a === "a") {
                            $hue = "hello";
                        } elseif ($a === "b") {
                            $hue = "goodbye";
                        }

                        /**
                         * @psalm-suppress PossiblyUndefinedVariable
                         * @psalm-suppress MixedMethodCall
                         */
                        $b->foo($hue);
                    }'
            ],
            'usedAsArrayKey' => [
                'code' => '<?php
                    function hslToRgb(string $hue, string $lightness): array {
                        $arr = [$hue => $lightness];
                        return $arr;
                    }'
            ],
            'assignToGlobalVar' => [
                'code' => '<?php
                    /** @psalm-suppress MixedAssignment */
                    function foo(array $args) : void {
                        foreach ($args as $key => $value) {
                            $_GET[$key] = $value;
                        }
                    }'
            ],
            'assignToArrayTwice' => [
                'code' => '<?php
                    function foo(string $c): void {
                        $arr = [$c];
                        $arr[] = 1;

                        foreach ($arr as $e) {
                            echo $e;
                        }
                    }'
            ],
            'classPropertyThing' => [
                'code' => '<?php
                    function foo(): string {
                        $notice  = "i";
                        $notice .= "j";
                        $notice .= "k";
                        $notice .= "l";
                        $notice .= "m";
                        $notice .= "n";
                        $notice .= "o";
                        $notice .= "p";
                        $notice .= "q";
                        $notice .= "r";
                        $notice .= "s";

                        return $notice;
                    }'
            ],
            'usedInIsset' => [
                'code' => '<?php
                    function foo(int $i): void {
                        if ($i === 0) {
                            $j = "hello";
                        } elseif ($i === 1) {
                            $j = "goodbye";
                        }

                        if (isset($j)) {
                            /** @psalm-suppress MixedArgument */
                            echo $j;
                        }
                    }'
            ],
            'byRefNestedArrayParam' => [
                'code' => '<?php
                    function foo(array &$arr): void {
                        $b = 5;
                        $arr[0] = $b;
                    }'
            ],
            'byRefDeeplyNestedArrayParam' => [
                'code' => '<?php
                    /** @param non-empty-list<non-empty-list<int>> $arr */
                    function foo(array &$arr): void {
                        $b = 5;
                        $arr[0][0] = $b;
                    }'
            ],
            'nestedReferencesToByRefParam' => [
                'code' => '<?php
                    /** @param non-empty-list<non-empty-list<int>> $arr */
                    function foo(array &$arr): void {
                        $a = &$arr[0];
                        $b = &$a[0];
                        $b = 5;
                    }'
            ],
            'byRefNestedArrayInForeach' => [
                'code' => '<?php
                    function foo(array $arr): array {
                        /**
                         * @psalm-suppress MixedAssignment
                         * @psalm-suppress MixedArrayAssignment
                         */
                        foreach ($arr as &$element) {
                            $b = 5;
                            $element[0] = $b;
                        }

                        return $arr;
                    }'
            ],
            'instantArrayAssignment' => [
                'code' => '<?php
                    function foo(string $b) : array {
                        /** @psalm-suppress PossiblyUndefinedVariable */
                        $arr["foo"] = $b;

                        return $arr;
                    }',
            ],
            'explodeSource' => [
                'code' => '<?php
                    $start = microtime();
                    $start = explode(" ", $start);
                    /**
                     * @psalm-suppress InvalidOperand
                     */
                    $start = $start[1] + $start[0];
                    echo $start;'
            ],
            'csvByRefForeach' => [
                'code' => '<?php
                    function foo(string $value) : array {
                        $arr = str_getcsv($value);

                        foreach ($arr as &$element) {
                            $element = $element ?: "foo";
                        }

                        return $arr;
                    }'
            ],
            'memoryFree' => [
                'code' => '<?php
                    function verifyLoad(string $free) : void {
                        $free = explode("\n", $free);

                        $parts_mem = preg_split("/\s+/", $free[1]);

                        $free_mem = $parts_mem[3];
                        $total_mem = $parts_mem[1];

                        /** @psalm-suppress InvalidOperand */
                        $used_mem  = ($total_mem - $free_mem) / $total_mem;

                        echo $used_mem;
                    }'
            ],
            'returnNotBool' => [
                'code' => '<?php
                    function verifyLoad(bool $b) : bool {
                        $c = !$b;
                        return $c;
                    }'
            ],
            'sourcemaps' => [
                'code' => '<?php
                    /**
                     * @psalm-suppress MixedAssignment
                     * @psalm-suppress MixedArgument
                     * @param iterable<mixed, int> $keys
                     */
                    function foo(iterable $keys, int $colno) : void {
                        $i = 0;
                        $key = 0;
                        $index = 0;

                        foreach ($keys as $index => $key) {
                            if ($key === $colno) {
                                $i = $index;
                                break;
                            } elseif ($key > $colno) {
                                $i = $index;
                                break;
                            }
                        }

                        echo $i;
                        echo $index;
                        echo $key;
                    }'
            ],
            'whileLoopVarUpdatedInWhileLoop' => [
                'code' => '<?php
                    /** @param non-empty-list<int> $arr */
                    function foo(array $arr) : void {
                        while ($a = array_pop($arr)) {
                            if ($a === 4) {
                                $arr = array_merge($arr, ["a", "b", "c"]);
                                continue;
                            }

                            echo "here";
                        }
                    }'
            ],
            'usedThroughParamByRef' => [
                'code' => '<?php
                    $arr = [];

                    $populator = function(array &$arr): void {
                        $arr[] = 5;
                    };

                    $populator($arr);

                    print_r($arr);'
            ],
            'maybeUndefinedCheckedWithEmpty' => [
                'code' => '<?php
                    function foo(array $arr) : void {
                        if (rand(0, 1)) {
                            $maybe_undefined = $arr;
                        }

                        if (empty($maybe_undefined)) {
                            $maybe_undefined = [0];
                        }

                        print_r($maybe_undefined);
                    }'
            ],
            'maybeUndefinedCheckedWithEmptyOrRand' => [
                'code' => '<?php
                    function foo(array $arr) : void {
                        if (rand(0, 1)) {
                            $maybe_undefined = $arr;
                        }

                        if (empty($maybe_undefined) || rand(0, 1)) {
                            $maybe_undefined = [0];
                        }

                        print_r($maybe_undefined);
                    }'
            ],
            'maybeUndefinedCheckedWithNotIsset' => [
                'code' => '<?php
                    function foo(array $arr) : void {
                        if (rand(0, 1)) {
                            $maybe_undefined = $arr;
                        }

                        if (!isset($maybe_undefined)) {
                            $maybe_undefined = [0];
                        }

                        print_r($maybe_undefined);
                    }'
            ],
            'maybeUndefinedCheckedWithImplicitIsset' => [
                'code' => '<?php
                    function foo(array $arr) : void {
                        if (rand(0, 1)) {
                            $maybe_undefined = $arr;
                        }

                        /** @psalm-suppress MixedAssignment */
                        $maybe_undefined = $maybe_undefined ?? [0];

                        print_r($maybe_undefined);
                    }'
            ],
            'usedInGlobalAfterAssignOp' => [
                'code' => '<?php
                    $total = 0;
                    $foo = &$total;

                    $total = 5;

                    echo $foo;'
            ],
            'takesByRefThing' => [
                'code' => '<?php
                    while (rand(0, 1)) {
                        if (rand(0, 1)) {
                            $c = 5;
                        }

                        takesByRef($c);
                        echo $c;
                    }

                    /**
                     * @psalm-param-out int $c
                     */
                    function takesByRef(?int &$c) : void {
                        $c = 7;
                    }'
            ],
            'clips' => [
                'code' => '<?php declare(strict_types=1);
                    function foo(array $clips) : void {
                        /** @psalm-suppress MixedAssignment */
                        foreach ($clips as &$clip) {
                            /** @psalm-suppress MixedArgument */
                            if (!empty($clip)) {
                                $legs = explode("/", $clip);
                                $clip_id = $clip = $legs[1];

                                if ((is_numeric($clip_id) || $clip = (new \Exception($clip_id)))) {}

                                print_r($clips);
                            }
                        }
                    }'
            ],
            'validator' => [
                'code' => '<?php
                    /**
                     * @param bool $b
                     */
                    function validate($b, string $source) : void {
                        /**
                         * @psalm-suppress DocblockTypeContradiction
                         * @psalm-suppress MixedAssignment
                         */
                        if (!is_bool($b)) {
                            $source = $b;
                        }

                        print_r($source);
                    }'
            ],
            'implicitSpread' => [
                'code' => '<?php
                    function validate(bool $b, bool $c) : void {
                        $d = [$b, $c];
                        print_r(...$d);
                    }'
            ],
            'explicitSpread' => [
                'code' => '<?php
                    function f(): array {
                        $s = [1, 2, 3];
                        $b = ["a", "b", "c"];

                        $r = [...$s, ...$b];
                        return $r;
                    }'
            ],
            'funcGetArgs' => [
                'code' => '<?php
                    function validate(bool $b, bool $c) : void {
                        /** @psalm-suppress MixedArgument */
                        print_r(...func_get_args());
                    }'
            ],
            'nullCoalesce' => [
                'code' => '<?php
                    function foo (?bool $b, int $c): void {
                        $b ??= $c;

                        echo $b;
                    }'
            ],
            'arrowFunctionImplicitlyUsedVar' => [
                'code' => '<?php
                    function test(Exception $e): callable {
                        return fn() => $e->getMessage();
                    }'
            ],
            'useImmutableGetIteratorInForeach' => [
                'code' => '<?php
                    /**
                     * @psalm-immutable
                     * @psalm-suppress MissingTemplateParam
                     */
                    class A implements IteratorAggregate
                    {
                        /**
                         * @return Iterator<int>
                         */
                        public function getIterator() {
                            yield from [1, 2, 3];
                        }
                    }

                    $a = new A();

                    foreach ($a as $v) {
                        echo $v;
                    }'
            ],
            'castToBoolAndDouble' => [
                'code' => '<?php
                    function string_to_bool(string $a): bool {
                        $b = (bool)$a;
                        return $b;
                    }

                    function string_to_float(string $a): float {
                        $b = (float)$a;
                        return $b;
                    }'
            ],
            'allowUseByRef' => [
                'code' => '<?php
                    /**
                     * @psalm-suppress MixedReturnStatement
                     * @psalm-suppress MixedInferredReturnType
                     */
                    function foo(array $data) : array {
                        $output = [];

                        array_map(
                            function (array $row) use (&$output) {
                                $output = $row;
                            },
                            $data
                        );

                        return $output;
                    }'
            ],
            'allowedUseByRefArrayAssignment' => [
                'code' => '<?php
                    $output_rows = [];

                    $a = function() use (&$output_rows) : void {
                        $output_row = 5;
                        /** @psalm-suppress MixedArrayAssignment */
                        $output_rows[] = $output_row;
                    };
                    $a();

                    print_r($output_rows);'
            ],
            'usedInAssignOpToByRef' => [
                'code' => '<?php
                    function foo(int &$d): void  {
                        $l = 4;
                        $d += $l;
                    }',
            ],
            'mixedArrayAccessMighBeObject' => [
                'code' => '<?php
                    function takesResults(array $arr) : void {
                        /**
                         * @psalm-suppress MixedAssignment
                         */
                        foreach ($arr as $item) {
                            /**
                             * @psalm-suppress MixedArrayAccess
                             * @psalm-suppress MixedArrayAssignment
                             */
                            $item[0] = $item[1];
                        }
                    }'
            ],
            'usedThrow' => [
                'code' => '<?php
                    function f(Exception $e): void {
                        throw $e;
                    }
                ',
            ],
            'usedThrowInReturnedCallable' => [
                'code' => '<?php
                    function createFailingFunction(RuntimeException $exception): Closure
                    {
                        return static function () use ($exception): void {
                            throw $exception;
                        };
                    }
                ',
            ],
            'usedInIntCastInAssignment' => [
                'code' => '<?php
                    /** @return mixed */
                    function f() {
                        $a = random_int(0, 10) >= 5 ? true : false;

                        $b = (int) $a;

                        return $b;
                    }
                '
            ],
            'promotedPropertiesAreNeverMarkedAsUnusedParams' => [
                'code' => '<?php
                    class Container {
                        private function __construct(
                            public float $value
                        ) {}

                        public static function fromValue(float $value): self {
                            return new self($value);
                        }
                    }'
            ],
            'noUnusedVariableDefinedInBranchOfIf' => [
                'code' => '<?php
                    abstract class Foo {
                        abstract function validate(): bool|string;
                        abstract function save(): bool|string;

                        function bar(): int {
                            if (($result = $this->validate()) && ($result = $this->save())) {
                                return 0;
                            } elseif (is_string($result)) {
                                return 1;
                            } else {
                                return 2;
                            }
                        }
                    }',
                'error_levels' => [],
                'php_version' => '8.0',
            ],
            'concatWithUnknownProperty' => [
                'code' => '<?php
                    /** @param array<string> $key */
                    function foo(object $a, string $k) : string {
                        $sortA = "";

                        /** @psalm-suppress MixedOperand */
                        $sortA .= $a->$k;

                        return $sortA;
                    }'
            ],
            'varDocblockVariableIsUsedByRef' => [
                'code' => '<?php
                    /** @param array<string|int> $arr */
                    function foo(array $arr) : string {
                        /** @var string $val */
                        foreach ($arr as &$val) {
                            $val = urlencode($val);
                        }
                        return implode("/", $arr);
                    }'
            ],
            'initVariableInOffset'  => [
                'code' => '<?php
                    $a = [
                        $b = "b" => $b,
                    ];

                    foreach ($a as $key => $value) {
                        echo $key . " " . $value;
                    }',
            ],
            'intAndBitwiseNotOperator' => [
                'code' => '<?php
                    function foo() : int
                    {
                        $bitmask = 0x1;
                        $bytes = 2;
                        $ret = $bytes | ~$bitmask;
                        return $ret;
                    }'
            ],
            'stringAndBitwiseAndOperator' => [
                'code' => '<?php
                    function randomBits() : string
                    {
                        $bitmask = \chr(0xFF >> 1);

                        $randomBytes    = random_bytes(1);
                        $randomBytes[0] = $randomBytes[0] & $bitmask;

                        return $randomBytes;
                    }'
            ],
            'globalChangeValue' => [
                'code' => '<?php
                    function setProxySettingsFromEnv(): void {
                        global $a;

                        $a = false;
                    }'
            ],
<<<<<<< HEAD
            'referenceUseUsesReferencedVariable' => [
                'code' => '<?php
                    $a = 1;
                    $b = &$a;
                    echo $b;
                ',
            ],
            'referenceAssignmentToNonReferenceCountsAsUse' => [
                'code' => '<?php
                    $b = &$a;
                    $b = 2;
                    echo $a;
                ',
                'assertions' => [
                    '$b===' => '2',
                    '$a===' => '2',
                ],
            ],
            'referenceUsedAfterVariableReassignment' => [
                'code' => '<?php
                    $b = &$a;
                    $a = 2;
                    echo $a;
                    $b = 3;
                    echo $a;
                ',
            ],
            'referenceUsedInForeach' => [
                'code' => '<?php
                    foreach ([1, 2, 3] as &$var) {
                        $var += 1;
                    }
                ',
            ],
            'SKIPPED-referenceUsedInDestructuredForeach' => [
                'code' => '<?php
                    foreach ([[1, 2], [3, 4]] as [&$a, $_]) {
                        $a += 1;
                    }
                ',
            ],
            'arrayWithReferenceIsUsed' => [
                'code' => '<?php
                    /** @var non-empty-list<int> */
                    $arr = [1];
                    $arr[1] = &$arr[0];

                    takesArray($arr);

                    function takesArray(array $_arr): void {}
                ',
            ],
            'arrayWithVariableOffsetAssignedToReferenceUsesVariableOffset' => [
                'code' => '<?php
                    /** @var non-empty-list<int> */
                    $arr = [1];
                    $int = 1;
                    $arr[$int] = &$arr[0];

                    takesArray($arr);

                    function takesArray(array $_arr): void {}
                ',
            ],
            'usedPlusInAddition' => [
                'code' => '<?php
                    function takesAnInt(): void {
                        $i = 0;

                        while (rand(0, 1)) {
                            if (($i = $i + 1) > 10) {
                                break;
                            } else {}
                        }
                    }',
            ],
            'usedPlusInUnaryAddition' => [
                'code' => '<?php
                    function takesAnInt(): void {
                        $i = 0;

                        while (rand(0, 1)) {
                            if (++$i > 10) {
                                break;
                            } else {}
                        }
                    }',
=======
            'usedInCatchIsAlwaysUsedInTry' => [
                '<?php
                    $step = 0;
                    try {
                        $step = 1;
                        $step = 2;
                    } catch (Throwable $_) {
                        echo $step;
                    }
                ',
            ],
            'usedInFinallyIsAlwaysUsedInTry' => [
                '<?php
                    $step = 0;
                    try {
                        $step = 1;
                        $step = 2;
                    } finally {
                        echo $step;
                    }
                ',
            ],
            'usedInFinallyIsAlwaysUsedInTryWithNestedTry' => [
                '<?php
                    $step = 0;
                    try {
                        try {
                            $step = 1;
                        } finally {
                        }
                        $step = 2;
                        $step = 3;
                    } finally {
                        echo $step;
                    }
                ',
>>>>>>> 06ce3adb
            ],
        ];
    }

    /**
     * @return array<string,array{code:string,error_message:string}>
     */
    public function providerInvalidCodeParse(): array
    {
        return [
            'simpleUnusedVariable' => [
                'code' => '<?php
                    $a = 5;
                    $b = [];
                    echo $a;',
                'error_message' => 'UnusedVariable',
            ],
            'unusedVarWithAdditionOp' => [
                'code' => '<?php
                    $a = 5;
                    $a += 1;',
                'error_message' => 'UnusedVariable',
            ],
            'unusedVarWithConditionalAdditionOp' => [
                'code' => '<?php
                    $a = 5;
                    if (rand(0, 1)) {
                        $a += 1;
                    }',
                'error_message' => 'UnusedVariable',
            ],
            'unusedVarWithConditionalAddition' => [
                'code' => '<?php
                    $a = 5;
                    if (rand(0, 1)) {
                        $a = $a + 1;
                    }',
                'error_message' => 'UnusedVariable',
            ],
            'unusedVarWithIncrement' => [
                'code' => '<?php
                    $a = 5;
                    $a++;',
                'error_message' => 'UnusedVariable',
            ],
            'unusedVarWithConditionalIncrement' => [
                'code' => '<?php
                    $a = 5;
                    if (rand(0, 1)) {
                        $a++;
                    }',
                'error_message' => 'UnusedVariable',
            ],
            'ifInBothBranchesWithoutReference' => [
                'code' => '<?php
                    $a = 5;
                    if (rand(0, 1)) {
                        $b = "hello";
                    } else {
                        $b = "goodbye";
                    }
                    echo $a;',
                'error_message' => 'UnusedVariable',
            ],
            'varInNestedAssignmentWithoutReference' => [
                'code' => '<?php
                    if (rand(0, 1)) {
                        $a = "foo";
                    }',
                'error_message' => 'UnusedVariable',
            ],
            'varInSecondNestedAssignmentWithoutReference' => [
                'code' => '<?php
                    if (rand(0, 1)) {
                        $a = "foo";
                        echo $a;
                    }

                    if (rand(0, 1)) {
                        $a = "foo";
                    }',
                'error_message' => 'UnusedVariable',
            ],
            'varReassignedInBothBranchesOfIf' => [
                'code' => '<?php
                    $a = "foo";

                    if (rand(0, 1)) {
                        $a = "bar";
                    } else {
                        $a = "bat";
                    }

                    echo $a;',
                'error_message' => 'UnusedVariable',
            ],
            'varReassignedInNestedBranchesOfIf' => [
                'code' => '<?php
                    $a = "foo";

                    if (rand(0, 1)) {
                        if (rand(0, 1)) {
                            $a = "bar";
                        } else {
                            $a = "bat";
                        }
                    } else {
                        $a = "bang";
                    }

                    echo $a;',
                'error_message' => 'UnusedVariable',
            ],
            'ifVarReassignedInBranchWithNoUse' => [
                'code' => '<?php
                    $a = true;

                    if (rand(0, 1)) {
                        $a = false;
                    }',
                'error_message' => 'UnusedVariable',
            ],
            'elseVarReassignedInBranchAndNoReference' => [
                'code' => '<?php
                    $a = true;

                    if (rand(0, 1)) {
                        // do nothing
                    } else {
                        $a = false;
                    }',
                'error_message' => 'UnusedVariable',
            ],
            'switchVarReassignedInBranch' => [
                'code' => '<?php
                    $a = false;

                    switch (rand(0, 2)) {
                        case 0:
                            $a = true;
                    }',
                'error_message' => 'UnusedVariable',
            ],
            'switchVarReassignedInBranchWithDefault' => [
                'code' => '<?php
                    $a = false;

                    switch (rand(0, 2)) {
                        case 0:
                            $a = true;
                            break;

                        default:
                            $a = false;
                    }',
                'error_message' => 'UnusedVariable',
            ],
            'switchVarReassignedInAllBranches' => [
                'code' => '<?php
                    $a = false;

                    switch (rand(0, 2)) {
                        case 0:
                            $a = true;
                            break;

                        default:
                            $a = false;
                    }

                    if ($a) {
                        echo "cool";
                    }',
                'error_message' => 'UnusedVariable',
            ],
            'unusedListVar' => [
                'code' => '<?php
                    list($a, $b) = explode(" ", "hello world");
                    echo $a;',
                'error_message' => 'UnusedVariable',
            ],
            'unusedPreForVar' => [
                'code' => '<?php
                    $i = 0;

                    for ($i = 0; $i < 10; $i++) {
                        echo $i;
                    }',
                'error_message' => 'UnusedVariable',
            ],
            'unusedIfInReturnBlock' => [
                'code' => '<?php
                    $i = rand(0, 1);

                    foreach ([1, 2, 3] as $a) {
                        if ($a % 2) {
                            $i = 7;
                            return;
                        }
                    }

                    if ($i) {}',
                'error_message' => 'UnusedVariable',
            ],
            'unusedIfVarInBranch' => [
                'code' => '<?php
                    if (rand(0, 1)) {

                    } elseif (rand(0, 1)) {
                        if (rand(0, 1)) {
                            $a = "foo";
                        } else {
                            $a = "bar";
                            echo $a;
                        }
                    }',
                'error_message' => 'UnusedVariable',
            ],
            'throwWithMessageCallAndAssignmentAndNoReference' => [
                'code' => '<?php
                    function dangerous(): string {
                        if (rand(0, 1)) {
                            throw new \Exception("bad");
                        }

                        return "hello";
                    }

                    function callDangerous(): void {
                        $s = null;

                        try {
                            $s = dangerous();
                        } catch (Exception $e) {
                            echo $e->getMessage();
                        }
                    }',
                'error_message' => 'UnusedVariable',
            ],
            'throwWithMessageCallAndAssignmentInCatchAndNoReference' => [
                'code' => '<?php
                    function dangerous(): string {
                        if (rand(0, 1)) {
                            throw new \Exception("bad");
                        }

                        return "hello";
                    }

                    function callDangerous(): void {
                        $s = null;

                        try {
                            dangerous();
                        } catch (Exception $e) {
                            echo $e->getMessage();
                            $s = "hello";
                        }
                    }',
                'error_message' => 'UnusedVariable',
            ],
            'throwWithMessageCallAndNestedAssignmentInTryAndCatchAndNoReference' => [
                'code' => '<?php
                    function dangerous(): string {
                        if (rand(0, 1)) {
                            throw new \Exception("bad");
                        }

                        return "hello";
                    }

                    function callDangerous(): void {
                        $s = null;

                        if (rand(0, 1)) {
                            $s = "hello";
                        } else {
                            try {
                                $t = dangerous();
                            } catch (Exception $e) {
                                echo $e->getMessage();
                                $t = "hello";
                            }

                            if ($t) {
                                $s = $t;
                            }
                        }
                    }',
                'error_message' => 'UnusedVariable',
            ],
            'throwWithReturnInOneCatchAndNoReference' => [
                'code' => '<?php
                    class E1 extends Exception {}

                    function dangerous(): void {
                        if (rand(0, 1)) {
                            throw new \Exception("bad");
                        }
                    }

                    function callDangerous(): void {
                        try {
                            dangerous();
                            $s = true;
                        } catch (E1 $e) {
                            echo $e->getMessage();
                            $s = false;
                        } catch (Exception $e) {
                            return;
                        }
                    }',
                'error_message' => 'UnusedVariable',
            ],
            'loopTypeChangedInIfWithoutReference' => [
                'code' => '<?php
                    $a = false;

                    while (rand(0, 1)) {
                        if (rand(0, 1)) {
                            $a = true;
                        }
                    }',
                'error_message' => 'UnusedVariable',
            ],
            'loopTypeChangedInIfAndContinueWithoutReference' => [
                'code' => '<?php
                    $a = false;

                    while (rand(0, 1)) {
                        if (rand(0, 1)) {
                            $a = true;
                            continue;
                        }

                        $a = false;
                    }',
                'error_message' => 'UnusedVariable',
            ],
            'loopReassignedInIfAndContinueWithoutReferenceAfter' => [
                'code' => '<?php
                    $a = 5;

                    while (rand(0, 1)) {
                        if (rand(0, 1)) {
                            $a = 7;
                            continue;
                        }

                        $a = 3;
                    }',
                'error_message' => 'UnusedVariable',
            ],
            'loopReassignedInIfAndContinueWithoutReference' => [
                'code' => '<?php
                    $a = 3;

                    echo $a;

                    while (rand(0, 1)) {
                        if (rand(0, 1)) {
                            $a = 5;
                            continue;
                        }

                        $a = 3;
                    }',
                'error_message' => 'UnusedVariable',
            ],
            'unusedConditionalCode' => [
                'code' => '<?php
                    $a = 5;
                    if (rand(0, 1)) {
                      $a = $a + 5;
                    }',
                'error_message' => 'UnusedVariable',
            ],
            'varDefinedInIfWithoutReference' => [
                'code' => '<?php
                    $a = 5;
                    if (rand(0, 1)) {
                        $b = "hello";
                    } else {
                        $b = "goodbye";
                    }',
                'error_message' => 'UnusedVariable',
            ],
            'SKIPPED-byrefInForeachLoopWithoutReference' => [
                'code' => '<?php
                    $a = [1, 2, 3];
                    foreach ($a as &$b) {
                        $b = $b + 1;
                    }',
                'error_message' => 'UnusedVariable',
            ],
            'loopSetIfNullWithBreakWithoutReference' => [
                'code' => '<?php
                    $a = null;

                    while (rand(0, 1)) {
                        if ($a !== null) {
                            $a = 4;
                            break;
                        }

                        $a = 5;
                    }',
                'error_message' => 'UnusedVariable',
            ],
            'loopSetIfNullWithBreakWithoutReference2' => [
                'code' => '<?php
                    $a = null;

                    while (rand(0, 1)) {
                        if (rand(0, 1)) {
                            $a = 4;
                            break;
                        }

                        $a = 5;
                    }',
                'error_message' => 'UnusedVariable',
            ],
            'loopSetIfNullWithContinueWithoutReference' => [
                'code' => '<?php
                    $a = null;

                    while (rand(0, 1)) {
                        if (rand(0, 1)) {
                            $a = 4;
                            continue;
                        }

                        $a = 5;
                    }',
                'error_message' => 'UnusedVariable',
            ],
            'loopAssignmentAfterReferenceWithBreak' => [
                'code' => '<?php
                    $a = 0;
                    while (rand(0, 1)) {
                        echo $a;
                        $a = 1;
                        break;
                    }',
                'error_message' => 'UnusedVariable',
            ],
            'loopAssignmentAfterReferenceWithBreakInIf' => [
                'code' => '<?php
                    $a = 0;
                    while (rand(0, 1)) {
                        echo $a;

                        if (rand(0, 1)) {
                            $a = 1;
                            break;
                        }
                    }',
                'error_message' => 'UnusedVariable',
            ],
            'switchVarConditionalAssignmentWithoutReference' => [
                'code' => '<?php
                    switch (rand(0, 4)) {
                        case 0:
                            if (rand(0, 1)) {
                                $a = 0;
                                break;
                            }

                        default:
                            $a = 1;
                    }',
                'error_message' => 'UnusedVariable',
            ],
            'switchInIf' => [
                'code' => '<?php
                    $a = 0;

                    if (rand(0, 1)) {
                        switch (rand(0, 4)) {
                            case 0:
                                $a = 3;
                                break;

                            default:
                                $a = 3;
                        }
                    } else {
                        $a = 6;
                    }

                    echo $a;',
                'error_message' => 'UnusedVariable',
            ],
            'reusedKeyVar' => [
                'code' => '<?php
                    $key = "a";
                    echo $key;

                    $arr = ["foo" => "foo.foo"];

                    foreach ($arr as $key => $v) {
                        list($key) = explode(".", $v);
                        echo $key;
                    }',
                'error_message' => 'UnusedVariable',
            ],
            'detectUnusedVarBeforeTryInsideForeach' => [
                'code' => '<?php
                    function foo() : void {
                        $unused = 1;

                        while (rand(0, 1)) {
                            try {} catch (\Exception $e) {}
                        }
                    }',
                'error_message' => 'UnusedVariable',
            ],
            'detectUnusedVariableInsideIfLoop' => [
                'code' => '<?php
                    function foo() : void {
                        $a = 1;

                        if (rand(0, 1)) {
                            while (rand(0, 1)) {
                                $a = 2;
                            }
                        }
                    }',
                'error_message' => 'UnusedVariable',
            ],
            'detectUnusedVariableInsideIfElseLoop' => [
                'code' => '<?php
                    function foo() : void {
                        $a = 1;

                        if (rand(0, 1)) {
                        } else {
                            while (rand(0, 1)) {
                                $a = 2;
                            }
                        }
                    }',
                'error_message' => 'UnusedVariable',
            ],
            'detectUnusedVariableInsideIfElseifLoop' => [
                'code' => '<?php
                    function foo() : void {
                        $a = 1;

                        if (rand(0, 1)) {
                        } elseif (rand(0, 1)) {
                            while (rand(0, 1)) {
                                $a = 2;
                            }
                        }
                    }',
                'error_message' => 'UnusedVariable',
            ],
            'detectUnusedVariableInsideIfLoopWithEchoInside' => [
                'code' => '<?php
                    function foo() : void {
                        $a = 1;

                        if (rand(0, 1)) {
                            while (rand(0, 1)) {
                                $a = 2;
                                echo $a;
                            }
                        }
                    }',
                'error_message' => 'UnusedVariable',
            ],
            'detectUnusedVariableInsideLoopAfterAssignment' => [
                'code' => '<?php
                    function foo() : void {
                        foreach ([1, 2, 3] as $i) {
                            $i = $i;
                        }
                    }',
                'error_message' => 'UnusedForeachValue',
            ],
            'detectUnusedVariableInsideLoopAfterAssignmentWithAddition' => [
                'code' => '<?php
                    function foo() : void {
                        foreach ([1, 2, 3] as $i) {
                            $i = $i + 1;
                        }
                    }',
                'error_message' => 'UnusedForeachValue',
            ],
            'detectUnusedVariableInsideLoopCalledInFunction' => [
                'code' => '<?php
                    function foo(int $s) : int {
                        return $s;
                    }

                    function bar() : void {
                        foreach ([1, 2, 3] as $i) {
                            $i = foo($i);
                        }
                    }',
                'error_message' => 'UnusedVariable',
            ],
            'detectUnusedVariableReassignedInIfFollowedByTryInsideForLoop' => [
                'code' => '<?php
                    $user_id = 0;
                    $user = null;

                    if (rand(0, 1)) {
                        $user_id = rand(0, 1);
                        $user = $user_id;
                    }

                    if ($user) {
                        $a = 0;
                        for ($i = 1; $i <= 10; $i++) {
                            $a += $i;
                            try {} catch (\Exception $e) {}
                        }
                        echo $i;
                    }',
                'error_message' => 'UnusedVariable',
            ],
            'detectUnusedVariableReassignedInIfFollowedByTryInsideForeachLoop' => [
                'code' => '<?php
                    $user_id = 0;
                    $user = null;

                    if (rand(0, 1)) {
                        $user_id = rand(0, 1);
                        $user = $user_id;
                    }

                    if ($user) {
                        $a = 0;
                        foreach ([1, 2, 3] as $i) {
                            $a += $i;
                            try {} catch (\Exception $e) {}
                        }
                        echo $i;
                    }',
                'error_message' => 'UnusedVariable',
            ],
            'detectUselessArrayAssignment' => [
                'code' => '<?php
                    function foo() : void {
                        $a = [];
                        $a[0] = 1;
                    }',
                'error_message' => 'UnusedVariable',
            ],
            'detectUnusedSecondAssignmentBeforeTry' => [
                'code' => '<?php
                    $a = [1, 2, 3];
                    echo($a[0]);
                    $a = [4, 5, 6];

                    try {
                      // something
                    } catch (\Throwable $t) {
                      // something else
                    }',
                'error_message' => 'UnusedVariable',
            ],
            'detectRedundancyAfterLoopWithContinue' => [
                'code' => '<?php
                    $gap = null;

                    foreach ([1, 2, 3] as $_) {
                        if (rand(0, 1)) {
                            continue;
                        }

                        $gap = "asa";
                        throw new \Exception($gap);
                    }',
                'error_message' => 'UnusedVariable',
            ],
            'setInLoopThatsAlwaysEnteredButNotReferenced' => [
                'code' => '<?php
                    /**
                     * @param non-empty-array<int> $a
                     */
                    function getLastNum(array $a): int {
                        foreach ($a as $num) {
                            $last = $num;
                        }
                        return 4;
                    }',
                'error_message' => 'UnusedForeachValue',
            ],
            'conditionalForeachWithUnusedValue' => [
                'code' => '<?php
                    if (rand(0, 1) > 0) {
                        foreach ([1, 2, 3] as $val) {}
                    }
                ',
                'error_message' => 'UnusedForeachValue',
            ],
            'doubleForeachWithInnerUnusedValue' => [
                'code' => '<?php
                    /**
                     * @param non-empty-list<list<int>> $arr
                     * @return list<int>
                     */
                    function f(array $arr): array {
                        foreach ($arr as $elt) {
                            foreach ($elt as $subelt) {}
                        }
                        return $elt;
                    }
                ',
                'error_message' => 'UnusedForeachValue'
            ],
            'defineInBothBranchesOfConditional' => [
                'code' => '<?php
                    $i = null;

                    if (($i = rand(0, 5)) || ($i = rand(0, 3))) {
                        echo $i;
                    }',
                'error_message' => 'UnusedVariable',
            ],
            'knownVarType' => [
                'code' => '<?php
                    function foo() : string {
                        return "hello";
                    }

                    /** @var string */
                    $a = foo();

                    echo $a;',
                'error_message' => 'UnnecessaryVarAnnotation',
            ],
            'knownVarTypeWithName' => [
                'code' => '<?php
                    function foo() : string {
                        return "hello";
                    }

                    /** @var string $a */
                    $a = foo();

                    echo $a;',
                'error_message' => 'UnnecessaryVarAnnotation',
            ],
            'knownForeachVarType' => [
                'code' => '<?php
                    /** @return string[] */
                    function foo() : array {
                        return ["hello"];
                    }

                    /** @var string $s */
                    foreach (foo() as $s) {
                        echo $s;
                    }',
                'error_message' => 'UnnecessaryVarAnnotation',
            ],
            'arrowFunctionUnusedVariable' => [
                'code' => '<?php
                    function f(callable $c): void {
                        $c(22);
                    }

                    f(
                        fn(int $p)
                            =>
                            ++$p
                    );',
                'error_message' => 'UnusedVariable',
            ],
            'arrowFunctionUnusedParam' => [
                'code' => '<?php
                    function f(callable $c): void {
                        $c(22);
                    }

                    f(
                        fn(int $p)
                            =>
                            0
                    );',
                'error_message' => 'UnusedClosureParam',
            ],
            'unusedFunctionParamWithDefault' => [
                'code' => '<?php
                    function foo(bool $b = false) : void {}',
                'error_message' => 'UnusedParam',
            ],
            'arrayMapClosureWithParamTypeNoUse' => [
                'code' => '<?php
                    $a = [1, 2, 3];

                    $b = array_map(
                        function(int $i) {
                            return rand(0, 5);
                        },
                        $a
                    );

                    foreach ($b as $c) {
                        echo $c;
                    }',
                'error_message' => 'UnusedClosureParam',
            ],
            'noUseOfInstantArrayAssignment' => [
                'code' => '<?php
                    function foo() : void {
                        /** @psalm-suppress PossiblyUndefinedVariable */
                        $arr["foo"] = 1;
                    }',
                'error_message' => 'UnusedVariable',
            ],
            'expectsNonNullAndPassedPossiblyNull' => [
                'code' => '<?php
                    /**
                     * @param mixed|null $mixed_or_null
                     */
                    function foo($mixed_or_null): Exception {
                        /**
                         * @psalm-suppress MixedArgument
                         */
                        return new Exception($mixed_or_null);
                    }',
                'error_message' => 'PossiblyNullArgument'
            ],
            'useArrayAssignmentNeverUsed' => [
                'code' => '<?php
                    $data = [];

                    return function () use ($data) {
                        $data[] = 1;
                    };',
                'error_message' => 'UnusedVariable',
            ],
            'warnAboutOriginalBadArray' => [
                'code' => '<?php
                    function takesArray(array $arr) : void {
                        foreach ($arr as $a) {}
                    }',
                'error_message' => 'MixedAssignment - src' . DIRECTORY_SEPARATOR . 'somefile.php:3:42 - Unable to determine the type that $a is being assigned to. Consider improving the type at src' . DIRECTORY_SEPARATOR . 'somefile.php:2:47'
            ],
            'warnAboutOriginalBadFunctionCall' => [
                'code' => '<?php
                    function makeArray() : array {
                        return ["hello"];
                    }

                    $arr = makeArray();

                    foreach ($arr as $a) {
                        echo $a;
                    }',
                'error_message' => 'MixedAssignment - src' . DIRECTORY_SEPARATOR . 'somefile.php:8:38 - Unable to determine the type that $a is being assigned to. Consider improving the type at src' . DIRECTORY_SEPARATOR . 'somefile.php:2:44'
            ],
            'warnAboutOriginalBadStaticCall' => [
                'code' => '<?php
                    class A {
                        public static function makeArray() : array {
                            return ["hello"];
                        }
                    }

                    $arr = A::makeArray();

                    foreach ($arr as $a) {
                        echo $a;
                    }',
                'error_message' => 'MixedAssignment - src' . DIRECTORY_SEPARATOR . 'somefile.php:10:38 - Unable to determine the type that $a is being assigned to. Consider improving the type at src' . DIRECTORY_SEPARATOR . 'somefile.php:3:62'
            ],
            'warnAboutOriginalBadInstanceCall' => [
                'code' => '<?php
                    class A {
                        public function makeArray() : array {
                            return ["hello"];
                        }
                    }

                    $arr = (new A)->makeArray();

                    foreach ($arr as $a) {
                        echo $a;
                    }',
                'error_message' => 'MixedAssignment - src' . DIRECTORY_SEPARATOR . 'somefile.php:10:38 - Unable to determine the type that $a is being assigned to. Consider improving the type at src' . DIRECTORY_SEPARATOR . 'somefile.php:3:55'
            ],
            'warnAboutDocblockReturnType' => [
                'code' => '<?php
                    /** @return array[] */
                    function makeArray() : array {
                        return [["hello"]];
                    }

                    $arr = makeArray();

                    foreach ($arr as $some_arr) {
                        foreach ($some_arr as $a) {
                            echo $a;
                        }
                    }',
                'error_message' => 'MixedAssignment - src' . DIRECTORY_SEPARATOR . 'somefile.php:10:47 - Unable to determine the type that $a is being assigned to. Consider improving the type at src' . DIRECTORY_SEPARATOR . 'somefile.php:2:33'
            ],
            'warnAboutMixedArgument' => [
                'code' => '<?php
                    function makeArray() : array {
                        return ["hello"];
                    }

                    $arr = makeArray();

                    /** @psalm-suppress MixedAssignment */
                    foreach ($arr as $a) {
                        echo $a;
                    }',
                'error_message' => 'MixedArgument - src' . DIRECTORY_SEPARATOR . 'somefile.php:10:30 - Argument 1 of echo cannot be mixed, expecting string. Consider improving the type at src' . DIRECTORY_SEPARATOR . 'somefile.php:2:44'
            ],
            'warnAboutMixedMethodCall' => [
                'code' => '<?php
                    function makeArray() : array {
                        return ["hello"];
                    }

                    $arr = makeArray();

                    /** @psalm-suppress MixedAssignment */
                    foreach ($arr as $a) {
                        $a->foo();
                    }',
                'error_message' => 'MixedMethodCall - src' . DIRECTORY_SEPARATOR . 'somefile.php:10:29 - Cannot determine the type of $a when calling method foo. Consider improving the type at src' . DIRECTORY_SEPARATOR . 'somefile.php:2:44'
            ],
            'warnAboutMixedReturnStatement' => [
                'code' => '<?php
                    function makeArray() : array {
                        return ["hello"];
                    }

                    function foo() : string {
                        $arr = makeArray();

                        /** @psalm-suppress MixedAssignment */
                        foreach ($arr as $a) {
                            return $a;
                        }

                        return "";
                    }',
                'error_message' => 'MixedReturnStatement - src' . DIRECTORY_SEPARATOR . 'somefile.php:11:36 - Could not infer a return type. Consider improving the type at src' . DIRECTORY_SEPARATOR . 'somefile.php:2:44'
            ],
            'warnAboutIterableKeySource' => [
                'code' => '<?php
                    function foo(iterable $arr) : void {
                        foreach ($arr as $key => $_) {}
                    }',
                'error_message' => 'MixedAssignment - src' . DIRECTORY_SEPARATOR . 'somefile.php:3:42 - Unable to determine the type that $key is being assigned to. Consider improving the type at src' . DIRECTORY_SEPARATOR . 'somefile.php:2:43'
            ],
            'warnAboutMixedKeySource' => [
                'code' => '<?php
                    /** @param mixed $arr */
                    function foo($arr) : void {
                        foreach ($arr as $key => $_) {}
                    }',
                'error_message' => 'MixedAssignment - src' . DIRECTORY_SEPARATOR . 'somefile.php:4:42 - Unable to determine the type that $key is being assigned to. Consider improving the type at src' . DIRECTORY_SEPARATOR . 'somefile.php:3:34'
            ],
            'warnAboutMixedArgumentTypeCoercionSource' => [
                'code' => '<?php
                    /** @param array<string> $arr */
                    function takesArrayOfString(array $arr) : void {
                        foreach ($arr as $a) {
                            echo $a;
                        }
                    }

                    /** @param mixed $a */
                    function takesArray($a) : void {
                        $arr = [$a];
                        takesArrayOfString($arr);
                    }',
                'error_message' => 'MixedArgumentTypeCoercion - src' . DIRECTORY_SEPARATOR . 'somefile.php:12:44 - Argument 1 of takesArrayOfString expects array<array-key, string>, parent type array{mixed} provided. Consider improving the type at src' . DIRECTORY_SEPARATOR . 'somefile.php:10:41'
            ],
<<<<<<< HEAD
            'referenceReassignmentUnusedVariable' => [
                'code' => '<?php
                    $a = $b = 1;
                    $c = &$a;
                    $c = &$b;
                    $c = 2;

                    echo $a + $b + $c;
                ',
                'error_message' => 'UnusedVariable - src' . DIRECTORY_SEPARATOR . 'somefile.php:3:21 - $c',
            ],
            'referenceAssignmentIsNotUsed' => [
                'code' => '<?php
                    $a = 1;
                    $b = &$a;
                ',
                'error_message' => 'UnusedVariable - src' . DIRECTORY_SEPARATOR . 'somefile.php:2:21 - $a',
            ],
            'unusedReferenceToPreviouslyUsedVariable' => [
                'code' => '<?php
                    $a = 1;
                    echo $a;
                    $b = &$a;
                ',
                'error_message' => 'UnusedVariable - src' . DIRECTORY_SEPARATOR . 'somefile.php:4:21 - $b',
            ],
            'SKIPPED-unusedReferenceToSubsequentlyUsedVariable' => [ // Not easy to do the way it's currently set up
                'code' => '<?php
                    $a = 1;
                    $b = &$a;
                    echo $a;
                ',
                'error_message' => 'UnusedVariable - src' . DIRECTORY_SEPARATOR . 'somefile.php:3:21 - $b',
            ],
            'unusedReferenceInForeach' => [
                'code' => '<?php
                    foreach ([1, 2, 3] as &$var) {
                    }
                ',
                'error_message' => 'UnusedForeachValue',
            ],
            'SKIPPED-unusedReferenceInDestructuredForeach' => [
                'code' => '<?php
                    foreach ([[1, 2], [3, 4]] as [&$var, $_]) {
                    }
                ',
                'error_message' => 'UnusedForeachValue',
            ],
            'unusedReturnByReference' => [
                'code' => '<?php
                    function &foo(): int
                    {
                        /** @var ?int */
                        static $i;
                        if ($i === null) {
                            $i = 0;
                        }
                        return $i;
                    }

                    $bar = foo();
                ',
                'error_message' => 'UnusedVariable',
            ],
            'unusedPassByReference' => [
                'code' => '<?php
                    function foo(int &$arg): int
                    {
                        return 0;
                    }
                ',
                'error_message' => 'UnusedParam',
            ],
            'SKIPPED-unusedGlobalVariable' => [
                'code' => '<?php
                    $a = 0;
                    function foo(): void
                    {
                        global $a;
                    }
                ',
                'error_message' => 'UnusedVariable - src' . DIRECTORY_SEPARATOR . 'somefile.php:2:21 - $a',
            ],
            'unusedUndeclaredGlobalVariable' => [
                'code' => '<?php
                    function foo(): void
                    {
                        global $a;
=======
            'warnAboutUnusedVariableInTryReassignedInCatch' => [
                '<?php
                    $step = 0;
                    try {
                        $step = 1;
                        $step = 2;
                    } catch (Throwable $_) {
                        $step = 3;
                        echo $step;
                    }
                ',
                'error_message' => 'UnusedVariable',
            ],
            'warnAboutUnusedVariableInTryReassignedInFinally' => [
                '<?php
                    $step = 0;
                    try {
                        $step = 1;
                        $step = 2;
                    } finally {
                        $step = 3;
                        echo $step;
                    }
                ',
                'error_message' => 'UnusedVariable',
            ],
            'SKIPPED-warnAboutVariableUsedInNestedTryNotUsedInOuterTry' => [
                '<?php
                    $step = 0;
                    try {
                        $step = 1; // Unused
                        $step = 2;
                        try {
                            $step = 3;
                            $step = 4;
                        } finally {
                            echo $step;
                        }
                    } finally {
>>>>>>> 06ce3adb
                    }
                ',
                'error_message' => 'UnusedVariable',
            ],
        ];
    }
}<|MERGE_RESOLUTION|>--- conflicted
+++ resolved
@@ -2462,7 +2462,43 @@
                         $a = false;
                     }'
             ],
-<<<<<<< HEAD
+            'usedInCatchIsAlwaysUsedInTry' => [
+                '<?php
+                    $step = 0;
+                    try {
+                        $step = 1;
+                        $step = 2;
+                    } catch (Throwable $_) {
+                        echo $step;
+                    }
+                ',
+            ],
+            'usedInFinallyIsAlwaysUsedInTry' => [
+                '<?php
+                    $step = 0;
+                    try {
+                        $step = 1;
+                        $step = 2;
+                    } finally {
+                        echo $step;
+                    }
+                ',
+            ],
+            'usedInFinallyIsAlwaysUsedInTryWithNestedTry' => [
+                '<?php
+                    $step = 0;
+                    try {
+                        try {
+                            $step = 1;
+                        } finally {
+                        }
+                        $step = 2;
+                        $step = 3;
+                    } finally {
+                        echo $step;
+                    }
+                ',
+            ],
             'referenceUseUsesReferencedVariable' => [
                 'code' => '<?php
                     $a = 1;
@@ -2550,44 +2586,6 @@
                             } else {}
                         }
                     }',
-=======
-            'usedInCatchIsAlwaysUsedInTry' => [
-                '<?php
-                    $step = 0;
-                    try {
-                        $step = 1;
-                        $step = 2;
-                    } catch (Throwable $_) {
-                        echo $step;
-                    }
-                ',
-            ],
-            'usedInFinallyIsAlwaysUsedInTry' => [
-                '<?php
-                    $step = 0;
-                    try {
-                        $step = 1;
-                        $step = 2;
-                    } finally {
-                        echo $step;
-                    }
-                ',
-            ],
-            'usedInFinallyIsAlwaysUsedInTryWithNestedTry' => [
-                '<?php
-                    $step = 0;
-                    try {
-                        try {
-                            $step = 1;
-                        } finally {
-                        }
-                        $step = 2;
-                        $step = 3;
-                    } finally {
-                        echo $step;
-                    }
-                ',
->>>>>>> 06ce3adb
             ],
         ];
     }
@@ -3569,96 +3567,6 @@
                     }',
                 'error_message' => 'MixedArgumentTypeCoercion - src' . DIRECTORY_SEPARATOR . 'somefile.php:12:44 - Argument 1 of takesArrayOfString expects array<array-key, string>, parent type array{mixed} provided. Consider improving the type at src' . DIRECTORY_SEPARATOR . 'somefile.php:10:41'
             ],
-<<<<<<< HEAD
-            'referenceReassignmentUnusedVariable' => [
-                'code' => '<?php
-                    $a = $b = 1;
-                    $c = &$a;
-                    $c = &$b;
-                    $c = 2;
-
-                    echo $a + $b + $c;
-                ',
-                'error_message' => 'UnusedVariable - src' . DIRECTORY_SEPARATOR . 'somefile.php:3:21 - $c',
-            ],
-            'referenceAssignmentIsNotUsed' => [
-                'code' => '<?php
-                    $a = 1;
-                    $b = &$a;
-                ',
-                'error_message' => 'UnusedVariable - src' . DIRECTORY_SEPARATOR . 'somefile.php:2:21 - $a',
-            ],
-            'unusedReferenceToPreviouslyUsedVariable' => [
-                'code' => '<?php
-                    $a = 1;
-                    echo $a;
-                    $b = &$a;
-                ',
-                'error_message' => 'UnusedVariable - src' . DIRECTORY_SEPARATOR . 'somefile.php:4:21 - $b',
-            ],
-            'SKIPPED-unusedReferenceToSubsequentlyUsedVariable' => [ // Not easy to do the way it's currently set up
-                'code' => '<?php
-                    $a = 1;
-                    $b = &$a;
-                    echo $a;
-                ',
-                'error_message' => 'UnusedVariable - src' . DIRECTORY_SEPARATOR . 'somefile.php:3:21 - $b',
-            ],
-            'unusedReferenceInForeach' => [
-                'code' => '<?php
-                    foreach ([1, 2, 3] as &$var) {
-                    }
-                ',
-                'error_message' => 'UnusedForeachValue',
-            ],
-            'SKIPPED-unusedReferenceInDestructuredForeach' => [
-                'code' => '<?php
-                    foreach ([[1, 2], [3, 4]] as [&$var, $_]) {
-                    }
-                ',
-                'error_message' => 'UnusedForeachValue',
-            ],
-            'unusedReturnByReference' => [
-                'code' => '<?php
-                    function &foo(): int
-                    {
-                        /** @var ?int */
-                        static $i;
-                        if ($i === null) {
-                            $i = 0;
-                        }
-                        return $i;
-                    }
-
-                    $bar = foo();
-                ',
-                'error_message' => 'UnusedVariable',
-            ],
-            'unusedPassByReference' => [
-                'code' => '<?php
-                    function foo(int &$arg): int
-                    {
-                        return 0;
-                    }
-                ',
-                'error_message' => 'UnusedParam',
-            ],
-            'SKIPPED-unusedGlobalVariable' => [
-                'code' => '<?php
-                    $a = 0;
-                    function foo(): void
-                    {
-                        global $a;
-                    }
-                ',
-                'error_message' => 'UnusedVariable - src' . DIRECTORY_SEPARATOR . 'somefile.php:2:21 - $a',
-            ],
-            'unusedUndeclaredGlobalVariable' => [
-                'code' => '<?php
-                    function foo(): void
-                    {
-                        global $a;
-=======
             'warnAboutUnusedVariableInTryReassignedInCatch' => [
                 '<?php
                     $step = 0;
@@ -3698,7 +3606,98 @@
                             echo $step;
                         }
                     } finally {
->>>>>>> 06ce3adb
+                    }
+                ',
+                'error_message' => 'UnusedVariable',
+            ],
+            'referenceReassignmentUnusedVariable' => [
+                'code' => '<?php
+                    $a = $b = 1;
+                    $c = &$a;
+                    $c = &$b;
+                    $c = 2;
+
+                    echo $a + $b + $c;
+                ',
+                'error_message' => 'UnusedVariable - src' . DIRECTORY_SEPARATOR . 'somefile.php:3:21 - $c',
+            ],
+            'referenceAssignmentIsNotUsed' => [
+                'code' => '<?php
+                    $a = 1;
+                    $b = &$a;
+                ',
+                'error_message' => 'UnusedVariable - src' . DIRECTORY_SEPARATOR . 'somefile.php:2:21 - $a',
+            ],
+            'unusedReferenceToPreviouslyUsedVariable' => [
+                'code' => '<?php
+                    $a = 1;
+                    echo $a;
+                    $b = &$a;
+                ',
+                'error_message' => 'UnusedVariable - src' . DIRECTORY_SEPARATOR . 'somefile.php:4:21 - $b',
+            ],
+            'SKIPPED-unusedReferenceToSubsequentlyUsedVariable' => [ // Not easy to do the way it's currently set up
+                'code' => '<?php
+                    $a = 1;
+                    $b = &$a;
+                    echo $a;
+                ',
+                'error_message' => 'UnusedVariable - src' . DIRECTORY_SEPARATOR . 'somefile.php:3:21 - $b',
+            ],
+            'unusedReferenceInForeach' => [
+                'code' => '<?php
+                    foreach ([1, 2, 3] as &$var) {
+                    }
+                ',
+                'error_message' => 'UnusedForeachValue',
+            ],
+            'SKIPPED-unusedReferenceInDestructuredForeach' => [
+                'code' => '<?php
+                    foreach ([[1, 2], [3, 4]] as [&$var, $_]) {
+                    }
+                ',
+                'error_message' => 'UnusedForeachValue',
+            ],
+            'unusedReturnByReference' => [
+                'code' => '<?php
+                    function &foo(): int
+                    {
+                        /** @var ?int */
+                        static $i;
+                        if ($i === null) {
+                            $i = 0;
+                        }
+                        return $i;
+                    }
+
+                    $bar = foo();
+                ',
+                'error_message' => 'UnusedVariable',
+            ],
+            'unusedPassByReference' => [
+                'code' => '<?php
+                    function foo(int &$arg): int
+                    {
+                        return 0;
+                    }
+                ',
+                'error_message' => 'UnusedParam',
+            ],
+            'SKIPPED-unusedGlobalVariable' => [
+                'code' => '<?php
+                    $a = 0;
+                    function foo(): void
+                    {
+                        global $a;
+                    }
+                ',
+                'error_message' => 'UnusedVariable - src' . DIRECTORY_SEPARATOR . 'somefile.php:2:21 - $a',
+            ],
+            'unusedUndeclaredGlobalVariable' => [
+                'code' => '<?php
+                    function foo(): void
+                    {
+                        global $a;
                     }
                 ',
                 'error_message' => 'UnusedVariable',
