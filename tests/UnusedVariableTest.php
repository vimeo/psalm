--- conflicted
+++ resolved
@@ -767,11 +767,6 @@
             'arraySubAppend' => [
                 'code' => '<?php
                     $rules = [0, 1, 2];
-<<<<<<< HEAD
-
-=======
-                    
->>>>>>> d0be59e1
                     $report = ["runs" => []];
                     foreach ($rules as $rule) {
                         $report["runs"][] = $rule;
