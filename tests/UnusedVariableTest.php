<?php

declare(strict_types=1);

namespace Psalm\Tests;

use Psalm\Tests\Traits\InvalidCodeAnalysisTestTrait;
use Psalm\Tests\Traits\ValidCodeAnalysisTestTrait;

use const DIRECTORY_SEPARATOR;

class UnusedVariableTest extends TestCase
{
    use ValidCodeAnalysisTestTrait;
    use InvalidCodeAnalysisTestTrait;

    public function setUp(): void
    {
        parent::setUp();
        $this->project_analyzer->getCodebase()->reportUnusedVariables();
    }

    public function providerValidCodeParse(): array
    {
        return [
            'arrayOffset' => [
                'code' => '<?php
                    $a = 0;

                    $arr = ["hello"];

                    echo $arr[$a];',
            ],
            'unset' => [
                'code' => '<?php
                    $a = 0;

                    $arr = ["hello"];

                    unset($arr[$a]);',
            ],
            'eval' => [
                'code' => '<?php
                    if (rand()) {
                        $v = "";
                        eval($v);
                    }',
            ],
            'usedVariables' => [
                'code' => '<?php
                    /** @return string */
                    function foo() {
                        $a = 5;
                        $b = [];
                        $c[] = "hello";
                        class Foo {
                            public function __construct(string $_i) {}
                        }
                        $d = "Foo";
                        $e = "arg";
                        $f = new $d($e);
                        return $a . implode(",", $b) . $c[0] . get_class($f);
                    }',
                'assertions' => [],
                'ignored_issues' => [
                    'PossiblyUndefinedVariable',
                    'MixedArrayAccess',
                    'MixedOperand',
                    'MixedAssignment',
                    'InvalidStringClass',
                ],
            ],
            'varDefinedInIfWithReference' => [
                'code' => '<?php
                    $a = 5;
                    if (rand(0, 1)) {
                        $b = "hello";
                    } else {
                        $b = "goodbye";
                    }
                    echo $a . $b;',
            ],
            'varRedefinedInIfWithReference' => [
                'code' => '<?php
                    $a = (string) 5;

                    if (rand(0, 1)) {
                        $a = (string) 6;
                    }

                    echo $a;',
            ],
            'byrefInForeachLoopWithReference' => [
                'code' => '<?php
                    $a = [1, 2, 3];
                    foreach ($a as &$b) {
                        $b = $b + 1;
                    }
                    echo $a[0];',
            ],
            'foreachVarSetInValue' => [
                'code' => '<?php
                    /** @param string[] $arr */
                    function foo(array $arr) : void {
                        $a = null;
                        foreach ($arr as $a) { }
                        if ($a) {}
                    }',
            ],
            'definedInSecondBranchOfCondition' => [
                'code' => '<?php
                    if (rand(0, 1) && $a = rand(0, 1)) {
                        echo $a;
                    }',
            ],
            'booleanOr' => [
                'code' => '<?php
                    function foo(int $a, int $b): bool {
                        return $a || $b;
                    }',
            ],
            'paramUsedInIf' => [
                'code' => '<?php
                    function foo(string $a): void {
                        if (rand(0, 1)) {
                            echo $a;
                        }
                    }',
            ],
            'dummyByRefVar' => [
                'code' => '<?php
                    function foo(string &$a = null, string $b = null): void {
                        if ($a) {
                            echo $a;
                        }
                        if ($b) {
                            echo $b;
                        }
                    }

                    function bar(): void {
                        foo($dummy_byref_var, "hello");
                    }

                    bar();',
            ],
            'foreachReassigned' => [
                'code' => '<?php
                    /**
                     * @param list<int> $arr
                     */
                    function foo(array $arr) : void {
                        $a = false;

                        foreach ($arr as $b) {
                            $a = true;
                            echo $b;
                        }

                        echo $a;
                    }',
            ],
            'doWhileReassigned' => [
                'code' => '<?php
                    $a = 5;

                    do {
                        echo $a;
                        $a = $a - rand(-3, 3);
                    } while ($a > 3);',
            ],
            'loopTypeChangedInIfAndContinueWithReference' => [
                'code' => '<?php
                    $a = false;

                    while (rand(0, 1)) {
                        if (rand(0, 1)) {
                            $a = true;
                            continue;
                        }

                        $a = false;
                    }

                    echo $a;',
            ],
            'loopReassignedInIfAndContinueWithReferenceAfter' => [
                'code' => '<?php
                    $a = 5;

                    while (rand(0, 1)) {
                        if (rand(0, 1)) {
                            $a = 7;
                            continue;
                        }

                        $a = 3;
                    }

                    echo $a;',
            ],
            'loopReassignedInIfAndContinueWithReferenceBeforeAndAfter' => [
                'code' => '<?php
                    $a = 5;

                    echo $a;

                    while (rand(0, 1)) {
                        if (rand(0, 1)) {
                            $a = 7;
                            continue;
                        }

                        $a = 3;
                    }

                    echo $a;',
            ],
            'loopReassigned' => [
                'code' => '<?php
                    $a = false;

                    while(rand(0, 1)) {
                        $a = true;
                    }

                    echo $a;',
            ],
            'ifVarReassignedInBranchWithUse' => [
                'code' => '<?php
                    $a = true;

                    if (rand(0, 1)) {
                        $a = false;
                    }

                    if ($a) {
                        echo "cool";
                    }',
            ],
            'elseVarReassignedInBranchAndReference' => [
                'code' => '<?php
                    $a = false;

                    if (rand(0, 1)) {
                        // do nothing
                    } else {
                        $a = true;
                        //echo $a;
                    }

                    if ($a) {
                        echo "cool";
                    }',
            ],
            'switchVarReassignedInBranch' => [
                'code' => '<?php
                    $a = false;

                    switch (rand(0, 2)) {
                        case 0:
                            $a = true;
                    }

                    if ($a) {
                        echo "cool";
                    }',
            ],
            'switchVarDefinedInAllBranches' => [
                'code' => '<?php
                    switch (rand(0, 2)) {
                        case 0:
                            $a = true;
                            break;

                        default:
                            $a = false;
                    }

                    if ($a) {
                        echo "cool";
                    }',
            ],
            'switchVarConditionalAssignmentWithReference' => [
                'code' => '<?php
                    switch (rand(0, 4)) {
                        case 0:
                            if (rand(0, 1)) {
                                $a = 0;
                                break;
                            }

                        default:
                            $a = 1;
                    }

                    echo $a;',
            ],
            'throwWithMessageCall' => [
                'code' => '<?php
                    function dangerous(): void {
                        throw new \Exception("bad");
                    }

                    function callDangerous(): void {
                        try {
                            dangerous();
                        } catch (Exception $e) {
                            echo $e->getMessage();
                        }
                    }',
            ],
            'throwWithMessageCallAndAssignmentAndReference' => [
                'code' => '<?php
                    function dangerous(): string {
                        if (rand(0, 1)) {
                            throw new \Exception("bad");
                        }

                        return "hello";
                    }

                    function callDangerous(): void {
                        $s = null;

                        try {
                            $s = dangerous();
                        } catch (Exception $e) {
                            echo $e->getMessage();
                        }

                        if ($s) {}
                    }',
            ],
            'throwWithMessageCallAndAssignmentInCatchAndReference' => [
                'code' => '<?php
                    function dangerous(): string {
                        if (rand(0, 1)) {
                            throw new \Exception("bad");
                        }

                        return "hello";
                    }

                    function callDangerous(): void {
                        $s = null;

                        try {
                            dangerous();
                        } catch (Exception $e) {
                            echo $e->getMessage();
                            $s = "hello";
                        }

                        if ($s) {}
                    }',
            ],
            'throwWithMessageCallAndAssignmentInTryAndCatchAndReference' => [
                'code' => '<?php
                    function dangerous(): string {
                        if (rand(0, 1)) {
                            throw new \Exception("bad");
                        }

                        return "hello";
                    }

                    function callDangerous(): void {
                        try {
                            $s = dangerous();
                        } catch (Exception $e) {
                            echo $e->getMessage();
                            $s = "hello";
                        }

                        if ($s) {}
                    }',
            ],
            'throwWithMessageCallAndNestedAssignmentInTryAndCatchAndReference' => [
                'code' => '<?php
                    function dangerous(): string {
                        if (rand(0, 1)) {
                            throw new \Exception("bad");
                        }

                        return "hello";
                    }

                    function callDangerous(): void {
                        $s = null;

                        if (rand(0, 1)) {
                            $s = "hello";
                        } else {
                            try {
                                $t = dangerous();
                            } catch (Exception $e) {
                                echo $e->getMessage();
                                $t = "hello";
                            }

                            if ($t) {
                                $s = $t;
                            }
                        }

                        if ($s) {}
                    }',
            ],
            'throwWithReturnInOneCatch' => [
                'code' => '<?php
                    class E1 extends Exception {}

                    function dangerous(): void {
                        if (rand(0, 1)) {
                            throw new \Exception("bad");
                        }
                    }

                    function callDangerous(): void {
                        try {
                            dangerous();
                            $s = true;
                        } catch (E1 $e) {
                            echo $e->getMessage();
                            $s = false;
                        } catch (Exception $e) {
                            return;
                        }

                        if ($s) {}
                    }',
            ],
            'loopWithIfRedefinition' => [
                'code' => '<?php
                    $i = false;

                    foreach ([1, 2, 3] as $a) {
                        if (rand(0, 1)) {
                            $i = true;
                        }

                        echo $a;
                    }

                    if ($i) {}',
            ],
            'unknownMethodCallWithVar' => [
                'code' => '<?php
                    /** @psalm-suppress MixedMethodCall */
                    function passesByRef(object $a): void {
                        /** @psalm-suppress PossiblyUndefinedVariable */
                        $a->passedByRef($b);
                    }',
            ],
            'usedMethodCallVariable' => [
                'code' => '<?php
                    function reindex(array $arr, string $methodName): array {
                        $ret = [];

                        foreach ($arr as $element) {
                            $ret[$element->$methodName()] = true;
                        }

                        return $ret;
                    }',
                'assertions' => [],
                'ignored_issues' => [
                    'MixedAssignment',
                    'MixedMethodCall',
                    'MixedArrayOffset',
                ],
            ],
            'globalVariableUsage' => [
                'code' => '<?php
                    $a = "hello";
                    function example() : void {
                        global $a;
                        echo $a;
                        $a = "hello";
                    }
                    example();',
            ],
            'staticVar' => [
                'code' => '<?php
                    function use_static() : void {
                        static $token;
                        if (!$token) {
                            $token = rand(1, 10);
                        }
                        echo "token is $token\n";
                    }',
            ],
            'staticVarUsedLater' => [
                'code' => '<?php
                    function use_static() : int {
                        static $x = null;
                        if ($x) {
                            return (int) $x;
                        }
                        $x = rand(0, 1);
                        return -1;
                    }',
            ],
            'tryCatchWithUseInIf' => [
                'code' => '<?php
                    function example_string() : string {
                        if (rand(0, 1) > 0) {
                            return "value";
                        }
                        throw new Exception("fail");
                    }

                    function main() : void {
                        try {
                            $s = example_string();
                            if (!$s) {
                                echo "Failed to get string\n";
                            }
                        } catch (Exception $e) {
                            $s = "fallback";
                        }
                        printf("s is %s\n", $s);
                    }',
            ],
            'loopTypeChangedInIfAndBreakWithReference' => [
                'code' => '<?php
                    $a = 1;

                    while (rand(0, 1)) {
                        if (rand(0, 1)) {
                            $a = 2;
                            break;
                        }

                        $a = 3;
                    }

                    echo $a;',
            ],
            'loopReassignedInIfAndBreakWithReferenceAfter' => [
                'code' => '<?php
                    $a = 5;

                    while (rand(0, 1)) {
                        if (rand(0, 1)) {
                            $a = 7;
                            break;
                        }

                        $a = 3;
                    }

                    echo $a;',
            ],
            'loopSetIfNullWithBreakAndReference' => [
                'code' => '<?php
                    $a = null;

                    while (rand(0, 1)) {
                        if ($a !== null) {
                            $a = 4;
                            break;
                        }

                        $a = 5;
                    }

                    echo $a;',
            ],
            'loopSetIfNullWithContinueAndReference' => [
                'code' => '<?php
                    $a = null;

                    while (rand(0, 1)) {
                        if ($a !== null) {
                            $a = 4;
                            continue;
                        }

                        $a = 5;
                    }

                    echo $a;',
            ],
            'loopAssignmentAfterReferenceSimple' => [
                'code' => '<?php
                    $a = 0;
                    while (rand(0, 1)) {
                        echo $a;
                        $a = 1;
                    }',
            ],
            'loopAssignmentAfterReferenceWithContinue' => [
                'code' => '<?php
                    $a = 0;
                    while (rand(0, 1)) {
                        echo $a;
                        $a = 1;
                        continue;
                    }',
            ],
            'loopAssignmentAfterReferenceWithConditionalAssignmentWithContinue' => [
                'code' => '<?php
                    $a = 0;
                    while (rand(0, 1)) {
                        echo $a;

                        if (rand(0, 1)) {
                            $a = 1;
                        }

                        continue;
                    }',
            ],
            'loopAssignmentAfterReferenceWithContinueInIf' => [
                'code' => '<?php
                    $a = 0;
                    while (rand(0, 1)) {
                        echo $a;

                        if (rand(0, 1)) {
                            $a = 1;
                            continue;
                        }
                    }',
            ],
            'loopAssignmentAfterReferenceWithContinueInSwitch' => [
                'code' => '<?php
                    $a = 0;
                    while (rand(0, 1)) {
                        switch (rand(0, 1)) {
                            case 0:
                                $a = 1;
                                break;
                        }
                    }

                    echo $a;',
            ],
            'loopAssignmentAfterReferenceWithContinueInSwitch2' => [
                'code' => '<?php
                    $a = 0;
                    while (rand(0, 1)) {
                        if (rand(0, 1)) {
                            switch (rand(0, 1)) {
                                case 0:
                                    $a = 1;
                                    break;
                            }
                        }

                    }

                    echo $a;',
            ],
            'listVarAssignmentInIf' => [
                'code' => '<?php
                    $a = "a";
                    $b = "b";

                    if (rand(0, 1)) {
                        list($a, $b) = explode(".", "c.d");
                    }

                    echo $a;
                    echo $b;',
            ],
            'arrayVarAssignmentInFunctionAndReturned' => [
                'code' => '<?php
                    /**
                     * @param array{string} $arr
                     */
                    function far(array $arr): string {
                        [$a] = $arr;

                        return $a;
                    }',
            ],
            'arrayUnpackInForeach' => [
                'code' => '<?php
                    /**
                     * @param list<array{string, string}> $arr
                     */
                    function far(array $arr): void {
                        foreach ($arr as [$a, $b]) {
                            echo $a;
                            echo $b;
                        }
                    }',
            ],
            'arraySubAppend' => [
                'code' => '<?php
                    $rules = [0, 1, 2];
                    $report = ["runs" => []];
                    foreach ($rules as $rule) {
                        $report["runs"][] = $rule;
                    }
                    echo(count($report));',
            ],
            'arrayAssignmentInFunctionCoerced' => [
                'code' => '<?php
                    class A {
                        public int $a = 0;
                        public int $b = 1;

                        function setPhpVersion(string $version): void {
                            [$a, $b] = explode(".", $version);

                            $this->a = (int) $a;
                            $this->b = (int) $b;
                        }
                    }
                    ',
            ],
            'varCheckAfterNestedAssignmentAndBreak' => [
                'code' => '<?php
                    $a = false;

                    if (rand(0, 1)) {
                        while (rand(0, 1)) {
                            $a = true;
                            break;
                        }
                    }

                    if ($a) {}',
            ],
            'varCheckAfterNestedAssignmentAndBreakInIf' => [
                'code' => '<?php
                    $a = false;

                    if (rand(0, 1)) {
                        while (rand(0, 1)) {
                            if (rand(0, 1)) {
                                $a = true;
                                break;
                            }
                        }
                    }

                    if ($a) {}',
            ],
            'breakInSwitchStatementIf' => [
                'code' => '<?php
                    $a = 0;

                    while (rand(0, 1)) {
                        switch (rand(0, 1)) {
                            default:
                                echo $a;

                                if (rand(0, 1)) {
                                    $a = 5;
                                    break;
                                }
                        }
                    }',
            ],
            'breakInSwitchStatementIfWithSecondCase' => [
                'code' => '<?php
                    $a = 0;

                    while (rand(0, 1)) {
                        switch (rand(0, 1)) {
                            case 0:
                                $a = 1;
                                break;

                            default:
                                echo $a;

                                if (rand(0, 1)) {
                                    $a = 5;
                                    break;
                                }
                        }
                    }',
            ],
            'echoVarWithAdditionOp' => [
                'code' => '<?php
                    $a = 5;

                    while (rand(0, 1)) {
                        echo($a += 1);
                    }',
            ],
            'echoVarWithIncrement' => [
                'code' => '<?php
                    function foo(int $i) : void {
                        echo $i;
                    }

                    $a = 5;

                    while (rand(0, 1)) {
                        foo(++$a);
                    }',
            ],
            'afterMethodExistsCheck' => [
                'code' => '<?php
                    class A {
                        /**
                         * @param array<string, string> $options
                         */
                        public function __construct(array $options) {
                            $this->setOptions($options);
                        }

                        /**
                         * @param array<string, string> $options
                         */
                        protected function setOptions(array $options): void
                        {
                            foreach ($options as $key => $value) {
                                $normalized = ucfirst($key);
                                $method     = "set" . $normalized;

                                if (method_exists($this, $method)) {
                                    $this->$method($value);
                                }
                            }
                        }
                    }

                    new A(["bar" => "bat"]);',
            ],
            'instanceofVarUse' => [
                'code' => '<?php
                    interface Foo { }

                    function returnFoo(): Foo {
                        return new class implements Foo { };
                    }

                    $interface = Foo::class;

                    if (returnFoo() instanceof $interface) {
                        exit;
                    }',
            ],
            'usedVariableInDoWhile' => [
                'code' => '<?php
                    $i = 5;
                    do {
                        echo "hello";
                    } while (--$i > 0);
                    echo $i;',
            ],
            'callableReferencesItself' => [
                'code' => '<?php
                    /** @psalm-suppress UnusedParam */
                    function foo(callable $c) : void {}
                    $listener = function () use (&$listener) : void {
                        foo($listener);
                    };
                    foo($listener);',
            ],
            'newVariableConstructor' => [
                'code' => '<?php
                    /**
                     * @param class-string<ArrayObject> $type
                     */
                    function bar(string $type) : ArrayObject {
                        $data = [["foo"], ["bar"]];

                        /** @psalm-suppress UnsafeInstantiation */
                        return new $type($data[0]);
                    }',
            ],
            'byRefVariableUsedInAddition' => [
                'code' => '<?php
                    $i = 0;
                    $a = function () use (&$i) : void {
                        $i = 1;
                    };
                    $a();
                    echo $i;',
            ],
            'regularVariableClosureUseInAddition' => [
                'code' => '<?php
                    $i = 0;
                    $a = function () use ($i) : int {
                        return $i + 1;
                    };
                    $a();',
            ],
            'superGlobalInFunction' => [
                'code' => '<?php
                    function example1() : void {
                        $_SESSION = [];
                    }
                    function example2() : int {
                        return (int) $_SESSION["str"];
                    }',
            ],
            'usedInArray' => [
                'code' => '<?php
                    /**
                     * @psalm-suppress MixedMethodCall
                     * @psalm-suppress MissingParamType
                     */
                    function foo($a) : void {
                        $b = "b";
                        $a->bar([$b]);
                    }',
            ],
            'paramUsedInsideLoop' => [
                'code' => '<?php
                    function foo(int $counter) : void {
                        foreach ([1, 2, 3] as $_) {
                            echo ($counter = $counter + 1);
                            echo rand(0, 1) ? 1 : 0;
                        }
                    }',
            ],
            'useParamInsideIfLoop' => [
                'code' => '<?php
                    function foo() : void {
                        $a = 1;

                        if (rand(0, 1)) {
                            while (rand(0, 1)) {
                                $a = 2;
                            }
                        }

                        echo $a;
                    }',
            ],
            'useVariableInsideTry' => [
                'code' => '<?php
                    $foo = false;

                    try {
                        if (rand(0, 1)) {
                            throw new \Exception("bad");
                        }

                        $foo = rand(0, 1);

                        if ($foo) {}
                    } catch (Exception $e) {}

                    if ($foo) {}',
            ],
            'useTryAssignedVariableInsideFinally' => [
                'code' => '<?php
                    $var = "";
                    try {
                        if (rand(0, 1)) {
                            throw new \Exception();
                        }
                        $var = "hello";
                    } finally {
                        if ($var !== "") {
                            echo $var;
                        }
                    }',
            ],
            'useTryAssignedVariableInFinallyWhenCatchExits' => [
                'code' => '<?php
                    /**
                     * @return resource
                     */
                    function getStream() {
                        throw new \Exception();
                    }

                    $stream = null;

                    try {
                        $stream = getStream();
                        \file_put_contents("./foobar", $stream);
                    } catch (\Exception $e) {
                        throw new \Exception("Something went wrong");
                    } finally {
                        if ($stream) {
                            \fclose($stream);
                        }
                    }',
            ],
            'varUsedInloop' => [
                'code' => '<?php
                    class A {
                        public static function getA() : ?A {
                            return rand(0, 1) ? new A : null;
                        }
                    }

                    function foo(?A $a) : void {
                        while ($a) {
                            echo get_class($a);
                            $a = A::getA();
                        }
                    }',
            ],
            'varPassedByRef' => [
                'code' => '<?php
                    function foo(array $returned) : array {
                        $ancillary = &$returned;
                        $ancillary["foo"] = 5;
                        return $returned;
                    }',
            ],
            'usedAsMethodName' => [
                'code' => '<?php
                    class A {
                        public static function foo() : void {}
                    }

                    function foo() : void {
                        $method = "foo";
                        A::$method();
                    }',
            ],
            'usedAsStaticPropertyName' => [
                'code' => '<?php
                    class A {
                        private static bool $something = false;

                        public function foo() : void {
                            $var = "something";

                            if (rand(0, 1)) {
                                static::${$var} = true;
                            }
                        }
                    }',
            ],
            'setInLoopThatsAlwaysEntered' => [
                'code' => '<?php
                    /**
                     * @param non-empty-array<int> $a
                     */
                    function getLastNum(array $a): int {
                        foreach ($a as $num) {
                            $last = $num;
                        }
                        return $last;
                    }',
            ],
            'usedStrtolowerInArray' => [
                'code' => '<?php
                    /**
                     * @param array<string, int> $row
                     */
                    function foo(array $row, string $s) : array {
                        $row["a" . strtolower($s)] += 1;
                        return $row;
                    }',
            ],
            'pureWithReflectionMethodSetValue' => [
                'code' => '<?php
                    function foo(object $mock) : void {
                        $m = new \ReflectionProperty($mock, "bar");
                        $m->setValue([get_class($mock) => "hello"]);
                    }',
            ],
            'defineBeforeAssignmentInConditional' => [
                'code' => '<?php
                    $i = null;

                    if (rand(0, 1) || ($i = rand(0, 1))) {
                        echo $i;
                    }',
            ],
            'definedInFirstAssignmentInConditional' => [
                'code' => '<?php
                    if (($b = rand(0, 1)) || rand(0, 1)) {
                        echo $b;
                    }',
            ],
            'noUnusedVariableWhenUndefinedMethod' => [
                'code' => '<?php
                    class A {}

                    function foo(A $a) : void {
                        $i = 0;

                        /** @psalm-suppress UndefinedMethod */
                        $a->bar($i);
                    }',
            ],
            'noUnusedVariableAfterRedeclaredInCatch' => [
                'code' => '<?php
                    $path = "";

                    echo $path;

                    try {
                        // do nothing
                    } catch (\Exception $exception) {
                        $path = "hello";
                    }

                    echo $path;',
            ],
            'assignedInElseif' => [
                'code' => '<?php
                    function bar(): int {
                        if (rand(0, 1) === 0) {
                            $foo = 0;
                        } elseif ($foo = rand(0, 10)) {
                            return 5;
                        }

                        return $foo;
                    }',
            ],
            'refineForeachVarType' => [
                'code' => '<?php
                    function foo() : array {
                        return ["hello"];
                    }

                    /** @var string $s */
                    foreach (foo() as $s) {
                        echo $s;
                    }',
            ],
            'doWhileReassignedInConditional' =>  [
                'code' => '<?php
                    $index = 0;

                    do {
                      echo $index;
                    } while (($index = $index +  1) < 10);',
            ],
            'tryCatchInsaneRepro' => [
                'code' => '<?php
                    function maybeThrows() : string {
                        return "hello";
                    }

                    function b(bool $a): void {
                        if (!$a) {
                            return;
                        }

                        $b = "";

                        try {
                            $b = maybeThrows();
                            echo $b;
                        } catch (\Exception $e) {}

                        echo $b;
                    }',
            ],
            'tryCatchInsaneReproNoFirstBoolCheck' => [
                'code' => '<?php
                    function maybeThrows() : string {
                        return "hello";
                    }

                    function b(): void {
                        $b = "";

                        try {
                            $b = maybeThrows();
                            echo $b;
                        } catch (\Exception $e) {}

                        echo $b;
                    }',
            ],
            'tryWithWhile' => [
                'code' => '<?php
                    function foo(): void {
                        $done = false;

                        while (!$done) {
                            try {
                                $done = true;
                            } catch (\Exception $e) {
                            }
                        }
                    }',
            ],
            'tryWithWhileWithoutTry' => [
                'code' => '<?php
                    function foo(): void {
                        $done = false;

                        while (!$done) {
                            $done = true;
                        }
                    }',
            ],
            'usedInCatchAndTryWithReturnInTry' => [
                'code' => '<?php
                    function foo() : ?string {
                        $a = null;

                        try {
                            $a = "hello";
                            echo $a;
                        } catch (Exception $e) {
                            return $a;
                        }

                        return $a;
                    }

                    function dangerous() : string {
                        if (rand(0, 1)) {
                            throw new \Exception("bad");
                        }
                        return "hello";
                    }',
            ],
            'useTryAndCatchAssignedVariableInsideFinally' => [
                'code' => '<?php
                    function foo() : void {
                        try {
                            // do something dangerous
                            $a = 5;
                        } catch (Exception $e) {
                            $a = 4;
                            throw new Exception("bad");
                        } finally {
                            /** @psalm-suppress PossiblyUndefinedVariable */
                            echo $a;
                        }
                    }',
            ],
            'usedVarInCatchAndAfter' => [
                'code' => '<?php
                    function foo() : void {
                       if (rand(0, 1)) {
                            throw new \Exception("bad");
                       }
                    }

                    $a = null;

                    try {
                        foo();
                        $a = "hello";
                    } catch (\Exception $e) {
                        echo $a;
                    }

                    echo $a;',
            ],
            'unusedForeach' => [
                'code' => '<?php
                    /**
                     * @param array<int, string> $test
                     */
                    function foo(array $test) : void {
                        foreach($test as $key => $_testValue) {
                            echo $key;
                        }
                    }',
            ],
            'usedAfterMixedVariableAssignment' => [
                'code' => '<?php
                    function foo(array $arr): array {
                        $c = "c";
                        /** @psalm-suppress MixedArrayAssignment */
                        $arr["a"]["b"][$c] = 1;
                        return $arr;
                    }',
            ],
            'binaryOpIncrementInElse' => [
                'code' => '<?php
                    function foo(int $i, string $alias) : void {
                        echo $alias ?: $i++;
                        echo $i;
                    }',
            ],
            'binaryOpIncrementInCond' => [
                'code' => '<?php
                    function foo(int $i, string $alias) : void {
                        echo $i++ ?: $alias;
                        echo $i;
                    }',
            ],
            'binaryOpIncrementInIf' => [
                'code' => '<?php
                    function foo(int $i, string $alias) : void {
                        echo rand(0, 1) ? $i++ : $alias;
                        echo $i;
                    }',
            ],
            'usedInNewCall' => [
                'code' => '<?php
                    /**
                     * @psalm-suppress MixedMethodCall
                     * @psalm-suppress MixedArgument
                     * @psalm-suppress PossiblyNullArgument
                     * @param mixed $mixed
                     * @param mixed|null $mixed_or_null
                     */
                    function foo($mixed, $mixed_or_null): void {
                        $mixed->foo(new Exception($mixed_or_null));
                    }',
            ],
            'validMixedAnnotation' => [
                'code' => '<?php
                    function keys(): array {
                        return ["foo", "bar"];
                    }

                    /** @var mixed $k */
                    foreach (keys() as $k) {
                        echo gettype($k);
                    }',
            ],
            'byRefVariableAfterAssignmentToArray' => [
                'code' => '<?php
                    $a = [1, 2, 3];
                    $b = &$a[1];
                    $b = 5;
                    print_r($a);',
            ],
            'byRefVariableAfterAssignmentToProperty' => [
                'code' => '<?php
                    class A {
                        public string $value = "";
                        public function writeByRef(string $value): void {
                            $update =& $this->value;
                            $update = $value;
                        }
                    }',
                'assertions' => [],
                'ignored_issues' => ['UnsupportedPropertyReferenceUsage'],
            ],
            'createdAndUsedInCondition' => [
                'code' => '<?php
                    class A {
                        public function foo() : bool {
                            return true;
                        }
                    }

                    function getA() : ?A {
                        return rand(0, 1) ? new A() : null;
                    }

                    if (rand(0, 1)) {
                        if (!($a = getA()) || $a->foo()) {}
                        return;
                    }

                    if (!($a = getA()) || $a->foo()) {}',
            ],
            'usedInUndefinedFunction' => [
                'code' => '<?php
                    /**
                     * @psalm-suppress MixedReturnStatement
                     */
                    function test(): string {
                        $s = "a";
                        /** @psalm-suppress UndefinedFunction */
                        return undefined_function($s);
                    }',
            ],
            'useVariableVariable' => [
                'code' => '<?php
                    $variables = ["a" => "b", "c" => "d"];

                    foreach ($variables as $name => $value) {
                        ${$name} = $value;
                    }',
            ],
            'usedLoopVariable' => [
                'code' => '<?php
                    $a = 0;
                    while (rand(0, 1)) {
                        if ($a < 20) {
                            $a = $a + 1;
                            echo "hello";
                            continue;
                        }
                        echo "goodbye";
                        break;
                    }',
            ],
            'usedForVariable' => [
                'code' => '<?php
                    $a = 0;
                    for ($i = 0; $i < 1000; $i++) {
                        if (rand(0, 1)) {
                            $a = $a + 1;
                            continue;
                        }
                        break;
                    }

                    echo $a;',
            ],
            'usedForVariableMinusString' => [
                'code' => '<?php
                    function foo(string $limit) : void {
                        /**
                         * @psalm-suppress InvalidOperand
                         */
                        for ($i = $limit; $i > 0; $i--) {
                            echo $i . "\n";
                        }
                    }',
            ],
            'usedForVariablePlusString' => [
                'code' => '<?php
                    function foo(string $limit) : void {
                        /**
                         * @psalm-suppress InvalidOperand
                         */
                        for ($i = $limit; $i < 50; $i++) {
                            echo $i . "\n";
                        }
                    }',
            ],
            'breakInForeachInsideSwitch' => [
                'code' => '<?php
                    function foo(string $b) : void {
                        switch ($b){
                            case "foo":
                                $a = null;
                                foreach ([1,2,3] as $f){
                                    if ($f == 2) {
                                        $a = $f;
                                        break;
                                    }
                                }
                                echo $a;
                        }
                    }',
            ],
            'passedByRefSimpleUndefinedBefore' => [
                'code' => '<?php
                    takes_ref($a);

                    function takes_ref(?array &$p): void {
                        $p = [0];
                    }',
            ],
            'passedByRefSimpleDefinedBefore' => [
                'code' => '<?php
                    $a = [];
                    takes_ref($a);

                    function takes_ref(?array &$p): void {
                        $p = [0];
                    }',
            ],
            'passedByRefSimpleDefinedBeforeWithExtract' => [
                'code' => '<?php
                    function foo(array $arr) : void {
                        while (rand(0, 1)) {
                            /** @psalm-suppress MixedArgument */
                            extract($arr);
                            $a = [];
                            takes_ref($a);
                        }
                    }

                    /**
                     * @param mixed $p
                     * @psalm-suppress UnusedParam
                     */
                    function takes_ref(&$p): void {}',
            ],
            'passedByRefArrayOffset' => [
                'code' => '<?php
                    $a = [
                        "a" => [1],
                        "b" => [2]
                    ];

                    foreach (["a"] as $e){
                        takes_ref($a[$e]);
                    }

                    /** @param array<string|int> $p */
                    function takes_ref(array &$p): void {
                        echo implode(",", $p);
                    }',
            ],
            'doWhileWithBreak' => [
                'code' => '<?php
                    function foo(): void {
                        $f = false;

                        do {
                            if (rand(0,1)) {
                                $f = true;
                                break;
                            }
                        } while (rand(0,1));

                        if ($f) {}
                    }',
            ],
            'usedParamInWhileAddition' => [
                'code' => '<?php
                    function foo(int $index): void {
                        while ($index++ <= 100) {
                            //
                        }
                    }',
            ],
            'usedParamInWhileDirectly' => [
                'code' => '<?php
                    function foo(int $index): void {
                        while (100 >= $index = nextNumber($index)) {
                            // ...
                        }
                    }

                    function nextNumber(int $eee): int {
                        return $eee + 1;
                    }',
            ],
            'usedParamInWhileIndirectly' => [
                'code' => '<?php
                    function foo(int $i): void {
                        $index = $i;
                        while (100 >= $index = nextNumber($index)) {
                            // ...
                        }
                    }

                    function nextNumber(int $i): int {
                        return $i + 1;
                    }',
            ],
            'doArrayIncrement' => [
                'code' => '<?php
                    /**
                     * @param list<int> $keys
                     * @param int $key
                     */
                    function error2(array $keys, int $key): int
                    {
                        if ($key === 1) {}

                        do {
                            $nextKey = $keys[++$key] ?? null;
                        } while ($nextKey === null);

                        return $nextKey;
                    }',
            ],
            'variableUsedIndirectly' => [
                'code' => '<?php
                    $a = 0;

                    while (rand(0,1)){
                        $b = $a + 1;
                        echo $b;
                        $a = $b;
                    }',
            ],
            'arrayMapClosureWithParamType' => [
                'code' => '<?php
                    $a = [1, 2, 3];

                    $b = array_map(
                        function(int $i) {
                            return $i * 3;
                        },
                        $a
                    );

                    foreach ($b as $c) {
                        echo $c;
                    }',
            ],
            'arrayMapClosureWithoutParamType' => [
                'code' => '<?php
                    $a = [1, 2, 3];

                    $b = array_map(
                        function($i) {
                            return $i * 3;
                        },
                        $a
                    );

                    foreach ($b as $c) {
                        echo $c;
                    }',
            ],
            'unusedArrayAdditionWithArrayChecked' => [
                'code' => '<?php
                    $a = [];

                    while (rand(0,1)) {
                        $a[] = 1;
                    }

                    if ($a) {}',
            ],
            'usedArrayRecursiveAddition' => [
                'code' => '<?php
                    $a = [];

                    while (rand(0,1)) {
                        $a[] = $a;
                    }

                    print_r($a);',
            ],
            'usedImmutableProperty' => [
                'code' => '<?php
                    /**
                     * @psalm-immutable
                     */
                    class Clause {
                        /**
                         * @var array<int, int>
                         */
                        public $b = [];
                    }

                    function foo(Clause $c, int $var): void {
                        $new_b = $c->b;

                        if (isset($c->b[0])) {
                            $new_b[$var] = 0;
                        }

                        if ($new_b) {}
                    }',
            ],
            'arrayAssignOpAdditionInsideLoop' => [
                'code' => '<?php
                    /**
                     * @param array<string, string> $arr0
                     * @param array<string, string> $arr1
                     * @param array<string, string> $arr2
                     * @return void
                     */
                    function parp(array $arr0, array $arr1, array $arr2) {
                        $arr3 = $arr0;

                        foreach ($arr1 as $a) {
                            echo $a;
                            $arr3 += $arr2;
                        }

                        if ($arr3) {}
                    }',
            ],
            'arrayAdditionInsideLoop' => [
                'code' => '<?php
                    /**
                     * @param array<string, string> $arr0
                     * @param array<string, string> $arr1
                     * @param array<string, string> $arr2
                     * @return void
                     */
                    function parp(array $arr0, array $arr1, array $arr2) {
                        $arr3 = $arr0;

                        foreach ($arr1 as $a) {
                            echo $a;
                            $arr3 = $arr3 + $arr2;
                        }

                        if ($arr3) {}
                    }',
            ],
            'checkValueBeforeAdding' => [
                'code' => '<?php
                    class T {
                        public bool $b = false;
                    }

                    function foo(
                        ?T $t
                    ): void {
                        if (!$t) {
                            $t = new T();
                        } elseif (rand(0, 1)) {
                            //
                        }

                        if ($t->b) {}
                    }',
            ],
            'loopOverUnknown' => [
                'code' => '<?php
                    /** @psalm-suppress MixedAssignment */
                    function foo(Traversable $t) : void {
                        foreach ($t as $u) {
                            if ($u instanceof stdClass) {}
                        }
                    }',
            ],
            'loopWithRequire' => [
                'code' => '<?php
                    /**
                     * @psalm-suppress UnresolvableInclude
                     */
                    function foo(string $delta_file) : void {
                        while (rand(0, 1)) {
                            /**
                             * @var array<string, mixed>
                             */
                            $diff_call_map = require($delta_file);

                            foreach ($diff_call_map as $key => $_) {
                                $cased_key = strtolower($key);
                                echo $cased_key;
                            }
                        }
                    }',
            ],
            'loopAgain' => [
                'code' => '<?php
                    /** @param non-empty-list<string> $lines */
                    function parse(array $lines) : array {
                        $last = 0;
                        foreach ($lines as $k => $line) {
                            if (rand(0, 1)) {
                                $last = $k;
                            } elseif (rand(0, 1)) {
                                $last = 0;
                            } elseif ($last !== 0) {
                                $lines[$last] .= $line;
                            }
                        }

                        return $lines;
                    }',
            ],
            'necessaryVarAnnotation' => [
                'code' => '<?php
                    function foo(array $arr) : void {
                        /** @var int $key */
                        foreach ($arr as $key => $_) {
                            echo $key;
                        }
                    }',
            ],
            'continuingEducation' => [
                'code' => '<?php
                    function breakUpPathIntoParts(): void {
                        $b = false;

                        while (rand(0, 1)) {
                            if ($b) {
                                if (rand(0, 1)) {
                                    $b = 0;
                                }

                                echo "hello";

                                continue;
                            }

                            $b = true;
                        }
                    }',
            ],
            'usedInBinaryOp' => [
                'code' => '<?php
                    function foo(int $a, int $b) : int {
                        $a |= $b;
                        return $a;
                    }',
            ],
            'reassignedInFinally' => [
                'code' => '<?php
                    function getRows(int $s) : void {
                        try {}
                        finally {
                            $s = $s + 3;
                        }

                        echo $s;
                    }',
            ],
            'divAssignOp' => [
                'code' => '<?php
                    function hslToRgb(float $hue): float {
                        $hue /= 360;

                        return $hue;
                    }',
            ],
            'concatAssignOp' => [
                'code' => '<?php
                    function hslToRgb(string $hue): string {
                        $hue .= "hello";

                        return $hue;
                    }',
            ],
            'possiblyUndefinedVariableUsed' => [
                'code' => '<?php
                    function foo(string $a): void {
                        if ($a === "a") {
                            $hue = "hello";
                        } elseif ($a === "b") {
                            $hue = "goodbye";
                        }

                        /**
                         * @psalm-suppress PossiblyUndefinedVariable
                         * @psalm-suppress MixedArgument
                         */
                        echo $hue;
                    }',
            ],
            'possiblyUndefinedVariableUsedInUnknownMethod' => [
                'code' => '<?php
                    function foo(string $a, object $b): void {
                        if ($a === "a") {
                            $hue = "hello";
                        } elseif ($a === "b") {
                            $hue = "goodbye";
                        }

                        /**
                         * @psalm-suppress PossiblyUndefinedVariable
                         * @psalm-suppress MixedMethodCall
                         */
                        $b->foo($hue);
                    }',
            ],
            'usedAsArrayKey' => [
                'code' => '<?php
                    function hslToRgb(string $hue, string $lightness): array {
                        $arr = [$hue => $lightness];
                        return $arr;
                    }',
            ],
            'assignToGlobalVar' => [
                'code' => '<?php
                    /** @psalm-suppress MixedAssignment */
                    function foo(array $args) : void {
                        foreach ($args as $key => $value) {
                            $_GET[$key] = $value;
                        }
                    }',
            ],
            'assignToArrayTwice' => [
                'code' => '<?php
                    function foo(string $c): void {
                        $arr = [$c];
                        $arr[] = 1;

                        foreach ($arr as $e) {
                            echo $e;
                        }
                    }',
            ],
            'classPropertyThing' => [
                'code' => '<?php
                    function foo(): string {
                        $notice  = "i";
                        $notice .= "j";
                        $notice .= "k";
                        $notice .= "l";
                        $notice .= "m";
                        $notice .= "n";
                        $notice .= "o";
                        $notice .= "p";
                        $notice .= "q";
                        $notice .= "r";
                        $notice .= "s";

                        return $notice;
                    }',
            ],
            'usedInIsset' => [
                'code' => '<?php
                    function foo(int $i): void {
                        if ($i === 0) {
                            $j = "hello";
                        } elseif ($i === 1) {
                            $j = "goodbye";
                        }

                        if (isset($j)) {
                            /** @psalm-suppress MixedArgument */
                            echo $j;
                        }
                    }',
            ],
            'byRefNestedArrayParam' => [
                'code' => '<?php
                    function foo(array &$arr): void {
                        $b = 5;
                        $arr[0] = $b;
                    }',
            ],
            'byRefDeeplyNestedArrayParam' => [
                'code' => '<?php
                    /**
                     * @param non-empty-list<non-empty-list<int>> $arr
                     * @param-out non-empty-list<non-empty-list<int>> $arr
                     */
                    function foo(array &$arr): void {
                        $b = 5;
                        $arr[0][0] = $b;
                    }',
            ],
            'nestedReferencesToByRefParam' => [
                'code' => '<?php
                    /**
                     * @param non-empty-list<non-empty-list<int>> $arr
                     * @param-out non-empty-list<non-empty-list<int>> $arr
                     */
                    function foo(array &$arr): void {
                        $a = &$arr[0];
                        $b = &$a[0];
                        $b = 5;
                    }',
            ],
            'byRefNestedArrayInForeach' => [
                'code' => '<?php
                    function foo(array $arr): array {
                        /**
                         * @psalm-suppress MixedAssignment
                         * @psalm-suppress MixedArrayAssignment
                         */
                        foreach ($arr as &$element) {
                            $b = 5;
                            $element[0] = $b;
                        }

                        return $arr;
                    }',
            ],
            'instantArrayAssignment' => [
                'code' => '<?php
                    function foo(string $b) : array {
                        /** @psalm-suppress PossiblyUndefinedVariable */
                        $arr["foo"] = $b;

                        return $arr;
                    }',
            ],
            'explodeSource' => [
                'code' => '<?php
                    $start = microtime();
                    $start = explode(" ", $start);
                    /**
                     * @psalm-suppress InvalidOperand
                     */
                    $start = $start[1] + $start[0];
                    echo $start;',
            ],
            'csvByRefForeach' => [
                'code' => '<?php
                    function foo(string $value) : array {
                        $arr = str_getcsv($value);

                        foreach ($arr as &$element) {
                            $element = $element ?: "foo";
                        }

                        return $arr;
                    }',
            ],
            'memoryFree' => [
                'code' => '<?php
                    function verifyLoad(string $free) : void {
                        $free = explode("\n", $free);

                        $parts_mem = preg_split("/\s+/", $free[1]);

                        $free_mem = $parts_mem[3];
                        $total_mem = $parts_mem[1];

                        /** @psalm-suppress InvalidOperand */
                        $used_mem  = ($total_mem - $free_mem) / $total_mem;

                        echo $used_mem;
                    }',
            ],
            'returnNotBool' => [
                'code' => '<?php
                    function verifyLoad(bool $b) : bool {
                        $c = !$b;
                        return $c;
                    }',
            ],
            'sourcemaps' => [
                'code' => '<?php
                    /**
                     * @psalm-suppress MixedAssignment
                     * @psalm-suppress MixedArgument
                     * @param iterable<mixed, int> $keys
                     */
                    function foo(iterable $keys, int $colno) : void {
                        $i = 0;
                        $key = 0;
                        $index = 0;

                        foreach ($keys as $index => $key) {
                            if ($key === $colno) {
                                $i = $index;
                                break;
                            } elseif ($key > $colno) {
                                $i = $index;
                                break;
                            }
                        }

                        echo $i;
                        echo $index;
                        echo $key;
                    }',
            ],
            'whileLoopVarUpdatedInWhileLoop' => [
                'code' => '<?php
                    /** @param non-empty-list<int> $arr */
                    function foo(array $arr) : void {
                        while ($a = array_pop($arr)) {
                            if ($a === 4) {
                                $arr = array_merge($arr, ["a", "b", "c"]);
                                continue;
                            }

                            echo "here";
                        }
                    }',
            ],
            'usedThroughParamByRef' => [
                'code' => '<?php
                    $arr = [];

                    $populator = function(array &$arr): void {
                        $arr[] = 5;
                    };

                    $populator($arr);

                    print_r($arr);',
            ],
            'maybeUndefinedCheckedWithEmpty' => [
                'code' => '<?php
                    function foo(array $arr) : void {
                        if (rand(0, 1)) {
                            $maybe_undefined = $arr;
                        }

                        if (empty($maybe_undefined)) {
                            $maybe_undefined = [0];
                        }

                        print_r($maybe_undefined);
                    }',
            ],
            'maybeUndefinedCheckedWithEmptyOrRand' => [
                'code' => '<?php
                    function foo(array $arr) : void {
                        if (rand(0, 1)) {
                            $maybe_undefined = $arr;
                        }

                        if (empty($maybe_undefined) || rand(0, 1)) {
                            $maybe_undefined = [0];
                        }

                        print_r($maybe_undefined);
                    }',
            ],
            'maybeUndefinedCheckedWithNotIsset' => [
                'code' => '<?php
                    function foo(array $arr) : void {
                        if (rand(0, 1)) {
                            $maybe_undefined = $arr;
                        }

                        if (!isset($maybe_undefined)) {
                            $maybe_undefined = [0];
                        }

                        print_r($maybe_undefined);
                    }',
            ],
            'maybeUndefinedCheckedWithImplicitIsset' => [
                'code' => '<?php
                    function foo(array $arr) : void {
                        if (rand(0, 1)) {
                            $maybe_undefined = $arr;
                        }

                        /** @psalm-suppress MixedAssignment */
                        $maybe_undefined = $maybe_undefined ?? [0];

                        print_r($maybe_undefined);
                    }',
            ],
            'usedInGlobalAfterAssignOp' => [
                'code' => '<?php
                    $total = 0;
                    $foo = &$total;

                    $total = 5;

                    echo $foo;',
            ],
            'takesByRefThing' => [
                'code' => '<?php
                    while (rand(0, 1)) {
                        if (rand(0, 1)) {
                            $c = 5;
                        }

                        takesByRef($c);
                        echo $c;
                    }

                    /**
                     * @psalm-param-out int $c
                     */
                    function takesByRef(?int &$c) : void {
                        $c = 7;
                    }',
            ],
            'clips' => [
                'code' => '<?php declare(strict_types=1);
                    function foo(array $clips) : void {
                        /** @psalm-suppress MixedAssignment */
                        foreach ($clips as &$clip) {
                            /** @psalm-suppress MixedArgument */
                            if (!empty($clip)) {
                                $legs = explode("/", $clip);
                                $clip_id = $clip = $legs[1];

                                if ((is_numeric($clip_id) || $clip = (new \Exception($clip_id)))) {}

                                print_r($clips);
                            }
                        }
                    }',
            ],
            'validator' => [
                'code' => '<?php
                    /**
                     * @param bool $b
                     */
                    function validate($b, string $source) : void {
                        /** @var bool|string $b */
                        if (!is_bool($b)) {
                            $source = $b;
                            $b = false;
                        }

                        /**
                         * test to ensure $b is only type bool and not bool|string anymore
                         * after we set $b = false; inside the condition above
                         * @psalm-suppress TypeDoesNotContainType
                         */
                        if (!is_bool($b)) {
                            echo "this should not happen";
                        }

                        print_r($source);
                    }',
            ],
            'implicitSpread' => [
                'code' => '<?php
                    function validate(bool $b, bool $c) : void {
                        $d = [$b, $c];
                        print_r(...$d);
                    }',
            ],
            'explicitSpread' => [
                'code' => '<?php
                    function f(): array {
                        $s = [1, 2, 3];
                        $b = ["a", "b", "c"];

                        $r = [...$s, ...$b];
                        return $r;
                    }',
            ],
            'funcGetArgs' => [
                'code' => '<?php
                    function validate(bool $b, bool $c) : void {
                        /** @psalm-suppress MixedArgument */
                        print_r(...func_get_args());
                    }',
            ],
            'nullCoalesce' => [
                'code' => '<?php
                    function foo (?bool $b, int $c): void {
                        $b ??= $c;

                        echo $b;
                    }',
            ],
            'arrowFunctionImplicitlyUsedVar' => [
                'code' => '<?php
                    function test(Exception $e): callable {
                        return fn() => $e->getMessage();
                    }',
            ],
            'useImmutableGetIteratorInForeach' => [
                'code' => '<?php
                    /**
                     * @psalm-immutable
                     * @psalm-suppress MissingTemplateParam
                     */
                    class A implements IteratorAggregate
                    {
                        /**
                         * @return Iterator<int>
                         */
                        public function getIterator() {
                            yield from [1, 2, 3];
                        }
                    }

                    $a = new A();

                    foreach ($a as $v) {
                        echo $v;
                    }',
            ],
            'castToBoolAndDouble' => [
                'code' => '<?php
                    function string_to_bool(string $a): bool {
                        $b = (bool)$a;
                        return $b;
                    }

                    function string_to_float(string $a): float {
                        $b = (float)$a;
                        return $b;
                    }',
            ],
            'allowUseByRef' => [
                'code' => '<?php
<<<<<<< HEAD
                    /**
                     * @psalm-suppress MixedReturnStatement
                     */
=======
>>>>>>> b38530ed
                    function foo(array $data) : array {
                        $output = [];

                        array_map(
                            function (array $row) use (&$output) {
                                $output = $row;
                            },
                            $data
                        );

                        return $output;
                    }',
            ],
            'allowedUseByRefArrayAssignment' => [
                'code' => '<?php
                    $output_rows = [];

                    $a = function() use (&$output_rows) : void {
                        $output_row = 5;
                        $output_rows[] = $output_row;
                    };
                    $a();

                    print_r($output_rows);',
            ],
            'usedInAssignOpToByRef' => [
                'code' => '<?php
                    function foo(int &$d): void  {
                        $l = 4;
                        $d += $l;
                    }',
            ],
            'mixedArrayAccessMighBeObject' => [
                'code' => '<?php
                    function takesResults(array $arr) : void {
                        /**
                         * @psalm-suppress MixedAssignment
                         */
                        foreach ($arr as $item) {
                            /**
                             * @psalm-suppress MixedArrayAccess
                             * @psalm-suppress MixedArrayAssignment
                             */
                            $item[0] = $item[1];
                        }
                    }',
            ],
            'usedThrow' => [
                'code' => '<?php
                    function f(Exception $e): void {
                        throw $e;
                    }
                ',
            ],
            'usedThrowInReturnedCallable' => [
                'code' => '<?php
                    function createFailingFunction(RuntimeException $exception): Closure
                    {
                        return static function () use ($exception): void {
                            throw $exception;
                        };
                    }
                ',
            ],
            'usedInIntCastInAssignment' => [
                'code' => '<?php
                    /** @return mixed */
                    function f() {
                        $a = random_int(0, 10) >= 5 ? true : false;

                        $b = (int) $a;

                        return $b;
                    }
                ',
            ],
            'promotedPropertiesAreNeverMarkedAsUnusedParams' => [
                'code' => '<?php
                    class Container {
                        private function __construct(
                            public float $value
                        ) {}

                        public static function fromValue(float $value): self {
                            return new self($value);
                        }
                    }',
            ],
            'noUnusedVariableDefinedInBranchOfIf' => [
                'code' => '<?php
                    abstract class Foo {
                        abstract function validate(): bool|string;
                        abstract function save(): bool|string;

                        function bar(): int {
                            if (($result = $this->validate()) && ($result = $this->save())) {
                                return 0;
                            } elseif (is_string($result)) {
                                return 1;
                            } else {
                                return 2;
                            }
                        }
                    }',
                'assertions' => [],
                'ignored_issues' => [],
                'php_version' => '8.0',
            ],
            'concatWithUnknownProperty' => [
                'code' => '<?php
                    /** @param array<string> $key */
                    function foo(object $a, string $k) : string {
                        $sortA = "";

                        /** @psalm-suppress MixedOperand */
                        $sortA .= $a->$k;

                        return $sortA;
                    }',
            ],
            'varDocblockVariableIsUsedByRef' => [
                'code' => '<?php
                    /** @param array<string|int> $arr */
                    function foo(array $arr) : string {
                        /** @var string $val */
                        foreach ($arr as &$val) {
                            $val = urlencode($val);
                        }
                        return implode("/", $arr);
                    }',
            ],
            'initVariableInOffset'  => [
                'code' => '<?php
                    $a = [
                        $b = "b" => $b,
                    ];

                    foreach ($a as $key => $value) {
                        echo $key . " " . $value;
                    }',
            ],
            'intAndBitwiseNotOperator' => [
                'code' => '<?php
                    function foo() : int
                    {
                        $bitmask = 0x1;
                        $bytes = 2;
                        $ret = $bytes | ~$bitmask;
                        return $ret;
                    }',
            ],
            'stringAndBitwiseAndOperator' => [
                'code' => '<?php
                    function randomBits() : string
                    {
                        $bitmask = \chr(0xFF >> 1);

                        $randomBytes    = random_bytes(1);
                        $randomBytes[0] = $randomBytes[0] & $bitmask;

                        return $randomBytes;
                    }',
            ],
            'globalChangeValue' => [
                'code' => '<?php
                    function setProxySettingsFromEnv(): void {
                        global $a;

                        $a = false;
                    }',
            ],
            'usedInCatchIsAlwaysUsedInTry' => [
                'code' => '<?php
                    $step = 0;
                    try {
                        $step = 1;
                        $step = 2;
                    } catch (Throwable $_) {
                        echo $step;
                    }
                ',
            ],
            'usedInFinallyIsAlwaysUsedInTry' => [
                'code' => '<?php
                    $step = 0;
                    try {
                        $step = 1;
                        $step = 2;
                    } finally {
                        echo $step;
                    }
                ',
            ],
            'usedInFinallyIsAlwaysUsedInTryWithNestedTry' => [
                'code' => '<?php
                    $step = 0;
                    try {
                        try {
                            $step = 1;
                        } finally {
                        }
                        $step = 2;
                        $step = 3;
                    } finally {
                        echo $step;
                    }
                ',
            ],
            'referenceUseUsesReferencedVariable' => [
                'code' => '<?php
                    $a = 1;
                    $b = &$a;
                    echo $b;
                ',
            ],
            'referenceAssignmentToNonReferenceCountsAsUse' => [
                'code' => '<?php
                    $b = &$a;
                    $b = 2;
                    echo $a;
                ',
            ],
            'referenceUsedAfterVariableReassignment' => [
                'code' => '<?php
                    $b = &$a;
                    $a = 2;
                    echo $a;
                    $b = 3;
                    echo $a;
                ',
            ],
            'referenceUsedInForeach' => [
                'code' => '<?php
                    foreach ([1, 2, 3] as &$var) {
                        $var += 1;
                    }
                ',
            ],
            'SKIPPED-referenceUsedInDestructuredForeach' => [
                'code' => '<?php
                    foreach ([[1, 2], [3, 4]] as [&$a, $_]) {
                        $a += 1;
                    }
                ',
            ],
            'arrayWithReferenceIsUsed' => [
                'code' => '<?php
                    /** @var non-empty-list<int> */
                    $arr = [1];
                    $arr[1] = &$arr[0];

                    takesArray($arr);

                    function takesArray(array $_arr): void {}
                ',
            ],
            'arrayWithVariableOffsetAssignedToReferenceUsesVariableOffset' => [
                'code' => '<?php
                    /** @var non-empty-list<int> */
                    $arr = [1];
                    $int = 1;
                    $arr[$int] = &$arr[0];

                    takesArray($arr);

                    function takesArray(array $_arr): void {}
                ',
            ],
            'usedPlusInAddition' => [
                'code' => '<?php
                    function takesAnInt(): void {
                        $i = 0;

                        while (rand(0, 1)) {
                            if (($i = $i + 1) > 10) {
                                break;
                            } else {}
                        }
                    }',
            ],
            'usedPlusInUnaryAddition' => [
                'code' => '<?php
                    function takesAnInt(): void {
                        $i = 0;

                        while (rand(0, 1)) {
                            if (++$i > 10) {
                                break;
                            } else {}
                        }
                    }',
            ],
            'referenceInPropertyIsNotUnused' => [
                'code' => '<?php
                    class Foo
                    {
                        /** @var int|null */
                        public $bar = null;

                        public function setBarRef(int $ref): void
                        {
                            $this->bar = &$ref;
                        }
                    }
                ',
            ],
            'requiredClosureArgumentMustNotGetReported' => [
                'code' => '<?php

                /** @param callable(string,int): void $callable */
                function takesCallable(callable $callable): void
                {
                    $callable("foo", 0);
                }

                takesCallable(
                    static function (string $foo, int $bar) {
                        if ($bar === 0) {
                            throw new RuntimeException();
                        }
                    }
                );',
            ],
        ];
    }

    public function providerInvalidCodeParse(): array
    {
        return [
            'simpleUnusedVariable' => [
                'code' => '<?php
                    $a = 5;
                    $b = [];
                    echo $a;',
                'error_message' => 'UnusedVariable',
            ],
            'unusedVarWithAdditionOp' => [
                'code' => '<?php
                    $a = 5;
                    $a += 1;',
                'error_message' => 'UnusedVariable',
            ],
            'unusedVarWithConditionalAdditionOp' => [
                'code' => '<?php
                    $a = 5;
                    if (rand(0, 1)) {
                        $a += 1;
                    }',
                'error_message' => 'UnusedVariable',
            ],
            'unusedVarWithConditionalAddition' => [
                'code' => '<?php
                    $a = 5;
                    if (rand(0, 1)) {
                        $a = $a + 1;
                    }',
                'error_message' => 'UnusedVariable',
            ],
            'unusedVarWithIncrement' => [
                'code' => '<?php
                    $a = 5;
                    $a++;',
                'error_message' => 'UnusedVariable',
            ],
            'unusedVarWithConditionalIncrement' => [
                'code' => '<?php
                    $a = 5;
                    if (rand(0, 1)) {
                        $a++;
                    }',
                'error_message' => 'UnusedVariable',
            ],
            'ifInBothBranchesWithoutReference' => [
                'code' => '<?php
                    $a = 5;
                    if (rand(0, 1)) {
                        $b = "hello";
                    } else {
                        $b = "goodbye";
                    }
                    echo $a;',
                'error_message' => 'UnusedVariable',
            ],
            'varInNestedAssignmentWithoutReference' => [
                'code' => '<?php
                    if (rand(0, 1)) {
                        $a = "foo";
                    }',
                'error_message' => 'UnusedVariable',
            ],
            'varInSecondNestedAssignmentWithoutReference' => [
                'code' => '<?php
                    if (rand(0, 1)) {
                        $a = "foo";
                        echo $a;
                    }

                    if (rand(0, 1)) {
                        $a = "foo";
                    }',
                'error_message' => 'UnusedVariable',
            ],
            'varReassignedInBothBranchesOfIf' => [
                'code' => '<?php
                    $a = "foo";

                    if (rand(0, 1)) {
                        $a = "bar";
                    } else {
                        $a = "bat";
                    }

                    echo $a;',
                'error_message' => 'UnusedVariable',
            ],
            'varReassignedInNestedBranchesOfIf' => [
                'code' => '<?php
                    $a = "foo";

                    if (rand(0, 1)) {
                        if (rand(0, 1)) {
                            $a = "bar";
                        } else {
                            $a = "bat";
                        }
                    } else {
                        $a = "bang";
                    }

                    echo $a;',
                'error_message' => 'UnusedVariable',
            ],
            'ifVarReassignedInBranchWithNoUse' => [
                'code' => '<?php
                    $a = true;

                    if (rand(0, 1)) {
                        $a = false;
                    }',
                'error_message' => 'UnusedVariable',
            ],
            'elseVarReassignedInBranchAndNoReference' => [
                'code' => '<?php
                    $a = true;

                    if (rand(0, 1)) {
                        // do nothing
                    } else {
                        $a = false;
                    }',
                'error_message' => 'UnusedVariable',
            ],
            'switchVarReassignedInBranch' => [
                'code' => '<?php
                    $a = false;

                    switch (rand(0, 2)) {
                        case 0:
                            $a = true;
                    }',
                'error_message' => 'UnusedVariable',
            ],
            'switchVarReassignedInBranchWithDefault' => [
                'code' => '<?php
                    $a = false;

                    switch (rand(0, 2)) {
                        case 0:
                            $a = true;
                            break;

                        default:
                            $a = false;
                    }',
                'error_message' => 'UnusedVariable',
            ],
            'switchVarReassignedInAllBranches' => [
                'code' => '<?php
                    $a = false;

                    switch (rand(0, 2)) {
                        case 0:
                            $a = true;
                            break;

                        default:
                            $a = false;
                    }

                    if ($a) {
                        echo "cool";
                    }',
                'error_message' => 'UnusedVariable',
            ],
            'unusedListVar' => [
                'code' => '<?php
                    list($a, $b) = explode(" ", "hello world");
                    echo $a;',
                'error_message' => 'UnusedVariable',
            ],
            'unusedPreForVar' => [
                'code' => '<?php
                    $i = 0;

                    for ($i = 0; $i < 10; $i++) {
                        echo $i;
                    }',
                'error_message' => 'UnusedVariable',
            ],
            'unusedIfInReturnBlock' => [
                'code' => '<?php
                    $i = rand(0, 1);

                    foreach ([1, 2, 3] as $a) {
                        if ($a % 2) {
                            $i = 7;
                            return;
                        }
                    }

                    if ($i) {}',
                'error_message' => 'UnusedVariable',
            ],
            'unusedIfVarInBranch' => [
                'code' => '<?php
                    if (rand(0, 1)) {

                    } elseif (rand(0, 1)) {
                        if (rand(0, 1)) {
                            $a = "foo";
                        } else {
                            $a = "bar";
                            echo $a;
                        }
                    }',
                'error_message' => 'UnusedVariable',
            ],
            'throwWithMessageCallAndAssignmentAndNoReference' => [
                'code' => '<?php
                    function dangerous(): string {
                        if (rand(0, 1)) {
                            throw new \Exception("bad");
                        }

                        return "hello";
                    }

                    function callDangerous(): void {
                        $s = null;

                        try {
                            $s = dangerous();
                        } catch (Exception $e) {
                            echo $e->getMessage();
                        }
                    }',
                'error_message' => 'UnusedVariable',
            ],
            'throwWithMessageCallAndAssignmentInCatchAndNoReference' => [
                'code' => '<?php
                    function dangerous(): string {
                        if (rand(0, 1)) {
                            throw new \Exception("bad");
                        }

                        return "hello";
                    }

                    function callDangerous(): void {
                        $s = null;

                        try {
                            dangerous();
                        } catch (Exception $e) {
                            echo $e->getMessage();
                            $s = "hello";
                        }
                    }',
                'error_message' => 'UnusedVariable',
            ],
            'throwWithMessageCallAndNestedAssignmentInTryAndCatchAndNoReference' => [
                'code' => '<?php
                    function dangerous(): string {
                        if (rand(0, 1)) {
                            throw new \Exception("bad");
                        }

                        return "hello";
                    }

                    function callDangerous(): void {
                        $s = null;

                        if (rand(0, 1)) {
                            $s = "hello";
                        } else {
                            try {
                                $t = dangerous();
                            } catch (Exception $e) {
                                echo $e->getMessage();
                                $t = "hello";
                            }

                            if ($t) {
                                $s = $t;
                            }
                        }
                    }',
                'error_message' => 'UnusedVariable',
            ],
            'throwWithReturnInOneCatchAndNoReference' => [
                'code' => '<?php
                    class E1 extends Exception {}

                    function dangerous(): void {
                        if (rand(0, 1)) {
                            throw new \Exception("bad");
                        }
                    }

                    function callDangerous(): void {
                        try {
                            dangerous();
                            $s = true;
                        } catch (E1 $e) {
                            echo $e->getMessage();
                            $s = false;
                        } catch (Exception $e) {
                            return;
                        }
                    }',
                'error_message' => 'UnusedVariable',
            ],
            'loopTypeChangedInIfWithoutReference' => [
                'code' => '<?php
                    $a = false;

                    while (rand(0, 1)) {
                        if (rand(0, 1)) {
                            $a = true;
                        }
                    }',
                'error_message' => 'UnusedVariable',
            ],
            'loopTypeChangedInIfAndContinueWithoutReference' => [
                'code' => '<?php
                    $a = false;

                    while (rand(0, 1)) {
                        if (rand(0, 1)) {
                            $a = true;
                            continue;
                        }

                        $a = false;
                    }',
                'error_message' => 'UnusedVariable',
            ],
            'loopReassignedInIfAndContinueWithoutReferenceAfter' => [
                'code' => '<?php
                    $a = 5;

                    while (rand(0, 1)) {
                        if (rand(0, 1)) {
                            $a = 7;
                            continue;
                        }

                        $a = 3;
                    }',
                'error_message' => 'UnusedVariable',
            ],
            'loopReassignedInIfAndContinueWithoutReference' => [
                'code' => '<?php
                    $a = 3;

                    echo $a;

                    while (rand(0, 1)) {
                        if (rand(0, 1)) {
                            $a = 5;
                            continue;
                        }

                        $a = 3;
                    }',
                'error_message' => 'UnusedVariable',
            ],
            'unusedConditionalCode' => [
                'code' => '<?php
                    $a = 5;
                    if (rand(0, 1)) {
                      $a = $a + 5;
                    }',
                'error_message' => 'UnusedVariable',
            ],
            'varDefinedInIfWithoutReference' => [
                'code' => '<?php
                    $a = 5;
                    if (rand(0, 1)) {
                        $b = "hello";
                    } else {
                        $b = "goodbye";
                    }',
                'error_message' => 'UnusedVariable',
            ],
            'SKIPPED-byrefInForeachLoopWithoutReference' => [
                'code' => '<?php
                    $a = [1, 2, 3];
                    foreach ($a as &$b) {
                        $b = $b + 1;
                    }',
                'error_message' => 'UnusedVariable',
            ],
            'loopSetIfNullWithBreakWithoutReference' => [
                'code' => '<?php
                    $a = null;

                    while (rand(0, 1)) {
                        if ($a !== null) {
                            $a = 4;
                            break;
                        }

                        $a = 5;
                    }',
                'error_message' => 'UnusedVariable',
            ],
            'loopSetIfNullWithBreakWithoutReference2' => [
                'code' => '<?php
                    $a = null;

                    while (rand(0, 1)) {
                        if (rand(0, 1)) {
                            $a = 4;
                            break;
                        }

                        $a = 5;
                    }',
                'error_message' => 'UnusedVariable',
            ],
            'loopSetIfNullWithContinueWithoutReference' => [
                'code' => '<?php
                    $a = null;

                    while (rand(0, 1)) {
                        if (rand(0, 1)) {
                            $a = 4;
                            continue;
                        }

                        $a = 5;
                    }',
                'error_message' => 'UnusedVariable',
            ],
            'loopAssignmentAfterReferenceWithBreak' => [
                'code' => '<?php
                    $a = 0;
                    while (rand(0, 1)) {
                        echo $a;
                        $a = 1;
                        break;
                    }',
                'error_message' => 'UnusedVariable',
            ],
            'loopAssignmentAfterReferenceWithBreakInIf' => [
                'code' => '<?php
                    $a = 0;
                    while (rand(0, 1)) {
                        echo $a;

                        if (rand(0, 1)) {
                            $a = 1;
                            break;
                        }
                    }',
                'error_message' => 'UnusedVariable',
            ],
            'switchVarConditionalAssignmentWithoutReference' => [
                'code' => '<?php
                    switch (rand(0, 4)) {
                        case 0:
                            if (rand(0, 1)) {
                                $a = 0;
                                break;
                            }

                        default:
                            $a = 1;
                    }',
                'error_message' => 'UnusedVariable',
            ],
            'switchInIf' => [
                'code' => '<?php
                    $a = 0;

                    if (rand(0, 1)) {
                        switch (rand(0, 4)) {
                            case 0:
                                $a = 3;
                                break;

                            default:
                                $a = 3;
                        }
                    } else {
                        $a = 6;
                    }

                    echo $a;',
                'error_message' => 'UnusedVariable',
            ],
            'reusedKeyVar' => [
                'code' => '<?php
                    $key = "a";
                    echo $key;

                    $arr = ["foo" => "foo.foo"];

                    foreach ($arr as $key => $v) {
                        list($key) = explode(".", $v);
                        echo $key;
                    }',
                'error_message' => 'UnusedVariable',
            ],
            'detectUnusedVarBeforeTryInsideForeach' => [
                'code' => '<?php
                    function foo() : void {
                        $unused = 1;

                        while (rand(0, 1)) {
                            try {} catch (\Exception $e) {}
                        }
                    }',
                'error_message' => 'UnusedVariable',
            ],
            'detectUnusedVariableInsideIfLoop' => [
                'code' => '<?php
                    function foo() : void {
                        $a = 1;

                        if (rand(0, 1)) {
                            while (rand(0, 1)) {
                                $a = 2;
                            }
                        }
                    }',
                'error_message' => 'UnusedVariable',
            ],
            'detectUnusedVariableInsideIfElseLoop' => [
                'code' => '<?php
                    function foo() : void {
                        $a = 1;

                        if (rand(0, 1)) {
                        } else {
                            while (rand(0, 1)) {
                                $a = 2;
                            }
                        }
                    }',
                'error_message' => 'UnusedVariable',
            ],
            'detectUnusedVariableInsideIfElseifLoop' => [
                'code' => '<?php
                    function foo() : void {
                        $a = 1;

                        if (rand(0, 1)) {
                        } elseif (rand(0, 1)) {
                            while (rand(0, 1)) {
                                $a = 2;
                            }
                        }
                    }',
                'error_message' => 'UnusedVariable',
            ],
            'detectUnusedVariableInsideIfLoopWithEchoInside' => [
                'code' => '<?php
                    function foo() : void {
                        $a = 1;

                        if (rand(0, 1)) {
                            while (rand(0, 1)) {
                                $a = 2;
                                echo $a;
                            }
                        }
                    }',
                'error_message' => 'UnusedVariable',
            ],
            'detectUnusedVariableInsideLoopAfterAssignment' => [
                'code' => '<?php
                    function foo() : void {
                        foreach ([1, 2, 3] as $i) {
                            $i = $i;
                        }
                    }',
                'error_message' => 'UnusedForeachValue',
            ],
            'detectUnusedVariableInsideLoopAfterAssignmentWithAddition' => [
                'code' => '<?php
                    function foo() : void {
                        foreach ([1, 2, 3] as $i) {
                            $i = $i + 1;
                        }
                    }',
                'error_message' => 'UnusedForeachValue',
            ],
            'detectUnusedVariableInsideLoopCalledInFunction' => [
                'code' => '<?php
                    function foo(int $s) : int {
                        return $s;
                    }

                    function bar() : void {
                        foreach ([1, 2, 3] as $i) {
                            $i = foo($i);
                        }
                    }',
                'error_message' => 'UnusedVariable',
            ],
            'detectUnusedVariableReassignedInIfFollowedByTryInsideForLoop' => [
                'code' => '<?php
                    $user_id = 0;
                    $user = null;

                    if (rand(0, 1)) {
                        $user_id = rand(0, 1);
                        $user = $user_id;
                    }

                    if ($user) {
                        $a = 0;
                        for ($i = 1; $i <= 10; $i++) {
                            $a += $i;
                            try {} catch (\Exception $e) {}
                        }
                        echo $i;
                    }',
                'error_message' => 'UnusedVariable',
            ],
            'detectUnusedVariableReassignedInIfFollowedByTryInsideForeachLoop' => [
                'code' => '<?php
                    $user_id = 0;
                    $user = null;

                    if (rand(0, 1)) {
                        $user_id = rand(0, 1);
                        $user = $user_id;
                    }

                    if ($user) {
                        $a = 0;
                        foreach ([1, 2, 3] as $i) {
                            $a += $i;
                            try {} catch (\Exception $e) {}
                        }
                        echo $i;
                    }',
                'error_message' => 'UnusedVariable',
            ],
            'detectUselessArrayAssignment' => [
                'code' => '<?php
                    function foo() : void {
                        $a = [];
                        $a[0] = 1;
                    }',
                'error_message' => 'UnusedVariable',
            ],
            'detectUnusedSecondAssignmentBeforeTry' => [
                'code' => '<?php
                    $a = [1, 2, 3];
                    echo($a[0]);
                    $a = [4, 5, 6];

                    try {
                      // something
                    } catch (\Throwable $t) {
                      // something else
                    }',
                'error_message' => 'UnusedVariable',
            ],
            'detectRedundancyAfterLoopWithContinue' => [
                'code' => '<?php
                    $gap = null;

                    foreach ([1, 2, 3] as $_) {
                        if (rand(0, 1)) {
                            continue;
                        }

                        $gap = "asa";
                        throw new \Exception($gap);
                    }',
                'error_message' => 'UnusedVariable',
            ],
            'setInLoopThatsAlwaysEnteredButNotReferenced' => [
                'code' => '<?php
                    /**
                     * @param non-empty-array<int> $a
                     */
                    function getLastNum(array $a): int {
                        foreach ($a as $num) {
                            $last = $num;
                        }
                        return 4;
                    }',
                'error_message' => 'UnusedForeachValue',
            ],
            'conditionalForeachWithUnusedValue' => [
                'code' => '<?php
                    if (rand(0, 1) > 0) {
                        foreach ([1, 2, 3] as $val) {}
                    }
                ',
                'error_message' => 'UnusedForeachValue',
            ],
            'doubleForeachWithInnerUnusedValue' => [
                'code' => '<?php
                    /**
                     * @param non-empty-list<list<int>> $arr
                     * @return list<int>
                     */
                    function f(array $arr): array {
                        foreach ($arr as $elt) {
                            foreach ($elt as $subelt) {}
                        }
                        return $elt;
                    }
                ',
                'error_message' => 'UnusedForeachValue',
            ],
            'defineInBothBranchesOfConditional' => [
                'code' => '<?php
                    $i = null;

                    if (($i = rand(0, 5)) || ($i = rand(0, 3))) {
                        echo $i;
                    }',
                'error_message' => 'UnusedVariable',
            ],
            'knownVarType' => [
                'code' => '<?php
                    function foo() : string {
                        return "hello";
                    }

                    /** @var string */
                    $a = foo();

                    echo $a;',
                'error_message' => 'UnnecessaryVarAnnotation',
            ],
            'knownVarTypeWithName' => [
                'code' => '<?php
                    function foo() : string {
                        return "hello";
                    }

                    /** @var string $a */
                    $a = foo();

                    echo $a;',
                'error_message' => 'UnnecessaryVarAnnotation',
            ],
            'knownForeachVarType' => [
                'code' => '<?php
                    /** @return string[] */
                    function foo() : array {
                        return ["hello"];
                    }

                    /** @var string $s */
                    foreach (foo() as $s) {
                        echo $s;
                    }',
                'error_message' => 'UnnecessaryVarAnnotation',
            ],
            'arrowFunctionUnusedVariable' => [
                'code' => '<?php
                    function f(callable $c): void {
                        $c(22);
                    }

                    f(
                        fn(int $p)
                            =>
                            ++$p
                    );',
                'error_message' => 'UnusedVariable',
            ],
            'arrowFunctionUnusedParam' => [
                'code' => '<?php
                    function f(callable $c): void {
                        $c(22);
                    }

                    f(
                        fn(int $p)
                            =>
                            0
                    );',
                'error_message' => 'UnusedClosureParam',
            ],
            'unusedFunctionParamWithDefault' => [
                'code' => '<?php
                    function foo(bool $b = false) : void {}',
                'error_message' => 'UnusedParam',
            ],
            'arrayMapClosureWithParamTypeNoUse' => [
                'code' => '<?php
                    $a = [1, 2, 3];

                    $b = array_map(
                        function(int $i) {
                            return rand(0, 5);
                        },
                        $a
                    );

                    foreach ($b as $c) {
                        echo $c;
                    }',
                'error_message' => 'UnusedClosureParam',
            ],
            'noUseOfInstantArrayAssignment' => [
                'code' => '<?php
                    function foo() : void {
                        /** @psalm-suppress PossiblyUndefinedVariable */
                        $arr["foo"] = 1;
                    }',
                'error_message' => 'UnusedVariable',
            ],
            'expectsNonNullAndPassedPossiblyNull' => [
                'code' => '<?php
                    /**
                     * @param mixed|null $mixed_or_null
                     */
                    function foo($mixed_or_null): Exception {
                        /**
                         * @psalm-suppress MixedArgument
                         */
                        return new Exception($mixed_or_null);
                    }',
                'error_message' => 'PossiblyNullArgument',
            ],
            'useArrayAssignmentNeverUsed' => [
                'code' => '<?php
                    $data = [];

                    return function () use ($data) {
                        $data[] = 1;
                    };',
                'error_message' => 'UnusedVariable',
            ],
            'warnAboutOriginalBadArray' => [
                'code' => '<?php
                    function takesArray(array $arr) : void {
                        foreach ($arr as $a) {}
                    }',
                'error_message' => 'MixedAssignment - src' . DIRECTORY_SEPARATOR . 'somefile.php:3:42 - Unable to determine the type that $a is being assigned to. Consider improving the type at src' . DIRECTORY_SEPARATOR . 'somefile.php:2:47',
            ],
            'warnAboutOriginalBadFunctionCall' => [
                'code' => '<?php
                    function makeArray() : array {
                        return ["hello"];
                    }

                    $arr = makeArray();

                    foreach ($arr as $a) {
                        echo $a;
                    }',
                'error_message' => 'MixedAssignment - src' . DIRECTORY_SEPARATOR . 'somefile.php:8:38 - Unable to determine the type that $a is being assigned to. Consider improving the type at src' . DIRECTORY_SEPARATOR . 'somefile.php:2:44',
            ],
            'warnAboutOriginalBadStaticCall' => [
                'code' => '<?php
                    class A {
                        public static function makeArray() : array {
                            return ["hello"];
                        }
                    }

                    $arr = A::makeArray();

                    foreach ($arr as $a) {
                        echo $a;
                    }',
                'error_message' => 'MixedAssignment - src' . DIRECTORY_SEPARATOR . 'somefile.php:10:38 - Unable to determine the type that $a is being assigned to. Consider improving the type at src' . DIRECTORY_SEPARATOR . 'somefile.php:3:62',
            ],
            'warnAboutOriginalBadInstanceCall' => [
                'code' => '<?php
                    class A {
                        public function makeArray() : array {
                            return ["hello"];
                        }
                    }

                    $arr = (new A)->makeArray();

                    foreach ($arr as $a) {
                        echo $a;
                    }',
                'error_message' => 'MixedAssignment - src' . DIRECTORY_SEPARATOR . 'somefile.php:10:38 - Unable to determine the type that $a is being assigned to. Consider improving the type at src' . DIRECTORY_SEPARATOR . 'somefile.php:3:55',
            ],
            'warnAboutDocblockReturnType' => [
                'code' => '<?php
                    /** @return array[] */
                    function makeArray() : array {
                        return [["hello"]];
                    }

                    $arr = makeArray();

                    foreach ($arr as $some_arr) {
                        foreach ($some_arr as $a) {
                            echo $a;
                        }
                    }',
                'error_message' => 'MixedAssignment - src' . DIRECTORY_SEPARATOR . 'somefile.php:10:47 - Unable to determine the type that $a is being assigned to. Consider improving the type at src' . DIRECTORY_SEPARATOR . 'somefile.php:2:33',
            ],
            'warnAboutMixedArgument' => [
                'code' => '<?php
                    function makeArray() : array {
                        return ["hello"];
                    }

                    $arr = makeArray();

                    /** @psalm-suppress MixedAssignment */
                    foreach ($arr as $a) {
                        echo $a;
                    }',
                'error_message' => 'MixedArgument - src' . DIRECTORY_SEPARATOR . 'somefile.php:10:30 - Argument 1 of echo cannot be mixed, expecting string. Consider improving the type at src' . DIRECTORY_SEPARATOR . 'somefile.php:2:44',
            ],
            'warnAboutMixedMethodCall' => [
                'code' => '<?php
                    function makeArray() : array {
                        return ["hello"];
                    }

                    $arr = makeArray();

                    /** @psalm-suppress MixedAssignment */
                    foreach ($arr as $a) {
                        $a->foo();
                    }',
                'error_message' => 'MixedMethodCall - src' . DIRECTORY_SEPARATOR . 'somefile.php:10:29 - Cannot determine the type of $a when calling method foo. Consider improving the type at src' . DIRECTORY_SEPARATOR . 'somefile.php:2:44',
            ],
            'warnAboutMixedReturnStatement' => [
                'code' => '<?php
                    function makeArray() : array {
                        return ["hello"];
                    }

                    function foo() : string {
                        $arr = makeArray();

                        /** @psalm-suppress MixedAssignment */
                        foreach ($arr as $a) {
                            return $a;
                        }

                        return "";
                    }',
                'error_message' => 'MixedReturnStatement - src' . DIRECTORY_SEPARATOR . 'somefile.php:11:36 - Could not infer a return type. Consider improving the type at src' . DIRECTORY_SEPARATOR . 'somefile.php:2:44',
            ],
            'warnAboutIterableKeySource' => [
                'code' => '<?php
                    function foo(iterable $arr) : void {
                        foreach ($arr as $key => $_) {}
                    }',
                'error_message' => 'MixedAssignment - src' . DIRECTORY_SEPARATOR . 'somefile.php:3:42 - Unable to determine the type that $key is being assigned to. Consider improving the type at src' . DIRECTORY_SEPARATOR . 'somefile.php:2:43',
            ],
            'warnAboutMixedKeySource' => [
                'code' => '<?php
                    /** @param mixed $arr */
                    function foo($arr) : void {
                        foreach ($arr as $key => $_) {}
                    }',
                'error_message' => 'MixedAssignment - src' . DIRECTORY_SEPARATOR . 'somefile.php:4:42 - Unable to determine the type that $key is being assigned to. Consider improving the type at src' . DIRECTORY_SEPARATOR . 'somefile.php:3:34',
            ],
            'warnAboutMixedArgumentTypeCoercionSource' => [
                'code' => '<?php
                    /** @param array<string> $arr */
                    function takesArrayOfString(array $arr) : void {
                        foreach ($arr as $a) {
                            echo $a;
                        }
                    }

                    /** @param mixed $a */
                    function takesArray($a) : void {
                        $arr = [$a];
                        takesArrayOfString($arr);
                    }',
                'error_message' => 'MixedArgumentTypeCoercion - src' . DIRECTORY_SEPARATOR . 'somefile.php:12:44 - Argument 1 of takesArrayOfString expects array<array-key, string>, but parent type list{mixed} provided. Consider improving the type at src' . DIRECTORY_SEPARATOR . 'somefile.php:10:41',
            ],
            'warnAboutUnusedVariableInTryReassignedInCatch' => [
                'code' => '<?php
                    $step = 0;
                    try {
                        $step = 1;
                        $step = 2;
                    } catch (Throwable $_) {
                        $step = 3;
                        echo $step;
                    }
                ',
                'error_message' => 'UnusedVariable',
            ],
            'warnAboutUnusedVariableInTryReassignedInFinally' => [
                'code' => '<?php
                    $step = 0;
                    try {
                        $step = 1;
                        $step = 2;
                    } finally {
                        $step = 3;
                        echo $step;
                    }
                ',
                'error_message' => 'UnusedVariable',
            ],
            'SKIPPED-warnAboutVariableUsedInNestedTryNotUsedInOuterTry' => [
                'code' => '<?php
                    $step = 0;
                    try {
                        $step = 1; // Unused
                        $step = 2;
                        try {
                            $step = 3;
                            $step = 4;
                        } finally {
                            echo $step;
                        }
                    } finally {
                    }
                ',
                'error_message' => 'UnusedVariable',
            ],
            'referenceReassignmentUnusedVariable' => [
                'code' => '<?php
                    $a = $b = 1;
                    $c = &$a;
                    $c = &$b;
                    $c = 2;

                    echo $a + $b + $c;
                ',
                'error_message' => 'UnusedVariable - src' . DIRECTORY_SEPARATOR . 'somefile.php:3:21 - $c',
            ],
            'referenceAssignmentIsNotUsed' => [
                'code' => '<?php
                    $a = 1;
                    $b = &$a;
                ',
                'error_message' => 'UnusedVariable - src' . DIRECTORY_SEPARATOR . 'somefile.php:2:21 - $a',
            ],
            'unusedReferenceToPreviouslyUsedVariable' => [
                'code' => '<?php
                    $a = 1;
                    echo $a;
                    $b = &$a;
                ',
                'error_message' => 'UnusedVariable - src' . DIRECTORY_SEPARATOR . 'somefile.php:4:21 - $b',
            ],
            'SKIPPED-unusedReferenceToSubsequentlyUsedVariable' => [ // Not easy to do the way it's currently set up
                'code' => '<?php
                    $a = 1;
                    $b = &$a;
                    echo $a;
                ',
                'error_message' => 'UnusedVariable - src' . DIRECTORY_SEPARATOR . 'somefile.php:3:21 - $b',
            ],
            'unusedReferenceInForeach' => [
                'code' => '<?php
                    foreach ([1, 2, 3] as &$var) {
                    }
                ',
                'error_message' => 'UnusedForeachValue',
            ],
            'SKIPPED-unusedReferenceInDestructuredForeach' => [
                'code' => '<?php
                    foreach ([[1, 2], [3, 4]] as [&$var, $_]) {
                    }
                ',
                'error_message' => 'UnusedForeachValue',
            ],
            'unusedReturnByReference' => [
                'code' => '<?php
                    function &foo(): int
                    {
                        /** @var ?int */
                        static $i;
                        if ($i === null) {
                            $i = 0;
                        }
                        return $i;
                    }

                    $bar = foo();
                ',
                'error_message' => 'UnusedVariable',
            ],
            'unusedPassByReference' => [
                'code' => '<?php
                    function foo(int &$arg): int
                    {
                        return 0;
                    }
                ',
                'error_message' => 'UnusedParam',
            ],
            'SKIPPED-unusedGlobalVariable' => [
                'code' => '<?php
                    $a = 0;
                    function foo(): void
                    {
                        global $a;
                    }
                ',
                'error_message' => 'UnusedVariable - src' . DIRECTORY_SEPARATOR . 'somefile.php:2:21 - $a',
            ],
            'unusedUndeclaredGlobalVariable' => [
                'code' => '<?php
                    function foo(): void
                    {
                        global $a;
                    }
                ',
                'error_message' => 'UnusedVariable',
            ],
            'reportWillReportFloatAsItIsAfterRequiredParameterAndUnused' => [
                'code' => '<?php

                /** @param callable(string,int,bool,mixed,float): void $callable */
                function takesCallable(callable $callable): void
                {
                    /** @var mixed $mixed */
                    $mixed = null;
                    $callable("foo", 0, true, $mixed, 0.0);
                }

                takesCallable(
                    static function (string $foo, int $bar, $float) {
                        if ($bar === 0) {
                            throw new RuntimeException();
                        }
                    }
                );',
                'error_message' => 'Param float is never referenced in this method',
            ],
        ];
    }
}<|MERGE_RESOLUTION|>--- conflicted
+++ resolved
@@ -2233,12 +2233,6 @@
             ],
             'allowUseByRef' => [
                 'code' => '<?php
-<<<<<<< HEAD
-                    /**
-                     * @psalm-suppress MixedReturnStatement
-                     */
-=======
->>>>>>> b38530ed
                     function foo(array $data) : array {
                         $output = [];
 
