<?php

namespace Psalm\Tests\ReturnTypeProvider;

use Psalm\Tests\TestCase;
use Psalm\Tests\Traits\ValidCodeAnalysisTestTrait;

class GetObjectVarsTest extends TestCase
{
    use ValidCodeAnalysisTestTrait;

    public function providerValidCodeParse(): iterable
    {
        yield 'returnsPublicProperties' => [
            'code' => '<?php
                class C {
                    /** @var string */
                    public $prop = "val";
                }
                $ret = get_object_vars(new C);
            ',
            'assertions' => ['$ret' => 'array{prop: string}'],
        ];

        yield 'omitsPrivateAndProtectedPropertiesWhenCalledOutsideOfClassScope' => [
<<<<<<< HEAD
            'code' => '<?php
                class C {
=======
            '<?php
                final class C {
>>>>>>> a0f52eae
                    /** @var string */
                    private $priv = "val";

                    /** @var string */
                    protected $prot = "val";
                }
                $ret = get_object_vars(new C);
            ',
            'assertions' => ['$ret' => 'array<never, never>'],
        ];

        yield 'includesPrivateAndProtectedPropertiesWhenCalledInsideClassScope' => [
            'code' => '<?php
                class C {
                    /** @var string */
                    private $priv = "val";

                    /** @var string */
                    protected $prot = "val";

                    /** @return array{priv: string, prot: string} */
                    public function method(): array {
                        return get_object_vars($this);
                    }
                }
            ',
            'assertions' => [],
        ];

        yield 'includesProtectedAndOmitsPrivateFromParentWhenCalledInDescendant' => [
            'code' => '<?php
                class C {
                    /** @var string */
                    private $priv = "val";

                    /** @var string */
                    protected $prot = "val";

                    /** @var string */
                    public $pub = "val";
                }

                class D extends C {
                    /** @return array{prot: string} */
                    public function method(): array {
                        return get_object_vars($this);
                    }
                }
            ',
            'assertions' => [],
        ];

        yield 'propertiesOfObjectWithKeys' => [
            'code' => '<?php
                /**
                 * @param object{a:int, b:string, c:bool} $p
                 * @return array{a:int, b:string, c:bool}
                 */
                function f(object $p): array {
                    return get_object_vars($p);
                }
            ',
            'assertions' => [],
        ];

        yield 'propertiesOfPOPO' => [
            // todo: fix object cast so that it results in `object{a:1}` instead
            'code' => '<?php $ret = get_object_vars((object)["a" => 1]);',
            'assertions' => ['$ret' => 'array<string, mixed>'],
        ];
    }
}<|MERGE_RESOLUTION|>--- conflicted
+++ resolved
@@ -23,13 +23,8 @@
         ];
 
         yield 'omitsPrivateAndProtectedPropertiesWhenCalledOutsideOfClassScope' => [
-<<<<<<< HEAD
             'code' => '<?php
-                class C {
-=======
-            '<?php
                 final class C {
->>>>>>> a0f52eae
                     /** @var string */
                     private $priv = "val";
 
