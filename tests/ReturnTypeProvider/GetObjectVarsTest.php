<?php

namespace Psalm\Tests\ReturnTypeProvider;

use Psalm\Tests\TestCase;
use Psalm\Tests\Traits\ValidCodeAnalysisTestTrait;

class GetObjectVarsTest extends TestCase
{
    use ValidCodeAnalysisTestTrait;

    public function providerValidCodeParse(): iterable
    {
        yield 'returnsPublicProperties' => [
            'code' => '<?php
                class C {
                    /** @var string */
                    public $prop = "val";
                }
                $ret = get_object_vars(new C);
            ',
            'assertions' => ['$ret' => 'array{prop: string}'],
        ];

        yield 'omitsPrivateAndProtectedPropertiesWhenCalledOutsideOfClassScope' => [
            'code' => '<?php
                final class C {
                    /** @var string */
                    private $priv = "val";

                    /** @var string */
                    protected $prot = "val";
                }
                $ret = get_object_vars(new C);
            ',
            'assertions' => ['$ret' => 'array<never, never>'],
        ];

        yield 'includesPrivateAndProtectedPropertiesWhenCalledInsideClassScope' => [
            'code' => '<?php
                class C {
                    /** @var string */
                    private $priv = "val";

                    /** @var string */
                    protected $prot = "val";

                    /** @return array{priv: string, prot: string} */
                    public function method(): array {
                        return get_object_vars($this);
                    }
                }
            ',
            'assertions' => [],
        ];

        yield 'includesProtectedAndOmitsPrivateFromParentWhenCalledInDescendant' => [
            'code' => '<?php
                class C {
                    /** @var string */
                    private $priv = "val";

                    /** @var string */
                    protected $prot = "val";

                    /** @var string */
                    public $pub = "val";
                }

                class D extends C {
                    /** @return array{prot: string} */
                    public function method(): array {
                        return get_object_vars($this);
                    }
                }
            ',
            'assertions' => [],
        ];

        yield 'propertiesOfObjectWithKeys' => [
            'code' => '<?php
                /**
                 * @param object{a:int, b:string, c:bool} $p
                 * @return array{a:int, b:string, c:bool}
                 */
                function f(object $p): array {
                    return get_object_vars($p);
                }
            ',
            'assertions' => [],
        ];

        yield 'propertiesOfCastScalar' => [
            '<?php $ret = get_object_vars((object)true);',
            ['$ret' => 'array{scalar: true}'],
        ];

        yield 'propertiesOfPOPO' => [
<<<<<<< HEAD
            // todo: fix object cast so that it results in `object{a:1}` instead
            'code' => '<?php $ret = get_object_vars((object)["a" => 1]);',
            'assertions' => ['$ret' => 'array<string, mixed>'],
=======
            '<?php $ret = get_object_vars((object)["a" => 1]);',
            ['$ret' => 'array{a: int}'],
>>>>>>> 06d8e3e3
        ];
    }
}<|MERGE_RESOLUTION|>--- conflicted
+++ resolved
@@ -91,19 +91,13 @@
         ];
 
         yield 'propertiesOfCastScalar' => [
-            '<?php $ret = get_object_vars((object)true);',
-            ['$ret' => 'array{scalar: true}'],
+            'code' => '<?php $ret = get_object_vars((object)true);',
+            'assertions' => ['$ret' => 'array{scalar: true}'],
         ];
 
         yield 'propertiesOfPOPO' => [
-<<<<<<< HEAD
-            // todo: fix object cast so that it results in `object{a:1}` instead
             'code' => '<?php $ret = get_object_vars((object)["a" => 1]);',
-            'assertions' => ['$ret' => 'array<string, mixed>'],
-=======
-            '<?php $ret = get_object_vars((object)["a" => 1]);',
-            ['$ret' => 'array{a: int}'],
->>>>>>> 06d8e3e3
+            'assertions' => ['$ret' => 'array{a: int}'],
         ];
     }
 }