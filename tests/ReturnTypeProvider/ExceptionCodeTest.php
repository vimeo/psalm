<?php

namespace Psalm\Tests\ReturnTypeProvider;

use Psalm\Tests\TestCase;
use Psalm\Tests\Traits\ValidCodeAnalysisTestTrait;

class ExceptionCodeTest extends TestCase
{
    use ValidCodeAnalysisTestTrait;

    /**
     * @return iterable<string,array{code:string,assertions?:array<string,string>,ignored_issues?:list<string>,php_version?:string}>
     */
    public function providerValidCodeParse(): iterable
    {
        yield 'RuntimeException' => [
<<<<<<< HEAD
            'code' => '<?php
                function f(\RuntimeException $e): int {
                    return $e->getCode();
                }
            ',
            'assertions' => [],
        ];
        yield 'LogicException' => [
            'code' => '<?php
                function f(\LogicException $e): int {
                    return $e->getCode();
                }
            ',
            'assertions' => [],
        ];
        yield 'PDOException' => [
            'code' => '<?php
                function f(\PDOException $e): string {
                    return $e->getCode();
                }
            ',
            'assertions' => [],
=======
            '<?php
                /** @var \RuntimeException $e */
                $code = $e->getCode();
            ',
            ['$code' => 'int|string'],
        ];
        yield 'CustomRuntimeException' => [
            '<?php
                class CustomRuntimeException extends \RuntimeException {}

                /** @var CustomRuntimeException $e */
                $code = $e->getCode();
            ',
            ['$code' => 'int'],
        ];
        yield 'LogicException' => [
            '<?php
                /** @var \LogicException $e */
                $code = $e->getCode();
            ',
            ['$code' => 'int'],
        ];
        yield 'PDOException' => [
            '<?php
                /** @var \PDOException $e */
                $code = $e->getCode();
            ',
            ['$code' => 'int|string'],
>>>>>>> fc2c6ab4
        ];
        yield 'CustomThrowable' => [
            'code' => '<?php
                interface CustomThrowable extends \Throwable {}

                /** @var CustomThrowable $e */
                $code = $e->getCode();
            ',
            'assertions' => ['$code' => 'int'],
        ];
        yield 'Throwable' => [
            'code' => '<?php
                /** @var \Throwable $e */
                $code = $e->getCode();
            ',
            'assertions' => ['$code' => 'int|string'],
        ];
        yield 'Exception' => [
            'code' => '<?php
                /** @var \Exception $e */
                $code = $e->getCode();
            ',
            'assertions' => ['$code' => 'int|string'],
        ];
    }
}<|MERGE_RESOLUTION|>--- conflicted
+++ resolved
@@ -15,35 +15,11 @@
     public function providerValidCodeParse(): iterable
     {
         yield 'RuntimeException' => [
-<<<<<<< HEAD
             'code' => '<?php
-                function f(\RuntimeException $e): int {
-                    return $e->getCode();
-                }
-            ',
-            'assertions' => [],
-        ];
-        yield 'LogicException' => [
-            'code' => '<?php
-                function f(\LogicException $e): int {
-                    return $e->getCode();
-                }
-            ',
-            'assertions' => [],
-        ];
-        yield 'PDOException' => [
-            'code' => '<?php
-                function f(\PDOException $e): string {
-                    return $e->getCode();
-                }
-            ',
-            'assertions' => [],
-=======
-            '<?php
                 /** @var \RuntimeException $e */
                 $code = $e->getCode();
             ',
-            ['$code' => 'int|string'],
+            'assertions' => ['$code' => 'int|string'],
         ];
         yield 'CustomRuntimeException' => [
             '<?php
@@ -55,19 +31,18 @@
             ['$code' => 'int'],
         ];
         yield 'LogicException' => [
-            '<?php
+            'code' => '<?php
                 /** @var \LogicException $e */
                 $code = $e->getCode();
             ',
-            ['$code' => 'int'],
+            'assertions' => ['$code' => 'int'],
         ];
         yield 'PDOException' => [
-            '<?php
+            'code' => '<?php
                 /** @var \PDOException $e */
                 $code = $e->getCode();
             ',
-            ['$code' => 'int|string'],
->>>>>>> fc2c6ab4
+            'assertions' => ['$code' => 'int|string'],
         ];
         yield 'CustomThrowable' => [
             'code' => '<?php
