<?php

namespace Psalm\Tests\ReturnTypeProvider;

use Psalm\Tests\TestCase;
use Psalm\Tests\Traits\ValidCodeAnalysisTestTrait;

class ExceptionCodeTest extends TestCase
{
    use ValidCodeAnalysisTestTrait;

    /**
     * @return iterable<string,array{code:string,assertions?:array<string,string>,ignored_issues?:list<string>,php_version?:string}>
     */
    public function providerValidCodeParse(): iterable
    {
        yield 'RuntimeException' => [
            'code' => '<?php
                function f(\RuntimeException $e): int {
                    return $e->getCode();
                }
            ',
            'assertions' => [],
        ];
        yield 'LogicException' => [
            'code' => '<?php
                function f(\LogicException $e): int {
                    return $e->getCode();
                }
            ',
            'assertions' => [],
        ];
        yield 'PDOException' => [
            'code' => '<?php
                function f(\PDOException $e): string {
                    return $e->getCode();
                }
            ',
            'assertions' => [],
        ];
<<<<<<< HEAD
        yield 'Exception' => [
            'code' => '<?php
=======
        yield 'CustomThrowable' => [
            '<?php
                interface CustomThrowable extends \Throwable {}

                /** @var CustomThrowable $e */
                $code = $e->getCode();
            ',
            ['$code' => 'int'],
        ];
        yield 'Throwable' => [
            '<?php
>>>>>>> 4729eb00
                /** @var \Throwable $e */
                $code = $e->getCode();
            ',
            'assertions' => ['$code' => 'int|string'],
        ];
<<<<<<< HEAD
        yield 'Throwable' => [
            'code' => '<?php
=======
        yield 'Exception' => [
            '<?php
>>>>>>> 4729eb00
                /** @var \Exception $e */
                $code = $e->getCode();
            ',
            'assertions' => ['$code' => 'int|string'],
        ];
    }
}<|MERGE_RESOLUTION|>--- conflicted
+++ resolved
@@ -38,10 +38,6 @@
             ',
             'assertions' => [],
         ];
-<<<<<<< HEAD
-        yield 'Exception' => [
-            'code' => '<?php
-=======
         yield 'CustomThrowable' => [
             '<?php
                 interface CustomThrowable extends \Throwable {}
@@ -53,19 +49,13 @@
         ];
         yield 'Throwable' => [
             '<?php
->>>>>>> 4729eb00
                 /** @var \Throwable $e */
                 $code = $e->getCode();
             ',
             'assertions' => ['$code' => 'int|string'],
         ];
-<<<<<<< HEAD
-        yield 'Throwable' => [
-            'code' => '<?php
-=======
         yield 'Exception' => [
             '<?php
->>>>>>> 4729eb00
                 /** @var \Exception $e */
                 $code = $e->getCode();
             ',
