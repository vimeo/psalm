--- conflicted
+++ resolved
@@ -1271,11 +1271,7 @@
                     /**
                      * @property-read string|null $p
                      * 
-<<<<<<< HEAD
                      * @psalm-no-seal-properties // For the test
-=======
-                     * @psalm-no-seal-properties // For test
->>>>>>> 5eb8b9d7
                      */
                     class A {
                         public function __get(string $name) {
