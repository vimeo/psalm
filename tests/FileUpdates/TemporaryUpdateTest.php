--- conflicted
+++ resolved
@@ -25,8 +25,7 @@
 
 class TemporaryUpdateTest extends TestCase
 {
-    /** @var Codebase */
-    protected $codebase;
+    protected Codebase $codebase;
 
     public function setUp(): void
     {
@@ -51,14 +50,11 @@
         $this->project_analyzer = new ProjectAnalyzer(
             $config,
             $providers,
-<<<<<<< HEAD
             null,
             [],
             1,
             null,
             $this->codebase
-=======
->>>>>>> 62db5d4f
         );
 
         $this->project_analyzer->setPhpVersion('7.3', 'tests');
