<?php

namespace Psalm\Tests;

use Psalm\Context;
use Psalm\Internal\Analyzer\ProjectAnalyzer;
use Psalm\Internal\Provider\FakeFileProvider;
use Psalm\Internal\Provider\Providers;
use Psalm\Internal\RuntimeCaches;
use Psalm\IssueBuffer;
use Psalm\Report;
use Psalm\Report\ReportOptions;
use Psalm\Tests\Internal\Provider\FakeParserCacheProvider;

use function substr;

class JsonOutputTest extends TestCase
{
    public function setUp(): void
    {
        // `TestCase::setUp()` creates its own ProjectAnalyzer and Config instance, but we don't want to do that in this
        // case, so don't run a `parent::setUp()` call here.
        RuntimeCaches::clearAll();
        $this->file_provider = new FakeFileProvider();

        $config = new TestConfig();
        $config->throw_exception = false;

        $stdout_report_options = new ReportOptions();
        $stdout_report_options->format = Report::TYPE_JSON;

        $this->project_analyzer = new ProjectAnalyzer(
            $config,
            new Providers(
                $this->file_provider,
                new FakeParserCacheProvider()
            ),
            $stdout_report_options
        );

        $this->project_analyzer->getCodebase()->reportUnusedCode();
    }

    /**
     * @dataProvider providerTestJsonOutputErrors
     */
    public function testJsonOutputErrors(
        string $code,
        int $error_count,
        string $message,
        int $line_number,
        string $error
    ): void {
        $this->addFile('somefile.php', $code);
        $this->analyzeFile('somefile.php', new Context());
        $all_issue_data = IssueBuffer::getIssuesData()['somefile.php'];
        $this->assertCount($error_count, $all_issue_data);
        $issue_data = $all_issue_data[0];

        $this->assertSame('somefile.php', $issue_data->file_path);
        $this->assertSame('error', $issue_data->severity);
        $this->assertSame($message, $issue_data->message);
        $this->assertSame($line_number, $issue_data->line_from);
        $this->assertSame(
            $error,
            substr($code, $issue_data->from, $issue_data->to - $issue_data->from)
        );
    }

    /**
     * @return array<string,array{code:string,error_count:int,message:string,line:int,error:string}>
     */
    public function providerTestJsonOutputErrors(): array
    {
        return [
            'returnTypeError' => [
                'code' => '<?php
                    function fooFoo(int $a): string {
                        return $a + 1;
                    }',
                'error_count' => 2,
                'message' => "The inferred type 'int' does not match the declared return type 'string' for fooFoo",
                'line' => 3,
                'error' => '$a + 1',
            ],
            'undefinedVar' => [
                'code' => '<?php
                    function fooFoo(int $a): int {
                        return $b + 1;
                    }',
                'error_count' => 5,
                'message' => 'Cannot find referenced variable $b',
                'line' => 3,
                'error' => '$b',
            ],
            'unknownParamClass' => [
                'code' => '<?php
                    function fooFoo(Badger\Bodger $a): Badger\Bodger {
                        return $a;
                    }',
                'error_count' => 3,
                'message' => 'Class, interface or enum named Badger\\Bodger does not exist',
                'line' => 2,
                'error' => 'Badger\\Bodger',
            ],
            'missingReturnType' => [
                'code' => '<?php
                    function fooFoo() {
                        return "hello";
                    }',
                'error_count' => 1,
                'message' => "Method fooFoo does not have a return type, expecting 'hello'",
                'line' => 2,
                'error' => 'fooFoo',
            ],
            'wrongMultilineReturnType' => [
                'code' => '<?php
                    /**
                     * @return int
                     */
                    function fooFoo() {
                        return "hello";
                    }',
                'error_count' => 2,
                'message' => "The inferred type ''hello'' does not match the declared return type 'int' for fooFoo",
                'line' => 6,
                'error' => '"hello"',
            ],
            'assertCancelsMixedAssignment' => [
                'code' => '<?php
                    $a = $_GET["hello"];
<<<<<<< HEAD
                    assert(is_int($a));
                    if (is_int($a)) {}',
                'error_count' => 1,
                'message' => 'Docblock-defined type int for $a is always int',
=======
                    assert(is_string($a));
                    if (is_string($a)) {}',
                'message' => 'Docblock-defined type string for $a is always string',
>>>>>>> 7ec5ffbd
                'line' => 4,
                'error' => 'is_string($a)',
            ],
            'singleIssueForTypeDifference' => [
                'code' => '<?php
                    function fooFoo(?string $a, ?string $b): void {
                        if ($a || $b) {
                            if ($a || $b) {}
                        }
                    }',
                'error_count' => 1,
                'message' => 'Operand of type non-falsy-string is always truthy',
                'line' => 4,
                'error' => '$b',
            ],
        ];
    }
}<|MERGE_RESOLUTION|>--- conflicted
+++ resolved
@@ -129,16 +129,9 @@
             'assertCancelsMixedAssignment' => [
                 'code' => '<?php
                     $a = $_GET["hello"];
-<<<<<<< HEAD
-                    assert(is_int($a));
-                    if (is_int($a)) {}',
-                'error_count' => 1,
-                'message' => 'Docblock-defined type int for $a is always int',
-=======
                     assert(is_string($a));
                     if (is_string($a)) {}',
                 'message' => 'Docblock-defined type string for $a is always string',
->>>>>>> 7ec5ffbd
                 'line' => 4,
                 'error' => 'is_string($a)',
             ],
