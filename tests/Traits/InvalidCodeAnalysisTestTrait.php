<?php

namespace Psalm\Tests\Traits;

use Psalm\Config;
use Psalm\Context;
use Psalm\Exception\CodeException;

<<<<<<< HEAD
use function method_exists;
=======
use function is_int;
>>>>>>> 49121397
use function preg_quote;
use function str_replace;
use function strpos;
use function strtoupper;
use function substr;
use function version_compare;

use const PHP_OS;
use const PHP_VERSION;

trait InvalidCodeAnalysisTestTrait
{
    /**
     * @return iterable<string,array{code:string,error_message:string,ignored_issues?:list<string>,php_version?:string}>
     */
    abstract public function providerInvalidCodeParse(): iterable;

    /**
     * @dataProvider providerInvalidCodeParse
     * @small
     *
     * @param list<string> $error_levels
     */
    public function testInvalidCode(
        string $code,
        string $error_message,
        array  $error_levels = [],
        string $php_version = '7.3'
    ): void {
        $test_name = $this->getTestName();
        if (strpos($test_name, 'PHP80-') !== false) {
            if (version_compare(PHP_VERSION, '8.0.0', '<')) {
                $this->markTestSkipped('Test case requires PHP 8.0.');
            }
        } elseif (strpos($test_name, 'SKIPPED-') !== false) {
            $this->markTestSkipped('Skipped due to a bug.');
        }

        if (strtoupper(substr(PHP_OS, 0, 3)) === 'WIN') {
            $code = str_replace("\n", "\r\n", $code);
        }

        foreach ($error_levels as $error_level) {
            $issue_name = $error_level;
            $error_level = Config::REPORT_SUPPRESS;

            Config::getInstance()->setCustomErrorLevel($issue_name, $error_level);
        }

        $this->project_analyzer->setPhpVersion($php_version, 'tests');

        $file_path = self::$src_dir_path . 'somefile.php';

        // $error_message = preg_replace('/ src[\/\\\\]somefile\.php/', ' src/somefile.php', $error_message);

        $this->expectException(CodeException::class);

        $this->expectExceptionMessageMatches('/\b' . preg_quote($error_message, '/') . '\b/');

        $codebase = $this->project_analyzer->getCodebase();
        $codebase->config->visitPreloadedStubFiles($codebase);

        $this->addFile($file_path, $code);
        $this->analyzeFile($file_path, new Context());
    }
}<|MERGE_RESOLUTION|>--- conflicted
+++ resolved
@@ -6,11 +6,7 @@
 use Psalm\Context;
 use Psalm\Exception\CodeException;
 
-<<<<<<< HEAD
-use function method_exists;
-=======
 use function is_int;
->>>>>>> 49121397
 use function preg_quote;
 use function str_replace;
 use function strpos;
