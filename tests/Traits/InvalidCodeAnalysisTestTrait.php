<?php

declare(strict_types=1);

namespace Psalm\Tests\Traits;

use Psalm\Config;
use Psalm\Context;
use Psalm\Exception\CodeException;

use function preg_quote;
use function str_replace;
use function strpos;
use function strtoupper;
use function substr;

use const PHP_OS;
use const PHP_VERSION_ID;

/**
 * @psalm-type DeprecatedDataProviderArrayNotation = array{
 *     code: string,
 *     error_message: string,
 *     ignored_issues?: list<string>,
 *     php_version?: string
 * }
 * @psalm-type NamedArgumentsDataProviderArrayNotation = array{
 *     code: string,
 *     error_message: string,
 *     error_levels?: list<string>,
 *     php_version?: string
 * }
 */
trait InvalidCodeAnalysisTestTrait
{
    /**
     * @return iterable<
     *     string,
     *     DeprecatedDataProviderArrayNotation|NamedArgumentsDataProviderArrayNotation
     * >
     */
    abstract public function providerInvalidCodeParse(): iterable;

    /**
     * @dataProvider providerInvalidCodeParse
     * @small
     * @param list<string> $error_levels
     */
    public function testInvalidCode(
        string $code,
        string $error_message,
        array  $error_levels = [],
<<<<<<< HEAD
        string $php_version = '7.4',
=======
        ?string $php_version = null
>>>>>>> 87f7101e
    ): void {
        $test_name = $this->getTestName();
        if (strpos($test_name, 'PHP80-') !== false) {
            if (PHP_VERSION_ID < 8_00_00) {
                $this->markTestSkipped('Test case requires PHP 8.0.');
            }

            if ($php_version === null) {
                $php_version = '8.0';
            }
        } elseif (strpos($test_name, 'SKIPPED-') !== false) {
            $this->markTestSkipped('Skipped due to a bug.');
        }

        if ($php_version === null) {
            $php_version = '7.4';
        }

        // sanity check - do we have a PHP tag?
        if (strpos($code, '<?php') === false) {
            $this->fail('Test case must have a <?php tag');
        }

        if (strtoupper(substr(PHP_OS, 0, 3)) === 'WIN') {
            $code = str_replace("\n", "\r\n", $code);
        }

        foreach ($error_levels as $error_level) {
            $issue_name = $error_level;
            $error_level = Config::REPORT_SUPPRESS;

            Config::getInstance()->setCustomErrorLevel($issue_name, $error_level);
        }

        $this->project_analyzer->setPhpVersion($php_version, 'tests');

        $file_path = self::$src_dir_path . 'somefile.php';

        // $error_message = (string) preg_replace('/ src[\/\\\\]somefile\.php/', ' src/somefile.php', $error_message);

        $this->expectException(CodeException::class);

        $this->expectExceptionMessageMatches('/\b' . preg_quote($error_message, '/') . '\b/');

        $codebase = $this->project_analyzer->getCodebase();
        $codebase->enterServerMode();
        $codebase->config->visitPreloadedStubFiles($codebase);

        $this->addFile($file_path, $code);
        $this->analyzeFile($file_path, new Context());
    }
}<|MERGE_RESOLUTION|>--- conflicted
+++ resolved
@@ -50,11 +50,7 @@
         string $code,
         string $error_message,
         array  $error_levels = [],
-<<<<<<< HEAD
-        string $php_version = '7.4',
-=======
-        ?string $php_version = null
->>>>>>> 87f7101e
+        ?string $php_version = null,
     ): void {
         $test_name = $this->getTestName();
         if (strpos($test_name, 'PHP80-') !== false) {
