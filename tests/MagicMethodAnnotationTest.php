<?php

declare(strict_types=1);

namespace Psalm\Tests;

use Psalm\Config;
use Psalm\Context;
use Psalm\Exception\CodeException;
use Psalm\Tests\Traits\InvalidCodeAnalysisTestTrait;
use Psalm\Tests\Traits\InvalidCodeAnalysisWithIssuesTestTrait;
use Psalm\Tests\Traits\ValidCodeAnalysisTestTrait;

use const DIRECTORY_SEPARATOR;

class MagicMethodAnnotationTest extends TestCase
{
    use InvalidCodeAnalysisWithIssuesTestTrait;
    use InvalidCodeAnalysisTestTrait;
    use ValidCodeAnalysisTestTrait;

    public function testPhpDocMethodWhenUndefined(): void
    {
        Config::getInstance()->use_phpdoc_method_without_magic_or_parent = true;

        $this->addFile(
            'somefile.php',
            '<?php
                /**
                 * @method string getString()
                 * @method  void setInteger(int $integer)
                 * @method setString(int $integer)
                 * @method  getBool(string $foo) : bool
                 * @method (string|int)[] getArray()
                 * @method (callable() : string) getCallable()
                 */
                class Child {}

                $child = new Child();

                $a = $child->getString();
                $child->setInteger(4);
                /** @psalm-suppress MixedAssignment */
                $b = $child->setString(5);
                $c = $child->getBool("hello");
                $d = $child->getArray();
                $e = $child->getCallable();',
        );

        $this->analyzeFile('somefile.php', new Context());
    }

    public function testPhpDocMethodWhenUndefinedWithStatic(): void
    {
        Config::getInstance()->use_phpdoc_method_without_magic_or_parent = true;

        $this->addFile(
            'somefile.php',
            '<?php
                /**
                 * @method static string getString()
                 * @method static void setInteger(int $integer)
                 * @method static mixed setString(int $integer)
                 * @method static bool getBool(string $foo)
                 * @method static (string|int)[] getArray()
                 * @method static (callable() : string) getCallable()
                 */
                class Child {}

                $a = Child::getString();
                Child::setInteger(4);
                /** @psalm-suppress MixedAssignment */
                $b = Child::setString(5);
                $c = Child::getBool("hello");
                $d = Child::getArray();
                $e = Child::getCallable();',
        );

        $this->analyzeFile('somefile.php', new Context());
    }

    public function testPhpDocMethodWhenTemplated(): void
    {
        Config::getInstance()->use_phpdoc_method_without_magic_or_parent = true;

        $this->addFile(
            'somefile.php',
            '<?php
                /** @template T */
                class A {
                    /** @return ?T */
                    public function find() {
                        return null;
                    }
                }

                /** @psalm-suppress MissingTemplateParam */
                class B extends A {}

                class Obj {}

                /**
                 * @method Obj|null find()
                 */
                class C extends B {}',
        );

        $this->analyzeFile('somefile.php', new Context());
    }

    public function testAnnotationWithoutCallConfig(): void
    {
        $this->expectExceptionMessage('UndefinedMethod');
        $this->expectException(CodeException::class);
        Config::getInstance()->use_phpdoc_method_without_magic_or_parent = false;

        $this->addFile(
            'somefile.php',
            '<?php
                /**
                 * @method string getString()
                 */
                class Child {}

                $child = new Child();

                $child->getString();',
        );

        $context = new Context();

        $this->analyzeFile('somefile.php', $context);
    }

    public function testAnnotationWithoutCallConfigWithStatic(): void
    {
        $this->expectExceptionMessage('UndefinedMethod');
        $this->expectException(CodeException::class);
        Config::getInstance()->use_phpdoc_method_without_magic_or_parent = false;

        $this->addFile(
            'somefile.php',
            '<?php
                /**
                 * @method static string getString()
                 */
                class Child {}

                Child::getString();',
        );

        $context = new Context();

        $this->analyzeFile('somefile.php', $context);
    }

    public function testAnnotationWithoutCallConfigWithExtends(): void
    {
        $this->expectExceptionMessage('UndefinedMethod');
        $this->expectException(CodeException::class);
        Config::getInstance()->use_phpdoc_method_without_magic_or_parent = false;

        $this->addFile(
            'somefile.php',
            '<?php
                class MyParent {}
                /**
                 * @method string getString()
                 */
                class Child extends MyParent {}

                $child = new Child();

                $child->getString();',
        );

        $context = new Context();

        $this->analyzeFile('somefile.php', $context);
    }

    public function testAnnotationWithoutCallConfigWithExtendsWithStatic(): void
    {
        $this->expectExceptionMessage('UndefinedMethod');
        $this->expectException(CodeException::class);
        Config::getInstance()->use_phpdoc_method_without_magic_or_parent = false;

        $this->addFile(
            'somefile.php',
            '<?php
                class MyParent {}
                /**
                 * @method static string getString()
                 */
                class Child extends MyParent {}

                Child::getString();',
        );

        $context = new Context();

        $this->analyzeFile('somefile.php', $context);
    }

    public function testOverrideParentClassRetunType(): void
    {
        Config::getInstance()->use_phpdoc_method_without_magic_or_parent = true;

        $this->addFile(
            'somefile.php',
            '<?php
                class ParentClass {
                    public static function getMe() : self {
                        return new self();
                    }
                }

                /**
                 * @method getMe() : Child
                 */
                class Child extends ParentClass {}

                $child = Child::getMe();',
        );

        $context = new Context();

        $this->analyzeFile('somefile.php', $context);

        $this->assertSame('Child', (string) $context->vars_in_scope['$child']);
    }

    public function testOverrideExceptionMethodReturn(): void
    {
        Config::getInstance()->use_phpdoc_method_without_magic_or_parent = true;

        $this->addFile(
            'somefile.php',
            '<?php
                /**
                 * @method int getCode()
                 */
                class MyException extends Exception {}

                function foo(MyException $e): int {
                    return $e->getCode();
                }',
        );

        $context = new Context();

        $this->analyzeFile('somefile.php', $context);
    }

    public function providerValidCodeParse(): iterable
    {
        return [
            'validSimpleAnnotations' => [
                'code' => '<?php
                    class ParentClass {
                        public function __call(string $name, array $args) {}
                    }

                    /**
                     * @method string getString() dsa sada
                     * @method  void setInteger(int $integer) dsa sada
                     * @method setString(int $integer) dsa sada
                     * @method setMixed(mixed $foo) dsa sada
                     * @method setImplicitMixed($foo) dsa sada
                     * @method setAnotherImplicitMixed( $foo, $bar,$baz) dsa sada
                     * @method setYetAnotherImplicitMixed( $foo  ,$bar,  $baz    ) dsa sada
                     * @method  getBool(string $foo)  :   bool dsa sada
                     * @method (string|int)[] getArray() with some text dsa sada
                     * @method (callable() : string) getCallable() dsa sada
                     */
                    class Child extends ParentClass {}

                    $child = new Child();

                    $a = $child->getString();
                    $child->setInteger(4);
                    /** @psalm-suppress MixedAssignment */
                    $b = $child->setString(5);
                    $c = $child->getBool("hello");
                    $d = $child->getArray();
                    $e = $child->getCallable();
                    $child->setMixed("hello");
                    $child->setMixed(4);
                    $child->setImplicitMixed("hello");
                    $child->setImplicitMixed(4);',
                'assertions' => [
                    '$a' => 'string',
                    '$b' => 'mixed',
                    '$c' => 'bool',
                    '$d' => 'array<array-key, int|string>',
                    '$e' => 'callable():string',
                ],
            ],
            'validSimpleAnnotationsWithStatic' => [
                'code' => '<?php
                    class ParentClass {
                        public function __callStatic(string $name, array $args) {}
                    }

                    /**
                     * @method static string getString() dsa sada
                     * @method static void setInteger(int $integer) dsa sada
                     * @method static mixed setString(int $integer) dsa sada
                     * @method static mixed setMixed(mixed $foo) dsa sada
                     * @method static mixed setImplicitMixed($foo) dsa sada
                     * @method static mixed setAnotherImplicitMixed( $foo, $bar,$baz) dsa sada
                     * @method static mixed setYetAnotherImplicitMixed( $foo  ,$bar,  $baz    ) dsa sada
                     * @method static bool getBool(string $foo)   dsa sada
                     * @method static (string|int)[] getArray() with some text dsa sada
                     * @method static (callable() : string) getCallable() dsa sada
                     * @method static static getInstance() dsa sada
                     */
                    class Child extends ParentClass {}

                    $a = Child::getString();
                    Child::setInteger(4);
                    /** @psalm-suppress MixedAssignment */
                    $b = Child::setString(5);
                    $c = Child::getBool("hello");
                    $d = Child::getArray();
                    $e = Child::getCallable();
                    $f = Child::getInstance();
                    Child::setMixed("hello");
                    Child::setMixed(4);
                    Child::setImplicitMixed("hello");
                    Child::setImplicitMixed(4);',
                'assertions' => [
                    '$a' => 'string',
                    '$b' => 'mixed',
                    '$c' => 'bool',
                    '$d' => 'array<array-key, int|string>',
                    '$e' => 'callable():string',
                    '$f' => 'Child',
                ],
            ],
            'validAnnotationWithDefault' => [
                'code' => '<?php
                    class ParentClass {
                        public function __call(string $name, array $args) {}
                    }

                    /**
                     * @method void setArray(array $arr = array(), int $foo = 5) with some more text
                     */
                    class Child extends ParentClass {}

                    $child = new Child();

                    $child->setArray(["boo"]);
                    $child->setArray(["boo"], 8);',
            ],
            'validAnnotationWithByRefParam' => [
                'code' => '<?php
                    class ParentClass {
                        public function __call(string $name, array $args) {}
                    }

                    /**
                     * @template T
                     * @method void configure(string $string, array &$arr)
                     */
                    class Child extends ParentClass
                    {
                        /** @psalm-param T $t */
                        public function getChild($t): void {}
                    }
                    $child = new Child();

                    $array = [];
                    $child->configure("foo", $array);',
            ],
            'validAnnotationWithNonEmptyDefaultArray' => [
                'code' => '<?php
                    class ParentClass {
                        public function __call(string $name, array $args) {}
                    }

                    /**
                     * @method void setArray(array $arr = [1, 2, 3]) with some more text
                     */
                    class Child extends ParentClass {}

                    $child = new Child();

                    $child->setArray(["boo"]);
                    $child->setArray(["boo"]);',
            ],
            'validAnnotationWithNonEmptyDefaultOldStyleArray' => [
                'code' => '<?php
                    class ParentClass {
                        public function __call(string $name, array $args) {}
                    }

                    /**
                     * @method void setArray(array $arr = array(1, 2, 3)) with some more text
                     */
                    class Child extends ParentClass {}

                    $child = new Child();

                    $child->setArray(["boo"]);
                    $child->setArray(["boo"]);',
            ],
            'validStaticAnnotationWithDefault' => [
                'code' => '<?php
                    class ParentClass {
                        public static function __callStatic(string $name, array $args) {}
                    }

                    /**
                     * @method static string getString(int $foo) with some more text
                     */
                    class Child extends ParentClass {}

                    $child = new Child();

                    $a = $child::getString(5);',
                'assertions' => [
                    '$a' => 'string',
                ],
            ],
            'validAnnotationWithVariadic' => [
                'code' => '<?php
                    class ParentClass {
                        public function __call(string $name, array $args) {}
                    }

                    /**
                     * @method void setInts(int ...$foo) with some more text
                     */
                    class Child extends ParentClass {}

                    $child = new Child();

                    $child->setInts(1, 2, 3, 4);',
            ],
            'validUnionAnnotations' => [
                'code' => '<?php
                    class ParentClass {
                        public function __call(string $name, array $args) {}
                    }

                    /**
                     * @method setBool(string $foo, string|bool $bar)  :   bool dsa sada
                     * @method void setAnotherArray(int[]|string[] $arr = [], int $foo = 5) with some more text
                     */
                    class Child extends ParentClass {}

                    $child = new Child();

                    $b = $child->setBool("hello", true);
                    $c = $child->setBool("hello", "true");
                    $child->setAnotherArray(["boo"]);',
                'assertions' => [
                    '$b' => 'bool',
                    '$c' => 'bool',
                ],
            ],
            'namespacedValidAnnotations' => [
                'code' => '<?php
                    namespace Foo;

                    class ParentClass {
                        public function __call(string $name, array $args) {}
                    }

                    /**
                     * @method setBool(string $foo, string|bool $bar)  :   bool
                     */
                    class Child extends ParentClass {}

                    $child = new Child();

                    $c = $child->setBool("hello", true);
                    $c = $child->setBool("hello", "true");',
            ],
            'globalMethod' => [
                'code' => '<?php
                    /** @method void global() */
                    class A {
                        public function __call(string $s) {}
                    }',
            ],
            'magicMethodInternalCall' => [
                'code' => '<?php
                    /**
                     * @method I[] work()
                     */
                    class I {
                        function __call(string $method, array $args) { return [new I, new I]; }

                        function zugzug(): void {
                            echo count($this->work());
                        }
                    }',
            ],
            'magicMethodOverridesParentWithMoreSpecificType' => [
                'code' => '<?php
                    class C {}
                    class D extends C {}

                    class A {
                        public function foo(string $s) : C {
                            return new C;
                        }
                    }

                    /** @method D foo(string $s) */
                    class B extends A {}',
            ],
            'complicatedMagicMethodInheritance' => [
                'code' => '<?php
                    class BaseActiveRecord {
                        /**
                         * @param string $class
                         * @param array $link
                         * @return ActiveQueryInterface
                         */
                        public function hasMany($class, $link)
                        {
                            return new ActiveQuery();
                        }
                    }

                    /**
                     * @method ActiveQuery hasMany($class, array $link)
                     */
                    class ActiveRecord extends BaseActiveRecord {}

                    interface ActiveQueryInterface {}

                    class ActiveQuery implements ActiveQueryInterface {
                        /**
                         * @param string $tableName
                         * @param array $link
                         * @param callable $callable
                         * @return $this
                         */
                        public function viaTable($tableName, $link, callable $callable = null)
                        {
                            return $this;
                        }
                    }

                    class Boom extends ActiveRecord {
                        /**
                         * @return ActiveQuery
                         */
                        public function getUsers()
                        {
                            $query = $this->hasMany("User", ["id" => "user_id"])
                                ->viaTable("account_to_user", ["account_id" => "id"]);

                            return $query;
                        }
                    }',
            ],
            'magicMethodReturnSelf' => [
                'code' => '<?php
                    /**
                     * @method static self getSelf()
                     * @method $this getThis()
                     */
                    class C {
                        public static function __callStatic(string $c, array $args) {}
                        public function __call(string $c, array $args) {}
                    }

                    $a = C::getSelf();
                    $b = (new C)->getThis();',
                'assertions' => [
                    '$a' => 'C',
                    '$b' => 'C',
                ],
            ],
            'allowMagicMethodStatic' => [
                'code' => '<?php
                    /** @method static getStatic() */
                    class C {
                        public function __call(string $c, array $args) {}
                    }

                    class D extends C {}

                    $c = (new C)->getStatic();
                    $d = (new D)->getStatic();',
                'assertions' => [
                    '$c' => 'C',
                    '$d' => 'D',
                ],
            ],
            'validSimplePsalmAnnotations' => [
                'code' => '<?php
                    class ParentClass {
                        public function __call(string $name, array $args) {}
                    }

                    /**
                     * @psalm-method string getString() dsa sada
                     * @psalm-method  void setInteger(int $integer) dsa sada
                     */
                    class Child extends ParentClass {}

                    $child = new Child();

                    $a = $child->getString();
                    $child->setInteger(4);',
                'assertions' => [
                    '$a' => 'string',
                ],
            ],
            'overrideMethodAnnotations' => [
                'code' => '<?php
                    class ParentClass {
                        public function __call(string $name, array $args) {}
                    }

                    /**
                     * @method int getString() dsa sada
                     * @method  void setInteger(string $integer) dsa sada
                     * @psalm-method string getString() dsa sada
                     * @psalm-method  void setInteger(int $integer) dsa sada
                     */
                    class Child extends ParentClass {}

                    $child = new Child();

                    $a = $child->getString();
                    $child->setInteger(4);',
                'assertions' => [
                    '$a' => 'string',
                ],
            ],
            'alwaysAllowAnnotationOnInterface' => [
                'code' => '<?php
                    /**
                     * @method string sayHello()
                     */
                    interface A {}

                    function makeConcrete() : A {
                        return new class implements A {
                            function sayHello() : string {
                                return "Hello";
                            }
                        };
                    }

                    echo makeConcrete()->sayHello();',
            ],
            'inheritInterfacePseudoMethodsFromParent' => [
                'code' => '<?php
                    namespace Foo;

                    interface ClassMetadata {}
                    interface ORMClassMetadata extends ClassMetadata {}

                    interface EntityManagerInterface {
                        public function getClassMetadata() : ClassMetadata;
                    }

                    /**
                     * @method ORMClassMetadata getClassMetadata()
                     * @method int getOtherMetadata()
                     */
                    interface ORMEntityManagerInterface extends EntityManagerInterface{}

                    interface ConcreteEntityManagerInterface extends ORMEntityManagerInterface {}

                    /** @psalm-suppress InvalidReturnType */
                    function em(): ORMEntityManagerInterface {}
                    /** @psalm-suppress InvalidReturnType */
                    function concreteEm(): ConcreteEntityManagerInterface {}

                    function test(ORMClassMetadata $metadata): void {}
                    function test2(int $metadata): void {}

                    test(em()->getClassMetadata());
                    test(concreteEm()->getClassMetadata());

                    test2(em()->getOtherMetadata());
                    test2(concreteEm()->getOtherMetadata());',
            ],
            'fullyQualifiedParam' => [
                'code' => '<?php
                    namespace Foo {
                        /**
                         * @method  void setInteger(\Closure $c)
                         */
                        class Child {
                            public function __call(string $s, array $args) {}
                        }
                    }

                    namespace {
                        $child = new Foo\Child();
                        $child->setInteger(function() : void {});
                    }',
            ],
            'allowMethodsNamedBooleanAndInteger' => [
                'code' => '<?php
                    /**
                     * @method boolean(int $foo) : bool
                     * @method integer(int $foo) : bool
                     */
                    class Child {
                        public function __call(string $name, array $args) {}
                    }

                    $child = new Child();

                    $child->boolean(5);
                    $child->integer(5);',
            ],
            'overrideWithSelfBeforeMethodName' => [
                'code' => '<?php
                    class A {
                        public static function make(): self {
                            return new self();
                        }
                    }

                    /**
                     * @method static self make()
                     */
                    class B extends A {}

                    function makeB(): B {
                        return B::make();
                    }',
            ],
            'validMethodAsAnnotation' => [
                'code' => '<?php
                    /**
                     * @method string as(string $value)
                     */
                    class Foo {}',
            ],
            'annotationWithSealedSuppressingUndefinedMagicMethod' => [
                'code' => '<?php
                    class ParentClass {
                        public function __call(string $name, array $args) {}
                    }

                    /**
                     * @method string getString()
                     */
                    class Child extends ParentClass {}

                    $child = new Child();
                    /** @psalm-suppress UndefinedMagicMethod */
                    $child->foo();',
            ],
            'allowFinalOverrider' => [
                'code' => '<?php
                    class A {
                        /**
                         * @return static
                         */
                        public static function foo()
                        {
                            return new static();
                        }

                        final public function __construct() {}
                    }

                    /**
                     * @method static B foo()
                     */
                    final class B extends A {}',
            ],
            'namespacedMethod' => [
                'code' => '<?php
                    declare(strict_types = 1);

                    namespace App;

                    interface FooInterface {}

                    /**
                     * @method \IteratorAggregate<int, FooInterface> getAll():\IteratorAggregate
                     */
                    class Foo
                    {
                        private \IteratorAggregate $items;

                        /**
                         * @psalm-suppress MixedReturnTypeCoercion
                         */
                        public function getAll(): \IteratorAggregate
                        {
                            return $this->items;
                        }

                        public function __construct(\IteratorAggregate $foos)
                        {
                            $this->items = $foos;
                        }
                    }

                    /**
                     * @psalm-suppress MixedReturnTypeCoercion
                     * @method \IteratorAggregate<int, FooInterface> getAll():\IteratorAggregate
                     */
                    class Bar
                    {
                        private \IteratorAggregate $items;

                        /**
                         * @psalm-suppress MixedReturnTypeCoercion
                         */
                        public function getAll(): \IteratorAggregate
                        {
                            return $this->items;
                        }

                        public function __construct(\IteratorAggregate $foos)
                        {
                            $this->items = $foos;
                        }
                    }',
            ],
            'parseFloatInDefault' => [
                'code' => '<?php
                    namespace Foo {
                        /**
                         * @method int randomInt()
                         * @method void takesFloat($a = 0.1)
                         */
                        class G
                        {
                            /**
                             * @param string $method
                             * @param array $attributes
                             *
                             * @return mixed
                             */
                            public function __call($method, $attributes)
                            {
                                return null;
                            }
                        }
                    }

                    namespace Bar {
                        (new \Foo\G)->randomInt();
                    }',
            ],
            'negativeInDefault' => [
                'code' => '<?php
                    /**
                     * @method void foo($a = -0.1, $b = -12)
                     */
                    class G
                    {
                        public function __call(string $method, array $attributes): void
                        {
                        }
                    }
                    (new G)->foo();',
            ],
            'namespacedNegativeInDefault' => [
                'code' => '<?php
                    namespace Foo {
                        /**
                         * @method void foo($a = -0.1, $b = -12)
                         */
                        class G
                        {
                            public function __call(string $method, array $attributes): void
                            {
                            }
                        }
                        (new G)->foo();
                    }',
            ],
            'namespacedUnion' => [
                'code' => '<?php
                    namespace Foo;

                    /**
                     * @method string bar(\DateTimeInterface|\DateInterval|self $a, Cache|\Exception $e)
                     */
                    class Cache {
                        public function __call(string $method, array $args) {
                            return $method;
                        }
                    }

                    (new Cache)->bar(new \DateTime(), new Cache());',
            ],
            'magicMethodInheritance' => [
                'code' => '<?php
                    /**
                     * @method string foo()
                     */
                    interface I {}

                    /**
                     * @method int bar()
                     */
                    class A implements I {}

                    class B extends A {
                        public function __call(string $method, array $args) {}
                    }

                    $b = new B();

                    function consumeString(string $s): void {}
                    function consumeInt(int $i): void {}

                    consumeString($b->foo());
                    consumeInt($b->bar());',
            ],
            'magicMethodInheritanceOnInterface' => [
                'code' => '<?php
                    /**
                     * @method string foo()
                     */
                    interface I {}
                    interface I2 extends I {}
                    function consumeString(string $s): void {}

                    /** @var I2 $i */
                    consumeString($i->foo());',
            ],
            'magicStaticMethodInheritance' => [
                'code' => '<?php
                    /**
                     * @method static string foo()
                     */
                    interface I {}

                    /**
                     * @method static int bar()
                     */
                    class A implements I {}

                    class B extends A {
                        public static function __callStatic(string $name, array $arguments) {}
                    }

                    function consumeString(string $s): void {}
                    function consumeInt(int $i): void {}

                    consumeString(B::foo());
                    consumeInt(B::bar());',
            ],
            'magicStaticMethodInheritanceWithoutCallStatic' => [
                'code' => '<?php
                    /**
                     * @method static int bar()
                     */
                    class A {}
                    class B extends A {}
                    function consumeInt(int $i): void {}

                    /** @psalm-suppress UndefinedMethod, MixedArgument */
                    consumeInt(B::bar());',
            ],
            'magicStaticMethodInheritanceWithoutCallStatic_WithReturnAndManyArgs' => [
                // This is compatible with "magicMethodInheritanceWithoutCall_WithReturnAndManyArgs"
                'code' => <<<'PHP'
                    <?php
                    /**
                     * @method static void bar()
                     */
                    class A {}
                    class B extends A {}

                    /** @psalm-suppress UndefinedMethod, MixedAssignment */
                    $a = B::bar(123, "whatever");
                    PHP,
                'assertions' => [
                    '$a===' => 'mixed',
                ],
            ],
            'magicMethodInheritanceWithoutCall_WithReturnAndManyArgs' => [
                'code' => <<<'PHP'
                    <?php
                    /**
                     * @method void bar()
                     */
                    class A {}
                    class B extends A {}

                    $obj = new B();

                    /** @psalm-suppress UndefinedMethod, MixedAssignment */
                    $a = $obj->bar(123, "whatever");
                    PHP,
                'assertions' => [
                    '$a===' => 'mixed',
                ],
            ],
            'callUsingParent' => [
                'code' => '<?php
                    /**
                     * @method static create(array $input)
                     */
                    class Model {
                        public function __call(string $name, array $arguments) {
                            /** @psalm-suppress UnsafeInstantiation */
                            return new static;
                        }
                    }

                    class BlahModel extends Model {
                        /**
                         * @param mixed $input
                         * @return static
                         */
                        public function create($input): BlahModel
                        {
                            return parent::create([]);
                        }
                    }

                    class FooModel extends Model {}

                    function consumeFoo(FooModel $a): void {}
                    function consumeBlah(BlahModel $a): void {}

                    $b = new FooModel();
                    consumeFoo($b->create([]));

                    $d = new BlahModel();
                    consumeBlah($d->create([]));',
            ],
            'returnThisShouldKeepGenerics' => [
                'code' => '<?php
                    /**
                     * @template E
                     * @method $this foo()
                     */
                    class A
                    {
                        public function __call(string $name, array $args) {}
                    }

                    /**
                     * @template E
                     * @method $this foo()
                     */
                    interface I {}

                    class B {}

                    /** @var A<B> $a */
                    $a = new A();
                    $b = $a->foo();

                    /** @var I<B> $i */
                    $c = $i->foo();',
                'assertions' => [
                    '$b' => 'A<B>&static',
                    '$c' => 'I<B>&static',
                ],
            ],
            'genericsOfInheritedMethodsShouldBeResolved' => [
                'code' => '<?php
                    /**
                     * @template E
                     * @method E get()
                     */
                    interface I {}

                    /**
                     * @template E
                     * @implements I<E>
                     */
                    class A implements I
                    {
                        public function __call(string $name, array $args) {}
                    }

                    /**
                     * @template E
                     * @extends I<E>
                     */
                    interface I2 extends I {}

                    class B {}

                    /**
                     * @template E
                     * @method E get()
                     */
                    class C
                    {
                        public function __call(string $name, array $args) {}
                    }

                    /**
                     * @template E
                     * @extends C<E>
                     */
                    class D extends C {}

                    /** @var A<B> $a */
                    $a = new A();
                    $b = $a->get();

                    /** @var I2<B> $i */
                    $c = $i->get();

                    /** @var D<B> $d */
                    $d = new D();
                    $e = $d->get();',
                'assertions' => [
                    '$b' => 'B',
                    '$c' => 'B',
                    '$e' => 'B',
                ],
            ],
            'arrayAsMethodName' => [
                'code' => <<<'PHP'
                    <?php
                    /** @method static void array() */
                    class C {}
                    //C::array();
                    PHP,
            ],
            'DoubleInheritedDontComplain' => [
                'code' => '<?php
                    /**
                     * @method void func(int ...$args)
                     */
                    class Foo {}

                    class Bar extends Foo {
                        public function func(int $i = 0, int ...$args): void {}
                    }

                    class UhOh extends Bar {}',
                'assertions' => [],
                'ignored_issues' => ['ParamNameMismatch'],
            ],
        ];
    }

    public function providerInvalidCodeParse(): iterable
    {
        return [
            'annotationWithBadDocblock' => [
                'code' => '<?php
                    class ParentClass {
                        public function __call(string $name, array $args) {}
                    }

                    /**
                     * @method string getString(\)
                     */
                    class Child extends ParentClass {}',
                'error_message' => 'InvalidDocblock',
            ],
            'annotationWithByRefParam' => [
                'code' => '<?php
                    class ParentClass {
                        public function __call(string $name, array $args) {}
                    }

                    /**
                     * @method string getString(&$a)
                     */
                    class Child extends ParentClass {}',
                'error_message' => 'InvalidDocblock',
            ],
            'annotationWithSealed' => [
                'code' => '<?php
                    class ParentClass {
                        public function __call(string $name, array $args) {}
                    }

                    /**
                     * @method string getString()
                     */
                    class Child extends ParentClass {}

                    $child = new Child();
                    $child->getString();
                    $child->foo();',
                'error_message' => 'UndefinedMagicMethod - src' . DIRECTORY_SEPARATOR . 'somefile.php:13:29 - Magic method Child::foo does not exist',
            ],
            'annotationInvalidArg' => [
                'code' => '<?php
                    class ParentClass {
                        public function __call(string $name, array $args) {}
                    }

                    /**
                     * @method setString(int $integer)
                     */
                    class Child extends ParentClass {}

                    $child = new Child();

                    $child->setString("five");',
                'error_message' => 'InvalidArgument',
            ],
            'unionAnnotationInvalidArg' => [
                'code' => '<?php
                    class ParentClass {
                        public function __call(string $name, array $args) {}
                    }

                    /**
                     * @method setBool(string $foo, string|bool $bar)  :   bool dsa sada
                     */
                    class Child extends ParentClass {}

                    $child = new Child();

                    $b = $child->setBool("hello", 5);',
                'error_message' => 'InvalidArgument',
            ],
            'validAnnotationWithInvalidVariadicCall' => [
                'code' => '<?php
                    class ParentClass {
                        public function __call(string $name, array $args) {}
                    }

                    /**
                     * @method void setInts(int ...$foo) with some more text
                     */
                    class Child extends ParentClass {}

                    $child = new Child();

                    $child->setInts([1, 2, 3]);',
                'error_message' => 'InvalidArgument',
            ],
            'magicMethodOverridesParentWithDifferentReturnType' => [
                'code' => '<?php
                    class C {}
                    class D {}

                    class A {
                        public function foo(string $s) : C {
                            return new C;
                        }
                    }

                    /** @method D foo(string $s) */
                    class B extends A {}',
                'error_message' => 'ImplementedReturnTypeMismatch - src' . DIRECTORY_SEPARATOR . 'somefile.php:11:33',
            ],
            'magicMethodOverridesParentWithDifferentParamType' => [
                'code' => '<?php
                    class C {}
                    class D extends C {}

                    class A {
                        public function foo(string $s) : C {
                            return new C;
                        }
                    }

                    /** @method D foo(int $s) */
                    class B extends A {}',
                'error_message' => 'ImplementedParamTypeMismatch - src' . DIRECTORY_SEPARATOR . 'somefile.php:11:33',
            ],
            'parseBadMethodAnnotation' => [
                'code' => '<?php
                    /**
                     * @method aaa
                     */
                    class AAA {
                        function __call() {
                            echo $b."\n";
                        }
                    }',
                'error_message' => 'InvalidDocblock',
            ],
            'methodwithDash' => [
                'code' => '<?php
                    /**
                     * A test class
                     *
                     * @method ClientInterface exchange-connect(array $options = [])
                     */
                    abstract class TestClassA {}',
                'error_message' => 'InvalidDocblock',
            ],
            'methodWithAmpersandAndSpace' => [
                'code' => '<?php
                    /**
                     * @method void alloc(string & $result)
                     */
                    class Foo {}',
                'error_message' => 'InvalidDocblock',
            ],
            'inheritSealedMethods' => [
                'code' => '<?php
                    /**
                     * @psalm-seal-methods
                     */
                    class A {
                        public function __call(string $method, array $args) {}
                    }

                    class B extends A {}

                    $b = new B();
                    $b->foo();',
                'error_message' => 'UndefinedMagicMethod',
            ],
<<<<<<< HEAD
            'inheritSealedMethodsWithoutPrefix' => [
                'code' => '<?php
                    /**
                     * @seal-methods
                     */
                    class A {
                        public function __call(string $method, array $args) {}
=======
            'inheritSealedMethodsWithStatic' => [
                'code' => '<?php
                    /**
                     * @psalm-seal-methods
                     */
                    class A {
                        public static function __callStatic(string $method, array $args) {}
>>>>>>> 71707e6c
                    }

                    class B extends A {}

<<<<<<< HEAD
                    $b = new B();
                    $b->foo();',
=======
                    B::foo();',
>>>>>>> 71707e6c
                'error_message' => 'UndefinedMagicMethod',
            ],
            'lonelyMethod' => [
                'code' => '<?php
                    /**
                     * @method
                     */
                    class C {}',
                'error_message' => 'InvalidDocblock',
            ],
            'magicParentCallShouldNotPolluteContext' => [
                'code' => '<?php
                    /**
                     * @method baz(): Foo
                     */
                    class Foo
                    {
                        public function __call()
                        {
                            return new self();
                        }
                    }

                    class Bar extends Foo
                    {
                        public function baz(): Foo
                        {
                            parent::baz();
                            return $__tmp_parent_var__;
                        }
                    }',
                'error_message' => 'UndefinedVariable',
            ],
<<<<<<< HEAD
            'MagicMethodReturnTypesCheckedForClasses' => [
                'code' => '<?php
                    class A
                    {
                        public function a(int $className): int { return 0; }
                    }

                    /**
                     * @method stdClass a(int $a)
                     */
                    class B extends A {}
                    ',
                'error_message' => 'ImplementedReturnTypeMismatch',
            ],
            'MagicMethodParamTypesCheckedForClasses' => [
                'code' => '<?php
                    class A
                    {
                        public function a(int $className): int { return 0; }
                    }

                    /**
                     * @method int a(string $a)
                     */
                    class B extends A {}
                    ',
                'error_message' => 'ImplementedParamTypeMismatch',
            ],
            'MagicMethodReturnTypesCheckedForInterfaces' => [
                'code' => '<?php
                    interface A
                    {
                        public function a(int $className): int;
                    }

                    /**
                     * @method stdClass a(int $a)
                     */
                    interface B extends A {}
                    ',
                'error_message' => 'ImplementedReturnTypeMismatch',
            ],
            'MagicMethodParamTypesCheckedForInterfaces' => [
                'code' => '<?php
                    interface A
                    {
                        public function a(string $className): int;
                    }

                    /**
                     * @method int a(int $a)
                     */
                    interface B extends A {}
                    ',
                'error_message' => 'ImplementedParamTypeMismatch',
            ],
            'SKIPPED-MagicMethodMadeConcreteChecksParams' => [
                'code' => '<?php
                    /**
                     * @method static void create(array $x)
                     */
                    class Model {
                        public static function __callStatic(string $method, array $params) {
                        }
                    }

                    class FooModel extends Model {
                        public static function create(object $x): void {
                            $x;
                        }
                    }',
                'error_message' => 'ImplementedParamTypeMismatch',
=======
            'staticInvocationWithMagicMethodFoo' => [
                'code' => '<?php
                    /**
                     * @method string foo()
                     */
                    class A {
                        // Has "magic methods"
                        public function __call(string $method, array $args) {}
                        public static function __callStatic(string $method, array $args) {}
                    }

                    A::foo();',
                'error_message' => 'InvalidStaticInvocation',
            ],
            'nonStaticSelfCallWithMagicMethodFoo' => [
                'code' => '<?php
                    /**
                     * @method string foo()
                     */
                    class A {
                        // Has "magic methods"
                        public function __call(string $method, array $args) {}
                        public static function __callStatic(string $method, array $args) {}
                    }

                    class B extends A {
                        public static function bar(): void {
                            self::foo();
                        }
                    }',
                'error_message' => 'NonStaticSelfCall',
            ],
            'staticInvocationWithInstanceMethodFoo' => [
                'code' => '<?php
                    class A {
                        public function foo(): void {}

                        // Has "magic methods"
                        public function __call(string $method, array $args) {}
                        public static function __callStatic(string $method, array $args) {}
                    }

                    A::foo();',
                'error_message' => 'InvalidStaticInvocation',
            ],
            'nonStaticSelfCallWithInstanceMethodFoo' => [
                'code' => '<?php
                    class A {
                        public function foo(): void {}

                        // Has "magic methods"
                        public function __call(string $method, array $args) {}
                        public static function __callStatic(string $method, array $args) {}
                    }

                    class B extends A {
                        public static function bar(): void {
                            self::foo();
                        }
                    }',
                'error_message' => 'NonStaticSelfCall',
            ],
            'suppressUndefinedMethodWithObjectCall_WithNotExistsFunc' => [
                'code' => <<<'PHP'
                    <?php
                    /** @method int bar() */
                    class A {}
                    class B extends A {}

                    $obj = new B();
                
                    /** @psalm-suppress UndefinedMethod */
                    $a = $obj->bar(function_does_not_exist(123));
                    PHP,
                'error_message' => 'UndefinedFunction',
            ],
            'suppressUndefinedMethodWithStaticCall_WithNotExistsFunc' => [
                'code' => <<<'PHP'
                    <?php
                    /** @method static int bar() */
                    class A {}
                    class B extends A {}
                
                    /** @psalm-suppress UndefinedMethod */
                    $a = B::bar(function_does_not_exist(123));
                    PHP,
                'error_message' => 'UndefinedFunction',
>>>>>>> 71707e6c
            ],
        ];
    }

    public function testSealAllMethodsWithoutFoo(): void
    {
        Config::getInstance()->seal_all_methods = true;

        $this->addFile(
            'somefile.php',
            '<?php
              class A {
                public function __call(string $method, array $args) {}
              }

              class B extends A {}

              $b = new B();
              $b->foo();
              ',
        );

        $error_message = 'UndefinedMagicMethod';
        $this->expectException(CodeException::class);
        $this->expectExceptionMessage($error_message);
        $this->analyzeFile('somefile.php', new Context());
    }

    public function testSealAllMethodsWithoutFooWithStatic(): void
    {
        Config::getInstance()->seal_all_methods = true;

        $this->addFile(
            'somefile.php',
            '<?php
              class A {
                public static function __callStatic(string $method, array $args) {}
              }

              class B extends A {}

              B::foo();
              ',
        );

        $error_message = 'UndefinedMagicMethod';
        $this->expectException(CodeException::class);
        $this->expectExceptionMessage($error_message);
        $this->analyzeFile('somefile.php', new Context());
    }

    public function testNoSealAllMethods(): void
    {
        Config::getInstance()->seal_all_methods = true;

        $this->addFile(
            'somefile.php',
            '<?php
              /** @psalm-no-seal-properties */
              class A {
                public function __call(string $method, array $args) {}
              }

              class B extends A {}

              $b = new B();
              $b->foo();
              ',
        );

        $error_message = 'UndefinedMagicMethod';
        $this->expectException(CodeException::class);
        $this->expectExceptionMessage($error_message);
        $this->analyzeFile('somefile.php', new Context());
    }

    public function testNoSealAllMethodsWithStatic(): void
    {
        Config::getInstance()->seal_all_methods = true;

        $this->addFile(
            'somefile.php',
            '<?php
              /** @psalm-no-seal-properties */
              class A {
                public static function __callStatic(string $method, array $args) {}
              }

              class B extends A {}

              B::foo();
              ',
        );

        $error_message = 'UndefinedMagicMethod';
        $this->expectException(CodeException::class);
        $this->expectExceptionMessage($error_message);
        $this->analyzeFile('somefile.php', new Context());
    }

    public function testSealAllMethodsWithFoo(): void
    {
        Config::getInstance()->seal_all_methods = true;

        $this->addFile(
            'somefile.php',
            '<?php
              class A {
                public function __call(string $method, array $args) {}
                public function foo(): void {}
              }

              class B extends A {}

              $b = new B();
              $b->foo();
              ',
        );

        $this->analyzeFile('somefile.php', new Context());
    }

    public function testSealAllMethodsWithFooWithStatic(): void
    {
        Config::getInstance()->seal_all_methods = true;

        $this->addFile(
            'somefile.php',
            '<?php
              class A {
                public static function __callStatic(string $method, array $args) {}
                public static function foo(): void {}
              }

              class B extends A {}

              B::foo();
              ',
        );

        $this->analyzeFile('somefile.php', new Context());
    }

    public function testSealAllMethodsWithFooInSubclass(): void
    {
        Config::getInstance()->seal_all_methods = true;

        $this->addFile(
            'somefile.php',
            '<?php
              class A {
                public function __call(string $method, array $args) {}
              }

              class B extends A {
                public function foo(): void {}
              }

              $b = new B();
              $b->foo();
              ',
        );

        $this->analyzeFile('somefile.php', new Context());
    }

    public function testSealAllMethodsWithFooInSubclassWithStatic(): void
    {
        Config::getInstance()->seal_all_methods = true;

        $this->addFile(
            'somefile.php',
            '<?php
              class A {
                public static function __callStatic(string $method, array $args) {}
              }

              class B extends A {
                public static function foo(): void {}
              }

              B::foo();
              ',
        );

        $this->analyzeFile('somefile.php', new Context());
    }

    public function testSealAllMethodsWithFooAnnotated(): void
    {
        Config::getInstance()->seal_all_methods = true;

        $this->addFile(
            'somefile.php',
            '<?php
              /** @method foo(): int */
              class A {
                public function __call(string $method, array $args) {}
              }

              class B extends A {}

              $b = new B();
              $b->foo();
              ',
        );

        $this->analyzeFile('somefile.php', new Context());
    }

    public function testSealAllMethodsWithFooAnnotatedWithStatic(): void
    {
        Config::getInstance()->seal_all_methods = true;

        $this->addFile(
            'somefile.php',
            '<?php
              /** @method static int foo() */
              class A {
                public static function __callStatic(string $method, array $args) {}
              }

              class B extends A {}

              B::foo();
              ',
        );

        $this->analyzeFile('somefile.php', new Context());
    }

    public function testSealAllMethodsSetToFalse(): void
    {
        Config::getInstance()->seal_all_methods = false;

        $this->addFile(
            'somefile.php',
            '<?php
              class A {
                public function __call(string $method, array $args) {}
              }

              class B extends A {}

              $b = new B();
              $b->foo();
              ',
        );

        $this->analyzeFile('somefile.php', new Context());
    }

    public function testSealAllMethodsSetToFalseWithStatic(): void
    {
        Config::getInstance()->seal_all_methods = false;

        $this->addFile(
            'somefile.php',
            '<?php
              class A {
                public static function __callStatic(string $method, array $args) {}
              }

              class B extends A {}

              B::foo();
              ',
        );

        $this->analyzeFile('somefile.php', new Context());
    }

    public function testIntersectionTypeWhenMagicMethodDoesNotExistButIsProvidedBySecondType(): void
    {
        $this->addFile(
            'somefile.php',
            '<?php
              /** @method foo(): int */
              class A {
                public function __call(string $method, array $args) {}
              }

              class B {
                public function otherMethod(): void {}
              }

              /** @var A & B $b */
              $b = new B();
              $b->otherMethod();
              ',
        );

        $this->analyzeFile('somefile.php', new Context());
    }

    public function testIntersectionTypeWhenMethodDoesNotExistOnEither(): void
    {
        $this->addFile(
            'somefile.php',
            '<?php
              /** @method foo(): int */
              class A {
                public function __call(string $method, array $args) {}
              }

              class B {
                public function otherMethod(): void {}
              }

              /** @var A & B $b */
              $b = new B();
              $b->nonExistantMethod();
              ',
        );

        $error_message = 'UndefinedMagicMethod';
        $this->expectException(CodeException::class);
        $this->expectExceptionMessage($error_message);
        $this->analyzeFile('somefile.php', new Context());
    }
}<|MERGE_RESOLUTION|>--- conflicted
+++ resolved
@@ -1312,7 +1312,6 @@
                     $b->foo();',
                 'error_message' => 'UndefinedMagicMethod',
             ],
-<<<<<<< HEAD
             'inheritSealedMethodsWithoutPrefix' => [
                 'code' => '<?php
                     /**
@@ -1320,7 +1319,14 @@
                      */
                     class A {
                         public function __call(string $method, array $args) {}
-=======
+                    }
+
+                    class B extends A {}
+
+                    $b = new B();
+                    $b->foo();',
+                'error_message' => 'UndefinedMagicMethod',
+            ],
             'inheritSealedMethodsWithStatic' => [
                 'code' => '<?php
                     /**
@@ -1328,17 +1334,10 @@
                      */
                     class A {
                         public static function __callStatic(string $method, array $args) {}
->>>>>>> 71707e6c
                     }
 
                     class B extends A {}
-
-<<<<<<< HEAD
-                    $b = new B();
-                    $b->foo();',
-=======
                     B::foo();',
->>>>>>> 71707e6c
                 'error_message' => 'UndefinedMagicMethod',
             ],
             'lonelyMethod' => [
@@ -1372,7 +1371,6 @@
                     }',
                 'error_message' => 'UndefinedVariable',
             ],
-<<<<<<< HEAD
             'MagicMethodReturnTypesCheckedForClasses' => [
                 'code' => '<?php
                     class A
@@ -1445,7 +1443,7 @@
                         }
                     }',
                 'error_message' => 'ImplementedParamTypeMismatch',
-=======
+            ],
             'staticInvocationWithMagicMethodFoo' => [
                 'code' => '<?php
                     /**
@@ -1516,7 +1514,7 @@
                     class B extends A {}
 
                     $obj = new B();
-                
+
                     /** @psalm-suppress UndefinedMethod */
                     $a = $obj->bar(function_does_not_exist(123));
                     PHP,
@@ -1528,12 +1526,11 @@
                     /** @method static int bar() */
                     class A {}
                     class B extends A {}
-                
+
                     /** @psalm-suppress UndefinedMethod */
                     $a = B::bar(function_does_not_exist(123));
                     PHP,
                 'error_message' => 'UndefinedFunction',
->>>>>>> 71707e6c
             ],
         ];
     }
