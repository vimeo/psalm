--- conflicted
+++ resolved
@@ -1846,7 +1846,6 @@
                 'ignored_issues' => [],
                 'php_version' => '8.0',
             ],
-<<<<<<< HEAD
             'callableArrayTypes' => [
                 'code' => '<?php
                     /** @var callable-array $c */
@@ -1858,7 +1857,7 @@
                     '$b' => 'string',
                     '$c' => 'list{class-string|object, string}',
                 ],
-=======
+            ],
             'inferTypeWithNestedTemplatesAndExplicitTypeHint' => [
                 'code' => '<?php
                     /**
@@ -1892,7 +1891,6 @@
                          */
                         return [1, 2, 3];
                     });',
->>>>>>> c7d7b48b
             ],
         ];
     }
