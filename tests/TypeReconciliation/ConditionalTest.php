<?php

declare(strict_types=1);

namespace Psalm\Tests\TypeReconciliation;

use Psalm\Tests\TestCase;
use Psalm\Tests\Traits\InvalidCodeAnalysisTestTrait;
use Psalm\Tests\Traits\ValidCodeAnalysisTestTrait;

class ConditionalTest extends TestCase
{
    use InvalidCodeAnalysisTestTrait;
    use ValidCodeAnalysisTestTrait;

    public function providerValidCodeParse(): iterable
    {
        return [
            'arrayAssignmentPropagation' => [
                'code' => '<?php
                    $dummy = ["test" => 123];

                    /** @var array{test: ?int} */
                    $a = ["test" => null];

                    if ($a["test"] === null) {
                        $a = $dummy;
                    }
                    $var = $a["test"];',
                'assertions' => [
                    '$var' => 'int',
                ],
            ],
            'intIsMixed' => [
                'code' => '<?php
                    /** @param mixed $a */
                    function foo($a): void {
                        $b = 5;

                        if ($b === $a) { }
                    }',
            ],
            'typeResolutionFromDocblock' => [
                'code' => '<?php
                    class A { }

                    /**
                     * @param  A $a
                     * @return void
                     */
                    function fooFoo($a) {
                        if ($a instanceof A) {
                        }
                    }',
                'assertions' => [],
                'ignored_issues' => ['RedundantConditionGivenDocblockType'],
            ],
            'arrayTypeResolutionFromDocblock' => [
                'code' => '<?php
                    /**
                     * @param string[] $strs
                     * @return void
                     */
                    function foo(array $strs) {
                        foreach ($strs as $str) {
                            if (is_string($str)) {}
                        }
                    }',
                'assertions' => [],
                'ignored_issues' => ['RedundantConditionGivenDocblockType'],
            ],
            'typeResolutionFromDocblockInside' => [
                'code' => '<?php
                    /**
                     * @param int $length
                     * @return void
                     */
                    function foo($length) {
                        if (!is_int($length)) {
                            if (is_numeric($length)) {
                            }
                        }
                    }',
                'assertions' => [],
                'ignored_issues' => ['DocblockTypeContradiction', 'TypeDoesNotContainType'],
            ],
            'notInstanceof' => [
                'code' => '<?php
                    class A { }

                    class B extends A { }

                    $a = new A();

                    $out = null;

                    if ($a instanceof B) {
                        // do something
                    }
                    else {
                        $out = $a;
                    }',
                'assertions' => [
                    '$out' => 'A|null',
                ],
            ],
            'notInstanceOfProperty' => [
                'code' => '<?php
                    class B { }

                    class C extends B { }

                    class A {
                        /** @var B */
                        public $foo;

                        public function __construct() {
                            $this->foo = new B();
                        }
                    }

                    $a = new A();

                    $out = null;

                    if ($a->foo instanceof C) {
                        // do something
                    }
                    else {
                        $out = $a->foo;
                    }',
                'assertions' => [
                    '$out' => 'B|null',
                ],
                'ignored_issues' => [],
            ],
            'notInstanceOfPropertyElseif' => [
                'code' => '<?php
                    class B { }

                    class C extends B { }

                    class A {
                        /** @var string|B */
                        public $foo = "";
                    }

                    $a = new A();

                    $out = null;

                    if (is_string($a->foo)) {

                    }
                    elseif ($a->foo instanceof C) {
                        // do something
                    }
                    else {
                        $out = $a->foo;
                    }',
                'assertions' => [
                    '$out' => 'B|null',
                ],
                'ignored_issues' => [],
            ],
            'typeRefinementWithIsNumericOnIntOrFalse' => [
                'code' => '<?php
                    /** @return void */
                    function fooFoo(string $a) {
                        if (is_numeric($a)) { }

                        if (is_numeric($a) && $a === "1") { }
                    }

                    $b = rand(0, 1) ? 5 : false;
                    if (is_numeric($b)) { }',
            ],
            'typeRefinementWithIsNumericAndIsString' => [
                'code' => '<?php
                    /**
                     * @param mixed $a
                     * @return void
                     */
                    function foo ($a) {
                        if (is_numeric($a)) {
                            if (is_string($a)) {
                            }
                        }
                    }',
            ],
            'typeRefinementWithIsNumericOnIntOrString' => [
                'code' => '<?php
                    $a = rand(0, 5) > 4 ? "hello" : 5;

                    if (is_numeric($a)) {
                      exit;
                    }',
                'assertions' => [
                    '$a' => 'string',
                ],
            ],
            'typeRefinementonWithNegatedIsNumeric' => [
                'code' => '<?php
                    /**
                     * @param scalar $v
                     * @return bool|string
                     */
                    function toString($v)
                    {
                        if (is_numeric($v)) {
                            return false;
                        }
                        return $v;
                    }',
            ],
            'typeRefinementWithStringOrTrue' => [
                'code' => '<?php
                    $a = rand(0, 5) > 4 ? "hello" : true;

                    if (is_bool($a)) {
                      exit;
                    }',
                'assertions' => [
                    '$a' => 'string',
                ],
            ],
            'updateMultipleIssetVars' => [
                'code' => '<?php
                    /** @return void **/
                    function foo(string $s) {}

                    $a = rand(0, 1) ? ["hello"] : null;
                    if (isset($a[0])) {
                        foo($a[0]);
                    }',
            ],
            'updateMultipleIssetVarsWithVariableOffset' => [
                'code' => '<?php
                    /** @return void **/
                    function foo(string $s) {}

                    $a = rand(0, 1) ? ["hello"] : null;
                    $b = 0;
                    if (isset($a[$b])) {
                        foo($a[$b]);
                    }',
            ],
            'instanceOfSubtypes' => [
                'code' => '<?php
                    abstract class A {}
                    class B extends A {}

                    abstract class C {}
                    class D extends C {}

                    function makeA(): A {
                      return new B();
                    }

                    function makeC(): C {
                      return new D();
                    }

                    $a = rand(0, 1) ? makeA() : makeC();

                    if ($a instanceof B || $a instanceof D) { }',
            ],
            'typeReconciliationAfterIfAndReturn' => [
                'code' => '<?php
                    /**
                     * @param string|int $a
                     * @return string|int
                     */
                    function foo($a) {
                        if (is_string($a)) {
                            return $a;
                        } elseif (is_int($a)) {
                            return $a;
                        }

                        throw new \LogicException("Runtime error");
                    }',
                'assertions' => [],
                'ignored_issues' => ['RedundantConditionGivenDocblockType'],
            ],
            'ignoreNullCheckAndMaintainNullValue' => [
                'code' => '<?php
                    $a = null;
                    if ($a !== null) { }
                    $b = $a;',
                'assertions' => [
                    '$b' => 'null',
                ],
                'ignored_issues' => ['TypeDoesNotContainType', 'RedundantCondition'],
            ],
            'ignoreNullCheckAndMaintainNullableValue' => [
                'code' => '<?php
                    $a = rand(0, 1) ? 5 : null;
                    if ($a !== null) { }
                    $b = $a;',
                'assertions' => [
                    '$b' => 'int|null',
                ],
            ],
            'ternaryByRefVar' => [
                'code' => '<?php
                    function foo(): void {
                        $b = null;
                        $c = rand(0, 1) ? bar($b) : null;
                        if (is_int($b)) { }
                    }
                    function bar(?int &$a): void {
                        $a = 5;
                    }',
            ],
            'ternaryByRefVarInConditional' => [
                'code' => '<?php
                    function foo(): void {
                        $b = null;
                        if (rand(0, 1) || bar($b)) {
                            if (is_int($b)) { }
                        }
                    }
                    function bar(?int &$a): void {
                        $a = 5;
                    }',
            ],
            'possibleInstanceof' => [
                'code' => '<?php
                    interface I1 {}
                    interface I2 {}

                    class A
                    {
                        public function foo(): void {
                            if ($this instanceof I1 || $this instanceof I2) {}
                        }
                    }',
            ],
            'intersection' => [
                'code' => '<?php
                    interface I {
                        public function bat(): void;
                    }

                    function takesI(I $i): void {}
                    function takesA(A $a): void {}
                    /** @param A&I $a */
                    function takesAandI($a): void {}
                    /** @param I&A $a */
                    function takesIandA($a): void {}

                    class A {
                        /**
                         * @return A&I|null
                         */
                        public function foo() {
                            if ($this instanceof I) {
                                $this->bar();
                                $this->bat();

                                takesA($this);
                                takesI($this);
                                takesAandI($this);
                                takesIandA($this);
                            }

                            return null;
                        }

                        protected function bar(): void {}
                    }

                    class B extends A implements I {
                        public function bat(): void {}
                    }',
            ],
            'createIntersectionOfInterfaceAndClass' => [
                'code' => '<?php
                    class A {
                      public function bat() : void {}
                    }
                    interface I {
                      public function baz() : void;
                    }

                    function foo(I $i) : void {
                      if ($i instanceof A) {
                        $i->bat();
                        $i->baz();
                      }
                    }

                    function bar(A $a) : void {
                      if ($a instanceof I) {
                        $a->bat();
                        $a->baz();
                      }
                    }

                    class B extends A implements I {
                      public function baz() : void {}
                    }

                    foo(new B);
                    bar(new B);',
            ],
            'unionOfArrayOrTraversable' => [
                'code' => '<?php
                    function foo(iterable $iterable) : void {
                        if (\is_array($iterable)) {}
                        if ($iterable instanceof \Traversable) {}
                    }',
            ],
            'isTruthy' => [
                'code' => '<?php
                    function f(string $s = null): string {
                      if ($s == true) {
                          return $s;
                      }

                      return "backup";
                    }',
            ],
            'stringOrCallableArg' => [
                'code' => '<?php
                    /**
                     * @param string|callable $param
                     */
                    function f($param): void {}
                    f("is_array");',
            ],
            'stringOrCallableOrObjectArg' => [
                'code' => '<?php
                    /**
                     * @param string|callable|object $param
                     */
                    function f($param): void {}
                    f("is_array");',
            ],
            'intOrFloatArg' => [
                'code' => '<?php
                    /**
                     * @param int|float $param
                     */
                    function f($param): void {}
                    f(5.0);
                    f(5);',
            ],
            'nullReplacement' => [
                'code' => '<?php
                    /**
                     * @param string|null|false $a
                     * @return string|false $a
                     */
                    function foo($a) {
                      if ($a === null) {
                        if (rand(0, 4) > 2) {
                          $a = "hello";
                        } else {
                          $a = false;
                        }
                      }

                      return $a;
                    }',
            ],
            'nullableIntReplacement' => [
                'code' => '<?php
                    $a = rand(0, 1) ? 5 : null;

                    $b = (bool)rand(0, 1);

                    if ($b || $a !== null) {
                        $a = 3;
                    }',
                'assertions' => [
                    '$a' => 'int|null',
                ],
            ],
            'eraseNullAfterInequalityCheck' => [
                'code' => '<?php
                    $a = mt_rand(0, 1) ? mt_rand(-10, 10) : null;

                    if ($a > 0) {
                      echo $a + 3;
                    }

                    if (0 < $a) {
                      echo $a + 3;
                    }',
            ],
            'twoWrongsDontMakeARight' => [
                'code' => '<?php
                    if (rand(0, 1)) {
                        $a = false;
                    } else {
                        $a = false;
                    }',
                'assertions' => [
                    '$a' => 'false',
                ],
            ],
            'instanceofStatic' => [
                'code' => '<?php
                    abstract class Foo {
                        /**
                         * @return static[]
                         */
                        abstract public static function getArr() : array;

                        /**
                         * @return static|null
                         */
                        public static function getOne() {
                            $one = current(static::getArr());
                            return $one instanceof static ? $one : null;
                        }
                    }',
            ],
            'isaStaticClass' => [
                'code' => '<?php
                    abstract class Foo {
                        /**
                         * @return static[]
                         */
                        abstract public static function getArr() : array;

                        /**
                         * @return static|null
                         */
                        public static function getOne() {
                            $one = current(static::getArr());
                            return is_a($one, static::class, false) ? $one : null;
                        }
                    }',
            ],
            'isAClass' => [
                'code' => '<?php
                    class A {}
                    $a_class = rand(0, 1) ? A::class : "blargle";
                    if (is_a($a_class, A::class, true)) {
                      echo "cool";
                    }',
            ],
            'specificArrayFields' => [
                'code' => '<?php
                    /**
                     * @param array{field:string, ...} $array
                     */
                    function print_field($array) : void {
                        echo $array["field"];
                    }

                    /**
                     * @param array{field:string,otherField:string} $array
                     */
                    function has_mix_of_fields($array) : void {
                        print_field($array);
                    }',
            ],
            'falsyScalar' => [
                'code' => '<?php
                    /**
                     * @param scalar|null $value
                     */
                    function Foo($value = null) : bool {
                      if (!$value) {
                        return true;
                      }
                      return false;
                    }',
            ],
            'numericStringAssertion' => [
                'code' => '<?php
                    /**
                     * @param mixed $a
                     */
                    function foo($a, string $b) : void {
                        if (is_numeric($b) && $a === $b) {
                            echo $a;
                        }
                    }',
            ],
            'reconcileMultipleLiteralStrings' => [
                'code' => '<?php
                    /**
                     * @param string $param
                     * @param "a"|"b"|"c" $param2
                     * @return void
                     */
                    function foo($param, $param2) {
                        if ( $param === $param2 ) {
                            if ($param === "a") {
                                echo "x";
                            }

                            if ($param === "b") {
                                echo "y";
                            }

                            if ($param === "c") {
                                echo "z";
                            }
                        }
                    }',
            ],
            'reconcileMultipleUnionIntersection' => [
                'code' => '<?php
                    /**
                     * @param int|string $param
                     * @param float|string $param2
                     * @return void
                     */
                    function foo($param, $param2) {
                        if ($param === $param2) {
                            takesString($param);
                            takesString($param2);
                        }
                    }

                    function takesString(string $arg): void {}',
            ],
            'reconcileNullableStringWithWeakEquality' => [
                'code' => '<?php
                    function foo(?string $s) : void {
                        if ($s == "hello" || $s == "goodbye") {
                            if ($s == "hello") {
                                echo "cool";
                            }
                            echo "cooler";
                        }
                    }',
            ],
            'reconcileNullableStringWithStrictEqualityStrings' => [
                'code' => '<?php
                    function foo(?string $s, string $a, string $b) : void {
                        if ($s === $a || $s === $b) {
                            if ($s === $a) {
                                echo "cool";
                            }
                            echo "cooler";
                        }
                    }',
            ],
            'reconcileNullableStringWithWeakEqualityStrings' => [
                'code' => '<?php
                    function foo(?string $s, string $a, string $b) : void {
                        if ($s == $a || $s == $b) {
                            if ($s == $a) {
                                echo "cool";
                            }
                            echo "cooler";
                        }
                    }',
            ],
            'allowWeakEqualityScalarType' => [
                'code' => '<?php
                    function foo(int $i) : void {
                        if ($i == "5") {}
                        if ("5" == $i) {}
                        if ($i == 5.0) {}
                        if (5.0 == $i) {}
                        if ($i == 0) {}
                        if (0 == $i) {}
                        if ($i == 0.0) {}
                        if (0.0 == $i) {}
                    }
                    function bar(float $i) : void {
                        $i = $i / 100.0;
                        if ($i == "5") {}
                        if ("5" == $i) {}
                        if ($i == 5) {}
                        if (5 == $i) {}
                        if ($i == "0") {}
                        if ("0" == $i) {}
                        if ($i == 0) {}
                        if (0 == $i) {}
                    }
                    function bat(string $i) : void {
                        if ($i == 5) {}
                        if (5 == $i) {}
                        if ($i == 5.0) {}
                        if (5.0 == $i) {}
                        if ($i == 0) {}
                        if (0 == $i) {}
                        if ($i == 0.0) {}
                        if (0.0 == $i) {}
                    }',
            ],
            'filterSubclassBasedOnParentInstanceof' => [
                'code' => '<?php
                    class A {}
                    class B extends A {
                       public function foo() : void {}
                    }

                    class C {}
                    class D extends C {}

                    $b_or_d = rand(0, 1) ? new B : new D;

                    if ($b_or_d instanceof A) {
                        $b_or_d->foo();
                    }',
            ],
            'isArrayOnArrayKeyOffset' => [
                'code' => '<?php
                    /** @var array{s:array<mixed, array<int, string>|string>} */
                    $doc = [];

                    if (!is_array($doc["s"]["t"])) {
                        $doc["s"]["t"] = [$doc["s"]["t"]];
                    }',
                'assertions' => [
                    '$doc[\'s\'][\'t\']' => 'array<int, string>',
                ],
            ],
            'removeTrue' => [
                'code' => '<?php
                    $a = rand(0, 1) ? new stdClass : true;

                    if ($a === true) {
                      exit;
                    }

                    function takesStdClass(stdClass $s) : void {}
                    takesStdClass($a);',
            ],
            'noReconciliationInElseIf' => [
                'code' => '<?php
                    class A {}
                    $a = rand(0, 1) ? new A : null;

                    if (rand(0, 1)) {
                        // do nothing
                    } elseif (!$a) {
                        $a = new A();
                    }

                    if ($a) {}',
            ],
            'removeStringWithIsScalar' => [
                'code' => '<?php
                    $a = rand(0, 1) ? "hello" : null;

                    if (is_scalar($a)) {
                        exit;
                    }',
                'assertions' => [
                    '$a' => 'null',
                ],
            ],
            'removeNullWithIsScalar' => [
                'code' => '<?php
                    $a = rand(0, 1) ? "hello" : null;

                    if (!is_scalar($a)) {
                        exit;
                    }',
                'assertions' => [
                    '$a' => 'string',
                ],
            ],
            'scalarToNumeric' => [
                'code' => '<?php
                    /**
                     * @param scalar $thing
                     */
                    function Foo($thing) : void {
                        if (is_numeric($thing)) {}
                    }',
            ],
            'filterSubclassBasedOnParentNegativeInstanceof' => [
                'code' => '<?php
                    class Obj {}
                    class A extends Obj {}
                    class B extends A {}
                    class C extends Obj {}
                    class D extends C {}

                    function takesD(D $d) : void {}

                    /** @param B|D $bar */
                    function foo(Obj $bar) : void {
                        if (!$bar instanceof A) {
                            takesD($bar);
                        }
                    }',
            ],
            'dontEliminateAssignOp' => [
                'code' => '<?php
                    class Obj {}
                    class A extends Obj {}
                    class B extends A {}
                    class C extends Obj {}
                    class D extends C {}
                    class E extends C {}

                    function bar(Obj $node) : void {
                        if ($node instanceof B
                            || $node instanceof D
                            || $node instanceof E
                        ) {
                            if ($node instanceof C) {}
                            if ($node instanceof D) {}
                        }
                    }',
            ],
            'eliminateNonArrays' => [
                'code' => '<?php
                    interface I {}

                    function takesArray(array $_a): void {}

                    /** @param string|I|string[]|I[] $p */
                    function eliminatesNonArray($p): void {
                        if (is_array($p)) {
                            takesArray($p);
                        }
                    }',
            ],
            'eliminateNonIterable' => [
                'code' => '<?php
                    /**
                     * @param  iterable<string>|null $foo
                     */
                    function d(?iterable $foo): void {
                        if (is_iterable($foo)) {
                            foreach ($foo as $f) {}
                        }

                        if (!is_iterable($foo)) {

                        } else {
                            foreach ($foo as $f) {}
                        }
                    }',
            ],
            'isStringSessionVar' => [
                'code' => '<?php
                    if (is_string($_SESSION["abc"])) {
                        echo substr($_SESSION["abc"], 1, 2);
                    }',
            ],
            'notObject' => [
                'code' => '<?php
                  function f(): ?object {
                        return rand(0,1) ? new stdClass : null;
                  }

                  $data = f();
                  if (!$data) {}
                  if ($data) {}',
            ],
            'reconcileWithInstanceof' => [
                'code' => '<?php
                    class A {}
                    class B extends A {
                        public function b() : bool {
                            return (bool) rand(0, 1);
                        }
                    }

                    function bar(?A $a) : void {
                        if (!$a || ($a instanceof B && $a->b())) {}
                    }',
            ],
            'reconcileFloatToEmpty' => [
                'code' => '<?php
                    function bar(float $f) : void {
                        if (!$f) {}
                    }',
            ],
            'scalarToBool' => [
                'code' => '<?php
                    /** @var scalar */
                    $s = 1;

                    if (is_bool($s)) {}
                    if (!is_bool($s)) {}',
                'assertions' => [
                    '$s' => 'scalar',
                ],
            ],
            'scalarToString' => [
                'code' => '<?php
                    /** @var scalar */
                    $s = 1;

                    if (is_string($s)) {}
                    if (!is_string($s)) {}',
                'assertions' => [
                    '$s' => 'scalar',
                ],
            ],
            'scalarToInt' => [
                'code' => '<?php
                    /** @var scalar */
                    $s = 1;

                    if (is_int($s)) {}
                    if (!is_int($s)) {}',
                'assertions' => [
                    '$s' => 'scalar',
                ],
            ],
            'scalarToFloat' => [
                'code' => '<?php
                    /** @var scalar */
                    $s = 1;

                    if (is_float($s)) {}
                    if (!is_float($s)) {}',
                'assertions' => [
                    '$s' => 'scalar',
                ],
            ],
            'removeFromArray' => [
                'code' => '<?php
                    /**
                     * @param array<string> $v
                     */
                    function foo(array $v) : void {
                        if (!isset($v[0])) {
                            return;
                        }

                        if ($v[0] === " ") {
                            array_shift($v);
                        }

                        if (!isset($v[0])) {}
                    }',
            ],
            'arrayEquality' => [
                'code' => '<?php
                    /**
                     * @param array<string, array<array-key, string|int>> $haystack
                     * @param array<array-key, int|string> $needle
                     */
                    function foo(array $haystack, array $needle) : void {
                        foreach ($haystack as $arr) {
                            if ($arr === $needle) {}
                        }
                    }',
            ],
            'classResolvesBackToSelfAfterComparison' => [
                'code' => '<?php
                    class A {}
                    class B extends A {}
                    function getA() : A {
                      return new A();
                    }

                    $a = getA();
                    if ($a instanceof B) {
                        $a = new B;
                    }',
                'assertions' => [
                    '$a' => 'A',
                ],
            ],
            'isNumericCanBeScalar' => [
                'code' => '<?php
                    /** @param scalar $val */
                    function foo($val) : void {
                        if (!is_numeric($val)) {}
                    }',
            ],
            'classStringCanBeFalsy' => [
                'code' => '<?php
                    /** @param class-string<stdClass>|null $val */
                    function foo(?string $val) : void {
                        if (!$val) {}
                        if ($val) {}
                    }',
            ],
            'allowStringToObjectReconciliation' => [
                'code' => '<?php
                    /**
                     * @param string|object $maybe
                     *
                     * @throws InvalidArgumentException but it should not
                     */
                    function foo($maybe) : string {
                        /** @psalm-suppress DocblockTypeContradiction */
                        if ( ! is_string($maybe) && ! is_object($maybe)) {
                            throw new InvalidArgumentException("bad");
                        }

                        return is_string($maybe) ? $maybe : get_class($maybe);
                    }',
            ],
            'allowObjectToStringReconciliation' => [
                'code' => '<?php
                    /**
                     * @param string|object $maybe
                     *
                     * @throws InvalidArgumentException but it should not
                     */
                    function bar($maybe) : string {
                        /** @psalm-suppress DocblockTypeContradiction */
                        if ( ! is_string($maybe) && ! is_object($maybe)) {
                            throw new InvalidArgumentException("bad");
                        }

                        return is_object($maybe) ? get_class($maybe) : $maybe;
                    }',
            ],
            'removeArrayWithIterableCheck' => [
                'code' => '<?php
                    $s = rand(0,1) ? "foo" : [1];
                    if (!is_iterable($s)) {
                        strlen($s);
                    }',
            ],
            'removeIterableWithIterableCheck' => [
                'code' => '<?php
                    /** @var string|iterable */
                    $s = rand(0,1) ? "foo" : [1];
                    if (!is_iterable($s)) {
                        strlen($s);
                    }',
            ],
            'removeArrayWithIterableCheckWithExit' => [
                'code' => '<?php
                    $a = rand(0,1) ? "foo" : [1];
                    if (is_iterable($a)) {
                        return;
                    }
                    strlen($a);',
            ],
            'removeIterableWithIterableCheckWithExit' => [
                'code' => '<?php
                    /** @var string|iterable */
                    $a = rand(0,1) ? "foo" : [1];
                    if (is_iterable($a)) {
                        return;
                    }
                    strlen($a);',
            ],
            'removeCallableString' => [
                'code' => '<?php
                    $s = rand(0,1) ? "strlen" : [1];
                    if (!is_callable($s)) {
                        array_pop($s);
                    }',
            ],
            'removeCallableClosure' => [
                'code' => '<?php
                    $a = rand(0, 1) ? (function(): void {}) : 1;
                    if (!is_callable($a)) {
                        echo $a;
                    }',
            ],
            'removeCallableWithAssertion' => [
                'code' => '<?php
                    /**
                     * @param mixed $p
                     * @psalm-assert !callable $p
                     * @throws TypeError
                     */
                    function assertIsNotCallable($p): void { if (!is_callable($p)) throw new TypeError; }

                    /** @return callable|float */
                    function f() { return rand(0,1) ? "f" : 1.1; }

                    $a = f();
                    assert(!is_callable($a));

                    $b = f();
                    assertIsNotCallable($b);

                    atan($a);
                    atan($b);',
            ],
            'removeNonCallable' => [
                'code' => '<?php
                    $f = rand(0, 1) ? "strlen" : 1.1;
                    if (is_callable($f)) {
                        Closure::fromCallable($f);
                    }',
            ],
            'dontChangeScalar' => [
                'code' => '<?php
                    /**
                     * @param scalar|null $val
                     */
                    function foo($val) : ? bool {
                        if ("1" === $val || 1 === $val) {
                            return true;
                        } elseif ("0" === $val || 0 === $val) {
                            return false;
                        }

                        return null;
                    }',
            ],
            'emptyArrayCheck' => [
                'code' => '<?php
                    /**
                     * @param non-empty-array $x
                     */
                    function example(array $x): void {}

                    /** @var array */
                    $x = [];
                    if ($x !== []) {
                        example($x);
                    }',
            ],
            'emptyArrayCheckInverse' => [
                'code' => '<?php
                    /**
                     * @param non-empty-array $x
                     */
                    function example(array $x): void {}

                    /** @var array */
                    $x = [];
                    if ($x === []) {
                    } else {
                        example($x);
                    }',
            ],
            'allowNumericToFoldIntoType' => [
                'code' => '<?php
                    /**
                     * @param mixed $width
                     * @param mixed $height
                     *
                     * @throws RuntimeException
                     */
                    function Foo($width, $height) : void {
                        if (!is_numeric($width) || !is_numeric($height)) {
                            throw new RuntimeException("Width & Height were not numeric!");
                        }

                        echo sprintf("padding-top:%s%%;", 100 * ($height/$width));
                    }',
            ],
            'notEmptyCheckOnMixedInTernary' => [
                'code' => '<?php
                    $a = !empty($_SERVER["HTTPS"]) && $_SERVER["HTTPS"] !== "off" ? true : false;',
            ],
            'notEmptyCheckOnMixedInIf' => [
                'code' => '<?php
                    if (!empty($_SERVER["HTTPS"]) && $_SERVER["HTTPS"] !== "off") {
                        $a = true;
                    } else {
                        $a = false;
                    }',
            ],
            'dontRewriteNullableArrayAfterEmptyCheck' => [
                'code' => '<?php
                    /**
                     * @param array{x:int,y:int}|null $start_pos
                     * @return array{x:int,y:int}|null
                     */
                    function foo(?array $start_pos) : ?array {
                        if ($start_pos) {}

                        return $start_pos;
                    }',
            ],
            'falseEqualsBoolean' => [
                'code' => '<?php
                    class A {}
                    class B extends A {
                        public function foo() : void {}
                    }
                    class C extends A {
                        public function foo() : void {}
                    }
                    function bar(A $a) : void {
                        if (false === ($a instanceof B || $a instanceof C)) {
                            return;
                        }
                        $a->foo();
                    }
                    function baz(A $a) : void {
                        if (($a instanceof B || $a instanceof C) === false) {
                            return;
                        }
                        $a->foo();
                    }',
            ],
            'selfInstanceofStatic' => [
                'code' => '<?php
                    class A {
                        public function foo(self $value): void {
                            if ($value instanceof static) {}
                        }
                    }',
            ],
            'reconcileCallable' => [
                'code' => '<?php
                    function reflectCallable(callable $callable): ReflectionFunctionAbstract {
                        if (\is_array($callable)) {
                            return new \ReflectionMethod($callable[0], $callable[1]);
                        } elseif ($callable instanceof \Closure || \is_string($callable)) {
                            return new \ReflectionFunction($callable);
                        } else {
                            return new \ReflectionMethod($callable, "__invoke");
                        }
                    }',
            ],
            'noLeakyClassType' => [
                'code' => '<?php
                    class A {
                        public array $foo = [];
                        public array $bar = [];

                        public function setter() : void {
                            if ($this->foo) {
                                $this->foo = [];
                            }
                        }

                        public function iffer() : bool {
                            return $this->foo || $this->bar;
                        }
                    }',
            ],
            'noLeakyForeachType' => [
                'code' => '<?php

                    class A {
                        /** @var mixed */
                        public $_array_value = null;

                        private function getArrayValue() : ?array {
                            return rand(0, 1) ? [] : null;
                        }

                        public function setValue(string $var) : void {
                            $this->_array_value = $this->getArrayValue();

                            if ($this->_array_value !== null && !count($this->_array_value)) {
                                return;
                            }

                            switch ($var) {
                                case "a":
                                    foreach ($this->_array_value ?: [] as $v) {}
                                    break;

                                case "b":
                                    foreach ($this->_array_value ?: [] as $v) {}
                                    break;
                            }
                        }
                    }',
                'assertions' => [],
                'ignored_issues' => ['MixedAssignment'],
            ],
            'nonEmptyThing' => [
                'code' => '<?php
                    /** @param mixed $clips */
                    function foo($clips, bool $found, int $id) : void {
                        if ($found === false) {
                            $clips = [];
                        }

                        $i = array_search($id, $clips);

                        if ($i !== false) {
                            unset($clips[$i]);
                        }
                    }',
                'assertions' => [],
                'ignored_issues' => ['MixedArgument', 'MixedArrayAccess', 'MixedAssignment', 'MixedArrayOffset'],
            ],
            'allowNonEmptyArrayComparison' => [
                'code' => '<?php
                    /**
                     * @param non-empty-array $a
                     * @param array<string> $b
                     */
                    function foo(array $a, array $b) : void {
                        if ($a === $b) {}
                    }',
            ],
            'preventCombinatorialExpansion' => [
                'code' => '<?php
                    function gameOver(
                        int $b0,
                        int $b1,
                        int $b2,
                        int $b3,
                        int $b4,
                        int $b5,
                        int $b6,
                        int $b7,
                        int $b8
                    ): bool {
                        if (($b0 === 1 && $b1 === 1 && $b2 === 1)
                            || ($b3 === 1 && $b4 === 1 && $b5 === 1)
                            || ($b6 === 1 && $b7 === 1 && $b8 === 1)
                        ) {
                            return true;
                        }

                        return false;
                    }',
            ],
            'checkIterableType' => [
                'code' => '<?php
                    /**
                     * @param array<int> $x
                     */
                    function takesArray (array $x): void {}

                    /** @var iterable<int> */
                    $x = null;
                    assert(is_array($x));
                    takesArray($x);

                    /**
                     * @param Traversable<int> $x
                     */
                    function takesTraversable (Traversable $x): void {}

                    /** @var iterable<int> */
                    $x = null;
                    assert($x instanceof Traversable);
                    takesTraversable($x);',
            ],
            'dontReconcileArrayOffset' => [
                'code' => '<?php
                    /** @psalm-suppress TypeDoesNotContainType */
                    function foo(array $a) : void {
                        if (!is_array($a)) {
                            return;
                        }

                        if ($a[0] === 5) {}
                    }',
            ],
            'nullCoalesceTypedArrayValue' => [
                'code' => '<?php
                    /** @param string[] $arr */
                    function foo(array $arr) : string {
                        return $arr["b"] ?? "bar";
                    }',
            ],
            'nullCoalesceTypedValue' => [
                'code' => '<?php
                    function foo(?string $s) : string {
                        return $s ?? "bar";
                    }',
            ],
            'looseEqualityShouldNotConvertMixedToLiteralString' => [
                'code' => '<?php
                    /** @var mixed */
                    $int = 0;
                    $string = "0";

                    function takes_string(string $string) : void {}
                    function takes_int(int $int) : void {}

                    if ($int == $string) {
                        /** @psalm-suppress MixedArgument */
                        takes_int($int);
                    }',
            ],
            'looseEqualityShouldNotConverMixedToString' => [
                'code' => '<?php
                    /** @var mixed */
                    $int = 0;
                    /** @var string */
                    $string = "0";

                    function takes_string(string $string) : void {}
                    function takes_int(int $int) : void {}

                    if ($int == $string) {
                        /** @psalm-suppress MixedArgument */
                        takes_int($int);
                    }',
            ],
            'looseEqualityShouldNotConvertIntToString' => [
                'code' => '<?php
                    /** @var int */
                    $int = 0;
                    /** @var string */
                    $string = "0";

                    function takes_string(string $string) : void {}
                    function takes_int(int $int) : void {}

                    if ($int == $string) {
                        takes_int($int);
                    }',
            ],
            'removeAllObjects' => [
                'code' => '<?php
                    class A {}
                    class B extends A {
                        public function foo() : void {}
                    }
                    class BChild extends B {}
                    class C extends A {}
                    class D extends A {}

                    /** @param B|C|D $a */
                    function foo(A $a) : B {
                        if ($a instanceof C) {
                            $a = new B();
                        } elseif ($a instanceof D) {
                            $a = new B();
                        } elseif (!$a instanceof BChild) {
                            // do something
                        }

                        return $a;
                    }',
            ],
            'nullCoalescePossibleMixed' => [
                'code' => '<?php
                    /**
<<<<<<< HEAD
                     * @psalm-suppress MixedReturnStatement
=======
                     * @return array<never, never>|false|string
>>>>>>> b9583493
                     */
                    function foo() {
                        return filter_input(INPUT_POST, "some_var") ?? [];
                    }',
            ],
            'noCrashOnWeirdArrayKeys' => [
                'code' => '<?php
                    /**
                     * @psalm-suppress MixedPropertyFetch
                     * @psalm-suppress MixedArrayOffset
                     */
                    function foo(array $a, array $b) : void {
                        if (isset($a[$b[0]->id])) {}
                    }',
            ],
            'assertArrayReturnTypeNarrowed' => [
                'code' => '<?php
                    /** @return array{0:Exception, ...} */
                    function f(array $a): array {
                        if ($a[0] instanceof Exception) {
                            return $a;
                        }

                        return [new Exception("bad")];
                    }',
            ],
            'assertTypeNarrowedByAssert' => [
                'code' => '<?php
                    /** @return array{0:Exception,1:Exception, ...} */
                    function f(array $ret): array {
                        assert($ret[0] instanceof Exception);
                        assert($ret[1] instanceof Exception);
                        return $ret;
                    }',
            ],
            'assertTypeNarrowedByButOtherFetchesAreMixed' => [
                'code' => '<?php
                    /**
                     * @return array{0:Exception, ...}
                     * @psalm-suppress MixedArgument
                     */
                    function f(array $ret): array {
                        assert($ret[0] instanceof Exception);
                        echo strlen($ret[1]);
                        return $ret;
                    }',
            ],
            'assertCheckOnNonZeroArrayOffset' => [
                'code' => '<?php
                    /**
                     * @param array{string,array|null} $a
                     * @return string
                     */
                    function f(array $a) {
                        assert(is_array($a[1]));
                        return $a[0];
                    }',
            ],
            'assertOnParseUrlOutput' => [
                'code' => '<?php
                    /**
                     * @param array<"a"|"b"|"c", mixed> $arr
                     */
                    function uriToPath(array $arr) : string {
                        if (!isset($arr["a"]) || $arr["b"] !== "foo") {
                            throw new \InvalidArgumentException("bad");
                        }

                        return (string) $arr["c"];
                    }',
            ],
            'combineAfterLoopAssert' => [
                'code' => '<?php
                    /** @param array<string, string> $array */
                    function foo(array $array) : void {
                        $c = 0;

                        if ($array["a"] === "a") {
                            foreach ([rand(0, 1), rand(0, 1)] as $i) {
                                if ($array["b"] === "c") {}
                                $c++;
                            }
                        }
                    }',
            ],
            'assertOnArrayTwice' => [
                'code' => '<?php
                    /** @param array<string, string> $array */
                    function f(array $array) : void {
                        if ($array["bar"] === "a") {}
                        if ($array["bar"] === "b") {}
                    }',
            ],
            'assertOnArrayThrice' => [
                'code' => '<?php
                    /** @param array<string, string> $array */
                    function f(array $array) : void {
                        if ($array["foo"] === "ok") {
                            if ($array["bar"] === "a") {}
                            if ($array["bar"] === "b") {}
                        }
                    }',
            ],
            'assertOnBacktrace' => [
                'code' => '<?php
                    function _validProperty(array $c, array $arr) : void {
                        if (empty($arr["a"])) {}

                        if ($c && $c["a"] !== "b") {}
                    }',
            ],
            'notEmptyCheck' => [
                'code' => '<?php
                    /**
                     * @psalm-suppress MixedAssignment
                     */
                    function load(string $objectName, array $config = []) : void {
                        if (isset($config["className"])) {
                            $name = $objectName;
                            $objectName = $config["className"];
                        }
                        if (!empty($config)) {}
                    }',
            ],
            'unsetAfterIssetCheck' => [
                'code' => '<?php
                    function checkbox(array $options = []) : void {
                        if ($options["a"]) {}

                        unset($options["a"], $options["b"]);
                    }',
            ],
            'dontCrashWhenGettingEmptyCountAssertions' => [
                'code' => '<?php
                    function foo() : bool {
                        /** @psalm-suppress TooFewArguments */
                        return count() > 0;
                    }',
            ],
            'assertHasArrayAccessSimple' => [
                'code' => '<?php
                    /**
                     * @return mixed
                     */
                    function getBar(array $array) {
                        if (isset($array[\'foo\'][\'bar\'])) {
                            return $array[\'foo\'][\'baz\'];
                        }

                        return [];
                    }',
            ],
            'assertHasArrayAccessWithType' => [
                'code' => '<?php
                    /**
                     * @param array<string, array<string, string>> $array
                     * @return array<string, string>
                     */
                    function getBar(array $array) : array {
                        if (isset($array[\'foo\'][\'bar\'])) {
                            return $array[\'foo\'];
                        }

                        return [];
                    }',
            ],
            'assertHasArrayAccessOnSimpleXMLElement' => [
                'code' => '<?php
                    function getBar(SimpleXMLElement $e, string $s) : void {
                        if (isset($e[$s])) {
                            echo (string) $e[$s];
                        }

                        if (isset($e[\'foo\'])) {
                            echo (string) $e[\'foo\'];
                        }

                        if (isset($e->bar)) {}
                    }',
            ],
            'assertArrayOffsetToTraversable' => [
                'code' => '<?php
                    function render(array $data): ?Traversable {
                        if ($data["o"] instanceof Traversable) {
                            return $data["o"];
                        }

                        return null;
                    }',
            ],
            'assertOnArrayShouldNotChangeType' => [
                'code' => '<?php
                    /** @return array|string|false */
                    function foo(string $a, string $b) {
                        $options = getopt($a, [$b]);

                        if (isset($options["config"])) {
                            $options["c"] = $options["config"];
                        }

                        if (isset($options["root"])) {
                            return $options["root"];
                        }

                        return false;
                    }',
            ],
            'assertOnArrayInTernary' => [
                'code' => '<?php
                    function foo(string $a, string $b) : void {
                        $o = getopt($a, [$b]);

                        $a = isset($o["a"]) && is_string($o["a"]) ? $o["a"] : "foo";
                        $a = isset($o["a"]) && is_string($o["a"]) ? $o["a"] : "foo";
                        echo $a;
                    }',
            ],
            'nonEmptyArrayAfterIsset' => [
                'code' => '<?php
                    /**
                     * @param array<string, int> $arr
                     * @return array<string, int>
                     */
                    function foo(array $arr) : array {
                        if (isset($arr["a"])) {
                            return $arr;
                        }

                        return ["b" => 1];
                    }',
            ],
            'setArrayConstantOffset' => [
                'code' => '<?php
                    class S {
                        const A = 0;
                        const B = 1;
                        const C = 2;
                    }

                    function foo(array $arr) : void {
                        switch ($arr[S::A]) {
                            case S::B:
                            case S::C:
                            break;
                        }
                    }',
            ],
            'assertArrayWithPropertyOffset' => [
                'code' => '<?php
                    class A {
                        public int $id = 0;
                    }
                    class B {
                        public function foo() : void {}
                    }

                    /**
                     * @param array<int, B> $arr
                     */
                    function foo(A $a, array $arr): void {
                        if (!isset($arr[$a->id])) {
                            $arr[$a->id] = new B();
                        }
                        $arr[$a->id]->foo();
                    }',
            ],
            'assertAfterNotEmptyArrayCheck' => [
                'code' => '<?php
                    function foo(array $c): void {
                        if (!empty($c["d"])) {}

                        foreach (["a", "b", "c"] as $k) {
                            /** @psalm-suppress MixedAssignment */
                            foreach ($c[$k] as $d) {}
                        }
                    }',
            ],
            'assertNotEmptyTwiceOnInstancePropertyArray' => [
                'code' => '<?php
                    class A {
                        private array $c = [];

                        public function bar(string $s, string $t): void {
                            if (empty($this->c[$s]) && empty($this->c[$t])) {}
                        }
                    }',
            ],
            'assertNotEmptyTwiceOnStaticPropertyArray' => [
                'code' => '<?php
                    class A {
                        private static array $c = [];

                        public static function bar(string $s, string $t): void {
                            if (empty(self::$c[$s]) && empty(self::$c[$t])) {}
                        }
                    }',
            ],
            'assertConstantArrayOffsetTwice' => [
                'code' => '<?php
                    class A {
                        const FOO = "foo";
                        const BAR = "bar";

                        /** @psalm-suppress MixedArgument */
                        public function bar(array $args) : void {
                            if ($args[self::FOO]) {
                                echo $args[self::FOO];
                            }
                            if ($args[self::BAR]) {
                                echo $args[self::BAR];
                            }
                        }
                    }',
            ],
            'assertNotEmptyOnArray' => [
                'code' => '<?php
                    function foo(bool $c, array $arr) : void {
                        if ($c && !empty($arr["b"])) {
                            return;
                        }

                        if ($c && rand(0, 1)) {}
                    }',
            ],
            'assertIssetOnArray' => [
                'code' => '<?php
                    function foo(bool $c, array $arr) : void {
                        if ($c && $arr && isset($arr["b"]) && $arr["b"]) {
                            return;
                        }

                        if ($c && rand(0, 1)) {}
                    }',
            ],
            'assertMixedOffsetExists' => [
                'code' => '<?php
                    class A {
                        /** @var mixed */
                        private $arr;

                        /**
                         * @psalm-suppress MixedArrayAccess
                         * @psalm-suppress MixedReturnStatement
                         * @psalm-suppress MixedArrayAssignment
                         */
                        public function foo() : stdClass {
                            if (isset($this->arr[0])) {
                                return $this->arr[0];
                            }

                            $this->arr[0] = new stdClass;
                            return $this->arr[0];
                        }
                    }',
            ],
            'assertPropertiesOfElseStatement' => [
                'code' => '<?php
                    class C {
                        public string $a = "";
                        public string $b = "";
                    }

                    function testElse(C $obj) : void {
                        if ($obj->a === "foo") {
                        } elseif ($obj->b === "bar") {
                        } else if ($obj->b === "baz") {}

                        if ($obj->b === "baz") {}
                    }',
            ],
            'assertPropertiesOfElseifStatement' => [
                'code' => '<?php
                    class C {
                        public string $a = "";
                        public string $b = "";
                    }

                    function testElseif(C $obj) : void {
                        if ($obj->a === "foo") {
                        } elseif ($obj->b === "bar") {
                        } elseif ($obj->b === "baz") {}

                        if ($obj->b === "baz") {}
                    }',
            ],
            'assertArrayWithOffset' => [
                'code' => '<?php
                    /**
                     * @param mixed $decoded
                     * @return array{icons:mixed, ...}
                     */
                    function assertArrayWithOffset($decoded): array {
                        if (!is_array($decoded)
                            || !isset($decoded["icons"])
                        ) {
                            throw new RuntimeException("Bad");
                        }

                        return $decoded;
                    }',
            ],
            'avoidOOM' => [
                'code' => '<?php
                    function gameOver(
                        int $b0,
                        int $b1,
                        int $b2,
                        int $b3,
                        int $b4,
                        int $b5,
                        int $b6,
                        int $b7,
                        int $b8
                    ): bool {
                        if (($b0 === 1 && $b4 === 1 && $b8 === 1)
                            || ($b0 === 1 && $b1 === 1 && $b2 === 1)
                            || ($b0 === 1 && $b3 === 1 && $b6 === 1)
                            || ($b1 === 1 && $b4 === 1 && $b7 === 1)
                            || ($b2 === 1 && $b5 === 1 && $b8 === 1)
                            || ($b2 === 1 && $b4 === 1 && $b6 === 1)
                            || ($b3 === 1 && $b4 === 1 && $b5 === 1)
                            || ($b6 === 1 && $b7 === 1 && $b8 === 1)
                        ) {
                            return true;
                        }
                        return false;
                    }',
            ],
            'assertVarAfterNakedBinaryOp' => [
                'code' => '<?php
                    class A {
                        public bool $b = false;
                    }

                    function foo(A $a, A $b): void {
                        $c = !$a->b && !$b->b;
                        echo $a->b ? 1 : 0;
                    }',
            ],
            'literalStringComparisonInIf' => [
                'code' => '<?php
                    function foo(string $t, bool $b) : void {
                        if ($t !== "a") {
                            if ($t === "b" && $b) {}
                        }
                    }

                    function bar(string $t, bool $b) : void {
                        if ($t !== "a") {
                            if ($t === "b" || $b) {}
                        }
                    }',
            ],
            'literalStringComparisonInElseif' => [
                'code' => '<?php
                    function foo(string $t, bool $b) : void {
                        if ($t === "a") {
                        } elseif ($t === "b" && $b) {}
                    }

                    function bar(string $t, bool $b) : void {
                        if ($t === "a") {
                        } elseif ($t === "b" || $b) {}
                    }',
            ],
            'literalStringComparisonInElse' => [
                'code' => '<?php
                    function foo(string $t, bool $b) : void {
                        if ($t === "a") {
                        } else {
                            if ($t === "b" && $b) {}
                        }
                    }

                    function bar(string $t, bool $b) : void {
                        if ($t === "a") {
                        } else {
                            if ($t === "b" || $b) {}
                        }
                    }',
            ],
            'assertOnArrayThings' => [
                'code' => '<?php
                    /** @var array<string, array<int, string>> */
                    $a = null;

                    if (isset($a["b"]) || isset($a["c"])) {
                        $all_params = ($a["b"] ?? []) + ($a["c"] ?? []);
                    }',
            ],
            'assertOnNestedLogic' => [
                'code' => '<?php
                    function foo(?string $a) : void {
                        if (($a && rand(0, 1)) || rand(0, 1)) {
                            if ($a && strlen($a) > 5) {}
                        }
                    }',
            ],
            'arrayUnionTypeSwitching' => [
                'code' => '<?php
                    /** @param array<string, int|string> $map */
                    function foo(array $map, string $o) : void {
                        if ($mapped_type = $map[$o] ?? null) {
                            if (is_int($mapped_type)) {
                                return;
                            }
                        }

                        if (($mapped_type = $map[""] ?? null) && is_string($mapped_type)) {

                        }
                    }',
            ],
            'propertySetOnElementInConditional' => [
                'code' => '<?php
                    class DiffElem {
                        /** @var scalar */
                        public $old = false;
                        /** @var scalar */
                        public $new = false;
                    }

                    function foo(DiffElem $diff_elem) : void {
                        if ((is_string($diff_elem->old) && is_string($diff_elem->new))
                            || (is_int($diff_elem->old) && is_int($diff_elem->new))
                        ) {
                        }
                    }',
            ],
            'manyNestedAsserts' => [
                'code' => '<?php
                    class A {}
                    class B extends A {}
                    function foo(A $left, A $right) : void {
                        if (($left instanceof B && rand(0, 1))
                            || ($right instanceof B && rand(0, 1))
                        ) {
                            if ($left instanceof B
                                && rand(0, 1)
                                && $right instanceof B
                                && rand(0, 1)
                            ) {}
                        }
                    }',
            ],
            'manyNestedWedgeAssertions' => [
                'code' => '<?php
                    if (rand(0, 1) && rand(0, 1)) {}',
            ],
            'assertionAfterAssertionInsideBooleanNot' => [
                'code' => '<?php
                    class A {}

                    function foo(?A $a) : void {
                        if (rand(0, 1) && !($a && rand(0, 1))) {
                            if ($a !== null) {}
                        }
                    }',
            ],
            'assertionAfterAssertionInsideExpandedBooleanNot' => [
                'code' => '<?php
                    class A {}

                    function bar(?A $a) : void {
                        if (rand(0, 1) && (!$a || rand(0, 1))) {
                            if ($a !== null) {}
                        }
                    }',
            ],
            'byrefChangeNested' => [
                'code' => '<?php
                    if (!preg_match("/hello/", "hello", $matches) || $matches[0] !== "hello") {}',
            ],
            'checkBeforeUse' => [
                'code' => '<?php
                    class A {
                        public function foo() : void {}
                    }

                    function takesA(A $a) : bool {
                        return true;
                    }

                    /**
                     * @param mixed $a
                     */
                    function takesMaybeA($a) : void {
                        /**
                         * @psalm-suppress MixedArgument
                         */
                        if ($a !== null && takesA($a)) {}
                    }',
            ],
            'nestedAssertInElse' => [
                'code' => '<?php
                    function foo(string $type, bool $and) : void {
                        if ($type === "a") {
                        } elseif ($type === "b" && $and) {
                        } else {
                            if ($type === "c" && $and) {}
                        }
                    }',
            ],
            'allowEmptyScalarAndNonEmptyScalarAssertions' => [
                'code' => '<?php
                    /** @param mixed $value */
                    function foo($value) : void {
                        if (\is_scalar($value)) {
                            if ($value) {
                                echo $value;
                            } else {
                                echo $value;
                            }
                        }
                    }',
            ],
            'ignoreRedundantAssertion' => [
                'code' => '<?php
                    function gimmeAString(?string $v): string {
                        /** @psalm-suppress TypeDoesNotContainType */
                        assert(is_string($v) || is_object($v));

                        return $v;
                    }',
            ],
            'assertOnVarStaticClassKey' => [
                'code' => '<?php
                    abstract class Obj {
                        /**
                         * @param array<class-string, array<string, int>> $arr
                         * @return array<string, int>
                         */
                        public static function getArr(array $arr) : array {
                            if (!isset($arr[static::class])) {
                                $arr[static::class] = ["hello" => 5];
                            }

                            return $arr[static::class];
                        }
                    }',
            ],
            'assertOnVarVar' => [
                'code' => '<?php
                    abstract class Obj {
                        /**
                         * @param array<class-string, array<string, int>> $arr
                         * @return array<string, int>
                         */
                        function getArr(array $arr, string $s) : array {
                            if (!isset($arr[$s])) {
                                $arr[$s] = ["hello" => 5];
                            }

                            return $arr[$s];
                        }
                    }',
            ],
            'assertOnPropertyStaticClassKey' => [
                'code' => '<?php
                    abstract class Obj {
                        /** @var array<class-string, array<string, int>> */
                        private static $arr = [];

                        /** @return array<string, int> */
                        public static function getArr() : array {
                            $arr = self::$arr;
                            if (!isset($arr[static::class])) {
                                $arr[static::class] = ["hello" => 5];
                            }

                            return $arr[static::class];
                        }
                    }',
            ],
            'assertOnStaticPropertyOffset' => [
                'code' => '<?php
                    class C {
                        /** @var array<string, string>|null */
                        private static $map = [];

                        public static function foo(string $id) : ?string {
                            if (isset(self::$map[$id])) {
                                return self::$map[$id];
                            }

                            return null;
                        }
                    }',
            ],
            'issetTwice' => [
                'code' => '<?php
                    class B {
                        public function foo() : bool {
                            return true;
                        }
                    }

                    /** @param array<int, B> $p */
                    function foo(array $p, int $id) : void {
                        if ((isset($p[$id]) && rand(0, 1))
                            || (!isset($p[$id]) && rand(0, 1))
                        ) {
                            isset($p[$id]) ? $p[$id] : new B;
                            isset($p[$id]) ? $p[$id]->foo() : "bar";
                        }
                    }',
            ],
            'reconcileEmptinessBetter' => [
                'code' => '<?php
                    /**
                     * @param string|array $valuePath
                     */
                    function combine($valuePath) : void {
                        if (!empty($valuePath) && is_array($valuePath)) {

                        } elseif (!empty($valuePath)) {
                            echo $valuePath;
                        }
                    }',
            ],
            'issetAssertionOnStaticProperty' => [
                'code' => '<?php
                    class C {
                        protected static array $cache = [];

                        /**
                         * @psalm-suppress MixedReturnStatement
                         * @psalm-suppress MixedArrayAccess
                         */
                        public static function get(string $k1, string $k2) : ?string {
                            if (!isset(static::$cache[$k1][$k2])) {
                                return null;
                            }

                            return static::$cache[$k1][$k2];
                        }
                    }',
            ],
            'isNotTraversable' => [
                'code' => '<?php
                    /**
                     * @psalm-param iterable<string> $collection
                     * @psalm-return array<string>
                     */
                    function order(iterable $collection): array {
                        if ($collection instanceof \Traversable) {
                            $collection = iterator_to_array($collection, false);
                        }

                        return $collection;
                    }',
            ],
            'memoizeChainedImmutableCallsInside' => [
                'code' => '<?php
                    class Assessment {
                        private ?string $root = null;

                        /** @psalm-mutation-free */
                        public function getRoot(): ?string {
                            return $this->root;
                        }
                    }

                    class Project {
                        private ?Assessment $assessment = null;

                        /** @psalm-mutation-free */
                        public function getAssessment(): ?Assessment {
                            return $this->assessment;
                        }
                    }

                    function f(Project $project): int {
                        if (($project->getAssessment() !== null)
                            && ($project->getAssessment()->getRoot() !== null)
                        ) {
                            return strlen($project->getAssessment()->getRoot());
                        }

                        throw new RuntimeException();
                    }',
            ],
            'memoizeChainedImmutableCallsOutside' => [
                'code' => '<?php
                    class Assessment {
                        private ?string $root = null;

                        /** @psalm-mutation-free */
                        public function getRoot(): ?string {
                            return $this->root;
                        }
                    }

                    class Project {
                        private ?Assessment $assessment = null;

                        /** @psalm-mutation-free */
                        public function getAssessment(): ?Assessment {
                            return $this->assessment;
                        }
                    }

                    function f(Project $project): int {
                        if (($project->getAssessment() === null)
                            || ($project->getAssessment()->getRoot() === null)
                        ) {
                            throw new RuntimeException();
                        }

                        return strlen($project->getAssessment()->getRoot());
                    }',
            ],
            'propertyChainedOutside' => [
                'code' => '<?php
                    class Assessment {
                        public ?string $root = null;
                    }

                    class Project {
                        public ?Assessment $assessment = null;
                    }

                    function f(Project $project): int {
                        if (($project->assessment === null)
                            || ($project->assessment->root === null)
                        ) {
                            throw new RuntimeException();
                        }

                        return strlen($project->assessment->root);
                    }',
            ],
            'castIsType' => [
                'code' => '<?php
                    /**
                     * @param string|int $s
                     */
                    function foo($s, int $f = 1) : void {
                        if ($f === 1
                            && (string) $s === $s
                            && \strpos($s, "foo") !== false
                        ) {}
                    }',
            ],
            'assertNotFalseOnSameNamedVar' => [
                'code' => '<?php
                    function foo(): int {
                        $a = rand(0, 1) ? 3 : false;

                        if ($a !== false && rand(0, 1)) {
                            $a = rand(0, 1) ? 3 : false;
                            if ($a !== false) {
                                return $a;
                            }
                        }

                        return 0;
                    }',
            ],
            'nonEmptyStringFromConcat' => [
                'code' => '<?php
                    /**
                     * @psalm-param non-empty-string $name
                     */
                    function sayHello(string $name) : void {
                        echo "Hello " . $name;
                    }

                    function takeInput() : void {
                        if (isset($_GET["name"]) && is_string($_GET["name"])) {
                            $name = trim($_GET["name"]);
                            sayHello("a" . $name);
                        }
                    }',
            ],
            'noCrashOnCountUndefined' => [
                'code' => '<?php
                    /**
                     * @psalm-suppress UndefinedGlobalVariable
                     * @psalm-suppress MixedArgument
                     */
                    if(!(count($colonnes) == 37 || count($colonnes) == 40)) {}',
            ],
            'reconcilePropertyInTrait' => [
                'code' => '<?php
                    class A {}

                    trait T {
                        private static ?A $one = null;

                        private static function maybeSetOne(): A {
                            if (null === self::$one) {
                                self::$one = new A();
                            }

                            return self::$one;
                        }
                    }

                    class Implementer {
                        use T;
                    }',
            ],
            'smallConditional' => [
                'code' => '<?php
                    class A {
                        public array $parts = [];
                    }

                    class FuncCall {
                        /** @var ?A */
                        public $name;
                        /** @var array<string> */
                        public $args = [];
                    }

                    function barr(FuncCall $function) : void {
                        if (!$function->name instanceof A) {
                            return;
                        }

                        if ($function->name->parts === ["function_exists"]
                            && isset($function->args[0])
                        ) {
                            // do something
                        } elseif ($function->name->parts === ["class_exists"]
                            && isset($function->args[0])
                        ) {
                            // do something else
                        }
                    }',
            ],
            'largeConditional' => [
                'code' => '<?php
                    /**
                     * @param  string $return_block
                     *
                     * @return array<string>
                     */
                    function splitDocLine($return_block)
                    {
                        $brackets = \'\';

                        $type = \'\';

                        $expects_callable_return = false;

                        $return_block = str_replace("\t", \' \', $return_block);

                        $quote_char = null;
                        $escaped = false;

                        for ($i = 0, $l = strlen($return_block); $i < $l; ++$i) {
                            $char = $return_block[$i];
                            $next_char = $i < $l - 1 ? $return_block[$i + 1] : null;
                            $last_char = $i > 0 ? $return_block[$i - 1] : null;

                            if ($quote_char) {
                                if ($char === $quote_char && $i > 1 && !$escaped) {
                                    $quote_char = null;

                                    $type .= $char;

                                    continue;
                                }

                                if (rand(0, 1)) {
                                    $escaped = true;

                                    $type .= $char;

                                    continue;
                                }

                                $escaped = false;

                                $type .= $char;

                                continue;
                            }

                            if ($char === \'"\' || $char === \'\\\\\') {
                                $quote_char = $char;

                                $type .= $char;

                                continue;
                            }

                            if (rand(0, 1)) {
                                $expects_callable_return = true;

                                $type .= $char;

                                continue;
                            }

                            if ($char === \'[\' || $char === \'{\' || $char === \'(\' || $char === \'<\') {
                                $brackets .= $char;
                            } elseif ($char === \']\' || $char === \'}\' || $char === \')\' || $char === \'>\') {
                                $last_bracket = substr($brackets, -1);
                                $brackets = substr($brackets, 0, -1);

                                if (($char === \']\' && $last_bracket !== \'[\')
                                    || ($char === \'}\' && $last_bracket !== \'{\')
                                    || ($char === \')\' && $last_bracket !== \'(\')
                                    || ($char === \'>\' && $last_bracket !== \'<\')
                                ) {
                                    return [];
                                }
                            } elseif ($char === \' \') {
                                if ($brackets) {
                                    $expects_callable_return = false;
                                    $type .= \' \';
                                    continue;
                                }

                                if ($next_char === \'|\' || $next_char === \'&\') {
                                    $nexter_char = $i < $l - 2 ? $return_block[$i + 2] : null;

                                    if ($nexter_char === \' \') {
                                        ++$i;
                                        $type .= $next_char . \' \';
                                        continue;
                                    }
                                }

                                if ($last_char === \'|\' || $last_char === \'&\') {
                                    $type .= \' \';
                                    continue;
                                }

                                if ($next_char === \':\') {
                                    ++$i;
                                    $type .= \' :\';
                                    $expects_callable_return = true;
                                    continue;
                                }

                                if ($expects_callable_return) {
                                    $type .= \' \';
                                    $expects_callable_return = false;
                                    continue;
                                }

                                $remaining = trim((string) preg_replace(\'@^[ \t]*\* *@m\', \' \', substr($return_block, $i + 1)));

                                if ($remaining) {
                                    /** @var array<string> */
                                    return array_merge([rtrim($type)], preg_split(\'/\s+/\', $remaining));
                                }

                                return [$type];
                            }

                            $expects_callable_return = false;

                            $type .= $char;
                        }

                        return [$type];
                    }',
            ],
            'nonEmptyStringAfterLiteralCheck' => [
                'code' => '<?php
                    /**
                     * @param non-empty-string $greeting
                     */
                    function sayHi(string $greeting): void {
                        echo $greeting;
                    }

                    /** @var string */
                    $hello = "foo";

                    if ($hello === "") {
                        throw new \Exception("an empty string is not a greeting");
                    }

                    sayHi($hello);',
            ],
            'equalsTrueInIf' => [
                'code' => '<?php
                    $a = rand(0,1) ? new DateTime() : null;

                    if (($a !== null && $a->format("Y") === "2020") == true) {
                        $a->format("d-m-Y");
                    }',
            ],
            'getClassIsStatic' => [
                'code' => '<?php
                    class A {}

                    class AChild extends A {
                        public static function compare(A $other_type) : AChild {
                            if (get_class($other_type) !== static::class) {
                                throw new \Exception();
                            }

                            return $other_type;
                        }
                    }',
            ],
            'getClassInterfaceCanBeClass' => [
                'code' => '<?php
                    interface Id {}

                    class A {
                        public function is(Id $other): bool {
                            return get_class($this) === get_class($other);
                        }
                    }',
            ],
            'nullsafePropertyAccess' => [
                'code' => '<?php
                    class IntLinkedList {
                        public function __construct(
                            public int $value,
                            public ?self $next
                        ) {}
                    }

                    function skipOne(IntLinkedList $l) : ?int {
                        return $l->next?->value;
                    }

                    function skipTwo(IntLinkedList $l) : ?int {
                        return $l->next?->next?->value;
                    }',
                'assertions' => [],
                'ignored_issues' => [],
                'php_version' => '8.0',
            ],
            'nullsafeMethodCall' => [
                'code' => '<?php
                    class IntLinkedList {
                        public function __construct(
                            public int $value,
                            private ?self $next
                        ) {}

                        public function getNext() : ?self {
                            return $this->next;
                        }
                    }

                    function skipOne(IntLinkedList $l) : ?int {
                        return $l->getNext()?->value;
                    }

                    function skipTwo(IntLinkedList $l) : ?int {
                        return $l->getNext()?->getNext()?->value;
                    }',
                'assertions' => [],
                'ignored_issues' => [],
                'php_version' => '8.0',
            ],
            'onlySingleErrorForEarlyExit' => [
                'code' => '<?php
                    class App {
                        public function bar(int $i) : bool {
                            return $i === 5;
                        }
                    }

                    /** @psalm-suppress MixedArgument, MissingParamType */
                    function bar(App $foo, $arr) : void {
                        /** @psalm-suppress TypeDoesNotContainNull */
                        if ($foo === null || $foo->bar($arr)) {
                            return;
                        }
                    }',
            ],
            'nonRedundantConditionAfterThing' => [
                'code' => '<?php
                    class U {
                        public function takes(self $u) : bool {
                            return true;
                        }
                    }

                    function bar(?U $a, ?U $b) : void {
                        if ($a === null
                            || ($b !== null && $a->takes($b))
                            || $b === null
                        ) {}
                    }',
            ],
            'usedAssertedVarButNotWithStrongerTypeGuarantee' => [
                'code' => '<?php
                    function broken(bool $b, ?User $u) : void {
                        if ($b || (rand(0, 1) && (!$u || takesUser($u)))) {
                            return;
                        }

                        if ($u) {}
                    }

                    class User {}

                    function takesUser(User $a) : bool {
                        return true;
                    }',
            ],
            'negateIsNull' => [
                'code' => '<?php
                    function scope(?string $str): string{
                        if (is_null($str) === false){
                            return $str;
                        }

                        return "";
                    }',
            ],
            'strictIntFloatComparison' => [
                'code' => '<?php
                    /**
                     * @psalm-suppress InvalidReturnType
                     * @psalm-suppress MismatchingDocblockReturnType
                     * @return ($bar is int ? list<int> : list<float>)
                     */
                    function foo($bar): string {}

                    /** @var int */
                    $baz = 1;
                    $a = foo($baz);

                    /** @var float */
                    $baz = 1.;
                    $b = foo($baz);

                    /** @var int|float */
                    $baz = 1;
                    $c = foo($baz);
                ',
                'assertions' => [
                    '$a' => 'list<int>',
                    '$b' => 'list<float>',
                    '$c' => 'list<float|int>',
                ],
            ],
            'negateTypeInGenericContext' => [
                'code' => '<?php

                 /**
                  * @template T
                  */
                 final class Valid {}
                 final class Invalid {}

                 /**
                  * @template T
                  *
                  * @param Valid<T>|Invalid $val
                  * @psalm-assert-if-true Valid<T> $val
                  */
                 function isValid($val): bool
                 {
                     return $val instanceof Valid;
                 }

                 /**
                  * @template T
                  * @param Valid<T>|Invalid $val
                  */
                 function genericContext($val): void
                 {
                     $takesValid =
                         /** @param Valid<T> $_valid */
                         function ($_valid): void {};

                     $takesInvalid =
                         /** @param Invalid $_invalid */
                         function ($_invalid): void {};

                     isValid($val) ? $takesValid($val) : $takesInvalid($val);
                 }',
            ],
            'reconcileMoreThanOneGenericObject' => [
                'code' => '<?php

                 final class Invalid {}

                 /**
                  * @template T
                  */
                 final class Valid {}

                 /**
                  * @template T
                  *
                  * @param Invalid|Valid<T> $val
                  * @psalm-assert-if-true Valid<T> $val
                  */
                 function isValid($val): bool
                 {
                     return $val instanceof Valid;
                 }

                 /**
                  * @template T
                  * @param Valid<T>|Invalid $val1
                  * @param Valid<T>|Invalid $val2
                  * @param Valid<T>|Invalid $val3
                  */
                 function inGenericContext($val1, $val2, $val3): void
                 {
                     $takesValid =
                          /** @param Valid<T> $_valid */
                          function ($_valid): void {};

                     if (isValid($val1) && isValid($val2) && isValid($val3)) {
                         $takesValid($val1);
                         $takesValid($val2);
                         $takesValid($val3);
                     }
                 }',
            ],
            'ternaryRedefineAllVars' => [
                'code' => '<?php
                    $_a = null;
                    $b = rand(0,1) ? "" : "a";
                    $b === "a" ? $_a = "Y" : $_a = "N";',
                'assertions' => [
                    '$_a===' => "'N'|'Y'",
                ],
            ],
            'assertionsWorksBothWays' => [
                'code' => '<?php
                    $a = 2;
                    $b = getPositiveInt();

                    assert($a === $b);

                    /** @return positive-int */
                    function getPositiveInt(): int{
                        return 2;
                    }',
                'assertions' => [
                    '$a===' => '2',
                    '$b===' => '2',
                ],
            ],
            'nullErasureWithSmallerAndGreater' => [
                'code' => '<?php
                    function getIntOrNull(): ?int{return null;}
                    $a = getIntOrNull();

                    if ($a < 0) {
                        echo $a + 3;
                    }

                    if ($a <= 0) {
                        /** @psalm-suppress PossiblyNullOperand */
                        echo $a + 3;
                    }

                    if ($a > 0) {
                        echo $a + 3;
                    }

                    if ($a >= 0) {
                        /** @psalm-suppress PossiblyNullOperand */
                        echo $a + 3;
                    }

                    if (0 < $a) {
                        echo $a + 3;
                    }

                    if (0 <= $a) {
                        /** @psalm-suppress PossiblyNullOperand */
                        echo $a + 3;
                    }

                    if (0 > $a) {
                        echo $a + 3;
                    }

                    if (0 >= $a) {
                        /** @psalm-suppress PossiblyNullOperand */
                        echo $a + 3;
                    }
                    ',
            ],
            'falseErasureWithSmallerAndGreater' => [
                'code' => '<?php
                    /** @return int|false */
                    function getIntOrFalse() {return false;}
                    $a = getIntOrFalse();

                    if ($a < 0) {
                        echo $a + 3;
                    }

                    if ($a <= 0) {
                        /** @psalm-suppress PossiblyFalseOperand */
                        echo $a + 3;
                    }

                    if ($a > 0) {
                        echo $a + 3;
                    }

                    if ($a >= 0) {
                        /** @psalm-suppress PossiblyFalseOperand */
                        echo $a + 3;
                    }

                    if (0 < $a) {
                        echo $a + 3;
                    }

                    if (0 <= $a) {
                        /** @psalm-suppress PossiblyFalseOperand */
                        echo $a + 3;
                    }

                    if (0 > $a) {
                        echo $a + 3;
                    }

                    if (0 >= $a) {
                        /** @psalm-suppress PossiblyFalseOperand */
                        echo $a + 3;
                    }
                    ',
            ],
            'SimpleXMLElementNotAlwaysTruthy' => [
                'code' => '<?php
                    $lilstring = "";

                    $n = new SimpleXMLElement($lilstring);
                    $n = $n->b;

                    if (!$n instanceof SimpleXMLElement) {
                        return;
                    }

                    if (!$n) {
                        echo "false";
                    }',
            ],
            'nullIsFalsyEvenInTemplate' => [
                'code' => '<?php

                    abstract class Animal {
                        public function foo(): void {}
                    }

                    class Dog extends Animal {}
                    class Cat extends Animal {}

                    /**
                     * @template T
                     */
                    interface RepositoryInterface
                    {
                        /**
                        * @return ?T
                        */
                        public function find(int $id);
                    }

                    /**
                     * @template T
                     * @implements RepositoryInterface<T>
                     */
                    class AbstarctRepository  implements RepositoryInterface
                    {
                        public function find(int $id) {
                            return null;
                        }
                    }

                    /**
                     * @template T as Animal
                     * @extends AbstarctRepository<T>
                     */
                    class AnimalRepository extends AbstarctRepository {}

                    /**
                     * @extends AnimalRepository<Cat>
                     */
                    class CatRepository extends AnimalRepository {}

                    /**
                     * @extends AnimalRepository<Dog>
                     */
                    class DogRepository extends AnimalRepository {}

                    function doSomething(AnimalRepository $repository) : void {
                        $foo = $repository->find(1);

                        if (!$foo) {
                            return;
                        }

                        $foo->foo();
                    }',
            ],
            'variable::classAssertion' => [
                'code' => '<?php
                    abstract class A {}
                    class B extends A {}

                    function a(A $a): void {
                        if($a::class == B::class) {
                            b($a);
                        }
                    }

                    function b(B $_b): void {
                    }',
            ],
            'SimpleXMLIteratorNotAlwaysTruthy' => [
                'code' => '<?php
                    $lilstring = "";

                    $n = new SimpleXMLElement($lilstring);
                    $n = $n->b;

                    if (!$n instanceof SimpleXMLIterator) {
                        return;
                    }

                    if (!$n) {
                        echo "false";
                    }',
            ],
            '#7771: non-UTF8 binary data is passed' => [
                'code' => '<?php
                    function matches(string $value): bool {
                        if ("\xD0\xCF\x11\xE0\xA1\xB1\x1A\xE1" !== $value) {
                            return false;
                        }
                        return true;
                    }',
            ],
            'ctypeDigitMakesStringNumeric' => [
                'code' => '<?php
                    /** @param numeric-string $num */
                    function foo(string $num): void {}

                    /** @param mixed $m */
                    function bar(mixed $m): void
                    {
                        if (is_string($m) && ctype_digit($m)) {
                            foo($m);
                        }
                    }
                    ',
            ],
            'ctypeDigitMakesStringNumericButDoesntProveOtherwise' => [
                'code' => '<?php
                    function bar(string $m): void
                    {
                        if (is_numeric($m)) {
                            if (ctype_digit($m)) {
                                echo "I\'m an all-digit numeric-string";
                            } else {
                                echo "I\'m not an all-digit numeric-string";
                            }
                        }
                    }
                    ',
            ],
            'SKIPPED-ctypeDigitNarrowsIntToARange' => [
                'code' => '<?php
                    $int = rand(-1000, 1000);

                    if (!ctype_digit($int)) {
                        die;
                    }
                    ',
                'assertions' => [
                    '$int' => 'int<48, 57>|int<256, 1000>',
                ],
            ],
            'ctypeLowerMakesStringLowercase' => [
                'code' => '<?php
                    /** @param non-empty-lowercase-string $num */
                    function foo(string $num): void {}

                    /** @param mixed $m */
                    function bar($m): void
                    {
                        if (is_string($m) && ctype_lower($m)) {
                            foo($m);
                        }
                    }
                    ',
            ],
            'hypotheticalElseDoesNotLeak' => [
                'code' => <<<'PHP'
                    <?php
                    $a = 1;
                    /** @psalm-suppress RedundantCondition */
                    if ($a !== null) {}
                    PHP,
                'assertions' => [
                    '$a===' => '1',
                ],
            ],
            'ifDoesNotLeak' => [
                'code' => <<<'PHP'
                    <?php
                    $a = 1;
                    /** @psalm-suppress TypeDoesNotContainNull */
                    if ($a === null) {}
                    PHP,
                'assertions' => [
                    '$a===' => '1',
                ],
            ],
            'ifElseDoesNotLeak' => [
                'code' => <<<'PHP'
                    <?php
                    $a = 1;
                    /** @psalm-suppress TypeDoesNotContainNull */
                    if ($a === null) {
                    } else {
                    }
                    PHP,
                'assertions' => [
                    '$a===' => '1',
                ],
            ],
            'ifElseInvertedDoesNotLeak' => [
                'code' => <<<'PHP'
                    <?php
                    $a = 1;
                    /** @psalm-suppress RedundantCondition */
                    if ($a !== null) {
                    } else {
                    }
                    PHP,
                'assertions' => [
                    '$a===' => '1',
                ],
            ],
            'ifNotIssetDoesNotLeakArrayAssertions' => [
                'code' => <<<'PHP'
                    <?php

                    /**
                     * @param array{x?: int, y?: int, z?: int} $a
                     * @param 'x'|'y'|'z' $b
                     * @return void
                     */
                    function foo( $a, $b ) {
                        if ( !isset( $a[ $b ] ) ) {
                            return;
                        }

                        echo $a[ $b ];
                    }
                    PHP,
            ],
            'SKIPPED-ctypeLowerNarrowsIntToARange' => [
                'code' => '<?php
                    $int = rand(-1000, 1000);

                    if (!ctype_lower($int)) {
                        die;
                    }
                    ',
                'assertions' => [
                    '$int' => 'int<97, 122>',
                ],
            ],
            'short_circuited_conditional_test' => [
                'code' => '<?php
                    /** @var ?stdClass $existing */
                    $existing = null;

                    /** @var bool $foo */
                    $foo = true;

                    if ($foo) {
                    } elseif ($existing === null) {
                        throw new \RuntimeException();
                    }
                    ',
                'assertions' => [
                    '$existing' => 'null|stdClass',
                ],
            ],
        ];
    }

    public function providerInvalidCodeParse(): iterable
    {
        return [
            'makeNonNullableNull' => [
                'code' => '<?php
                    class A { }
                    $a = new A();
                    if ($a === null) {
                    }',
                'error_message' => 'TypeDoesNotContainNull',
            ],
            'makeInstanceOfThingInElseif' => [
                'code' => '<?php
                    class A { }
                    class B { }
                    class C { }
                    $a = rand(0, 10) > 5 ? new A() : new B();
                    if ($a instanceof A) {
                    } elseif ($a instanceof C) {
                    }',
                'error_message' => 'TypeDoesNotContainType',
            ],
            'functionValueIsNotType' => [
                'code' => '<?php
                    if (json_last_error() === "5") { }',
                'error_message' => 'TypeDoesNotContainType',
            ],
            'stringIsNotTnt' => [
                'code' => '<?php
                    if (5 === "5") { }',
                'error_message' => 'TypeDoesNotContainType',
            ],
            'stringIsNotNull' => [
                'code' => '<?php
                    if (5 === null) { }',
                'error_message' => 'TypeDoesNotContainNull',
            ],
            'stringIsNotFalse' => [
                'code' => '<?php
                    if (5 === false) { }',
                'error_message' => 'TypeDoesNotContainType',
            ],
            'typeTransformation' => [
                'code' => '<?php
                    $a = "5";

                    if (is_numeric($a)) {
                        if (is_int($a)) {
                            echo $a;
                        }
                    }',
                'error_message' => 'TypeDoesNotContainType',
            ],
            'nonRedundantConditionGivenDocblockType' => [
                'code' => '<?php
                    /** @param array[] $arr */
                    function foo(array $arr) : void {
                       if ($arr === "hello") {}
                    }',
                'error_message' => 'TypeDoesNotContainType',
            ],
            'lessSpecificArrayFields' => [
                'code' => '<?php
                    /**
                     * @param array{field:string, otherField:string} $array
                     */
                    function print_field($array) : void {
                        echo $array["field"] . " " . $array["otherField"];
                    }

                    print_field(["field" => "name"]);',
                'error_message' => 'InvalidArgument',
            ],
            'intersectionIncorrect' => [
                'code' => '<?php
                    interface I {
                        public function bat(): void;
                    }

                    interface C {}

                    /** @param I&C $a */
                    function takesIandC($a): void {}

                    class A {
                        public function foo(): void {
                            if ($this instanceof I) {
                                takesIandC($this);
                            }
                        }
                    }',
                'error_message' => 'InvalidArgument',
            ],
            'catchTypeMismatchInBinaryOp' => [
                'code' => '<?php
                    /** @return array<int, string|int> */
                    function getStrings(): array {
                        return ["hello", "world", 50];
                    }

                    $a = getStrings();

                    if (is_bool($a[0]) && $a[0]) {}',
                'error_message' => 'DocblockTypeContradiction',
            ],
            'preventWeakEqualityToObject' => [
                'code' => '<?php
                    function foo(int $i, stdClass $s) : void {
                        if ($i == $s) {}
                    }',
                'error_message' => 'TypeDoesNotContainType',
            ],
            'properReconciliationInElseIf' => [
                'code' => '<?php
                    class A {}
                    $a = rand(0, 1) ? new A : null;

                    if (rand(0, 1)) {
                        $a = new A();
                    } elseif (!$a) {
                        $a = new A();
                    }

                    if ($a) {}',
                'error_message' => 'RedundantCondition',
            ],
            'allRemovalOfStringWithIsScalar' => [
                'code' => '<?php
                    $a = rand(0, 1) ? "hello" : "goodbye";

                    if (is_scalar($a)) {
                        exit;
                    }',
                'error_message' => 'RedundantCondition',
            ],
            'noRemovalOfStringWithIsScalar' => [
                'code' => '<?php
                    $a = rand(0, 1) ? "hello" : "goodbye";

                    if (!is_scalar($a)) {
                        exit;
                    }',
                'error_message' => 'TypeDoesNotContainType',
            ],
            'impossibleNullEquality' => [
                'code' => '<?php
                    $i = 5;
                    echo $i === null;',
                'error_message' => 'TypeDoesNotContainNull',
            ],
            'impossibleTrueEquality' => [
                'code' => '<?php
                    $i = 5;
                    echo $i === true;',
                'error_message' => 'TypeDoesNotContainType',
            ],
            'impossibleFalseEquality' => [
                'code' => '<?php
                    $i = 5;
                    echo $i === false;',
                'error_message' => 'TypeDoesNotContainType',
            ],
            'impossibleNumberEquality' => [
                'code' => '<?php
                    $i = 5;
                    echo $i === 3;',
                'error_message' => 'TypeDoesNotContainType',
            ],
            'noIntersectionOfArrayOrTraversable' => [
                'code' => '<?php
                    function foo(iterable $iterable) : void {
                        if (\is_array($iterable) && $iterable instanceof \Traversable) {}
                    }',
                'error_message' => 'TypeDoesNotContainType',
            ],
            'scalarToBoolContradiction' => [
                'code' => '<?php
                    /** @param mixed $s */
                    function foo($s) : void {
                        if (!is_scalar($s)) {
                            return;
                        }

                        if (!is_bool($s)) {
                            if (is_bool($s)) {}
                        }
                    }',
                'error_message' => 'TypeDoesNotContainType',
            ],
            'noCrashWhenCastingArray' => [
                'code' => '<?php
                    function foo() : string {
                        return (object) ["a" => 1, "b" => 2];
                    }',
                'error_message' => 'InvalidReturnStatement',
            ],
            'preventStrongEqualityScalarType' => [
                'code' => '<?php
                    function bar(float $f) : void {
                        if ($f === 0) {}
                    }',
                'error_message' => 'TypeDoesNotContainType',
            ],
            'preventYodaStrongEqualityScalarType' => [
                'code' => '<?php
                    function bar(float $f) : void {
                        if (0 === $f) {}
                    }',
                'error_message' => 'TypeDoesNotContainType',
            ],
            'classCannotNotBeSelf' => [
                'code' => '<?php
                    class A {}
                    class B extends A {}
                    function getA() : A {
                      return new A();
                    }

                    $a = getA();
                    if ($a instanceof B) {
                        $a = new B;
                    }

                    if ($a instanceof A) {}',
                'error_message' => 'RedundantCondition',
            ],
            'preventImpossibleComparisonToTrue' => [
                'code' => '<?php
                    /** @return false|string */
                    function firstChar(string $s) {
                      return empty($s) ? false : $s[0];
                    }

                    if (true === firstChar("sdf")) {}',
                'error_message' => 'DocblockTypeContradiction',
            ],
            'preventAlwaysPossibleComparisonToTrue' => [
                'code' => '<?php
                    /** @return false|string */
                    function firstChar(string $s) {
                      return empty($s) ? false : $s[0];
                    }

                    if (true !== firstChar("sdf")) {}',
                'error_message' => 'RedundantConditionGivenDocblockType',
            ],
            'preventAlwaysImpossibleComparisonToFalse' => [
                'code' => '<?php
                    function firstChar(string $s) : string { return $s; }

                    if (false === firstChar("sdf")) {}',
                'error_message' => 'TypeDoesNotContainType',
            ],
            'preventAlwaysPossibleComparisonToFalse' => [
                'code' => '<?php
                    function firstChar(string $s) : string { return $s; }

                    if (false !== firstChar("sdf")) {}',
                'error_message' => 'RedundantCondition',
            ],
            'nullCoalesceImpossible' => [
                'code' => '<?php
                    function foo(?string $s) : string {
                        return ((string) $s) ?? "bar";
                    }',
                'error_message' => 'RedundantCondition',
            ],
            'allowEmptyScalarAndNonEmptyScalarAssertions1' => [
                'code' => '<?php
                    /** @param mixed $value */
                    function foo($value) : void {
                        if (\is_scalar($value)) {
                            if ($value) {
                                if (\is_scalar($value)) {}
                            } else {
                                echo $value;
                            }
                        }
                    }',
                'error_message' => 'RedundantCondition',
            ],
            'allowEmptyScalarAndNonEmptyScalarAssertions2' => [
                'code' => '<?php
                    /** @param mixed $value */
                    function foo($value) : void {
                        if (\is_scalar($value)) {
                            if ($value) {
                                echo $value;
                            } else {
                                if (\is_scalar($value)) {}
                            }
                        }
                    }',
                'error_message' => 'RedundantCondition',
            ],
            'allowEmptyScalarAndNonEmptyScalarAssertions3' => [
                'code' => '<?php
                    /** @param mixed $value */
                    function foo($value) : void {
                        if (\is_scalar($value)) {
                            if ($value) {
                                if ($value) {}
                            } else {
                                echo $value;
                            }
                        }
                    }',
                'error_message' => 'RedundantCondition',
            ],
            'allowEmptyScalarAndNonEmptyScalarAssertions4' => [
                'code' => '<?php
                    /** @param mixed $value */
                    function foo($value) : void {
                        if (\is_scalar($value)) {
                            if ($value) {
                                echo $value;
                            } else {
                                if (!$value) {}
                            }
                        }
                    }',
                'error_message' => 'RedundantCondition',
            ],
            'catchRedundantConditionOnBinaryOpForwards' => [
                'code' => '<?php
                    class App {}

                    function test(App $app) : void {
                        if ($app || rand(0, 1)) {}
                    }',
                'error_message' => 'RedundantCondition',
            ],
            'nonEmptyString' => [
                'code' => '<?php
                    /**
                     * @psalm-param non-empty-string $name
                     */
                    function sayHello(string $name) : void {
                        echo "Hello " . $name;
                    }

                    function takeInput() : void {
                        if (isset($_GET["name"]) && is_string($_GET["name"])) {
                            $name = trim($_GET["name"]);
                            sayHello($name);
                        }
                    }',
                'error_message' => 'ArgumentTypeCoercion',
            ],
            'getClassCannotBeStringEquals' => [
                'code' => '<?php
                    function foo(Exception $e) : void {
                        if (get_class($e) == "InvalidArgumentException") {}
                    }',
                'error_message' => 'TypeDoesNotContainType',
            ],
            'falsyValuesInIf' => [
                'code' => '<?php
                    if (0) {
                        echo 123;
                    }',
                'error_message' => 'TypeDoesNotContainType',
            ],
            'BooleanNotOfAlwaysTruthyisFalse' => [
                'code' => '<?php
                    class a
                    {
                        public function fluent(): self
                        {
                            return $this;
                        }
                    }

                    $a = new a();
                    if (!$a->fluent()) {
                        echo "always";
                    }
                    ',
                'error_message' => 'TypeDoesNotContainType',
            ],
            'redundantConditionForNonEmptyString' => [
                'code' => '<?php

                    /**
                     * @param non-empty-string $c
                     */
                    function c(string $c): void {
                        if ($c) {
                          if ($c) {
                              echo "hello";
                          }
                      }
                    }
                    ',
                'error_message' => 'RedundantCondition',
            ],
            'impossibleConditionWithReference' => [
                'code' => '<?php
                    /** @param mixed $foo */
                    function foobar($foo): bool
                    {
                        $bar = &$foo;
                        return is_string($foo) && $bar === true;
                    }
                ',
                'error_message' => 'TypeDoesNotContainType',
            ],
            'redundantConditionWithReference' => [
                'code' => '<?php
                    function foobar(string $foo): bool
                    {
                        $bar = &$foo;
                        return is_string($foo) && is_string($bar);
                    }
                ',
                'error_message' => 'RedundantCondition',
            ],
        ];
    }
}<|MERGE_RESOLUTION|>--- conflicted
+++ resolved
@@ -1420,11 +1420,7 @@
             'nullCoalescePossibleMixed' => [
                 'code' => '<?php
                     /**
-<<<<<<< HEAD
-                     * @psalm-suppress MixedReturnStatement
-=======
                      * @return array<never, never>|false|string
->>>>>>> b9583493
                      */
                     function foo() {
                         return filter_input(INPUT_POST, "some_var") ?? [];
